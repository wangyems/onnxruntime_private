--- conflicted
+++ resolved
@@ -23,33 +23,6 @@
 
   // Get initializers of BatchNormalization
   const auto& bn_inputs = bn_node.InputDefs();
-<<<<<<< HEAD
-  const ONNX_NAMESPACE::TensorProto* bn_scale_tensor_proto = nullptr;
-  if (!graph.GetInitializedTensor(bn_inputs[1]->Name(), bn_scale_tensor_proto)) {
-    return Status::OK();
-  }
-
-  const ONNX_NAMESPACE::TensorProto* bn_B_tensor_proto = nullptr;
-  if (!graph.GetInitializedTensor(bn_inputs[2]->Name(), bn_B_tensor_proto)) {
-    return Status::OK();
-  }
-
-  const ONNX_NAMESPACE::TensorProto* bn_mean_tensor_proto = nullptr;
-  if (!graph.GetInitializedTensor(bn_inputs[3]->Name(), bn_mean_tensor_proto)) {
-    return Status::OK();
-  }
-
-  const ONNX_NAMESPACE::TensorProto* bn_var_tensor_proto = nullptr;
-  if (!graph.GetInitializedTensor(bn_inputs[4]->Name(), bn_var_tensor_proto)) {
-    return Status::OK();
-  }
-
-  const auto& conv_inputs = conv_node.InputDefs();
-  const ONNX_NAMESPACE::TensorProto* conv_W_tensor_proto = nullptr;
-  if (!graph.GetInitializedTensor(conv_inputs[1]->Name(), conv_W_tensor_proto)) {
-    return Status::OK();
-  }
-=======
   const auto* bn_scale_tensor_proto = graph_utils::GetConstantInitializer(graph, bn_inputs[1]->Name());
   ORT_ENFORCE(bn_scale_tensor_proto);
 
@@ -65,7 +38,6 @@
   const auto& conv_inputs = conv_node.InputDefs();
   const auto* conv_W_tensor_proto = graph_utils::GetConstantInitializer(graph, conv_inputs[1]->Name());
   ORT_ENFORCE(conv_W_tensor_proto);
->>>>>>> e9e77792
 
   // Currently, fusion is only supported for float or double data type.
   if (!Initializer::IsSupportedDataType(bn_scale_tensor_proto) ||
