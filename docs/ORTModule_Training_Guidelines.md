--- conflicted
+++ resolved
@@ -146,7 +146,6 @@
 	export ORTMODULE_ONNX_OPSET_VERSION=14
 	```
 
-
 #### ORTMODULE_FALLBACK_POLICY
 
 - **Feature Area**: *ORTMODULE/FallbackToPytorch*
@@ -154,7 +153,6 @@
 	```bash
 	export ORTMODULE_FALLBACK_POLICY="FALLBACK_DISABLE"
 	```
-
 
 #### ORTMODULE_LOG_LEVEL
 
@@ -182,7 +180,6 @@
 	> On the other hand, if the wrapped computation graph is small, it is reasonable to allow it.
 	> Overall users should be aware that ORT performance boost might be trivial when they explicitly allow it.
 
-
 #### ORTMODULE_ENABLE_CUSTOM_AUTOGRAD
 
 - **Feature Area**: *ORTMODULE/PythonOp (torch.autograd.Function)*
@@ -198,8 +195,6 @@
 	from onnxruntime.training.ortmodule._custom_autograd_function import enable_custom_autograd_support
 	enable_custom_autograd_support(False)
 	```
-
-
 
 #### ORTMODULE_ENABLE_COMPUTE_OPTIMIZER
 
@@ -278,16 +273,6 @@
     export ORTMODULE_USE_EFFICIENT_ATTENTION=1
     ```
 
-<<<<<<< HEAD
-#### ORTMODULE_MEMORY_OPT_LEVEL
-
-- **Feature Area**: *ORTMODULE/Optimizations*
-- **Description**: By default, the level is 0. This env var can be used for enabling recomputation for reducing memory peak requirement. Setting the level to be 0 means all detected subgraphs with each transformer-based model layer generating stashed activations will be recomputed. This is conceptually equivalent to PyTorch's gradient checkpoint. When level is not 0, check Check [Memory Optimizer for ONNX Runtime Training](Memory_Optimizer.md) for more details.
-
-    ```bash
-    export ORTMODULE_MEMORY_OPT_LEVEL=0
-    ```
-=======
 #### ORTMODULE_DEEPCOPY_BEFORE_MODEL_EXPORT
 
 - **Feature Area**: *ORTMODULE/Optimizations*
@@ -298,7 +283,15 @@
 	export ORTMODULE_DEEPCOPY_BEFORE_MODEL_EXPORT=1 # Enable
 	export ORTMODULE_DEEPCOPY_BEFORE_MODEL_EXPORT=0 # Disable
 	```
->>>>>>> e8f33b54
+
+#### ORTMODULE_MEMORY_OPT_LEVEL
+
+- **Feature Area**: *ORTMODULE/Optimizations*
+- **Description**: By default, the level is 0. This env var can be used for enabling recomputation for reducing memory peak requirement. Setting the level to be 0 means all detected subgraphs with each transformer-based model layer generating stashed activations will be recomputed. This is conceptually equivalent to PyTorch's gradient checkpoint. When level is not 0, check Check [Memory Optimizer for ONNX Runtime Training](Memory_Optimizer.md) for more details.
+
+    ```bash
+    export ORTMODULE_MEMORY_OPT_LEVEL=0
+    ```
 
 ### 2.2 Memory Optimization
 
