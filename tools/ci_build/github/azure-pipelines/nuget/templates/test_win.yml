--- conflicted
+++ resolved
@@ -9,107 +9,6 @@
   dependsOn:
   - NuGet_Packaging_${{ parameters.ArtifactSuffix }}
   condition: succeeded()
-<<<<<<< HEAD
-  variables:
-  - name: OnnxRuntimeBuildDirectory
-    value: '$(Build.BinariesDirectory)'
-  - name: SKIPNONPACKAGETESTS
-    value: 'ON'
-  - name: runCodesignValidationInjection
-    value: false
-
-  steps:
-  - task: UsePythonVersion@0
-    inputs:
-      versionSpec: '3.8'
-      addToPath: true
-      architecture: x64
-
-  - task: NuGetToolInstaller@0
-    displayName: Use Nuget 5.7.0
-    inputs:
-      versionSpec: 5.7.0
-
-  - task: BatchScript@1
-    displayName: 'setup env'
-    inputs:
-      filename: '$(Build.SourcesDirectory)\tools\ci_build\github\windows\setup_env_gpu.bat'
-      modifyEnvironment: true
-      workingFolder: '$(Build.BinariesDirectory)'
-
-  - task: BatchScript@1
-    displayName: 'Setup VS2019 env vars'
-    inputs:
-      filename: 'C:\Program Files (x86)\Microsoft Visual Studio\2019\Enterprise\VC\Auxiliary\Build\vcvarsall.bat'
-      arguments: 'amd64'
-      modifyEnvironment: true
-
-  - task: DownloadPipelineArtifact@0
-    displayName: 'Download Pipeline Artifact'
-    inputs:
-      artifactName: drop-signed-nuget-${{ parameters.ArtifactSuffix }}
-      targetPath: '$(Build.BinariesDirectory)\nuget-artifact'
-
-  - task: DownloadPipelineArtifact@0
-    displayName: 'Download Pipeline Artifact - testdata'
-    inputs:
-      artifactName: 'drop-nuget'
-      targetPath: '$(Build.BinariesDirectory)\testdata'
-
-  - template: get-nuget-package-version-as-variable.yml
-    parameters:
-      packageFolder: '$(Build.BinariesDirectory)\nuget-artifact'
-
-  - script: |
-     mklink /D /J models C:\local\models
-    workingDirectory: '$(Build.BinariesDirectory)'
-    displayName: 'Create models link'
-
-  # TODO: Add .Net Core AnyCPU test task
-
-  - script: |
-     @echo "Running Runtest.bat"
-     test\Microsoft.ML.OnnxRuntime.EndToEndTests\runtest.bat $(Build.BinariesDirectory)\nuget-artifact netcoreapp5.0 x64 $(NuGetPackageVersionNumber)
-    workingDirectory: '$(Build.SourcesDirectory)\csharp'
-    displayName: 'Run End to End Test (C#) .Net Core x64'
-    env:
-      PACKAGENAME: ${{ parameters.NugetPackageName }}
-
-  - ${{ if ne(parameters['Skipx86Tests'], 'true') }}:
-      - script: |
-         @echo "Running Runtest.bat"
-         test\Microsoft.ML.OnnxRuntime.EndToEndTests\runtest.bat $(Build.BinariesDirectory)\nuget-artifact netcoreapp5.0 x86 $(NuGetPackageVersionNumber)
-        workingDirectory: '$(Build.SourcesDirectory)\csharp'
-        displayName: 'Run End to End Test (C#) .Net Core x86'
-        env:
-          PACKAGENAME: ${{ parameters.NugetPackageName }}
-
-  # TODO: Add .Net Framework AnyCPU test task
-
-  - script: |
-     @echo "Running Runtest.bat"
-     test\Microsoft.ML.OnnxRuntime.EndToEndTests\runtest.bat $(Build.BinariesDirectory)\nuget-artifact net461 x64 $(NuGetPackageVersionNumber)
-    workingDirectory: '$(Build.SourcesDirectory)\csharp'
-    displayName: 'Run End to End Test (C#) .NetFramework x64'
-    env:
-      PACKAGENAME: ${{ parameters.NugetPackageName }}
-
-  - ${{ if ne(parameters['Skipx86Tests'], 'true') }}:
-      - script: |
-         @echo "Running Runtest.bat"
-         test\Microsoft.ML.OnnxRuntime.EndToEndTests\runtest.bat $(Build.BinariesDirectory)\nuget-artifact net461 x86 $(NuGetPackageVersionNumber)
-        workingDirectory: '$(Build.SourcesDirectory)\csharp'
-        displayName: 'Run End to End Test (C#) .NetFramework x86'
-        enabled: false
-        env:
-          PACKAGENAME: ${{ parameters.NugetPackageName }}
-
-  - template: ../../templates/component-governance-component-detection-steps.yml
-    parameters :
-      condition : 'always'
-
-  - template: ../../templates/clean-agent-build-directory-step.yml
-=======
   jobs:
   - job:
     workspace:
@@ -127,7 +26,7 @@
     steps:
     - task: UsePythonVersion@0
       inputs:
-        versionSpec: '3.7'
+        versionSpec: '3.8'
         addToPath: true
         architecture: x64
 
@@ -214,5 +113,4 @@
       parameters :
         condition : 'always'
 
-    - template: ../../templates/clean-agent-build-directory-step.yml
->>>>>>> a241125a
+    - template: ../../templates/clean-agent-build-directory-step.yml