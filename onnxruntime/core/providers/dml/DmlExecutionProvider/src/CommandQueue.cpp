// Copyright (c) Microsoft Corporation. All rights reserved.
// Licensed under the MIT License.

#include "precomp.h"
#include "CommandQueue.h"

namespace Dml
{
    CommandQueue::CommandQueue(ID3D12CommandQueue* existingQueue)
        : m_queue(existingQueue)
        , m_type(existingQueue->GetDesc().Type)
    {
        ComPtr<ID3D12Device> device;
        GRAPHICS_THROW_IF_FAILED(m_queue->GetDevice(IID_GRAPHICS_PPV_ARGS(device.GetAddressOf())));
        ORT_THROW_IF_FAILED(device->CreateFence(0, D3D12_FENCE_FLAG_NONE, IID_GRAPHICS_PPV_ARGS(m_fence.ReleaseAndGetAddressOf())));
    }

    void CommandQueue::ExecuteCommandList(ID3D12CommandList* commandList)
    {
        ExecuteCommandLists(gsl::make_span(&commandList, 1));
    }

    void CommandQueue::ExecuteCommandLists(gsl::span<ID3D12CommandList*> commandLists)
    {
        OutputDebugString(L"!!! Command list execute\n");
        m_queue->ExecuteCommandLists(gsl::narrow<uint32_t>(commandLists.size()), commandLists.data());

        ++m_lastFenceValue;
        ORT_THROW_IF_FAILED(m_queue->Signal(m_fence.Get(), m_lastFenceValue));
    }

    void CommandQueue::Wait(ID3D12Fence* fence, uint64_t value)
    {
        ORT_THROW_IF_FAILED(m_queue->Wait(fence, value));

        ++m_lastFenceValue;
        ORT_THROW_IF_FAILED(m_queue->Signal(m_fence.Get(), m_lastFenceValue));
    }

    GpuEvent CommandQueue::GetCurrentCompletionEvent()
    {
        return GpuEvent{ m_lastFenceValue, m_fence };
    }

    GpuEvent CommandQueue::GetNextCompletionEvent()
    {
        return GpuEvent{ m_lastFenceValue + 1, m_fence };
    }

    void CommandQueue::QueueReference(IUnknown* object, bool waitForUnsubmittedWork)
    {
        // If the CommandQueue is closing, then m_queuedReferences is being cleared -- it is not OK
        // to queue additional references at this time, since those references would be leaked. This
        // affects any objects in m_queuedReferences whose destructors indirectly call QueueReference;
<<<<<<< HEAD
        // for example, an allocation from DmlBufferAllocator attempts to queue a reference
=======
        // for example, an allocation from BucketizedBufferAllocator attempts to queue a reference
>>>>>>> 90948cdb
        // to its underlying D3D resource when freed. Furthermore, these references are unnecessary
        // since Close() already blocks for scheduled GPU work before clearing m_queuedReferences.
        if (!m_closing)
        {
            QueuedReference queuedReference = {GetLastFenceValue(), object};

            // If something has been recorded into a command list but not submitted yet, it means that the *next* fence
            // value is the one to signal completion.
            if (waitForUnsubmittedWork)
            {
                ++queuedReference.fenceValue;
            }

            m_queuedReferences.push_back(queuedReference);
        }
    }

    void CommandQueue::Close()
    {
        // Wait for flushed work:
        assert(!m_closing);
        m_closing = true;
        GpuEvent event = GetCurrentCompletionEvent();
        event.WaitForSignal();
        m_queuedReferences.clear();
        m_closing = false;
    }

    void CommandQueue::ReleaseCompletedReferences()
    {
        uint64_t completedValue = GetFence()->GetCompletedValue();
        while (!m_queuedReferences.empty() && m_queuedReferences.front().fenceValue <= completedValue)
        {
            m_queuedReferences.pop_front();
        }
    }

<<<<<<< HEAD
    ID3D12CommandQueue * CommandQueue::Queue() const
    {
      return m_queue.Get();
    }

=======
>>>>>>> 90948cdb
} // namespace Dml<|MERGE_RESOLUTION|>--- conflicted
+++ resolved
@@ -52,11 +52,7 @@
         // If the CommandQueue is closing, then m_queuedReferences is being cleared -- it is not OK
         // to queue additional references at this time, since those references would be leaked. This
         // affects any objects in m_queuedReferences whose destructors indirectly call QueueReference;
-<<<<<<< HEAD
-        // for example, an allocation from DmlBufferAllocator attempts to queue a reference
-=======
         // for example, an allocation from BucketizedBufferAllocator attempts to queue a reference
->>>>>>> 90948cdb
         // to its underlying D3D resource when freed. Furthermore, these references are unnecessary
         // since Close() already blocks for scheduled GPU work before clearing m_queuedReferences.
         if (!m_closing)
@@ -94,12 +90,8 @@
         }
     }
 
-<<<<<<< HEAD
     ID3D12CommandQueue * CommandQueue::Queue() const
     {
       return m_queue.Get();
     }
-
-=======
->>>>>>> 90948cdb
 } // namespace Dml