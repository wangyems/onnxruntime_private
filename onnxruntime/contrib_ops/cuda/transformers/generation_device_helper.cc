// Copyright (c) Microsoft Corporation. All rights reserved.
// Licensed under the MIT License.

#include <utility>
#include <memory>
#include "core/providers/shared_library/provider_api.h"
#include "core/providers/cuda/cuda_kernel.h"
#include "core/providers/cuda/math/topk_impl.h"
#include "core/providers/cuda/math/softmax.h"
#include "core/providers/cuda/shared_inc/accumulation_type.h"
#include "core/framework/ort_value.h"
#include "contrib_ops/cuda/bert/transformer_cuda_common.h"
#include <cuda_runtime.h>
#include "contrib_ops/cuda/transformers/generation_cuda_impl.h"
#include "contrib_ops/cuda/transformers/dump_cuda_tensor.h"
#include "contrib_ops/cpu/transformers/subgraph_t5_decoder.h"
#include "contrib_ops/cpu/transformers/subgraph_gpt.h"
#include "contrib_ops/cuda/transformers/beam_search_topk.h"
<<<<<<< HEAD
=======
#include "contrib_ops/cuda/transformers/greedy_search_top_one.h"

// the includes would be dummy for ROCm, we will ignore them for now
#ifdef ENABLE_NVTX_PROFILE
#include "core/providers/cuda/nvtx_profile.h"
#include "core/providers/cuda/nvtx_profile_context.h"
#endif

#include "sampling_cuda_helper.h"

#ifdef DEBUG_GENERATION
#include <iostream>
#endif

using onnxruntime::cuda::ToCudaType;
using onnxruntime::cuda::TArray;
using onnxruntime::cuda::TopKImpl;
>>>>>>> 8372c86e

namespace onnxruntime {
namespace concurrency {
class ThreadPool;
}
}  // namespace onnxruntime

#include "generation_device_helper.h"

namespace onnxruntime {
namespace contrib {
namespace GenerationCudaDeviceHelper {

Status TopK(const Tensor* input, const int axis, const unsigned k, bool largest, bool sorted,
            AllocatorPtr allocator,
            Stream* stream,
            onnxruntime::concurrency::ThreadPool* /*threadpool*/,
            Tensor& output_values,
            Tensor& output_indices) {
#ifdef ENABLE_NVTX_PROFILE
  profile::NvtxNestedRangeCreator topkRange("TopK", profile::Color::Green);
  topkRange.Begin();
#endif

  ORT_ENFORCE(nullptr != input);
  int32_t rank = static_cast<int32_t>(input->Shape().NumDimensions());

  ORT_ENFORCE(axis >= 0 && axis < rank);
  ORT_ENFORCE(k > 0 && k <= input->Shape().GetDims()[axis]);

  auto input_shape = input->Shape();
  auto output_shape = input_shape;
  output_shape[axis] = k;

  TArray<int64_t> elem_nums_cuda(input->Shape().GetDims());
  for (int32_t i = elem_nums_cuda.Size() - 2; i >= 0; --i) {
    elem_nums_cuda[i] *= elem_nums_cuda[i + 1];
  }

  int64_t dimension = input_shape[axis];
  int64_t N = elem_nums_cuda[0] / dimension;

  output_values = std::move(*Tensor::Create(input->DataType(), output_shape, allocator));
  output_indices = std::move(*Tensor::Create(DataTypeImpl::GetType<int64_t>(), output_shape, std::move(allocator)));

  Status result;
  if (input->IsDataType<float>()) {
    result = TopKImpl<float>(nullptr,  // We limit number of beams in BeamSearchParameters, so K <= 256 and use NULL here
                             stream,
                             input->Data<float>(),
                             static_cast<float*>(output_values.MutableDataRaw()),
                             static_cast<int64_t*>(output_indices.MutableDataRaw()),
                             elem_nums_cuda,
                             static_cast<size_t>(elem_nums_cuda.Size()),
                             static_cast<int32_t>(axis),
                             static_cast<int64_t>(k),
                             static_cast<int64_t>(largest),
                             static_cast<int64_t>(sorted),
                             N,
                             dimension);
  } else if (input->IsDataType<MLFloat16>()) {
    result = TopKImpl<MLFloat16>(nullptr,
                                 stream,
                                 input->Data<MLFloat16>(),
                                 static_cast<MLFloat16*>(output_values.MutableDataRaw()),
                                 static_cast<int64_t*>(output_indices.MutableDataRaw()),
                                 elem_nums_cuda,
                                 static_cast<size_t>(elem_nums_cuda.Size()),
                                 static_cast<int32_t>(axis),
                                 static_cast<int64_t>(k),
                                 static_cast<int64_t>(largest),
                                 static_cast<int64_t>(sorted),
                                 N,
                                 dimension);
  } else {
    result = ORT_MAKE_STATUS(ONNXRUNTIME, NOT_IMPLEMENTED,
                             "BeamSearch op: An implementation for the input type ",
                             input->DataType(), " is not supported yet");
  }

#ifdef ENABLE_NVTX_PROFILE
  topkRange.End();
#endif
  return result;
}

Status AddToFeeds(const IExecutionProvider* execution_provider,
                  Stream* ort_stream,
                  std::initializer_list<OrtValue> inputs,
                  std::vector<OrtValue>& feeds,
                  IAllocatorUniquePtr<char>& buffer) {
#ifdef ENABLE_NVTX_PROFILE
  profile::NvtxNestedRangeCreator addToFeedsRange("AddToFeeds", profile::Color::Blue);
  addToFeedsRange.Begin();
#endif

  // Copy tensors to GPU, then add to feeds
  const CUDAExecutionProvider* provider = reinterpret_cast<const CUDAExecutionProvider*>(execution_provider);
  size_t total_bytes = 0;
  for (auto& input : inputs) {
    if (input.IsAllocated()) {
      total_bytes += input.Get<Tensor>().SizeInBytes();
    }
  }

  ORT_ENFORCE(total_bytes > 0);

  AllocatorPtr pinned_allocator = provider->GetAllocator(OrtMemTypeCPU);
  cudaStream_t stream = ort_stream ? static_cast<cudaStream_t>(ort_stream->GetHandle()) : nullptr;
  auto pinned_buffer = IAllocator::MakeUniquePtr<void>(pinned_allocator, total_bytes);
  char* pinned_data = static_cast<char*>(pinned_buffer.get());
  // Copy tensors to one pinned memory buffer (so that we only need copy to GPU once)
  char* destination = pinned_data;
  for (auto& input : inputs) {
    if (input.IsAllocated()) {
      const Tensor& tensor = input.Get<Tensor>();
      const size_t bytes = tensor.SizeInBytes();
      MLDataType dataType = tensor.DataType();
      if (dataType == DataTypeImpl::GetType<int32_t>()) {
        memcpy(destination, input.Get<Tensor>().Data<int32_t>(), bytes);
      } else if (dataType == DataTypeImpl::GetType<int64_t>()) {
        memcpy(destination, input.Get<Tensor>().Data<int64_t>(), bytes);
      } else {
        return ORT_MAKE_STATUS(ONNXRUNTIME, NOT_IMPLEMENTED,
                               "AddToFeeds: An implementation for the input type ",
                               dataType, " is not supported yet");
      }
      // Do not need alignment because GPT has int32 inputs (past is empty) and T5 encoder has int64 inputs.
      destination += bytes;
    }
  }
  if (!buffer) {
    buffer = provider->GetScratchBuffer<char>(total_bytes, ort_stream, WaitCudaNotificationOnDevice);
  }
  char* gpu_data = buffer.get();
  CUDA_RETURN_IF_ERROR(cudaMemcpyAsync(gpu_data, pinned_data, total_bytes, cudaMemcpyHostToDevice, stream));

  // Create an event to make sure the async copy is finished before reading the data.
  onnxruntime::contrib::cuda::AutoDestoryCudaEvent new_event;
  cudaEvent_t& isCopyDone = new_event.Get();
  CUDA_RETURN_IF_ERROR(cudaEventCreate(&isCopyDone));
  CUDA_RETURN_IF_ERROR(cudaEventRecord(isCopyDone, stream));
  CUDA_RETURN_IF_ERROR(cudaEventSynchronize(isCopyDone));
  // TODO(tianleiwu): allocate a buffer for subgraph inputs so that we can reuse the buffer in each subgraph call.
  const OrtMemoryInfo& location = provider->GetAllocator(OrtMemTypeDefault)->Info();
  for (auto& input : inputs) {
    if (input.IsAllocated()) {
      const Tensor& tensor = input.Get<Tensor>();
      const TensorShape& shape = tensor.Shape();
      const size_t bytes = tensor.SizeInBytes();
      MLDataType dataType = tensor.DataType();

      OrtValue device_input;
      Tensor::InitOrtValue(dataType, shape, gpu_data, location, device_input);
      gpu_data += bytes;
      feeds.push_back(device_input);
    }
  }

#ifdef ENABLE_NVTX_PROFILE
  addToFeedsRange.End();
#endif

  return Status::OK();
}

template <typename T>
void InitBeamState(transformers::IBeamSearchState<T>* beam_state,
                   gsl::span<int32_t>& sequence_lengths,
                   int batch_size,
                   int num_beams,
                   Stream* ort_stream) {
#ifdef ENABLE_NVTX_PROFILE
  profile::NvtxNestedRangeCreator initStateRange("InitBeamState", profile::Color::Red);
  initStateRange.Begin();
#endif

  // TODO(tianleiwu): we can use another stream to avoid blocking subgraph execution.
<<<<<<< HEAD
  cudaStream_t cuda_stream = reinterpret_cast<cudaStream_t>(stream);
  cudaMemsetAsync(beam_state->next_token_logits.data(), 0, beam_state->next_token_logits.size_bytes(), cuda_stream);
  cudaMemsetAsync(beam_state->next_token_scores.data(), 0, beam_state->next_token_scores.size_bytes(), cuda_stream);
  cudaMemsetAsync(beam_state->next_tokens.data(), 0, beam_state->next_tokens.size_bytes(), cuda_stream);
  cudaMemsetAsync(beam_state->next_indices.data(), 0, beam_state->next_indices.size_bytes(), cuda_stream);
  cudaMemsetAsync(beam_state->next_scores.data(), 0, beam_state->next_scores.size_bytes(), cuda_stream);
  cudaMemsetAsync(beam_state->topk_buffer.data(), 0, beam_state->topk_buffer.size_bytes(), cuda_stream);
=======
  cudaStream_t cuda_stream = ort_stream ? static_cast<cudaStream_t>(ort_stream->GetHandle()) : nullptr;
  CUDA_CALL_THROW(cudaMemsetAsync(beam_state->next_token_logits.data(), 0, beam_state->next_token_logits.size_bytes(), cuda_stream));
  CUDA_CALL_THROW(cudaMemsetAsync(beam_state->next_token_scores.data(), 0, beam_state->next_token_scores.size_bytes(), cuda_stream));
  CUDA_CALL_THROW(cudaMemsetAsync(beam_state->next_tokens.data(), 0, beam_state->next_tokens.size_bytes(), cuda_stream));
  CUDA_CALL_THROW(cudaMemsetAsync(beam_state->next_indices.data(), 0, beam_state->next_indices.size_bytes(), cuda_stream));
  CUDA_CALL_THROW(cudaMemsetAsync(beam_state->next_scores.data(), 0, beam_state->next_scores.size_bytes(), cuda_stream));
  CUDA_CALL_THROW(cudaMemsetAsync(beam_state->topk_buffer.data(), 0, beam_state->topk_buffer.size_bytes(), cuda_stream));

>>>>>>> 8372c86e

  // Initialize score of first beam of each group with 0 and the rest with -1e9.
  cuda::LaunchInitKernel(beam_state->beam_scores.data(), batch_size, num_beams, cuda_stream);

  // copy sequence lengths to GPU
  // since next_positions is only needed to update feeds after subgraph execution, so it is fine to use Async here.
  if (!beam_state->next_positions.empty()) {  // next_positions is empty for T5
    CUDA_CALL_THROW(cudaMemcpyAsync(beam_state->next_positions.data(), sequence_lengths.data(), sequence_lengths.size_bytes(),
                    cudaMemcpyHostToDevice, cuda_stream));
  }

#ifdef ENABLE_NVTX_PROFILE
  initStateRange.End();
#endif
}

template <typename T>
void InitGreedyState(transformers::IGreedySearchState<T>* greedy_state,
                     gsl::span<int32_t>& sequence_lengths,
                     Stream* ort_stream) {
#ifdef ENABLE_NVTX_PROFILE
  profile::NvtxNestedRangeCreator initStateRange("InitGreedyState", profile::Color::Red);
  initStateRange.Begin();
#endif

  cudaStream_t cuda_stream = ort_stream ? reinterpret_cast<cudaStream_t>(ort_stream->GetHandle()) : nullptr;             
  CUDA_CALL_THROW(cudaMemsetAsync(greedy_state->next_token_scores.data(), 0, greedy_state->next_token_scores.size_bytes(), cuda_stream));
  CUDA_CALL_THROW(cudaMemsetAsync(greedy_state->next_positions.data(), 0, greedy_state->next_positions.size_bytes(), cuda_stream));

  CUDA_CALL_THROW(cudaMemcpyAsync(greedy_state->next_positions.data(), sequence_lengths.data(), sequence_lengths.size_bytes(),
                  cudaMemcpyHostToDevice, cuda_stream));

#ifdef ENABLE_NVTX_PROFILE
  initStateRange.End();
#endif
}

template <typename T>
Status ProcessLogits(const OrtValue& logits,                                 // logits output of subgraph
                     transformers::IBeamSearchState<T>* beam_state,          // state
                     transformers::IBeamSearchCpuState* cpu_state,           // state in CPU
                     transformers::ISequences* sequences,                    // sequences
                     AllocatorPtr& allocator,                                // default allocator
                     onnxruntime::concurrency::ThreadPool* thread_pool,      // thread pool (for CPU only)
                     transformers::ILogitsProcessorList* logits_processors,  // logits processors
                     transformers::IBeamScorer* beam_scorer,                 // beam scorer
                     const transformers::IGenerationParameters* parameters,  // parameters
                     int step,                                               // iteration counter
                     Stream* ort_stream,                                     // cuda stream (for CUDA only)
                     const transformers::IConsoleDumper* dumper) {           // tensor dumper

#ifdef ENABLE_NVTX_PROFILE
  profile::NvtxNestedRangeCreator processLogitsRange("ProcessLogits", profile::Color::Red);
  processLogitsRange.Begin();
#endif

  ORT_UNUSED_PARAMETER(logits_processors);
  ORT_UNUSED_PARAMETER(thread_pool);

#ifndef DEBUG_GENERATION
  ORT_UNUSED_PARAMETER(dumper);
#endif

  int batch_size = parameters->batch_size;
  int num_beams = parameters->num_beams;
  int vocab_size = parameters->vocab_size;
  bool output_scores = parameters->output_scores;

  int batch_beam_size = batch_size * num_beams;

  typedef typename ToCudaType<T>::MappedType CudaT;
  const CudaT* logits_data = reinterpret_cast<const CudaT*>(logits.Get<Tensor>().Data<T>());

  // Logits has shape (batch_size * num_beams, input_length, padded_vocab_size),
  // where input_length equals to parameters_->sequence_length for first subgraph call, and 1 for the remaining calls.
  const TensorShape& logits_shape = logits.Get<Tensor>().Shape();
  ORT_ENFORCE(logits_shape.NumDimensions() == 3);
  auto input_length = logits_shape[1];
  auto logits_batch_size = logits_shape[0];

  // NOTE: `padded_vocab_size` MAY be different from `vocab_size`.
  // But the following implementation should work correctly if they are the same
  // or different.
  auto padded_vocab_size = static_cast<int>(logits_shape[2]);

<<<<<<< HEAD
  cudaStream_t cuda_stream = reinterpret_cast<cudaStream_t>(stream);
=======
  cudaStream_t cuda_stream = ort_stream ? static_cast<cudaStream_t>(ort_stream->GetHandle()) : nullptr;
>>>>>>> 8372c86e

  // Get logits for the last token:
  //    next_token_logits = logits[:, -1, :], and the result shape is (batch_size * num_beams, vocab_size)
  // When input_length == 1, use logits directly in SoftmaxCPU below so it only need for input_length > 1.
  gsl::span<T>& next_token_logits = beam_state->next_token_logits;
  // TODO(tianleiwu): use one kernel to replace a loop of memory copy.
  if (input_length > 1 || logits_batch_size == batch_size) {
    // Move the pointer in increments of padded_vocab_size to account for any padding
    // if any in the logits weight of the MatMul.
    const CudaT* current_logits = logits_data + (input_length - 1) * padded_vocab_size;
    for (int i = 0; i < batch_beam_size; i++) {
      // We only copy what is relevant (i.e.) vocab_size as padded_vocab_size will contain
      // some logits corresponding to the "padded" vocab size which we will ignore
      // for token generation.
      gsl::span<const T> source(reinterpret_cast<const T*>(current_logits), vocab_size);
      gsl::span<T> target = next_token_logits.subspan(static_cast<size_t>(i) * vocab_size, vocab_size);
      CUDA_RETURN_IF_ERROR(cudaMemcpyAsync(target.data(), source.data(), sizeof(T) * vocab_size,
                                           cudaMemcpyDeviceToDevice, cuda_stream));
      if (logits_batch_size == batch_beam_size) {
        current_logits += input_length * padded_vocab_size;
      } else if (logits_batch_size == batch_size && i % num_beams == num_beams - 1) {
        current_logits += input_length * padded_vocab_size;
      }
    }
  }

#ifdef DEBUG_GENERATION
  dumper->Print("logits", logits);
  if (input_length > 1 || logits_batch_size == batch_size) {
    dumper->Print("next_token_logits", next_token_logits.data(), batch_size, num_beams, vocab_size);
  }
#endif

  // Get scores for candidates of next token: next_token_scores = log_softmax(next_token_logits, dim=-1)
  gsl::span<float>& next_token_scores = beam_state->next_token_scores;

  // The output will be float for consideration of precision and easy integration with remaining parts.
  float* Y_data = next_token_scores.data();
  bool is_reuse_logits_buffer = (input_length == 1 && logits_batch_size == batch_beam_size);
<<<<<<< HEAD

  const CudaT* X_data = is_reuse_logits_buffer ? logits_data : reinterpret_cast<const CudaT*>(next_token_logits.data());

  dispatch_blockwise_softmax_forward<CudaT, float, float, true>(
      cuda_stream, Y_data, X_data, vocab_size,
      is_reuse_logits_buffer ? padded_vocab_size : vocab_size,
      vocab_size,
      batch_size * num_beams);
=======

  const CudaT* X_data = is_reuse_logits_buffer ? logits_data : reinterpret_cast<const CudaT*>(next_token_logits.data());

  ORT_RETURN_IF_ERROR((dispatch_blockwise_softmax_forward<CudaT, float, float, true>(
      cuda_stream, Y_data, X_data, vocab_size,
      is_reuse_logits_buffer ? padded_vocab_size : vocab_size,
      vocab_size,
      batch_size * num_beams)));
>>>>>>> 8372c86e

#ifdef DEBUG_GENERATION
  dumper->Print("next_token_scores after softmax", next_token_scores.data(), batch_size, num_beams, vocab_size);
#endif

  // Sequences generated by beam scorer is currently stored in CPU.
  // Copy sequences to device only when repetition penalty or no repeat ngram is used in kernel
  BufferUniquePtr sequences_buffer;
  int current_sequence_length = sequences->GetSequenceLength();
  bool run_ngram = parameters->no_repeat_ngram_size > 0 && current_sequence_length >= parameters->no_repeat_ngram_size;
  if (parameters->repetition_penalty != 1.0f || run_ngram) {
    size_t bytes = SafeInt<size_t>(sizeof(int32_t)) * batch_beam_size * parameters->max_length;
    void* data = allocator->Alloc(bytes);
    BufferUniquePtr temp_buffer(data, BufferDeleter(allocator));
    sequences_buffer = std::move(temp_buffer);
    CUDA_RETURN_IF_ERROR(cudaMemcpyAsync(sequences_buffer.get(), sequences->GetSequence(0).data(), bytes,
                                         cudaMemcpyHostToDevice, cuda_stream));
  }

  cuda::LaunchLogitsProcessKernel<float>(
      next_token_scores.data(),
      parameters->vocab_mask.data(),
      step > 1 ? nullptr : parameters->prefix_vocab_mask.data(),  // prefix vocab mask is applied to first step only.
      nullptr,                                                    // parameters->presence_mask.data(),
      parameters->presence_penalty,
      parameters->temperature,
      parameters->batch_size,
      parameters->num_beams,
      vocab_size,
      vocab_size,
      (parameters->min_length > 0 && current_sequence_length < parameters->min_length) ? parameters->eos_token_id : -1,
      reinterpret_cast<int32_t*>(sequences_buffer.get()),
      parameters->max_length,
      current_sequence_length,
      parameters->repetition_penalty,
      parameters->no_repeat_ngram_size,
      cuda_stream);

#ifdef DEBUG_GENERATION
  dumper->Print("next_token_scores after logits process", next_token_scores.data(), batch_size, num_beams, vocab_size);
#endif
  // Add beam score to next token scores. Corresponding python code is like:
  //    next_token_scores = next_token_scores + beam_scores[:, None].expand_as(next_token_scores)
  cuda::LaunchAddProbsKernel(next_token_scores.data(), beam_state->beam_scores.data(),
                             batch_size, num_beams, vocab_size, cuda_stream);

#ifdef DEBUG_GENERATION
  dumper->Print("next_token_scores adding beam_scores", next_token_scores.data(), batch_size, num_beams, vocab_size);
#endif

  if (output_scores) {
    // Append next token scores to the scores output.
    CUDA_RETURN_IF_ERROR(cudaMemcpyAsync(beam_state->remaining_scores.data(),
                                         next_token_scores.data(),
                                         next_token_scores.size_bytes(),
                                         cudaMemcpyDeviceToDevice,
                                         cuda_stream));
    beam_state->remaining_scores = beam_state->remaining_scores.subspan(next_token_scores.size());
  }

  if (num_beams <= 32) {
    constexpr size_t max_parts_of_vocab = 128;
    float* topk_tmp_buffer = beam_state->topk_buffer.data();
    float* topk_scores_1st_stage = topk_tmp_buffer;
    int32_t* topk_tokens_1st_stage = reinterpret_cast<int32_t*>(topk_scores_1st_stage + batch_beam_size * max_parts_of_vocab * 2 * num_beams);
    float* topk_scores_2nd_stage = reinterpret_cast<float*>(topk_tokens_1st_stage + batch_beam_size * max_parts_of_vocab * 2 * num_beams);
    int32_t* topk_tokens_2nd_stage = reinterpret_cast<int32_t*>(topk_scores_2nd_stage + batch_beam_size * 2 * num_beams);

    cuda::BeamSearchTopK(next_token_scores.data(),
                         batch_size,
                         num_beams,
                         vocab_size,
                         2 * num_beams,
                         topk_scores_1st_stage,
                         topk_tokens_1st_stage,
                         topk_scores_2nd_stage,
                         topk_tokens_2nd_stage,
                         beam_state->next_scores.data(),
                         beam_state->next_tokens.data(),
                         beam_state->next_indices.data(),
                         cuda_stream);

    // Select [batch_size, 2 * num_beams] from [batch_size * num_beams, 2 * num_beams]
#ifdef DEBUG_GENERATION
    dumper->Print("next_tokens before scorer", beam_state->next_tokens.data(), batch_size, 2 * num_beams);
    dumper->Print("next_indices before scorer", beam_state->next_indices.data(), batch_size, 2 * num_beams);
    dumper->Print("next_scores before scorer", beam_state->next_scores.data(), batch_size, 2 * num_beams);
#endif
<<<<<<< HEAD
=======
    CUDA_RETURN_IF_ERROR(cudaMemcpyAsync(cpu_state->topk_scores.data(),
                                         beam_state->next_scores.data(),
                                         beam_state->next_scores.size_bytes(),
                                         cudaMemcpyDeviceToHost,
                                         cuda_stream));
>>>>>>> 8372c86e
  } else {
    // Apply top-k selection like the following:
    //   next_token_scores = next_token_scores.view(batch_size, num_beams * vocab_size)
    //   next_token_scores, next_tokens = torch.topk(next_token_scores, 2 * num_beams, dim=1, largest=True, sorted=True)
<<<<<<< HEAD
    // int64_t next_token_scores_dims[] = {batch_size, num_beams * vocab_size};
    int64_t next_token_scores_dims[] = {batch_size * num_beams, vocab_size};
=======
    int64_t next_token_scores_dims[] = {batch_size, num_beams * vocab_size};
>>>>>>> 8372c86e

    TensorShape next_token_scores_shape(&next_token_scores_dims[0], 2);
    auto element_type = DataTypeImpl::GetType<float>();
    OrtValue next_token_scores_value;
    Tensor::InitOrtValue(element_type, next_token_scores_shape, next_token_scores.data(), allocator->Info(),
                         next_token_scores_value);
    const Tensor& input = next_token_scores_value.Get<Tensor>();

    constexpr int axis = 1;
    const unsigned top_k = static_cast<unsigned>(2 * num_beams);
    constexpr bool largest = true;
    constexpr bool sorted = true;  // results returned in sorted order.

    std::unique_ptr<Tensor> topk_scores = Tensor::CreateDefault();
<<<<<<< HEAD
    std::unique_ptr<Tensor> topk_tokens = Tensor::CreateDefault();
    ORT_RETURN_IF_ERROR(TopK(&input, axis, top_k, largest, sorted, allocator, stream, thread_pool,
                             *topk_scores, *topk_tokens));
=======
    std::unique_ptr<Tensor> topk_indices = Tensor::CreateDefault();
    ORT_RETURN_IF_ERROR(TopK(&input, axis, top_k, largest, sorted, allocator, ort_stream, thread_pool,
                             *topk_scores, *topk_indices));

#ifdef DEBUG_GENERATION
    dumper->Print("topk_scores", *(topk_scores.get()));
    dumper->Print("topk_indices", *(topk_indices.get()));
#endif

    // Convert indices in range [0, num_beams * vocab_size) to token ID of range [0, vocab_size) like the following:
    //   next_indices = (next_tokens / vocab_size).long()
    //   next_tokens = next_tokens % vocab_size
    const int64_t* next_token_indices = topk_indices->Data<int64_t>();
    cuda::LaunchNextTokenKernel(next_token_indices, beam_state->next_indices.data(), beam_state->next_tokens.data(),
                                batch_size, top_k, vocab_size, cuda_stream);
>>>>>>> 8372c86e

    const float* data = topk_scores->Data<float>();
#ifdef DEBUG_GENERATION
<<<<<<< HEAD
    dumper->Print("topk_scores", *(topk_scores.get()));
    dumper->Print("topk_tokens", *(topk_tokens.get()));
#endif

    cuda::LaunchBatchTopKKernel(topk_scores->Data<float>(),
                                topk_tokens->Data<int64_t>(),
                                beam_state->next_indices.data(),
                                beam_state->next_tokens.data(),
                                beam_state->next_scores.data(),
                                batch_size,
                                num_beams,
                                2 * num_beams,
                                cuda_stream);
  }

  CUDA_RETURN_IF_ERROR(cudaMemcpyAsync(cpu_state->topk_scores.data(),
                                       beam_state->next_scores.data(),
                                       beam_state->next_scores.size_bytes(),
                                       cudaMemcpyDeviceToHost,
                                       cuda_stream));
=======
    dumper->Print("next_scores before scorer", data, batch_size, top_k);
    dumper->Print("next_tokens before scorer", beam_state->next_tokens.data(), batch_size, top_k);
    dumper->Print("next_indices before scorer", beam_state->next_indices.data(), batch_size, top_k);
#endif

    CUDA_RETURN_IF_ERROR(cudaMemcpyAsync(cpu_state->topk_scores.data(),
                                         data,
                                         topk_scores->SizeInBytes(),
                                         cudaMemcpyDeviceToHost,
                                         cuda_stream));
  }

>>>>>>> 8372c86e
  CUDA_RETURN_IF_ERROR(cudaMemcpyAsync(cpu_state->topk_tokens.data(),
                                       beam_state->next_tokens.data(),
                                       beam_state->next_tokens.size_bytes(),
                                       cudaMemcpyDeviceToHost,
                                       cuda_stream));
  CUDA_RETURN_IF_ERROR(cudaMemcpyAsync(cpu_state->topk_indices.data(),
                                       beam_state->next_indices.data(),
                                       beam_state->next_indices.size_bytes(),
                                       cudaMemcpyDeviceToHost,
                                       cuda_stream));
  CUDA_RETURN_IF_ERROR(cudaStreamSynchronize(cuda_stream));

  gsl::span<const float> next_scores(cpu_state->topk_scores.data(), beam_state->next_scores.size());
  gsl::span<const int32_t> next_tokens(cpu_state->topk_tokens.data(), beam_state->next_tokens.size());
  gsl::span<const int32_t> next_indices(cpu_state->topk_indices.data(), beam_state->next_indices.size());

  // Limitation: beam scorer runs in CPU. It might be better to use CUDA kernel to replace it.
  beam_scorer->Process(
      sequences,
      next_scores,
      next_tokens,
      next_indices);

#ifdef ENABLE_NVTX_PROFILE
  processLogitsRange.End();
#endif

  return Status::OK();
}

template <typename T>
Status GreedySearchProcessLogits(
    const OrtValue& logits,                                 // logits output of subgraph
    transformers::IGreedySearchState<T>* greedy_state,      // state
    transformers::ISamplingState<T>* sampling_state,        // buffers
    transformers::ISequences* sequences,                    // sequences
    AllocatorPtr& allocator,                                // default allocator
    onnxruntime::concurrency::ThreadPool* thread_pool,      // thread pool (for CPU only)
    transformers::ILogitsProcessorList* logits_processors,  // logits processors
    const transformers::IGenerationParameters* parameters,  // parameters
    bool do_sampling,                                       // whether to do sampling
    int step,                                               // iteration counter
    Stream* stream,                                         // cuda stream (for CUDA only)
    const transformers::IConsoleDumper* dumper) {           // tensor dumper

#ifdef ENABLE_NVTX_PROFILE
  profile::NvtxNestedRangeCreator processLogitsRange("ProcessLogits", profile::Color::Red);
  processLogitsRange.Begin();
#endif

  ORT_UNUSED_PARAMETER(logits_processors);
  ORT_UNUSED_PARAMETER(thread_pool);
#ifndef DEBUG_GENERATION
  ORT_UNUSED_PARAMETER(dumper);
#endif

  int batch_size = parameters->batch_size;
  int vocab_size = parameters->vocab_size;
  bool output_scores = parameters->output_scores;

  int batch_beam_size = batch_size;

  typedef typename ToCudaType<T>::MappedType CudaT;
  const CudaT* logits_data = reinterpret_cast<const CudaT*>(logits.Get<Tensor>().Data<T>());

  // Logits has shape (batch_size, input_length, padded_vocab_size),
  // where input_length equals to parameters_->sequence_length for first subgraph call, and 1 for the remaining calls.
  const TensorShape& logits_shape = logits.Get<Tensor>().Shape();
  ORT_ENFORCE(logits_shape.NumDimensions() == 3);
  auto input_length = logits_shape[1];

  // NOTE: `padded_vocab_size` MAY be different from `vocab_size`.
  // But the following implementation should work correctly if they are the same
  // or different.
  auto padded_vocab_size = static_cast<int>(logits_shape[2]);

<<<<<<< HEAD
  cudaStream_t cuda_stream = reinterpret_cast<cudaStream_t>(stream);
=======
  cudaStream_t cuda_stream = stream ? reinterpret_cast<cudaStream_t>(stream->GetHandle()) : nullptr;
>>>>>>> 8372c86e

  // Get logits for the last token:
  //    next_token_logits = logits[:, -1, :], and the result shape is (batch_size, vocab_size)
  // In greedy search, next_token_scores is next_token_logits.
  gsl::span<T>& next_token_scores = greedy_state->next_token_scores;

<<<<<<< HEAD
  // TODO(tianleiwu): use one kernel to replace a loop of memory copy.
  // Move the pointer in increments of padded_vocab_size to account for any padding
  // if any in the logits weight of the MatMul.
  const CudaT* current_logits = logits_data + (input_length - 1) * padded_vocab_size;
  for (int i = 0; i < batch_beam_size; i++) {
    // We only copy what is relevant (i.e.) vocab_size as padded_vocab_size will contain
    // some logits corresponding to the "padded" vocab size which we will ignore
    // for token generation.
    gsl::span<const T> source(reinterpret_cast<const T*>(current_logits), vocab_size);
    gsl::span<T> target = next_token_scores.subspan(i * vocab_size, vocab_size);
    CUDA_RETURN_IF_ERROR(cudaMemcpyAsync(target.data(), source.data(), sizeof(T) * vocab_size,
                                         cudaMemcpyDeviceToDevice, cuda_stream));
    current_logits += input_length * padded_vocab_size;
=======
  // TODO(hasesh/wy): Support re-using logits buffer for the sampling case.
  // Currently, we cannot re-use the logits because the sampling logic expects
  // `next_token_scores` to be populated.
  auto is_reuse_logits_buffer = !do_sampling && (input_length == 1);

  // Copy over the logits data into the staging buffer, only if
  // we do not plan to re-use the logits buffer directly
  if (!is_reuse_logits_buffer) {
    // TODO(tianleiwu): use one kernel to replace a loop of memory copy.

    // Move the pointer in increments of padded_vocab_size to account for any padding
    // if any in the logits weight of the MatMul.
    const CudaT* current_logits = logits_data + (input_length - 1) * padded_vocab_size;
    for (int i = 0; i < batch_beam_size; i++) {
      // We only copy what is relevant (i.e.) vocab_size as padded_vocab_size will contain
      // some logits corresponding to the "padded" vocab size which we will ignore
      // for token generation.
      gsl::span<const T> source(reinterpret_cast<const T*>(current_logits), vocab_size);
      gsl::span<T> target = next_token_scores.subspan(i * vocab_size, vocab_size);
      CUDA_RETURN_IF_ERROR(cudaMemcpyAsync(target.data(), source.data(), sizeof(T) * vocab_size,
                                           cudaMemcpyDeviceToDevice, cuda_stream));
      current_logits += input_length * padded_vocab_size;
    }
>>>>>>> 8372c86e
  }

#ifdef DEBUG_GENERATION
  dumper->Print("logits", logits);
  if (is_reuse_logits_buffer) {
    // TODO: Handle padded logits in the logits buffer before printing its contents
    ORT_THROW("Dumping contents of logits buffer is not implemented yet");
  } else {
    dumper->Print("next_token_scores", next_token_scores.data(), batch_size, vocab_size);
  }
#endif

  // Sequences generated by beam scorer is currently stored in CPU.
  // Copy sequences to device only when repetition penalty or no repeat ngram is used in kernel
  BufferUniquePtr sequences_buffer;
  int current_sequence_length = sequences->GetSequenceLength();
  if (parameters->repetition_penalty != 1.0f) {
    size_t bytes = SafeInt<size_t>(sizeof(int32_t)) * batch_beam_size * parameters->max_length;
    void* data = allocator->Alloc(bytes);
    BufferUniquePtr temp_buffer(data, BufferDeleter(allocator));
    sequences_buffer = std::move(temp_buffer);
    CUDA_RETURN_IF_ERROR(cudaMemcpyAsync(sequences_buffer.get(), sequences->GetSequence(0).data(), bytes,
                                         cudaMemcpyHostToDevice, cuda_stream));
  }

<<<<<<< HEAD
  cuda::LaunchLogitsProcessKernel<CudaT>(
      reinterpret_cast<CudaT*>(next_token_scores.data()),
=======
  // Copy parameters->presence_mask to sampling_state->presence_mask
  gsl::span<int>& presence_mask = sampling_state->d_presence_mask;
  if (step == 1 && parameters->presence_mask.data() != nullptr) {
    CUDA_RETURN_IF_ERROR(cudaMemcpyAsync(presence_mask.data(), parameters->presence_mask.data(),
                                         sizeof(int) * batch_size * vocab_size, cudaMemcpyDeviceToDevice, cuda_stream));
  }

  // TODO(hasesh): Can we avoid the const_cast by changing the interface of
  // GreedySearchProcessLogits() to take in a non-const OrtValue for logits
  // as this is the only place we will ever use the logits and it may be reasonable
  // to allow this method to mutate/process the logits in-place
  cuda::LaunchLogitsProcessKernel<CudaT>(
      is_reuse_logits_buffer ? const_cast<CudaT*>(logits_data)
                             : reinterpret_cast<CudaT*>(next_token_scores.data()),
>>>>>>> 8372c86e
      parameters->vocab_mask.data(),
      step > 1 ? nullptr : parameters->prefix_vocab_mask.data(),  // prefix vocab mask is applied to first step only.
      parameters->presence_mask.data() ? presence_mask.data() : nullptr,
      parameters->presence_penalty,
      parameters->temperature,
      parameters->batch_size,
      parameters->num_beams,
      vocab_size,
      is_reuse_logits_buffer ? padded_vocab_size : vocab_size,
      (parameters->min_length > 0 && current_sequence_length < parameters->sequence_length + parameters->min_length)
          ? parameters->eos_token_id
          : -1,
      reinterpret_cast<int32_t*>(sequences_buffer.get()),
      parameters->max_length,
      current_sequence_length,
      parameters->repetition_penalty,
      parameters->no_repeat_ngram_size,
      cuda_stream);

#ifdef DEBUG_GENERATION
  if (is_reuse_logits_buffer) {
    // TODO: Handle padded logits in the logits buffer before printing its contents
    ORT_THROW("Dumping contents of logits buffer is not implemented yet");
  } else {
    dumper->Print("next_token_scores after logits process", next_token_scores.data(), batch_size, vocab_size);
  }
#endif

  // TODO(wy): support output_scores in greedy search
  ORT_UNUSED_PARAMETER(output_scores);

  if (do_sampling) {
    ORT_RETURN_IF_ERROR(SamplingCudaHelper::Sample(allocator,
                                                   cuda_stream,
                                                   next_token_scores,
                                                   sampling_state,
                                                   greedy_state,
                                                   parameters,
                                                   step,
                                                   dumper));

    return Status::OK();
  }

  const CudaT* top_one_input = is_reuse_logits_buffer ? logits_data
                                                      : reinterpret_cast<const CudaT*>(next_token_scores.data());
  cuda::GreedySearchTopOne(
      top_one_input,
      batch_size,
      is_reuse_logits_buffer ? padded_vocab_size : vocab_size,
      reinterpret_cast<CudaT*>(greedy_state->temp_topk_scores_buffer.data()),
      greedy_state->temp_topk_tokens_buffer.data(),
      reinterpret_cast<CudaT*>(greedy_state->topk_scores_buffer.data()),
      greedy_state->topk_tokens_buffer.data(),
      cuda_stream);

#ifdef DEBUG_GENERATION
  dumper->Print("topk_scores", greedy_state->topk_scores_buffer.data(), batch_size);
  dumper->Print("topk_indices", greedy_state->topk_tokens_buffer.data(), batch_size);
#endif

  CUDA_RETURN_IF_ERROR(cudaMemcpyAsync(greedy_state->next_tokens.data(),
                                       greedy_state->topk_tokens_buffer.data(),
                                       greedy_state->next_tokens.size_bytes(),
                                       cudaMemcpyDeviceToHost,
                                       cuda_stream));
  CUDA_RETURN_IF_ERROR(cudaStreamSynchronize(cuda_stream));

#ifdef DEBUG_GENERATION
  dumper->Print("greedy_state->next_tokens", greedy_state->next_tokens.data(), batch_size, 1);
#endif

#ifdef ENABLE_NVTX_PROFILE
  processLogitsRange.End();
#endif

  return Status::OK();
}

template <typename T>
Status DeviceCopy(gsl::span<T> target, gsl::span<const T> source, Stream* ort_stream, int copyDirection) {
  assert(copyDirection >= 0 && copyDirection <= 3);
  cudaStream_t cuda_stream = ort_stream ? static_cast<cudaStream_t>(ort_stream->GetHandle()) : nullptr;
  if (cuda_stream == nullptr) {
    CUDA_RETURN_IF_ERROR(cudaMemcpy(target.data(), source.data(), source.size_bytes(),
                                    static_cast<cudaMemcpyKind>(copyDirection)));
  } else {
    CUDA_RETURN_IF_ERROR(cudaMemcpyAsync(target.data(), source.data(), source.size_bytes(),
                                         static_cast<cudaMemcpyKind>(copyDirection), cuda_stream));
    CUDA_RETURN_IF_ERROR(cudaStreamSynchronize(cuda_stream));
  }
  return Status::OK();
}

template <typename T>
Status PickGptPastState(const std::vector<OrtValue>& last_outputs,
                        std::vector<OrtValue>& next_inputs,
                        gsl::span<const int32_t>& beam_indices,
                        AllocatorPtr allocator,
                        int gpt_subgraph_first_past_input_idx,
                        int gpt_subgraph_first_present_output_idx,
                        Stream* ort_stream) {
  int num_present_tensors = static_cast<int>(last_outputs.size()) - gpt_subgraph_first_present_output_idx;
  for (int i = 0; i < num_present_tensors; ++i) {
    const OrtValue& present = last_outputs[gpt_subgraph_first_present_output_idx + i];

    // shape is like (2, batch_beam_size, 12, past_seq_len, 64)
    const TensorShape& past_shape = present.Get<Tensor>().Shape();
    auto block_size_per_beam = past_shape[2] * past_shape[3] * past_shape[4];
    auto past_key_size = past_shape[1] * past_shape[2] * past_shape[3] * past_shape[4];

    // Create a tensor with same shape.
    // TODO(tianleiwu): allocate one buffer for all layers, and use a CUDA kernel to copy key/value cache data.
    OrtValue past;
    auto past_type = DataTypeImpl::GetType<T>();
    Tensor::InitOrtValue(past_type, past_shape, allocator, past);
    cudaStream_t cuda_stream = ort_stream ? static_cast<cudaStream_t>(ort_stream->GetHandle()) : nullptr;

    gsl::span<T> past_span = gsl::make_span<T>(past.GetMutable<Tensor>()->MutableData<T>(), past_shape.Size());
    gsl::span<const T> present_span = gsl::make_span<const T>(present.Get<Tensor>().Data<T>(), past_shape.Size());
    for (size_t j = 0; j < beam_indices.size(); j++) {
      int32_t beam_index = beam_indices[j];
      gsl::span<const T> present_key = present_span.subspan(beam_index * block_size_per_beam, block_size_per_beam);
      gsl::span<const T> present_value = present_span.subspan(past_key_size + beam_index * block_size_per_beam,
                                                              block_size_per_beam);

      gsl::span<T> past_key = past_span.subspan(j * block_size_per_beam, block_size_per_beam);
      gsl::span<T> past_value = past_span.subspan(past_key_size + j * block_size_per_beam, block_size_per_beam);
      CUDA_RETURN_IF_ERROR(cudaMemcpyAsync(past_key.data(), present_key.data(), present_key.size_bytes(),
                                           cudaMemcpyDeviceToDevice, cuda_stream));
      CUDA_RETURN_IF_ERROR(cudaMemcpyAsync(past_value.data(), present_value.data(), present_value.size_bytes(),
                                           cudaMemcpyDeviceToDevice, cuda_stream));
    }

    next_inputs[gpt_subgraph_first_past_input_idx + i] = past;
  }

  return Status::OK();
}

// Copy present state to past state for T5 model
template <typename T>
Status PickT5PastState(const std::vector<OrtValue>& last_outputs,
                       std::vector<OrtValue>& next_inputs,
                       int num_present_tensors,
                       gsl::span<const int32_t>& beam_indices,
                       AllocatorPtr allocator,
                       int t5_decoder_first_past_input_idx,
                       int t5_decoder_first_present_output_idx,
                       Stream* ort_stream) {
  cudaStream_t cuda_stream = ort_stream ? static_cast<cudaStream_t>(ort_stream->GetHandle()) : nullptr;
  for (int i = 0; i < num_present_tensors; ++i) {
    const OrtValue& present = last_outputs[t5_decoder_first_present_output_idx + i];

    // shape is like (batch_beam_size, 12, past_seq_len, 64)
    const TensorShape& past_shape = present.Get<Tensor>().Shape();
    auto block_size_per_beam = past_shape[1] * past_shape[2] * past_shape[3];

    // Create a tensor with same shape.
    // TODO(tianleiwu): allocate one buffer for all layers, and use a CUDA kernel to copy key/value cache data.
    OrtValue past;
    Tensor::InitOrtValue(DataTypeImpl::GetType<T>(), past_shape, allocator, past);

    gsl::span<T> past_span = gsl::make_span<T>(past.GetMutable<Tensor>()->MutableData<T>(), past_shape.Size());
    gsl::span<const T> present_span = gsl::make_span<const T>(present.Get<Tensor>().Data<T>(), past_shape.Size());
    for (size_t j = 0; j < beam_indices.size(); j++) {
      int32_t beam_index = beam_indices[j];
      gsl::span<const T> present_beam = present_span.subspan(beam_index * block_size_per_beam, block_size_per_beam);
      gsl::span<T> past_beam = past_span.subspan(j * block_size_per_beam, block_size_per_beam);
      CUDA_RETURN_IF_ERROR(cudaMemcpyAsync(past_beam.data(), present_beam.data(), present_beam.size_bytes(),
                                           cudaMemcpyDeviceToDevice, cuda_stream));
    }

    next_inputs[t5_decoder_first_past_input_idx + i] = past;
  }

  return Status::OK();
}

template <typename T>
Status UpdateGptFeeds(
    AllocatorPtr allocator,
    Stream* ort_stream,
    const std::vector<OrtValue>& last_outputs,
    std::vector<OrtValue>& next_inputs,
    int current_length,
    OrtValue& position_ids,
    bool increase_position,
    gsl::span<const int32_t> beam_next_tokens,
    gsl::span<const int32_t> beam_indices,
    int num_beams,
    int gpt_subgraph_first_past_input_idx,
    int gpt_subgraph_first_present_output_idx,
    bool past_present_share_buffer,
    int past_sequence_len) {
#ifdef ENABLE_NVTX_PROFILE
  profile::NvtxNestedRangeCreator updateFeedsRange("UpdateGptFeeds", profile::Color::Yellow);
  updateFeedsRange.Begin();
#endif

  // Update input_ids with next tokens.
  int batch_beam_size = static_cast<int>(beam_next_tokens.size());
  int64_t dims[] = {batch_beam_size, 1};
  TensorShape input_ids_shape(&dims[0], 2);
  auto element_type = DataTypeImpl::GetType<int32_t>();
  OrtValue input_ids;
  Tensor::InitOrtValue(element_type, input_ids_shape, allocator, input_ids);
  int32_t* input_ids_data = input_ids.GetMutable<Tensor>()->MutableData<int32_t>();
  cudaStream_t cuda_stream = ort_stream ? static_cast<cudaStream_t>(ort_stream->GetHandle()) : nullptr;
  CUDA_RETURN_IF_ERROR(cudaMemcpyAsync(input_ids_data, beam_next_tokens.data(), beam_next_tokens.size_bytes(),
                                       cudaMemcpyHostToDevice, cuda_stream));
  next_inputs[0] = input_ids;

  // Update position IDs
  int32_t* position_data = increase_position ? position_ids.GetMutable<Tensor>()->MutableData<int32_t>() : nullptr;
  next_inputs[1] = position_ids;

  // Update attention mask
  const OrtValue& old_mask = next_inputs[2];
  const int32_t* old_mask_data = old_mask.Get<Tensor>().Data<int32_t>();
  int64_t mask_dims[] = {batch_beam_size, current_length};
  TensorShape mask_shape(&mask_dims[0], 2);
  OrtValue attention_mask;
  auto mask_type = DataTypeImpl::GetType<int32_t>();
  Tensor::InitOrtValue(mask_type, mask_shape, allocator, attention_mask);
  int32_t* mask_data = attention_mask.GetMutable<Tensor>()->MutableData<int32_t>();

  // Launch kernel to update position_ids and attention_mask for next iteration
  cuda::LaunchUpdateGptKernel(old_mask_data, mask_data, position_data, batch_beam_size, current_length,
                              cuda_stream);

  next_inputs[2] = attention_mask;

  if (past_present_share_buffer) {
    const int k = (static_cast<int>(last_outputs.size()) - gpt_subgraph_first_present_output_idx) + gpt_subgraph_first_past_input_idx;
    *(next_inputs[k].GetMutable<Tensor>()->MutableData<int32_t>()) = past_sequence_len;
  } else {
    if (num_beams == 1) {
      const int k = gpt_subgraph_first_past_input_idx - gpt_subgraph_first_present_output_idx;
      // feed present_* output to past_* inputs one by one
      for (size_t i = gpt_subgraph_first_present_output_idx; i < last_outputs.size(); ++i) {
        next_inputs[i + k] = last_outputs[i];
      }
    } else {
      ORT_RETURN_IF_ERROR(PickGptPastState<T>(last_outputs, next_inputs, beam_indices, allocator,
                                              gpt_subgraph_first_past_input_idx,
                                              gpt_subgraph_first_present_output_idx, ort_stream));
    }
  }

  // Make sure data is ready before next subgraph execution.
  CUDA_RETURN_IF_ERROR(cudaStreamSynchronize(cuda_stream));

#ifdef ENABLE_NVTX_PROFILE
  updateFeedsRange.End();
#endif

  return Status::OK();
}

// Update decoder inputs given decoder outputs of last iteration.
template <typename T>
Status UpdateDecoderFeeds(
    AllocatorPtr allocator,
    Stream* ort_stream,
    const std::vector<OrtValue>& last_outputs,
    std::vector<OrtValue>& next_inputs,
    int num_present_tensors,
    gsl::span<const int32_t> beam_next_tokens,
    gsl::span<const int32_t> beam_indices,
    int num_beams,
    int t5_decoder_first_past_input_idx,
    int t5_decoder_first_present_output_idx,
    bool use_sequence_as_input_ids,
    int current_length,
    transformers::Sequences&,
    const transformers::IConsoleDumper* dumper) {
  // last_outputs: logits, present_key_self_0, present_value_self_0, ...
  // next_inputs: input_ids,
  //              encoder_attention_mask, encoder_hidden_states,
  //              past_key_self_0, past_value_self_0, ...
  //              past_key_cross_0, past_value_cross_0, ...
  // Only need copy beam next tokens to input_ids, and copy present_*_self_* to past_*_self_*,

  if (use_sequence_as_input_ids) {
    return ORT_MAKE_STATUS(ONNXRUNTIME, NOT_IMPLEMENTED,
                           "BeamSearch CUDA Op does not support using sequence as input_ids in decoder input");
  }
  ORT_UNUSED_PARAMETER(current_length);

  // Update input_ids with next tokens.
  int batch_beam_size = static_cast<int>(beam_next_tokens.size());
  int64_t dims[] = {batch_beam_size, 1};
  TensorShape input_ids_shape(&dims[0], 2);
  auto element_type = DataTypeImpl::GetType<int32_t>();
  OrtValue input_ids;
  Tensor::InitOrtValue(element_type, input_ids_shape, allocator, input_ids);
  int32_t* input_ids_data = input_ids.GetMutable<Tensor>()->MutableData<int32_t>();
  cudaStream_t cuda_stream = ort_stream ? static_cast<cudaStream_t>(ort_stream->GetHandle()) : nullptr;
  CUDA_RETURN_IF_ERROR(cudaMemcpyAsync(input_ids_data, beam_next_tokens.data(), beam_next_tokens.size_bytes(),
                                       cudaMemcpyHostToDevice, cuda_stream));
  next_inputs[0] = input_ids;

#ifdef DEBUG_GENERATION
  dumper->Print("input_ids", input_ids);
#else
  ORT_UNUSED_PARAMETER(dumper);
#endif

  // Update past state
  ORT_ENFORCE(last_outputs.size() >= static_cast<size_t>(1 + num_present_tensors));
  // TODO(tianleiwu): remove num_beams==1 once GreedySearch operator is available.
  if (num_beams == 1) {
    // feed present_* output to past_* inputs one by one
    for (int i = 0; i < num_present_tensors; ++i) {
      next_inputs[t5_decoder_first_past_input_idx + i] =
          last_outputs[t5_decoder_first_present_output_idx + i];
      return Status::OK();
    }
  }

  return PickT5PastState<T>(last_outputs, next_inputs, num_present_tensors, beam_indices, allocator,
                            t5_decoder_first_past_input_idx, t5_decoder_first_present_output_idx, ort_stream);
}

template <typename T>
Status ExpandBuffer(Stream* ort_stream,
                    const OrtValue& input,
                    int num_beams,
                    AllocatorPtr allocator,
                    OrtValue& expanded,
                    bool only_copy_shape) {
  // Input shape (batch_size, xxx). The input is required with data type T.
  // Output shape (batch_size * num_beams, xxx)
  const TensorShape& input_shape = input.Get<Tensor>().Shape();
  const int64_t& batch_size = input_shape[0];
  const int64_t& chunk_size = static_cast<int64_t>(input_shape.Size() / batch_size);

  int64_t dims[4] = {0};
  input_shape.CopyDims(dims, input_shape.NumDimensions());
  dims[0] = batch_size * num_beams;
  TensorShape expanded_shape(&dims[0], input_shape.NumDimensions());

  MLDataType element_type = input.Get<Tensor>().DataType();
  ORT_ENFORCE(element_type == DataTypeImpl::GetType<T>());
  Tensor::InitOrtValue(element_type, expanded_shape, allocator, expanded);

  if (only_copy_shape) {
    return Status::OK();
  }

  cudaStream_t cuda_stream = ort_stream ? static_cast<cudaStream_t>(ort_stream->GetHandle()) : nullptr;

  const T* input_data = input.Get<Tensor>().Data<T>();
  T* expanded_data = expanded.GetMutable<Tensor>()->MutableData<T>();
  T* target = expanded_data;
  for (int i = 0; i < batch_size; i++) {
    for (int j = 0; j < num_beams; j++) {
      CUDA_RETURN_IF_ERROR(
          cudaMemcpyAsync(
              target,
              input_data + i * chunk_size,
              sizeof(T) * chunk_size,
              cudaMemcpyDeviceToDevice,
              cuda_stream));
      target += chunk_size;
    }
  }

  return Status::OK();
}

// Explicit template instantiations of functions
template void InitBeamState<float>(
    transformers::IBeamSearchState<float>* beam_state,
    gsl::span<int32_t>& sequence_lengths,
    int batch_size,
    int num_beams,
    Stream* ort_stream);

template void InitGreedyState<float>(
    transformers::IGreedySearchState<float>* greedy_state,
    gsl::span<int32_t>& sequence_lengths,
    Stream* ort_stream);

template Status ProcessLogits<float>(
    const OrtValue& logits,
    transformers::IBeamSearchState<float>* beam_state,
    transformers::IBeamSearchCpuState* cpu_state,
    transformers::ISequences* sequences,
    AllocatorPtr& allocator,
    onnxruntime::concurrency::ThreadPool* thread_pool,
    transformers::ILogitsProcessorList* logits_processors,
    transformers::IBeamScorer* beam_scorer,
    const transformers::IGenerationParameters* parameters,
    int step,
    Stream* ort_stream,
    const transformers::IConsoleDumper* dumper);

template Status GreedySearchProcessLogits<float>(
    const OrtValue& logits,
    transformers::IGreedySearchState<float>* greedy_state,
    transformers::ISamplingState<float>* sampling_state,
    transformers::ISequences* sequences,
    AllocatorPtr& allocator,
    onnxruntime::concurrency::ThreadPool* thread_pool,
    transformers::ILogitsProcessorList* logits_processors,
    const transformers::IGenerationParameters* parameters,
    bool do_sampling,
    int step,
    Stream* ort_stream,
    const transformers::IConsoleDumper* dumper);

template Status DeviceCopy<float>(
    gsl::span<float> target,
    gsl::span<const float> source,
    Stream* ort_stream,
    int copyDirection);

template Status DeviceCopy<int32_t>(
    gsl::span<int32_t> target,
    gsl::span<const int32_t> source,
    Stream* ort_stream,
    int copyDirection);

template Status UpdateGptFeeds<float>(
    AllocatorPtr allocator,
    Stream* ort_stream,
    const std::vector<OrtValue>& last_outputs,
    std::vector<OrtValue>& next_inputs,
    int current_length,
    OrtValue& position_ids,
    bool increase_position,
    gsl::span<const int32_t> beam_next_tokens,
    gsl::span<const int32_t> beam_indices,
    int num_beams,
    int gpt_subgraph_first_past_input_idx,
    int gpt_subgraph_first_present_output_idx,
    bool past_present_share_buffer,
    int past_sequence_len);

// Float16
template void InitBeamState<MLFloat16>(
    transformers::IBeamSearchState<MLFloat16>* beam_state,
    gsl::span<int32_t>& sequence_lengths,
    int batch_size,
    int num_beams,
    Stream* ort_stream);

template void InitGreedyState<MLFloat16>(
    transformers::IGreedySearchState<MLFloat16>* greedy_state,
    gsl::span<int32_t>& sequence_lengths,
    Stream* ort_stream);

template Status ProcessLogits<MLFloat16>(
    const OrtValue& logits,
    transformers::IBeamSearchState<MLFloat16>* beam_state,
    transformers::IBeamSearchCpuState* cpu_state,
    transformers::ISequences* sequences,
    AllocatorPtr& allocator,
    onnxruntime::concurrency::ThreadPool* thread_pool,
    transformers::ILogitsProcessorList* logits_processors,
    transformers::IBeamScorer* beam_scorer,
    const transformers::IGenerationParameters* parameters,
    int step,
    Stream* ort_stream,
    const transformers::IConsoleDumper* dumper);

template Status GreedySearchProcessLogits<MLFloat16>(
    const OrtValue& logits,
    transformers::IGreedySearchState<MLFloat16>* greedy_state,
    transformers::ISamplingState<MLFloat16>* sampling_state,
    transformers::ISequences* sequences,
    AllocatorPtr& allocator,
    onnxruntime::concurrency::ThreadPool* thread_pool,
    transformers::ILogitsProcessorList* logits_processors,
    const transformers::IGenerationParameters* parameters,
    bool do_sampling,
    int step,
    Stream* ort_stream,
    const transformers::IConsoleDumper* dumper);

template Status UpdateGptFeeds<MLFloat16>(
    AllocatorPtr allocator,
    Stream* ort_stream,
    const std::vector<OrtValue>& last_outputs,
    std::vector<OrtValue>& next_inputs,
    int current_length,
    OrtValue& position_ids,
    bool increase_position,
    gsl::span<const int32_t> beam_next_tokens,
    gsl::span<const int32_t> beam_indices,
    int num_beams,
    int gpt_subgraph_first_past_input_idx,
    int gpt_subgraph_first_present_output_idx,
    bool past_present_share_buffer,
    int past_sequence_len);

template Status UpdateDecoderFeeds<float>(
    AllocatorPtr allocator,
    Stream* ort_stream,
    const std::vector<OrtValue>& last_outputs,
    std::vector<OrtValue>& next_inputs,
    int num_present_tensors,
    gsl::span<const int32_t> beam_next_tokens,
    gsl::span<const int32_t> beam_indices,
    int num_beams,
    int t5_decoder_first_past_input_idx,
    int t5_decoder_first_present_output_idx,
    bool use_sequence_as_input_ids,
    int current_length,
    transformers::Sequences& sequences,
    const transformers::IConsoleDumper* dumper);

template Status UpdateDecoderFeeds<MLFloat16>(
    AllocatorPtr allocator,
    Stream* ort_stream,
    const std::vector<OrtValue>& last_outputs,
    std::vector<OrtValue>& next_inputs,
    int num_present_tensors,
    gsl::span<const int32_t> beam_next_tokens,
    gsl::span<const int32_t> beam_indices,
    int num_beams,
    int t5_decoder_first_past_input_idx,
    int t5_decoder_first_present_output_idx,
    bool use_sequence_as_input_ids,
    int current_length,
    transformers::Sequences& sequences,
    const transformers::IConsoleDumper* dumper);

template Status ExpandBuffer<int32_t>(
    Stream* ort_stream,
    const OrtValue& input,
    int num_beams,
    AllocatorPtr allocator,
    OrtValue& expanded,
    bool only_copy_shape);

template Status ExpandBuffer<float>(
    Stream* ort_stream,
    const OrtValue& input,
    int num_beams,
    AllocatorPtr allocator,
    OrtValue& expanded,
    bool only_copy_shape);

template Status ExpandBuffer<MLFloat16>(
    Stream* ort_stream,
    const OrtValue& input,
    int num_beams,
    AllocatorPtr allocator,
    OrtValue& expanded,
    bool only_copy_shape);
}  // namespace GenerationCudaDeviceHelper
}  // namespace contrib
}  // namespace onnxruntime<|MERGE_RESOLUTION|>--- conflicted
+++ resolved
@@ -16,8 +16,6 @@
 #include "contrib_ops/cpu/transformers/subgraph_t5_decoder.h"
 #include "contrib_ops/cpu/transformers/subgraph_gpt.h"
 #include "contrib_ops/cuda/transformers/beam_search_topk.h"
-<<<<<<< HEAD
-=======
 #include "contrib_ops/cuda/transformers/greedy_search_top_one.h"
 
 // the includes would be dummy for ROCm, we will ignore them for now
@@ -35,7 +33,6 @@
 using onnxruntime::cuda::ToCudaType;
 using onnxruntime::cuda::TArray;
 using onnxruntime::cuda::TopKImpl;
->>>>>>> 8372c86e
 
 namespace onnxruntime {
 namespace concurrency {
@@ -214,15 +211,6 @@
 #endif
 
   // TODO(tianleiwu): we can use another stream to avoid blocking subgraph execution.
-<<<<<<< HEAD
-  cudaStream_t cuda_stream = reinterpret_cast<cudaStream_t>(stream);
-  cudaMemsetAsync(beam_state->next_token_logits.data(), 0, beam_state->next_token_logits.size_bytes(), cuda_stream);
-  cudaMemsetAsync(beam_state->next_token_scores.data(), 0, beam_state->next_token_scores.size_bytes(), cuda_stream);
-  cudaMemsetAsync(beam_state->next_tokens.data(), 0, beam_state->next_tokens.size_bytes(), cuda_stream);
-  cudaMemsetAsync(beam_state->next_indices.data(), 0, beam_state->next_indices.size_bytes(), cuda_stream);
-  cudaMemsetAsync(beam_state->next_scores.data(), 0, beam_state->next_scores.size_bytes(), cuda_stream);
-  cudaMemsetAsync(beam_state->topk_buffer.data(), 0, beam_state->topk_buffer.size_bytes(), cuda_stream);
-=======
   cudaStream_t cuda_stream = ort_stream ? static_cast<cudaStream_t>(ort_stream->GetHandle()) : nullptr;
   CUDA_CALL_THROW(cudaMemsetAsync(beam_state->next_token_logits.data(), 0, beam_state->next_token_logits.size_bytes(), cuda_stream));
   CUDA_CALL_THROW(cudaMemsetAsync(beam_state->next_token_scores.data(), 0, beam_state->next_token_scores.size_bytes(), cuda_stream));
@@ -231,7 +219,6 @@
   CUDA_CALL_THROW(cudaMemsetAsync(beam_state->next_scores.data(), 0, beam_state->next_scores.size_bytes(), cuda_stream));
   CUDA_CALL_THROW(cudaMemsetAsync(beam_state->topk_buffer.data(), 0, beam_state->topk_buffer.size_bytes(), cuda_stream));
 
->>>>>>> 8372c86e
 
   // Initialize score of first beam of each group with 0 and the rest with -1e9.
   cuda::LaunchInitKernel(beam_state->beam_scores.data(), batch_size, num_beams, cuda_stream);
@@ -317,11 +304,7 @@
   // or different.
   auto padded_vocab_size = static_cast<int>(logits_shape[2]);
 
-<<<<<<< HEAD
-  cudaStream_t cuda_stream = reinterpret_cast<cudaStream_t>(stream);
-=======
   cudaStream_t cuda_stream = ort_stream ? static_cast<cudaStream_t>(ort_stream->GetHandle()) : nullptr;
->>>>>>> 8372c86e
 
   // Get logits for the last token:
   //    next_token_logits = logits[:, -1, :], and the result shape is (batch_size * num_beams, vocab_size)
@@ -361,16 +344,6 @@
   // The output will be float for consideration of precision and easy integration with remaining parts.
   float* Y_data = next_token_scores.data();
   bool is_reuse_logits_buffer = (input_length == 1 && logits_batch_size == batch_beam_size);
-<<<<<<< HEAD
-
-  const CudaT* X_data = is_reuse_logits_buffer ? logits_data : reinterpret_cast<const CudaT*>(next_token_logits.data());
-
-  dispatch_blockwise_softmax_forward<CudaT, float, float, true>(
-      cuda_stream, Y_data, X_data, vocab_size,
-      is_reuse_logits_buffer ? padded_vocab_size : vocab_size,
-      vocab_size,
-      batch_size * num_beams);
-=======
 
   const CudaT* X_data = is_reuse_logits_buffer ? logits_data : reinterpret_cast<const CudaT*>(next_token_logits.data());
 
@@ -379,7 +352,6 @@
       is_reuse_logits_buffer ? padded_vocab_size : vocab_size,
       vocab_size,
       batch_size * num_beams)));
->>>>>>> 8372c86e
 
 #ifdef DEBUG_GENERATION
   dumper->Print("next_token_scores after softmax", next_token_scores.data(), batch_size, num_beams, vocab_size);
@@ -468,24 +440,16 @@
     dumper->Print("next_indices before scorer", beam_state->next_indices.data(), batch_size, 2 * num_beams);
     dumper->Print("next_scores before scorer", beam_state->next_scores.data(), batch_size, 2 * num_beams);
 #endif
-<<<<<<< HEAD
-=======
     CUDA_RETURN_IF_ERROR(cudaMemcpyAsync(cpu_state->topk_scores.data(),
                                          beam_state->next_scores.data(),
                                          beam_state->next_scores.size_bytes(),
                                          cudaMemcpyDeviceToHost,
                                          cuda_stream));
->>>>>>> 8372c86e
   } else {
     // Apply top-k selection like the following:
     //   next_token_scores = next_token_scores.view(batch_size, num_beams * vocab_size)
     //   next_token_scores, next_tokens = torch.topk(next_token_scores, 2 * num_beams, dim=1, largest=True, sorted=True)
-<<<<<<< HEAD
-    // int64_t next_token_scores_dims[] = {batch_size, num_beams * vocab_size};
-    int64_t next_token_scores_dims[] = {batch_size * num_beams, vocab_size};
-=======
     int64_t next_token_scores_dims[] = {batch_size, num_beams * vocab_size};
->>>>>>> 8372c86e
 
     TensorShape next_token_scores_shape(&next_token_scores_dims[0], 2);
     auto element_type = DataTypeImpl::GetType<float>();
@@ -500,11 +464,6 @@
     constexpr bool sorted = true;  // results returned in sorted order.
 
     std::unique_ptr<Tensor> topk_scores = Tensor::CreateDefault();
-<<<<<<< HEAD
-    std::unique_ptr<Tensor> topk_tokens = Tensor::CreateDefault();
-    ORT_RETURN_IF_ERROR(TopK(&input, axis, top_k, largest, sorted, allocator, stream, thread_pool,
-                             *topk_scores, *topk_tokens));
-=======
     std::unique_ptr<Tensor> topk_indices = Tensor::CreateDefault();
     ORT_RETURN_IF_ERROR(TopK(&input, axis, top_k, largest, sorted, allocator, ort_stream, thread_pool,
                              *topk_scores, *topk_indices));
@@ -520,32 +479,9 @@
     const int64_t* next_token_indices = topk_indices->Data<int64_t>();
     cuda::LaunchNextTokenKernel(next_token_indices, beam_state->next_indices.data(), beam_state->next_tokens.data(),
                                 batch_size, top_k, vocab_size, cuda_stream);
->>>>>>> 8372c86e
 
     const float* data = topk_scores->Data<float>();
 #ifdef DEBUG_GENERATION
-<<<<<<< HEAD
-    dumper->Print("topk_scores", *(topk_scores.get()));
-    dumper->Print("topk_tokens", *(topk_tokens.get()));
-#endif
-
-    cuda::LaunchBatchTopKKernel(topk_scores->Data<float>(),
-                                topk_tokens->Data<int64_t>(),
-                                beam_state->next_indices.data(),
-                                beam_state->next_tokens.data(),
-                                beam_state->next_scores.data(),
-                                batch_size,
-                                num_beams,
-                                2 * num_beams,
-                                cuda_stream);
-  }
-
-  CUDA_RETURN_IF_ERROR(cudaMemcpyAsync(cpu_state->topk_scores.data(),
-                                       beam_state->next_scores.data(),
-                                       beam_state->next_scores.size_bytes(),
-                                       cudaMemcpyDeviceToHost,
-                                       cuda_stream));
-=======
     dumper->Print("next_scores before scorer", data, batch_size, top_k);
     dumper->Print("next_tokens before scorer", beam_state->next_tokens.data(), batch_size, top_k);
     dumper->Print("next_indices before scorer", beam_state->next_indices.data(), batch_size, top_k);
@@ -558,7 +494,6 @@
                                          cuda_stream));
   }
 
->>>>>>> 8372c86e
   CUDA_RETURN_IF_ERROR(cudaMemcpyAsync(cpu_state->topk_tokens.data(),
                                        beam_state->next_tokens.data(),
                                        beam_state->next_tokens.size_bytes(),
@@ -635,32 +570,13 @@
   // or different.
   auto padded_vocab_size = static_cast<int>(logits_shape[2]);
 
-<<<<<<< HEAD
-  cudaStream_t cuda_stream = reinterpret_cast<cudaStream_t>(stream);
-=======
   cudaStream_t cuda_stream = stream ? reinterpret_cast<cudaStream_t>(stream->GetHandle()) : nullptr;
->>>>>>> 8372c86e
 
   // Get logits for the last token:
   //    next_token_logits = logits[:, -1, :], and the result shape is (batch_size, vocab_size)
   // In greedy search, next_token_scores is next_token_logits.
   gsl::span<T>& next_token_scores = greedy_state->next_token_scores;
 
-<<<<<<< HEAD
-  // TODO(tianleiwu): use one kernel to replace a loop of memory copy.
-  // Move the pointer in increments of padded_vocab_size to account for any padding
-  // if any in the logits weight of the MatMul.
-  const CudaT* current_logits = logits_data + (input_length - 1) * padded_vocab_size;
-  for (int i = 0; i < batch_beam_size; i++) {
-    // We only copy what is relevant (i.e.) vocab_size as padded_vocab_size will contain
-    // some logits corresponding to the "padded" vocab size which we will ignore
-    // for token generation.
-    gsl::span<const T> source(reinterpret_cast<const T*>(current_logits), vocab_size);
-    gsl::span<T> target = next_token_scores.subspan(i * vocab_size, vocab_size);
-    CUDA_RETURN_IF_ERROR(cudaMemcpyAsync(target.data(), source.data(), sizeof(T) * vocab_size,
-                                         cudaMemcpyDeviceToDevice, cuda_stream));
-    current_logits += input_length * padded_vocab_size;
-=======
   // TODO(hasesh/wy): Support re-using logits buffer for the sampling case.
   // Currently, we cannot re-use the logits because the sampling logic expects
   // `next_token_scores` to be populated.
@@ -684,7 +600,6 @@
                                            cudaMemcpyDeviceToDevice, cuda_stream));
       current_logits += input_length * padded_vocab_size;
     }
->>>>>>> 8372c86e
   }
 
 #ifdef DEBUG_GENERATION
@@ -710,10 +625,6 @@
                                          cudaMemcpyHostToDevice, cuda_stream));
   }
 
-<<<<<<< HEAD
-  cuda::LaunchLogitsProcessKernel<CudaT>(
-      reinterpret_cast<CudaT*>(next_token_scores.data()),
-=======
   // Copy parameters->presence_mask to sampling_state->presence_mask
   gsl::span<int>& presence_mask = sampling_state->d_presence_mask;
   if (step == 1 && parameters->presence_mask.data() != nullptr) {
@@ -728,7 +639,6 @@
   cuda::LaunchLogitsProcessKernel<CudaT>(
       is_reuse_logits_buffer ? const_cast<CudaT*>(logits_data)
                              : reinterpret_cast<CudaT*>(next_token_scores.data()),
->>>>>>> 8372c86e
       parameters->vocab_mask.data(),
       step > 1 ? nullptr : parameters->prefix_vocab_mask.data(),  // prefix vocab mask is applied to first step only.
       parameters->presence_mask.data() ? presence_mask.data() : nullptr,
