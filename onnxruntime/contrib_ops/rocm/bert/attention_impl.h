// Copyright (c) Microsoft Corporation. All rights reserved.
// Licensed under the MIT License.

#pragma once

#include <hip/hip_fp16.h>
#include <rocblas/rocblas.h>
#include "core/providers/rocm/shared_inc/rocm_utils.h"
#include "core/providers/rocm/tunable/rocm_tunable.h"

namespace onnxruntime {
namespace contrib {
namespace rocm {
size_t GetAttentionScratchSize(
    size_t element_size,
    int batch_size,
    int num_heads,
    int sequence_length,
    int all_sequence_length);

size_t GetAttentionWorkspaceSize(
    size_t element_size,
    int batch_size,
    int num_heads,
    int head_size,
    int sequence_length,
    int past_sequence_length);

Status LaunchAttentionKernel(
    const hipDeviceProp_t& prop,               // Device Properties
<<<<<<< HEAD
=======
    RocmTuningContext* tuning_ctx, // context for tuning
>>>>>>> 8372c86e
    hipStream_t stream,                        // Hip stream
    rocblas_handle& rocblas,                   // Rocblas handle
    const size_t element_size,                 // Element size of input tensor
    int batch_size,                            // Batch size (B)
    int sequence_length,                       // Sequence length (S)
    int num_heads,                             // Number of attention heads (N)
    int head_size,                             // Hidden layer size per head (H)
    int past_sequence_length,                  // Sequence length in past state
    bool is_unidirectional,                    // Whether there is unidirectional mask.
    const void* input,                         // Input tensor
    const int* mask_index,                     // Attention mask raw data or index. NULL means no mask.
    gsl::span<const int64_t> mask_index_dims,  // Mask index shape
    const float mask_filter_value,             // Mask value for filtered out positions
    const void* past,                          // Past state input
    const void* relative_position_bias,                  // Additional Add
    void* workspace,                           // Temporary buffer
    void* output,                              // Output tensor
    void* present                              // Present state output
);

Status LaunchDecoderAttentionKernel(
    const hipDeviceProp_t& prop,      // Device Properties
<<<<<<< HEAD
=======
    RocmTuningContext* tuning_ctx, // context for tuning
>>>>>>> 8372c86e
    hipStream_t stream,               // Hip stream
    rocblas_handle& rocblas,          // Rocblas handle
    const size_t element_size,        // Element size of input tensor
    const int batch_size,             // Batch size (B)
    const int sequence_length,        // Sequence length (S)
    const int kv_sequence_length,     // Key/Value/Cache sequence length
    const int num_heads,              // Number of attention heads (N)
    const int head_size,              // Hidden layer size per head (H)
    const bool static_kv,             // Whether cross attention or not
    const bool use_past,              // Whether use cache or not
    const bool has_layer_state,       // Whether output cache or not
    const bool has_key_padding_mask,  // Whether use key_padding_mask or not
    const float mask_filter_value,    // Mask filter value
    const void* gemm_query_buffer,    // Query buffer
    const void* gemm_kv_buffer,       // Key and value buffer
    const bool* key_padding_mask,     // Key padding mask
    const void* key_cache,            // Input key cache
    const void* value_cache,          // Input value cache
    void* qkv_buffer,                 // Temporary buffer
    void* workspace_buffer,           // Temporary buffer
    void* output,                     // Output tensor
    void* new_key_cache,              // New_key_cache tensor
    void* new_value_cache             // New_value_cache tensor
);

Status LaunchTransCtx(hipStream_t stream,
                      const int sequence_length, const int batch_size, const int head_size, const int num_heads,
                      const int max_threads_per_block, const bool reversed_bs, const float* input, float* output);

Status LaunchTransCtx(hipStream_t stream,
                      const int sequence_length, const int batch_size, const int head_size, const int num_heads,
                      const int max_threads_per_block, const bool reversed_bs, const half* input, half* output);

Status LaunchTransQkv(hipStream_t stream, const int matrix_num,
                      const int sequence_length, const int batch_size, const int head_size, const int num_heads,
                      const int max_threads_per_block, const bool reversed_bs, const float* input, float* output,
                      int total_matrix_count = -1);

Status LaunchTransQkv(hipStream_t stream, const int matrix_num,
                      const int sequence_length, const int batch_size, const int head_size, const int num_heads,
                      const int max_threads_per_block, const bool reversed_bs, const half* input, half* output,
                      int total_matrix_count = -1);

Status LaunchConcatTensorToTensor(hipStream_t stream,
                                  const int all_sequence_length,
                                  const int sequence_length,
                                  const int batch_size,
                                  const int head_size,
                                  const int num_heads,
                                  const int max_threads_per_block,
                                  const int matrix_num,
                                  const float* tensor_in,
                                  const float* tensor_add,
                                  float* tensor_out);

Status LaunchConcatTensorToTensor(hipStream_t stream,
                                  const int all_sequence_length,
                                  const int sequence_length,
                                  const int batch_size,
                                  const int head_size,
                                  const int num_heads,
                                  const int max_threads_per_block,
                                  const int matrix_num,
                                  const half* tensor_in,
                                  const half* tensor_add,
                                  half* tensor_out);

Status LaunchConcatPastToPresent(hipStream_t stream,
                                 const int all_sequence_length,
                                 const int sequence_length,
                                 const int batch_size,
                                 const int head_size,
                                 const int num_heads,
                                 const int max_threads_per_block,
                                 const float* past,
                                 const float* k_v,
                                 float* present);

Status LaunchConcatPastToPresent(hipStream_t stream,
                                 const int all_sequence_length,
                                 const int sequence_length,
                                 const int batch_size,
                                 const int head_size,
                                 const int num_heads,
                                 const int max_threads_per_block,
                                 const half* past,
                                 const half* k_v,
                                 half* present);

inline rocblas_status _compat_rocblas_gemm_strided_batched_ex(rocblas_handle handle,
                                                              rocblas_operation transa,
                                                              rocblas_operation transb,
                                                              int m,
                                                              int n,
                                                              int k,
                                                              const void* alpha,
                                                              const void* A,
                                                              rocblas_datatype a_type,
                                                              rocblas_int lda,
                                                              rocblas_stride stride_A,
                                                              const void* b,
                                                              rocblas_datatype b_type,
                                                              rocblas_int ldb,
                                                              rocblas_stride stride_b,
                                                              const void* beta,
                                                              void* c,
                                                              rocblas_datatype c_type,
                                                              rocblas_int ldc,
                                                              rocblas_stride stride_c,
                                                              rocblas_int batch_count,
                                                              rocblas_datatype compute_type,
                                                              rocblas_gemm_algo algo) {
  return rocblas_gemm_strided_batched_ex(handle,
                                         transa,
                                         transb,
                                         m,            // m
                                         n,            // n
                                         k,            // k
                                         alpha,        // alpha
                                         A,            // A
                                         a_type,       // A type
                                         lda,          // lda
                                         stride_A,     // strideA
                                         b,            // B
                                         b_type,       // B type
                                         ldb,          // ldb
                                         stride_b,     // strideB
                                         beta,         // beta
                                         c,            // C
                                         c_type,       // C type
                                         ldc,          // ldc
                                         stride_c,     // strideC
                                         c,            // D = C
                                         c_type,       // D type = C type
                                         ldc,          // ldd = ldc
                                         stride_c,     // strideD = strideC
                                         batch_count,  // batch count
                                         compute_type,
                                         algo,
                                         0, 0);
}

// Compatible for CublasMathModeSetter
class CompatRocblasMathModeSetter {
 public:
  CompatRocblasMathModeSetter(const hipDeviceProp_t&,
                              rocblas_handle,
                              int) {
  }
};

}  // namespace rocm
}  // namespace contrib
}  // namespace onnxruntime<|MERGE_RESOLUTION|>--- conflicted
+++ resolved
@@ -28,10 +28,7 @@
 
 Status LaunchAttentionKernel(
     const hipDeviceProp_t& prop,               // Device Properties
-<<<<<<< HEAD
-=======
     RocmTuningContext* tuning_ctx, // context for tuning
->>>>>>> 8372c86e
     hipStream_t stream,                        // Hip stream
     rocblas_handle& rocblas,                   // Rocblas handle
     const size_t element_size,                 // Element size of input tensor
@@ -54,10 +51,7 @@
 
 Status LaunchDecoderAttentionKernel(
     const hipDeviceProp_t& prop,      // Device Properties
-<<<<<<< HEAD
-=======
     RocmTuningContext* tuning_ctx, // context for tuning
->>>>>>> 8372c86e
     hipStream_t stream,               // Hip stream
     rocblas_handle& rocblas,          // Rocblas handle
     const size_t element_size,        // Element size of input tensor
