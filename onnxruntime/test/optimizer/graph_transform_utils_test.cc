--- conflicted
+++ resolved
@@ -55,15 +55,9 @@
 TEST(GraphTransformerUtilsTests, TestGenerateGraphTransformers_CustomList) {
   // custom list of rules and transformers
   std::string l1_rule1 = "EliminateIdentity";
-<<<<<<< HEAD
-  std::string l1_rule2 = "ConstantFolding";
+  std::string l1_transformer = "ConstantFolding";
   std::string l2_transformer = "GemmActivationFusion";
-  std::vector<std::string> custom_list = {l1_rule1, l1_rule2, l2_transformer};
-=======
-  std::string l1_transformer = "ConstantFolding";
-  std::string l2_transformer = "ConvAddFusion";
   std::vector<std::string> custom_list = {l1_rule1, l1_transformer, l2_transformer};
->>>>>>> 1b7d1f26
 
   auto transformers = transformer_utils::GenerateTransformers(TransformerLevel::Level1, custom_list);
   ASSERT_TRUE(transformers.size() == 2);
