--- conflicted
+++ resolved
@@ -2724,12 +2724,8 @@
     &OrtApis::SetDeterministicCompute,
     &OrtApis::KernelContext_ParallelFor,
     &OrtApis::SessionOptionsAppendExecutionProvider_OpenVINO_V2,
-<<<<<<< HEAD
-
+    &OrtApis::SessionOptionsAppendExecutionProvider_VitisAI,
     &OrtApis::KernelContext_GetScratchBuffer,
-=======
-    &OrtApis::SessionOptionsAppendExecutionProvider_VitisAI,
->>>>>>> f2dc725b
 };
 
 // OrtApiBase can never change as there is no way to know what version of OrtApiBase is returned by OrtGetApiBase.
