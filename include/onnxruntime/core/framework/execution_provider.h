// Copyright (c) Microsoft Corporation. All rights reserved.
// Licensed under the MIT License.

#pragma once

#ifndef SHARED_PROVIDER
#include <memory>
#include <unordered_map>
#include <unordered_set>

#include "core/common/logging/logging.h"
#include "core/common/status.h"
#include "core/framework/data_transfer.h"
#include "core/framework/tensor.h"

namespace onnxruntime {
class GraphViewer;
struct ComputeCapability;
class KernelRegistry;
struct KernelCreateInfo;
class Node;
}  // namespace onnxruntime
#else
#include <memory>
#endif

#include "core/common/basic_types.h"
#include "core/common/profiler_common.h"
#include "core/framework/allocator_utils.h"
#include "core/framework/func_api.h"
#include "core/framework/provider_options.h"
#include "core/framework/framework_provider_common.h"
#include "core/framework/stream_handles.h"
#include "core/framework/tuning_context.h"

namespace onnxruntime {

/**
   Logical device representation.
*/

// if we are export the fused function to dll, the function will still in the same binary as onnxruntime
// use std function to give execution provider some chance to capture some state.
using CreateFunctionStateFunc = std::function<int(ComputeContext*, FunctionState*)>;
using ComputeFunc = std::function<Status(FunctionState, const OrtApi*, OrtKernelContext*)>;
using DestroyFunctionStateFunc = std::function<void(FunctionState)>;

struct NodeComputeInfo {
  CreateFunctionStateFunc create_state_func;
  ComputeFunc compute_func;
  DestroyFunctionStateFunc release_state_func;
};

enum class DataLayout {
  NCHW,
  NHWC,
  NCHWC,
};

class IExecutionProvider {
 protected:
  IExecutionProvider(const std::string& type, bool use_metadef_id_creator = false)
      : IExecutionProvider(type, OrtDevice(), use_metadef_id_creator) {}

  IExecutionProvider(const std::string& type, OrtDevice device, bool use_metadef_id_creator = false)
      : default_device_(device), type_{type} {
    if (use_metadef_id_creator) {
      metadef_id_generator_ = std::make_unique<ModelMetadefIdGenerator>();
    }
  }

  /*
     default device for this ExecutionProvider
  */
  const OrtDevice default_device_;

 public:
  virtual ~IExecutionProvider() = default;

  /**
   * Returns a data transfer object that implements methods to copy to and
   * from this device.
   * If no copy is required for the successful operation of this provider,
   * return a nullptr.
   */
  virtual std::unique_ptr<onnxruntime::IDataTransfer> GetDataTransfer() const {
    return nullptr;
  }

  /**
   * Interface for performing kernel lookup within kernel registries.
   * Abstracts away lower-level details about kernel registries and kernel matching.
   */
  class IKernelLookup {
   public:
    /**
     * Given `node`, try to find a matching kernel for this EP.
     * The return value is non-null if and only if a matching kernel was found.
     */
    virtual const KernelCreateInfo* LookUpKernel(const Node& node) const = 0;

   protected:
    ~IKernelLookup() = default;
  };

  /**
     Get execution provider's capability for the specified <graph>.
     Return a bunch of IndexedSubGraphs <*this> execution provider can run if
     the sub-graph contains only one node or can fuse to run if the sub-graph
     contains more than one node. The node indexes contained in sub-graphs may
     have overlap, and it's ONNXRuntime's responsibility to do the partition
     and decide whether a node will be assigned to <*this> execution provider.
     For kernels registered in a kernel registry, `kernel_lookup` must be used
     to find a matching kernel for this EP.
  */
  virtual std::vector<std::unique_ptr<ComputeCapability>>
  GetCapability(const onnxruntime::GraphViewer& graph_viewer,
                const IKernelLookup& kernel_lookup) const;

  /**
     Get kernel registry per execution provider type.
     The KernelRegistry share pointer returned is shared across sessions.

     NOTE: this approach was taken to achieve the following goals,
     1. The execution provider type based kernel registry should be shared
     across sessions.
     Only one copy of this kind of kernel registry exists in ONNXRuntime
     with multiple sessions/models.
     2. Adding an execution provider into ONNXRuntime does not need to touch ONNXRuntime
     framework/session code.
     3. onnxruntime (framework/session) does not depend on any specific
     execution provider lib.
  */
  virtual std::shared_ptr<KernelRegistry> GetKernelRegistry() const { return nullptr; }

  /**
     Get the device id of current execution provider
  */
  virtual int GetDeviceId() const { return 0; };

  /**
     Get execution provider's configuration options.
   */
  virtual ProviderOptions GetProviderOptions() const { return {}; }

  /**
     Get provider specific custom op domain list.
     Provider has the responsibility to release OrtCustomOpDomain instances it creates.

     NOTE: In the case of ONNX model having EP specific custom nodes and don't want to ask user to register those nodes,
     EP might need to a way to register those custom nodes. This API is added for the purpose where EP can use it to
     leverage ORT custom op to register those custom nodes with one or more custom op domains.

     For example, TensorRT EP uses this API to support TRT plugins where each custom op is mapped to TRT plugin and no
     kernel implementation is needed for custom op since the real implementation is inside TRT. This custom op acts as
     a role to help pass ONNX model validation.
   */
  virtual void GetCustomOpDomainList(std::vector<OrtCustomOpDomain*>& /*provider custom op domain list*/) const {};

  /**
     Returns an opaque handle whose exact type varies based on the provider
     and is interpreted accordingly by the corresponding kernel implementation.
     For Direct3D operator kernels, this may return an IUnknown supporting
     QueryInterface to ID3D12GraphicsCommandList1.
  */
  virtual const void* GetExecutionHandle() const noexcept {
    return nullptr;
  }

  /**
     @return type of the execution provider; should match that set in the node
     through the SetExecutionProvider API. Example valid return values are:
     kCpuExecutionProvider, kCudaExecutionProvider
  */
  const std::string& Type() const { return type_; }

  /**
     Blocks until the device has completed all preceding requested tasks.
     Currently this is primarily used by the IOBinding object to ensure that all
     inputs have been copied to the device before execution begins.
  */
  virtual common::Status Sync() const { return Status::OK(); }

  /**
     Called when InferenceSession::Run started
     NOTE that due to async execution in provider, the actual work of previous
     Run may not be finished on device This function should be regarded as the
     point after which a new Run would start to submit commands from CPU
  */
  virtual common::Status OnRunStart() { return Status::OK(); }

  /**
     Called when InferenceSession::Run ended
     NOTE that due to async execution in provider, the actual work of this Run
     may not be finished on device This function should be regarded as the point
     that all commands of current Run has been submmited by CPU
  */
  virtual common::Status OnRunEnd(bool /*sync_stream*/) { return Status::OK(); }

  /**
     Indicate whether the graph capturing mode (e.g., cuda graph) is enabled for
     the provider. Currently only CUDA execution provider supports it.
   */
  virtual bool IsGraphCaptureEnabled() const { return false; }

  /**
     Indicate whether the graph has been captured and instantiated. Currently
     only CUDA execution provider supports it.
   */
  virtual bool IsGraphCaptured() const { return false; }

  /**
     Run the instantiated graph. Currently only CUDA execution provider supports
     it.
   */
  virtual common::Status ReplayGraph() { return Status::OK(); }

  /**
     Called when session creation is complete
     This provides an opportunity for execution providers to optionally synchronize and
     clean up its temporary resources to reduce memory and ensure the first run is fast.
  */
  virtual common::Status OnSessionInitializationEnd() { return Status::OK(); }

  struct FusedNodeAndGraph {
    const std::reference_wrapper<onnxruntime::Node> fused_node;
    // GraphViewer that filters the full graph to the nodes that are covered by 'node'
    const std::reference_wrapper<GraphViewer> filtered_graph;
  };

  // Fusion approach that is suppported
  // !!! The "Function" FusionStyle is deprecated.
  // !!! If your EP is using this fusion style, please migrate it to "FilteredGraphViewer" style.
  enum class FusionStyle {
    // The node fusion will create an onnxruntime::Function based Node that contains a completely new Graph instance
    // in the Node body. The original nodes and initializers are copied to the new Graph instance in Function::Body().
    // A GraphProto can be produced from the Node body.
    Function,

    // The node fusion will create a new Node that defines the inputs and outputs using the IndexedSubGraph
    // that GetCapability returned. The Node will not be onnxruntime::Function based so will have no Body().
    // Instead a GraphViewer that filters the full Graph to the fused Nodes will be created.
    // This is significantly cheaper as it doesn't incur the cost of creating a new Graph instance,
    // and can be supported in a minimal build.
    FilteredGraphViewer
  };

  virtual FusionStyle GetFusionStyle() const {
    // All the ORT build in EP has migrate to FilteredGraphViewer style.
    // For newer EPs, please avoid use Function style as it is deprecated.
    return FusionStyle::FilteredGraphViewer;
  }

#if !defined(ORT_MINIMAL_BUILD) || defined(ORT_EXTENDED_MINIMAL_BUILD)
  /**
  Given a collection of fused Nodes and the respective GraphViewer instance for the nodes that were fused,
  return create_state/compute/release_state func for each node.
  @remarks This is now the default interface when execution provider wants to compile nodes
           for both minimal build and complete ort build.

           Do NOT cache the GraphViewer in FusedNodeAndGraph.filtered_graph in any of the NodeComputeInfo functions
           as it is only valid for the duration of the call to Compile.
  */
  virtual common::Status Compile(const std::vector<FusedNodeAndGraph>& fused_nodes_and_graphs,
                                 std::vector<NodeComputeInfo>& node_compute_funcs);

#endif

  void SetLogger(const logging::Logger* logger) {
    logger_ = logger;
  }

  const logging::Logger* GetLogger() const {
    return logger_;
  }

  /** Generate a unique id that can be used in a MetaDef name. Values are unique for a model instance.
   The model hash is also returned if you wish to include that in the MetaDef name to ensure uniqueness across models.
   @param graph_viewer[in] Graph viewer that GetCapability was called with. Can be for the main graph or nested graph.
   @param model_hash[out] Returns the hash for the main (i.e. top level) graph in the model.
                          This is created using the model path if available,
                          or the model input names and the output names from all nodes in the main graph.
   @remarks e.g. the TensorRT Execution Provider is used in multiple sessions and the underlying infrastructure caches
            compiled kernels, so the name must be unique and deterministic across models and sessions.
            NOTE: Ideally this would be a protected method, but to work across the EP bridge it has to be public and
                  virtual, and ModelMetadefIdGenerator but be defined in the header as well.
   */
  virtual int GenerateMetaDefId(const onnxruntime::GraphViewer& graph_viewer, HashValue& model_hash) const;

  virtual std::unique_ptr<profiling::EpProfiler> GetProfiler() {
    return {};
  }

  virtual DataLayout GetPreferredLayout() const {
    // NCHW is the default ONNX standard data layout. So default to it.
    // EPs which prefer a different layout should override to return their preferred layout.
    return DataLayout::NCHW;
  }

  virtual void RegisterStreamHandlers(IStreamCommandHandleRegistry& /*stream_handle_registry*/, AllocatorMap&) const {}

  /** Does the EP support concurrent calls to InferenceSession::Run to execute the model.
   */
  virtual bool ConcurrentRunSupported() const { return true; }

  /**
   * Return the tuning context which holds all TunableOp state.
   */
  virtual ITuningContext* GetTuningContext() const {
    return nullptr;
  }

  /**
   * Return the appropriate OrtDevice object given OrtMemType.
   */
  virtual OrtDevice GetOrtDeviceByMemType(OrtMemType mem_type) const {
    if (mem_type == OrtMemTypeCPUInput || mem_type == OrtMemTypeCPUOutput) {
      return OrtDevice();  // default return CPU device.
    }
    return default_device_;
  };

  /**
   * Create Preferred allocators for the current Execution Provider
   * This function is a stateless function which creates new instances of Allocator, without storing them in EP.
   */
  virtual std::vector<AllocatorPtr> CreatePreferredAllocators() { return std::vector<AllocatorPtr>(); };

  /**
   * Get the array of pointers for EPContext nodes
<<<<<<< HEAD
   * Default return an empty vector if not provided by the Execution Provider
   */
  virtual const std::vector<const Node*> GetEpContextNodes() const {
    return std::vector<const Node*>();
=======
   * EP needs to implement this if has the requirement to generate the context cache model. Otherwise leave it.
   * Default return an empty vector if not provided by the Execution Provider
   */
  virtual const InlinedVector<const Node*> GetEpContextNodes() const {
    return InlinedVector<const Node*>();
>>>>>>> 6e17571f
  }

 private:
  const std::string type_;

  // It will be set when this object is registered to a session
  const logging::Logger* logger_ = nullptr;

  // helper to generate ids that are unique to model and deterministic, even if the execution provider is shared across
  // multiple sessions.
  class ModelMetadefIdGenerator {
   public:
    int GenerateId(const onnxruntime::GraphViewer& graph_viewer, HashValue& model_hash);

   private:
    std::unordered_map<HashValue, HashValue> main_graph_hash_;  // map graph instance hash to model contents hash
    std::unordered_map<HashValue, int> model_metadef_id_;       // current unique id for model
  };

  std::unique_ptr<ModelMetadefIdGenerator> metadef_id_generator_;
};
}  // namespace onnxruntime<|MERGE_RESOLUTION|>--- conflicted
+++ resolved
@@ -328,18 +328,11 @@
 
   /**
    * Get the array of pointers for EPContext nodes
-<<<<<<< HEAD
-   * Default return an empty vector if not provided by the Execution Provider
-   */
-  virtual const std::vector<const Node*> GetEpContextNodes() const {
-    return std::vector<const Node*>();
-=======
    * EP needs to implement this if has the requirement to generate the context cache model. Otherwise leave it.
    * Default return an empty vector if not provided by the Execution Provider
    */
   virtual const InlinedVector<const Node*> GetEpContextNodes() const {
     return InlinedVector<const Node*>();
->>>>>>> 6e17571f
   }
 
  private:
