--- conflicted
+++ resolved
@@ -4,10 +4,7 @@
 #include "precomp.h"
 #include "OperatorHelper.h"
 #include "core/providers/common.h"
-<<<<<<< HEAD
-=======
 #include "core/providers/cpu/math/matmul_helper.h"
->>>>>>> 8372c86e
 
 namespace OperatorHelper
 {
@@ -2488,26 +2485,16 @@
         m_sliceEnd = std::max<uint32_t>(static_cast<uint32_t>(trueEnd), m_sliceStart);
     }
 
-<<<<<<< HEAD
-    std::vector<EdgeShapes> ShapeHelper::GetOutputShapes(const MLShapeInferenceContext & shapeInfo) const
-=======
     std::vector<EdgeShapes> ShapeHelper::GetOutputShapes(const MLShapeInferenceContext& shapeInfo) const
->>>>>>> 8372c86e
     {
         return { EdgeShapes({m_sliceEnd - m_sliceStart}) };
     }
 
-<<<<<<< HEAD
-    std::vector<EdgeShapes> SizeHelper::GetOutputShapes(const MLShapeInferenceContext & shapeInfo) const
-=======
     std::vector<EdgeShapes> SizeHelper::GetOutputShapes(const MLShapeInferenceContext& shapeInfo) const
->>>>>>> 8372c86e
     {
         return { EdgeShapes({}) };
     }
 
-<<<<<<< HEAD
-=======
     std::vector<EdgeShapes> EmbedLayerNormalizationHelper::GetOutputShapes(const MLShapeInferenceContext& shapeInfo) const
     {
         ML_CHECK_VALID_ARGUMENT(shapeInfo.GetInputCount() >= 3);
@@ -2537,5 +2524,4 @@
         return outputShapes;
     }
 
->>>>>>> 8372c86e
 } // namespace OperatorHelper