// Copyright (c) Microsoft Corporation. All rights reserved.
// Licensed under the MIT License.

// Do not include this file directly. Please include "onnxruntime_cxx_api.h" instead.
// If interested in trying out features of the new experimental C++ API, include "experimental_onnxruntime_cxx_api.h" instead.
//
// These are the inline implementations of the C++ header APIs. They're in this separate file as to not clutter
// the main C++ file with implementation details.

namespace Ort {

namespace detail {
inline void ThrowStatus(const Status& st) {
  std::string error_message = st.GetErrorMessage();
  OrtErrorCode error_code = st.GetErrorCode();
  ORT_CXX_API_THROW(std::move(error_message), error_code);
}
}  // namespace detail

inline void ThrowOnError(OrtStatus* ort_status) {
  if (ort_status) {
    Ort::Status st(ort_status);
    detail::ThrowStatus(st);
  }
}

inline void ThrowOnError(const Status& st) {
  if (st) {
    detail::ThrowStatus(st);
  }
}

inline Status::Status(OrtStatus* status) noexcept : Base<OrtStatus>{status} {
}

inline Status::Status(const std::exception& e) noexcept {
  p_ = GetApi().CreateStatus(ORT_FAIL, e.what());
}

inline Status::Status(const Exception& e) noexcept {
  p_ = GetApi().CreateStatus(e.GetOrtErrorCode(), e.what());
}

inline Status::Status(const char* message, OrtErrorCode code) noexcept {
  p_ = GetApi().CreateStatus(code, message);
}

inline std::string Status::GetErrorMessage() const {
  std::string message(GetApi().GetErrorMessage(p_));
  return message;
}

inline OrtErrorCode Status::GetErrorCode() const {
  return GetApi().GetErrorCode(p_);
}

inline bool Status::IsOK() const noexcept {
  return (p_ == nullptr);
}

// This template converts a C++ type into it's ONNXTensorElementDataType
template <typename T>
struct TypeToTensorType;
template <>
struct TypeToTensorType<float> {
  static constexpr ONNXTensorElementDataType type = ONNX_TENSOR_ELEMENT_DATA_TYPE_FLOAT;
};
template <>
struct TypeToTensorType<Float16_t> {
  static constexpr ONNXTensorElementDataType type = ONNX_TENSOR_ELEMENT_DATA_TYPE_FLOAT16;
};
template <>
struct TypeToTensorType<BFloat16_t> {
  static constexpr ONNXTensorElementDataType type = ONNX_TENSOR_ELEMENT_DATA_TYPE_BFLOAT16;
};
template <>
struct TypeToTensorType<double> {
  static constexpr ONNXTensorElementDataType type = ONNX_TENSOR_ELEMENT_DATA_TYPE_DOUBLE;
};
template <>
struct TypeToTensorType<int8_t> {
  static constexpr ONNXTensorElementDataType type = ONNX_TENSOR_ELEMENT_DATA_TYPE_INT8;
};
template <>
struct TypeToTensorType<int16_t> {
  static constexpr ONNXTensorElementDataType type = ONNX_TENSOR_ELEMENT_DATA_TYPE_INT16;
};
template <>
struct TypeToTensorType<int32_t> {
  static constexpr ONNXTensorElementDataType type = ONNX_TENSOR_ELEMENT_DATA_TYPE_INT32;
};
template <>
struct TypeToTensorType<int64_t> {
  static constexpr ONNXTensorElementDataType type = ONNX_TENSOR_ELEMENT_DATA_TYPE_INT64;
};
template <>
struct TypeToTensorType<uint8_t> {
  static constexpr ONNXTensorElementDataType type = ONNX_TENSOR_ELEMENT_DATA_TYPE_UINT8;
};
template <>
struct TypeToTensorType<uint16_t> {
  static constexpr ONNXTensorElementDataType type = ONNX_TENSOR_ELEMENT_DATA_TYPE_UINT16;
};
template <>
struct TypeToTensorType<uint32_t> {
  static constexpr ONNXTensorElementDataType type = ONNX_TENSOR_ELEMENT_DATA_TYPE_UINT32;
};
template <>
struct TypeToTensorType<uint64_t> {
  static constexpr ONNXTensorElementDataType type = ONNX_TENSOR_ELEMENT_DATA_TYPE_UINT64;
};
template <>
struct TypeToTensorType<bool> {
  static constexpr ONNXTensorElementDataType type = ONNX_TENSOR_ELEMENT_DATA_TYPE_BOOL;
};

inline MemoryAllocation::MemoryAllocation(OrtAllocator* allocator, void* p, size_t size)
    : allocator_(allocator), p_(p), size_(size) {
}

inline MemoryAllocation::~MemoryAllocation() {
  if (p_ != nullptr) {
    // We do not throw out of destructor
    auto ret = GetApi().AllocatorFree(allocator_, p_);
    static_cast<void>(ret);
  }
}

inline MemoryAllocation::MemoryAllocation(MemoryAllocation&& o) noexcept : allocator_(nullptr), p_(nullptr), size_(0) {
  *this = std::move(o);
}

inline MemoryAllocation& MemoryAllocation::operator=(MemoryAllocation&& o) noexcept {
  OrtAllocator* alloc = nullptr;
  void* p = nullptr;
  size_t sz = 0;

  // Swap out this
  std::swap(alloc, allocator_);
  std::swap(p, p_);
  std::swap(sz, size_);

  // Swap with incoming
  std::swap(allocator_, o.allocator_);
  std::swap(p_, o.p_);
  std::swap(size_, o.size_);

  // Destroy this instance if needed
  MemoryAllocation this_alloc(alloc, p, sz);
  return *this;
}

namespace detail {

template <typename T>
inline void* AllocatorImpl<T>::Alloc(size_t size) {
  void* out;
  ThrowOnError(GetApi().AllocatorAlloc(this->p_, size, &out));
  return out;
}

template <typename T>
inline MemoryAllocation AllocatorImpl<T>::GetAllocation(size_t size) {
  void* out;
  ThrowOnError(GetApi().AllocatorAlloc(this->p_, size, &out));
  MemoryAllocation result(this->p_, out, size);
  return result;
}

template <typename T>
inline void AllocatorImpl<T>::Free(void* p) {
  ThrowOnError(GetApi().AllocatorFree(this->p_, p));
}

template <typename T>
inline ConstMemoryInfo AllocatorImpl<T>::GetInfo() const {
  const OrtMemoryInfo* out;
  ThrowOnError(GetApi().AllocatorGetInfo(this->p_, &out));
  return ConstMemoryInfo{out};
}

}  // namespace detail

inline AllocatorWithDefaultOptions::AllocatorWithDefaultOptions() {
  ThrowOnError(GetApi().GetAllocatorWithDefaultOptions(&this->p_));
}

inline Allocator::Allocator(const Session& sess, const OrtMemoryInfo* mem_info) {
  ThrowOnError(GetApi().CreateAllocator(sess, mem_info, &this->p_));
}

namespace detail {

template <typename T>
inline std::string MemoryInfoImpl<T>::GetAllocatorName() const {
  const char* name = nullptr;
  ThrowOnError(GetApi().MemoryInfoGetName(this->p_, &name));
  return std::string(name);
}

template <typename T>
inline OrtAllocatorType MemoryInfoImpl<T>::GetAllocatorType() const {
  OrtAllocatorType type;
  ThrowOnError(GetApi().MemoryInfoGetType(this->p_, &type));
  return type;
}

template <typename T>
inline int MemoryInfoImpl<T>::GetDeviceId() const {
  int id = 0;
  ThrowOnError(GetApi().MemoryInfoGetId(this->p_, &id));
  return id;
}

template <typename T>
inline OrtMemoryInfoDeviceType MemoryInfoImpl<T>::GetDeviceType() const {
  OrtMemoryInfoDeviceType type;
  GetApi().MemoryInfoGetDeviceType(this->p_, &type);
  return type;
}

template <typename T>
inline OrtMemType MemoryInfoImpl<T>::GetMemoryType() const {
  OrtMemType type;
  ThrowOnError(GetApi().MemoryInfoGetMemType(this->p_, &type));
  return type;
}

template <typename T>
template <typename U>
inline bool MemoryInfoImpl<T>::operator==(const MemoryInfoImpl<U>& o) const {
  int comp_result = 0;
  ThrowOnError(Ort::GetApi().CompareMemoryInfo(this->p_, o, &comp_result));
  return comp_result == 0;
}

}  // namespace detail

inline MemoryInfo MemoryInfo::CreateCpu(OrtAllocatorType type, OrtMemType mem_type) {
  OrtMemoryInfo* p;
  ThrowOnError(GetApi().CreateCpuMemoryInfo(type, mem_type, &p));
  return MemoryInfo(p);
}

inline MemoryInfo::MemoryInfo(const char* name, OrtAllocatorType type, int id, OrtMemType mem_type) {
  ThrowOnError(GetApi().CreateMemoryInfo(name, type, id, mem_type, &this->p_));
}

namespace detail {
template <typename T>
inline std::vector<std::string> ConstIoBindingImpl<T>::GetOutputNames() const {
  AllocatorWithDefaultOptions allocator;
  return binding_utils::GetOutputNamesHelper(this->p_, allocator);
}

template <typename T>
inline std::vector<std::string> ConstIoBindingImpl<T>::GetOutputNames(OrtAllocator* allocator) const {
  return binding_utils::GetOutputNamesHelper(this->p_, allocator);
}

template <typename T>
inline std::vector<Value> ConstIoBindingImpl<T>::GetOutputValues() const {
  AllocatorWithDefaultOptions allocator;
  return binding_utils::GetOutputValuesHelper(this->p_, allocator);
}

template <typename T>
inline std::vector<Value> ConstIoBindingImpl<T>::GetOutputValues(OrtAllocator* allocator) const {
  return binding_utils::GetOutputValuesHelper(this->p_, allocator);
}

template <typename T>
inline void IoBindingImpl<T>::BindInput(const char* name, const Value& value) {
  ThrowOnError(GetApi().BindInput(this->p_, name, value));
}

template <typename T>
inline void IoBindingImpl<T>::BindOutput(const char* name, const Value& value) {
  ThrowOnError(GetApi().BindOutput(this->p_, name, value));
}

template <typename T>
inline void IoBindingImpl<T>::BindOutput(const char* name, const OrtMemoryInfo* mem_info) {
  ThrowOnError(GetApi().BindOutputToDevice(this->p_, name, mem_info));
}

template <typename T>
inline void IoBindingImpl<T>::ClearBoundInputs() {
  GetApi().ClearBoundInputs(this->p_);
}

template <typename T>
inline void IoBindingImpl<T>::ClearBoundOutputs() {
  GetApi().ClearBoundOutputs(this->p_);
}

template <typename T>
inline void IoBindingImpl<T>::SynchronizeInputs() {
  ThrowOnError(GetApi().SynchronizeBoundInputs(this->p_));
}

template <typename T>
inline void IoBindingImpl<T>::SynchronizeOutputs() {
  ThrowOnError(GetApi().SynchronizeBoundOutputs(this->p_));
}

namespace binding_utils {
inline std::vector<std::string> GetOutputNamesHelper(const OrtIoBinding* binding, OrtAllocator* allocator) {
  std::vector<std::string> result;
  auto free_fn = detail::AllocatedFree(allocator);
  using Ptr = std::unique_ptr<void, decltype(free_fn)>;

  char* buffer = nullptr;
  size_t* lengths = nullptr;
  size_t count = 0;
  ThrowOnError(GetApi().GetBoundOutputNames(binding, allocator, &buffer, &lengths, &count));

  if (count == 0) {
    return result;
  }

  Ptr buffer_g(buffer, free_fn);
  Ptr lengths_g(lengths, free_fn);

  result.reserve(count);
  for (size_t i = 0; i < count; ++i) {
    auto sz = *lengths;
    result.emplace_back(buffer, sz);
    buffer += sz;
    ++lengths;
  }
  return result;
}

inline std::vector<Value> GetOutputValuesHelper(const OrtIoBinding* binding, OrtAllocator* allocator) {
  std::vector<Value> result;
  size_t owned = 0;
  size_t output_count = 0;
  // Lambda to release the buffer when no longer needed and
  // make sure that we destroy all instances on exception
  auto free_fn = [&owned, &output_count, allocator](OrtValue** buffer) {
    if (buffer) {
      while (owned < output_count) {
        auto* p = buffer + owned++;
        GetApi().ReleaseValue(*p);
      }
      allocator->Free(allocator, buffer);
    }
  };
  using Ptr = std::unique_ptr<OrtValue*, decltype(free_fn)>;

  OrtValue** output_buffer = nullptr;
  ThrowOnError(GetApi().GetBoundOutputValues(binding, allocator, &output_buffer, &output_count));
  if (output_count == 0) {
    return result;
  }

  Ptr buffer_g(output_buffer, free_fn);

  result.reserve(output_count);
  for (size_t i = 0; i < output_count; ++i) {
    result.emplace_back(output_buffer[i]);
    ++owned;
  }
  return result;
}

}  // namespace binding_utils
}  // namespace detail

inline IoBinding::IoBinding(Session& session) {
  ThrowOnError(GetApi().CreateIoBinding(session, &this->p_));
}

inline ArenaCfg::ArenaCfg(size_t max_mem, int arena_extend_strategy, int initial_chunk_size_bytes, int max_dead_bytes_per_chunk) {
  ThrowOnError(GetApi().CreateArenaCfg(max_mem, arena_extend_strategy, initial_chunk_size_bytes, max_dead_bytes_per_chunk, &p_));
}

inline ThreadingOptions::ThreadingOptions() {
  ThrowOnError(GetApi().CreateThreadingOptions(&p_));
}

inline ThreadingOptions& ThreadingOptions::SetGlobalIntraOpNumThreads(int intra_op_num_threads) {
  ThrowOnError(GetApi().SetGlobalIntraOpNumThreads(p_, intra_op_num_threads));
  return *this;
}

inline ThreadingOptions& ThreadingOptions::SetGlobalInterOpNumThreads(int inter_op_num_threads) {
  ThrowOnError(GetApi().SetGlobalInterOpNumThreads(p_, inter_op_num_threads));
  return *this;
}

inline ThreadingOptions& ThreadingOptions::SetGlobalSpinControl(int allow_spinning) {
  ThrowOnError(GetApi().SetGlobalSpinControl(p_, allow_spinning));
  return *this;
}

inline ThreadingOptions& ThreadingOptions::SetGlobalDenormalAsZero() {
  ThrowOnError(GetApi().SetGlobalDenormalAsZero(p_));
  return *this;
}

inline ThreadingOptions& ThreadingOptions::SetGlobalCustomCreateThreadFn(OrtCustomCreateThreadFn ort_custom_create_thread_fn) {
  ThrowOnError(GetApi().SetGlobalCustomCreateThreadFn(p_, ort_custom_create_thread_fn));
  return *this;
}

inline ThreadingOptions& ThreadingOptions::SetGlobalCustomThreadCreationOptions(void* ort_custom_thread_creation_options) {
  ThrowOnError(GetApi().SetGlobalCustomThreadCreationOptions(p_, ort_custom_thread_creation_options));
  return *this;
}

inline ThreadingOptions& ThreadingOptions::SetGlobalCustomJoinThreadFn(OrtCustomJoinThreadFn ort_custom_join_thread_fn) {
  ThrowOnError(GetApi().SetGlobalCustomJoinThreadFn(p_, ort_custom_join_thread_fn));
  return *this;
}

inline Env::Env(OrtLoggingLevel logging_level, _In_ const char* logid) {
  ThrowOnError(GetApi().CreateEnv(logging_level, logid, &p_));
  if (strcmp(logid, "onnxruntime-node") == 0) {
    ThrowOnError(GetApi().SetLanguageProjection(p_, OrtLanguageProjection::ORT_PROJECTION_NODEJS));
  } else {
    ThrowOnError(GetApi().SetLanguageProjection(p_, OrtLanguageProjection::ORT_PROJECTION_CPLUSPLUS));
  }
}

inline Env::Env(OrtLoggingLevel logging_level, const char* logid, OrtLoggingFunction logging_function, void* logger_param) {
  ThrowOnError(GetApi().CreateEnvWithCustomLogger(logging_function, logger_param, logging_level, logid, &p_));
  if (strcmp(logid, "onnxruntime-node") == 0) {
    ThrowOnError(GetApi().SetLanguageProjection(p_, OrtLanguageProjection::ORT_PROJECTION_NODEJS));
  } else {
    ThrowOnError(GetApi().SetLanguageProjection(p_, OrtLanguageProjection::ORT_PROJECTION_CPLUSPLUS));
  }
}

inline Env::Env(const OrtThreadingOptions* tp_options, OrtLoggingLevel logging_level, _In_ const char* logid) {
  ThrowOnError(GetApi().CreateEnvWithGlobalThreadPools(logging_level, logid, tp_options, &p_));
  if (strcmp(logid, "onnxruntime-node") == 0) {
    ThrowOnError(GetApi().SetLanguageProjection(p_, OrtLanguageProjection::ORT_PROJECTION_NODEJS));
  } else {
    ThrowOnError(GetApi().SetLanguageProjection(p_, OrtLanguageProjection::ORT_PROJECTION_CPLUSPLUS));
  }
}

inline Env::Env(const OrtThreadingOptions* tp_options, OrtLoggingFunction logging_function, void* logger_param,
                OrtLoggingLevel logging_level, _In_ const char* logid) {
  ThrowOnError(GetApi().CreateEnvWithCustomLoggerAndGlobalThreadPools(logging_function, logger_param, logging_level, logid, tp_options, &p_));
  if (strcmp(logid, "onnxruntime-node") == 0) {
    ThrowOnError(GetApi().SetLanguageProjection(p_, OrtLanguageProjection::ORT_PROJECTION_NODEJS));
  } else {
    ThrowOnError(GetApi().SetLanguageProjection(p_, OrtLanguageProjection::ORT_PROJECTION_CPLUSPLUS));
  }
}

inline Env& Env::EnableTelemetryEvents() {
  ThrowOnError(GetApi().EnableTelemetryEvents(p_));
  return *this;
}

inline Env& Env::DisableTelemetryEvents() {
  ThrowOnError(GetApi().DisableTelemetryEvents(p_));
  return *this;
}

inline Env& Env::UpdateEnvWithCustomLogLevel(OrtLoggingLevel log_severity_level) {
  ThrowOnError(GetApi().UpdateEnvWithCustomLogLevel(p_, log_severity_level));
  return *this;
}

inline Env& Env::CreateAndRegisterAllocator(const OrtMemoryInfo* mem_info, const OrtArenaCfg* arena_cfg) {
  ThrowOnError(GetApi().CreateAndRegisterAllocator(p_, mem_info, arena_cfg));
  return *this;
}

inline CustomOpDomain::CustomOpDomain(const char* domain) {
  ThrowOnError(GetApi().CreateCustomOpDomain(domain, &p_));
}

inline void CustomOpDomain::Add(const OrtCustomOp* op) {
  ThrowOnError(GetApi().CustomOpDomain_Add(p_, op));
}

inline RunOptions::RunOptions() {
  ThrowOnError(GetApi().CreateRunOptions(&p_));
}

inline RunOptions& RunOptions::SetRunLogVerbosityLevel(int level) {
  ThrowOnError(GetApi().RunOptionsSetRunLogVerbosityLevel(p_, level));
  return *this;
}

inline RunOptions& RunOptions::SetRunLogSeverityLevel(int level) {
  ThrowOnError(GetApi().RunOptionsSetRunLogSeverityLevel(p_, level));
  return *this;
}

inline int RunOptions::GetRunLogVerbosityLevel() const {
  int out;
  ThrowOnError(GetApi().RunOptionsGetRunLogVerbosityLevel(p_, &out));
  return out;
}

inline int RunOptions::GetRunLogSeverityLevel() const {
  int out;
  ThrowOnError(GetApi().RunOptionsGetRunLogSeverityLevel(p_, &out));
  return out;
}

inline RunOptions& RunOptions::SetRunTag(const char* run_tag) {
  ThrowOnError(GetApi().RunOptionsSetRunTag(p_, run_tag));
  return *this;
}

inline const char* RunOptions::GetRunTag() const {
  const char* out;
  ThrowOnError(GetApi().RunOptionsGetRunTag(p_, &out));
  return out;
}

inline RunOptions& RunOptions::AddConfigEntry(const char* config_key, const char* config_value) {
  ThrowOnError(GetApi().AddRunConfigEntry(p_, config_key, config_value));
  return *this;
}

inline RunOptions& RunOptions::SetTerminate() {
  ThrowOnError(GetApi().RunOptionsSetTerminate(p_));
  return *this;
}

inline RunOptions& RunOptions::UnsetTerminate() {
  ThrowOnError(GetApi().RunOptionsUnsetTerminate(p_));
  return *this;
}

namespace detail {

template <typename T>
inline Ort::SessionOptions ConstSessionOptionsImpl<T>::Clone() const {
  OrtSessionOptions* out;
  ThrowOnError(GetApi().CloneSessionOptions(this->p_, &out));
  return SessionOptions{out};
}

template <typename T>
inline std::string ConstSessionOptionsImpl<T>::GetConfigEntry(const char* config_key) const {
  size_t size = 0;
  // Feed nullptr for the data buffer to query the true size of the string value
  Ort::ThrowOnError(GetApi().GetSessionConfigEntry(this->p_, config_key, nullptr, &size));

  std::string out;
  out.resize(size);
  Ort::ThrowOnError(GetApi().GetSessionConfigEntry(this->p_, config_key, &out[0], &size));
  out.resize(size - 1);  // remove the terminating character '\0'

  return out;
}

template <typename T>
inline bool ConstSessionOptionsImpl<T>::HasConfigEntry(const char* config_key) const {
  int out = 0;
  Ort::ThrowOnError(GetApi().HasSessionConfigEntry(this->p_, config_key, &out));
  return static_cast<bool>(out);
}

template <typename T>
inline std::string ConstSessionOptionsImpl<T>::GetConfigEntryOrDefault(const char* config_key, const std::string& def) {
  if (!this->HasConfigEntry(config_key)) {
    return def;
  }

  return this->GetConfigEntry(config_key);
}

template <typename T>
inline SessionOptionsImpl<T>& SessionOptionsImpl<T>::SetIntraOpNumThreads(int intra_op_num_threads) {
  ThrowOnError(GetApi().SetIntraOpNumThreads(this->p_, intra_op_num_threads));
  return *this;
}

template <typename T>
inline SessionOptionsImpl<T>& SessionOptionsImpl<T>::SetInterOpNumThreads(int inter_op_num_threads) {
  ThrowOnError(GetApi().SetInterOpNumThreads(this->p_, inter_op_num_threads));
  return *this;
}

template <typename T>
inline SessionOptionsImpl<T>& SessionOptionsImpl<T>::SetGraphOptimizationLevel(GraphOptimizationLevel graph_optimization_level) {
  ThrowOnError(GetApi().SetSessionGraphOptimizationLevel(this->p_, graph_optimization_level));
  return *this;
}

template <typename T>
inline SessionOptionsImpl<T>& SessionOptionsImpl<T>::SetOptimizedModelFilePath(const ORTCHAR_T* optimized_model_filepath) {
  ThrowOnError(GetApi().SetOptimizedModelFilePath(this->p_, optimized_model_filepath));
  return *this;
}

template <typename T>
inline SessionOptionsImpl<T>& SessionOptionsImpl<T>::EnableProfiling(const ORTCHAR_T* profile_file_prefix) {
  ThrowOnError(GetApi().EnableProfiling(this->p_, profile_file_prefix));
  return *this;
}

template <typename T>
inline SessionOptionsImpl<T>& SessionOptionsImpl<T>::DisableProfiling() {
  ThrowOnError(GetApi().DisableProfiling(this->p_));
  return *this;
}

template <typename T>
inline SessionOptionsImpl<T>& SessionOptionsImpl<T>::EnableOrtCustomOps() {
  ThrowOnError(GetApi().EnableOrtCustomOps(this->p_));
  return *this;
}

template <typename T>
inline SessionOptionsImpl<T>& SessionOptionsImpl<T>::EnableMemPattern() {
  ThrowOnError(GetApi().EnableMemPattern(this->p_));
  return *this;
}

template <typename T>
inline SessionOptionsImpl<T>& SessionOptionsImpl<T>::DisableMemPattern() {
  ThrowOnError(GetApi().DisableMemPattern(this->p_));
  return *this;
}

template <typename T>
inline SessionOptionsImpl<T>& SessionOptionsImpl<T>::EnableCpuMemArena() {
  ThrowOnError(GetApi().EnableCpuMemArena(this->p_));
  return *this;
}

template <typename T>
inline SessionOptionsImpl<T>& SessionOptionsImpl<T>::DisableCpuMemArena() {
  ThrowOnError(GetApi().DisableCpuMemArena(this->p_));
  return *this;
}

template <typename T>
inline SessionOptionsImpl<T>& SessionOptionsImpl<T>::SetExecutionMode(ExecutionMode execution_mode) {
  ThrowOnError(GetApi().SetSessionExecutionMode(this->p_, execution_mode));
  return *this;
}

template <typename T>
inline SessionOptionsImpl<T>& SessionOptionsImpl<T>::SetLogId(const char* logid) {
  ThrowOnError(GetApi().SetSessionLogId(this->p_, logid));
  return *this;
}

template <typename T>
inline SessionOptionsImpl<T>& SessionOptionsImpl<T>::SetLogSeverityLevel(int level) {
  ThrowOnError(GetApi().SetSessionLogSeverityLevel(this->p_, level));
  return *this;
}

template <typename T>
inline SessionOptionsImpl<T>& SessionOptionsImpl<T>::Add(OrtCustomOpDomain* custom_op_domain) {
  ThrowOnError(GetApi().AddCustomOpDomain(this->p_, custom_op_domain));
  return *this;
}

template <typename T>
inline SessionOptionsImpl<T>& SessionOptionsImpl<T>::AddConfigEntry(const char* config_key, const char* config_value) {
  ThrowOnError(GetApi().AddSessionConfigEntry(this->p_, config_key, config_value));
  return *this;
}

template <typename T>
inline SessionOptionsImpl<T>& SessionOptionsImpl<T>::AddInitializer(const char* name, const OrtValue* ort_val) {
  ThrowOnError(GetApi().AddInitializer(this->p_, name, ort_val));
  return *this;
}

template <typename T>
inline SessionOptionsImpl<T>& SessionOptionsImpl<T>::DisablePerSessionThreads() {
  ThrowOnError(GetApi().DisablePerSessionThreads(this->p_));
  return *this;
}

template <typename T>
inline SessionOptionsImpl<T>& SessionOptionsImpl<T>::AddExternalInitializers(const std::vector<std::string>& names,
                                                                             const std::vector<Value>& ort_values) {
  const size_t inputs_num = names.size();
  if (inputs_num != ort_values.size()) {
    ORT_CXX_API_THROW("Expecting names and ort_values to have the same length", ORT_INVALID_ARGUMENT);
  }
  std::vector<const char*> names_ptr;
  std::vector<const OrtValue*> ort_values_ptrs;
  names_ptr.reserve(inputs_num);
  ort_values_ptrs.reserve(inputs_num);
  for (size_t i = 0; i < inputs_num; ++i) {
    names_ptr.push_back(names[i].c_str());
    ort_values_ptrs.push_back(ort_values[i]);
  }
  ThrowOnError(GetApi().AddExternalInitializers(this->p_, names_ptr.data(), ort_values_ptrs.data(), inputs_num));
  return *this;
}

template <typename T>
inline SessionOptionsImpl<T>& SessionOptionsImpl<T>::AppendExecutionProvider_CUDA(const OrtCUDAProviderOptions& provider_options) {
  ThrowOnError(GetApi().SessionOptionsAppendExecutionProvider_CUDA(this->p_, &provider_options));
  return *this;
}

template <typename T>
inline SessionOptionsImpl<T>& SessionOptionsImpl<T>::AppendExecutionProvider_CUDA_V2(const OrtCUDAProviderOptionsV2& provider_options) {
  ThrowOnError(GetApi().SessionOptionsAppendExecutionProvider_CUDA_V2(this->p_, &provider_options));
  return *this;
}

template <typename T>
inline SessionOptionsImpl<T>& SessionOptionsImpl<T>::AppendExecutionProvider_ROCM(const OrtROCMProviderOptions& provider_options) {
  ThrowOnError(GetApi().SessionOptionsAppendExecutionProvider_ROCM(this->p_, &provider_options));
  return *this;
}

template <typename T>
inline SessionOptionsImpl<T>& SessionOptionsImpl<T>::AppendExecutionProvider_TensorRT(const OrtTensorRTProviderOptions& provider_options) {
  ThrowOnError(GetApi().SessionOptionsAppendExecutionProvider_TensorRT(this->p_, &provider_options));
  return *this;
}

template <typename T>
inline SessionOptionsImpl<T>& SessionOptionsImpl<T>::AppendExecutionProvider_TensorRT_V2(const OrtTensorRTProviderOptionsV2& provider_options) {
  ThrowOnError(GetApi().SessionOptionsAppendExecutionProvider_TensorRT_V2(this->p_, &provider_options));
  return *this;
}

template <typename T>
inline SessionOptionsImpl<T>& SessionOptionsImpl<T>::AppendExecutionProvider_MIGraphX(const OrtMIGraphXProviderOptions& provider_options) {
  ThrowOnError(GetApi().SessionOptionsAppendExecutionProvider_MIGraphX(this->p_, &provider_options));
  return *this;
}

template <typename T>
inline SessionOptionsImpl<T>& SessionOptionsImpl<T>::AppendExecutionProvider_CANN(const OrtCANNProviderOptions& provider_options) {
  ThrowOnError(GetApi().SessionOptionsAppendExecutionProvider_CANN(this->p_, &provider_options));
  return *this;
}

template <typename T>
inline SessionOptionsImpl<T>& SessionOptionsImpl<T>::AppendExecutionProvider_Dnnl(const OrtDnnlProviderOptions& provider_options) {
  ThrowOnError(GetApi().SessionOptionsAppendExecutionProvider_Dnnl(this->p_, &provider_options));
  return *this;
}

template <typename T>
inline SessionOptionsImpl<T>& SessionOptionsImpl<T>::AppendExecutionProvider(
    const std::string& provider_name,
    const std::unordered_map<std::string, std::string>& provider_options) {
  auto num_entries = provider_options.size();
  std::vector<const char*> keys, values;
  if (num_entries > 0) {
    keys.reserve(num_entries);
    values.reserve(num_entries);

    for (const auto& entry : provider_options) {
      keys.push_back(entry.first.c_str());
      values.push_back(entry.second.c_str());
    }
  }

  ThrowOnError(GetApi().SessionOptionsAppendExecutionProvider(this->p_, provider_name.c_str(),
                                                              keys.data(), values.data(), num_entries));

  return *this;
}

template <typename T>
inline SessionOptionsImpl<T>& SessionOptionsImpl<T>::SetCustomCreateThreadFn(OrtCustomCreateThreadFn ort_custom_create_thread_fn) {
  ThrowOnError(GetApi().SessionOptionsSetCustomCreateThreadFn(this->p_, ort_custom_create_thread_fn));
  return *this;
}

template <typename T>
inline SessionOptionsImpl<T>& SessionOptionsImpl<T>::SetCustomThreadCreationOptions(void* ort_custom_thread_creation_options) {
  ThrowOnError(GetApi().SessionOptionsSetCustomThreadCreationOptions(this->p_, ort_custom_thread_creation_options));
  return *this;
}

template <typename T>
inline SessionOptionsImpl<T>& SessionOptionsImpl<T>::SetCustomJoinThreadFn(OrtCustomJoinThreadFn ort_custom_join_thread_fn) {
  ThrowOnError(GetApi().SessionOptionsSetCustomJoinThreadFn(this->p_, ort_custom_join_thread_fn));
  return *this;
}

template <typename T>
inline SessionOptionsImpl<T>& SessionOptionsImpl<T>::AppendExecutionProvider_OpenVINO(const OrtOpenVINOProviderOptions& provider_options) {
  ThrowOnError(GetApi().SessionOptionsAppendExecutionProvider_OpenVINO(this->p_, &provider_options));
  return *this;
}

template <typename T>
inline SessionOptionsImpl<T>& SessionOptionsImpl<T>::RegisterCustomOpsLibrary(const ORTCHAR_T* library_name,
                                                                              const CustomOpConfigs& custom_op_configs) {
  // Add custom op config entries before registering the custom op library. Otherwise, the config entries _may_ be ignored by
  // the custom op library.
  for (const auto& config_iter : custom_op_configs.GetFlattenedConfigs()) {
    AddConfigEntry(config_iter.first.c_str(), config_iter.second.c_str());
  }

  ThrowOnError(GetApi().RegisterCustomOpsLibrary_V2(this->p_, library_name));
  return *this;
}

template <typename T>
inline SessionOptionsImpl<T>& SessionOptionsImpl<T>::RegisterCustomOpsUsingFunction(const char* registration_function_name) {
  ThrowOnError(GetApi().RegisterCustomOpsUsingFunction(this->p_, registration_function_name));
  return *this;
}

/// Session
template <typename T>
inline size_t ConstSessionImpl<T>::GetInputCount() const {
  size_t out;
  ThrowOnError(GetApi().SessionGetInputCount(this->p_, &out));
  return out;
}

template <typename T>
inline size_t ConstSessionImpl<T>::GetOutputCount() const {
  size_t out;
  ThrowOnError(GetApi().SessionGetOutputCount(this->p_, &out));
  return out;
}

template <typename T>
inline size_t ConstSessionImpl<T>::GetOverridableInitializerCount() const {
  size_t out;
  ThrowOnError(GetApi().SessionGetOverridableInitializerCount(this->p_, &out));
  return out;
}

template <typename T>
inline AllocatedStringPtr ConstSessionImpl<T>::GetInputNameAllocated(size_t index, OrtAllocator* allocator) const {
  char* out;
  ThrowOnError(GetApi().SessionGetInputName(this->p_, index, allocator, &out));
  return AllocatedStringPtr(out, detail::AllocatedFree(allocator));
}

template <typename T>
inline AllocatedStringPtr ConstSessionImpl<T>::GetOutputNameAllocated(size_t index, OrtAllocator* allocator) const {
  char* out;
  ThrowOnError(GetApi().SessionGetOutputName(this->p_, index, allocator, &out));
  return AllocatedStringPtr(out, detail::AllocatedFree(allocator));
}

template <typename T>
inline AllocatedStringPtr ConstSessionImpl<T>::GetOverridableInitializerNameAllocated(size_t index, OrtAllocator* allocator) const {
  char* out;
  ThrowOnError(GetApi().SessionGetOverridableInitializerName(this->p_, index, allocator, &out));
  return AllocatedStringPtr(out, detail::AllocatedFree(allocator));
}

template <typename T>
inline uint64_t ConstSessionImpl<T>::GetProfilingStartTimeNs() const {
  uint64_t out;
  ThrowOnError(GetApi().SessionGetProfilingStartTimeNs(this->p_, &out));
  return out;
}

template <typename T>
inline ModelMetadata ConstSessionImpl<T>::GetModelMetadata() const {
  OrtModelMetadata* out;
  ThrowOnError(GetApi().SessionGetModelMetadata(this->p_, &out));
  return ModelMetadata{out};
}

template <typename T>
inline TypeInfo ConstSessionImpl<T>::GetInputTypeInfo(size_t index) const {
  OrtTypeInfo* out;
  ThrowOnError(GetApi().SessionGetInputTypeInfo(this->p_, index, &out));
  return TypeInfo{out};
}

template <typename T>
inline TypeInfo ConstSessionImpl<T>::GetOutputTypeInfo(size_t index) const {
  OrtTypeInfo* out;
  ThrowOnError(GetApi().SessionGetOutputTypeInfo(this->p_, index, &out));
  return TypeInfo{out};
}

template <typename T>
inline TypeInfo ConstSessionImpl<T>::GetOverridableInitializerTypeInfo(size_t index) const {
  OrtTypeInfo* out;
  ThrowOnError(GetApi().SessionGetOverridableInitializerTypeInfo(this->p_, index, &out));
  return TypeInfo{out};
}

template <typename T>
inline std::vector<Value> SessionImpl<T>::Run(const RunOptions& run_options, const char* const* input_names, const Value* input_values, size_t input_count,
                                              const char* const* output_names, size_t output_count) {
  std::vector<Value> output_values;
  output_values.reserve(output_count);
  for (size_t i = 0; i < output_count; i++)
    output_values.emplace_back(nullptr);
  Run(run_options, input_names, input_values, input_count, output_names, output_values.data(), output_count);
  return output_values;
}

template <typename T>
inline void SessionImpl<T>::Run(const RunOptions& run_options, const char* const* input_names, const Value* input_values, size_t input_count,
                                const char* const* output_names, Value* output_values, size_t output_count) {
  static_assert(sizeof(Value) == sizeof(OrtValue*), "Value is really just an array of OrtValue* in memory, so we can reinterpret_cast safely");
  auto ort_input_values = reinterpret_cast<const OrtValue* const*>(input_values);
  auto ort_output_values = reinterpret_cast<OrtValue**>(output_values);
  ThrowOnError(GetApi().Run(this->p_, run_options, input_names, ort_input_values, input_count, output_names, output_count, ort_output_values));
}

template <typename T>
inline void SessionImpl<T>::Run(const RunOptions& run_options, const IoBinding& io_binding) {
  ThrowOnError(GetApi().RunWithBinding(this->p_, run_options, io_binding));
}

template <typename T>
inline AllocatedStringPtr SessionImpl<T>::EndProfilingAllocated(OrtAllocator* allocator) {
  char* out = nullptr;
  ThrowOnError(GetApi().SessionEndProfiling(this->p_, allocator, &out));
  return AllocatedStringPtr(out, detail::AllocatedFree(allocator));
}

}  // namespace detail

inline SessionOptions::SessionOptions() {
  ThrowOnError(GetApi().CreateSessionOptions(&this->p_));
}

/// CustomOpConfigs
inline std::string detail::MakeCustomOpConfigEntryKey(const char* custom_op_name, const char* config) {
  std::string config_key = "custom_op.";

  config_key += custom_op_name;
  config_key += ".";
  config_key += config;

  return config_key;
}

inline CustomOpConfigs& CustomOpConfigs::AddConfig(const char* custom_op_name, const char* config_key, const char* config_value) {
  const std::string full_flat_key = detail::MakeCustomOpConfigEntryKey(custom_op_name, config_key);
  flat_configs_[full_flat_key] = config_value;
  return *this;
}

inline const std::unordered_map<std::string, std::string>& CustomOpConfigs::GetFlattenedConfigs() const {
  return flat_configs_;
}

inline Session::Session(const Env& env, const ORTCHAR_T* model_path, const SessionOptions& options) {
  ThrowOnError(GetApi().CreateSession(env, model_path, options, &this->p_));
}

inline Session::Session(const Env& env, const ORTCHAR_T* model_path, const SessionOptions& options,
                        OrtPrepackedWeightsContainer* prepacked_weights_container) {
  ThrowOnError(GetApi().CreateSessionWithPrepackedWeightsContainer(env, model_path, options, prepacked_weights_container, &this->p_));
}

inline Session::Session(const Env& env, const void* model_data, size_t model_data_length, const SessionOptions& options) {
  ThrowOnError(GetApi().CreateSessionFromArray(env, model_data, model_data_length, options, &this->p_));
}

inline Session::Session(const Env& env, const void* model_data, size_t model_data_length,
                        const SessionOptions& options, OrtPrepackedWeightsContainer* prepacked_weights_container) {
  ThrowOnError(GetApi().CreateSessionFromArrayWithPrepackedWeightsContainer(env, model_data, model_data_length, options,
                                                                            prepacked_weights_container, &this->p_));
}

inline AllocatedStringPtr ModelMetadata::GetProducerNameAllocated(OrtAllocator* allocator) const {
  char* out;
  ThrowOnError(GetApi().ModelMetadataGetProducerName(p_, allocator, &out));
  return AllocatedStringPtr(out, detail::AllocatedFree(allocator));
}

inline AllocatedStringPtr ModelMetadata::GetGraphNameAllocated(OrtAllocator* allocator) const {
  char* out;
  ThrowOnError(GetApi().ModelMetadataGetGraphName(p_, allocator, &out));
  return AllocatedStringPtr(out, detail::AllocatedFree(allocator));
}

inline AllocatedStringPtr ModelMetadata::GetDomainAllocated(OrtAllocator* allocator) const {
  char* out;
  ThrowOnError(GetApi().ModelMetadataGetDomain(p_, allocator, &out));
  return AllocatedStringPtr(out, detail::AllocatedFree(allocator));
}

inline AllocatedStringPtr Ort::ModelMetadata::GetDescriptionAllocated(OrtAllocator* allocator) const {
  char* out;
  ThrowOnError(GetApi().ModelMetadataGetDescription(p_, allocator, &out));
  return AllocatedStringPtr(out, detail::AllocatedFree(allocator));
}

inline AllocatedStringPtr ModelMetadata::GetGraphDescriptionAllocated(OrtAllocator* allocator) const {
  char* out;
  ThrowOnError(GetApi().ModelMetadataGetGraphDescription(p_, allocator, &out));
  return AllocatedStringPtr(out, detail::AllocatedFree(allocator));
}

inline AllocatedStringPtr ModelMetadata::LookupCustomMetadataMapAllocated(const char* key, OrtAllocator* allocator) const {
  char* out;
  ThrowOnError(GetApi().ModelMetadataLookupCustomMetadataMap(p_, allocator, key, &out));
  return AllocatedStringPtr(out, detail::AllocatedFree(allocator));
}

inline std::vector<AllocatedStringPtr> ModelMetadata::GetCustomMetadataMapKeysAllocated(OrtAllocator* allocator) const {
  auto deletor = detail::AllocatedFree(allocator);
  std::vector<AllocatedStringPtr> result;

  char** out = nullptr;
  int64_t num_keys = 0;
  ThrowOnError(GetApi().ModelMetadataGetCustomMetadataMapKeys(p_, allocator, &out, &num_keys));
  if (num_keys <= 0) {
    return result;
  }

  // array of pointers will be freed
  std::unique_ptr<void, decltype(deletor)> array_guard(out, deletor);
  // reserve may throw
  auto strings_deletor = [&deletor, num_keys](char** out) { for(int64_t i = 0; i < num_keys; ++i) deletor(out[i]); };
  std::unique_ptr<char*, decltype(strings_deletor)> strings_guard(out, strings_deletor);
  result.reserve(static_cast<size_t>(num_keys));
  strings_guard.release();
  for (int64_t i = 0; i < num_keys; ++i) {
    result.push_back(AllocatedStringPtr(out[i], deletor));
  }

  return result;
}

inline int64_t ModelMetadata::GetVersion() const {
  int64_t out;
  ThrowOnError(GetApi().ModelMetadataGetVersion(p_, &out));
  return out;
}

namespace detail {

template <typename T>
inline ONNXTensorElementDataType TensorTypeAndShapeInfoImpl<T>::GetElementType() const {
  ONNXTensorElementDataType out;
  ThrowOnError(GetApi().GetTensorElementType(this->p_, &out));
  return out;
}

template <typename T>
inline size_t TensorTypeAndShapeInfoImpl<T>::GetElementCount() const {
  size_t out;
  ThrowOnError(GetApi().GetTensorShapeElementCount(this->p_, &out));
  return static_cast<size_t>(out);
}

template <typename T>
inline size_t TensorTypeAndShapeInfoImpl<T>::GetDimensionsCount() const {
  size_t out;
  ThrowOnError(GetApi().GetDimensionsCount(this->p_, &out));
  return out;
}

template <typename T>
inline void TensorTypeAndShapeInfoImpl<T>::GetDimensions(int64_t* values, size_t values_count) const {
  ThrowOnError(GetApi().GetDimensions(this->p_, values, values_count));
}

template <typename T>
inline void TensorTypeAndShapeInfoImpl<T>::GetSymbolicDimensions(const char** values, size_t values_count) const {
  ThrowOnError(GetApi().GetSymbolicDimensions(this->p_, values, values_count));
}

template <typename T>
inline std::vector<int64_t> TensorTypeAndShapeInfoImpl<T>::GetShape() const {
  std::vector<int64_t> out(GetDimensionsCount(), 0);
  ThrowOnError(GetApi().GetDimensions(this->p_, out.data(), out.size()));
  return out;
}

}  // namespace detail

namespace detail {
template <typename T>
inline ConstTensorTypeAndShapeInfo TypeInfoImpl<T>::GetTensorTypeAndShapeInfo() const {
  const OrtTensorTypeAndShapeInfo* out;
  ThrowOnError(GetApi().CastTypeInfoToTensorInfo(this->p_, &out));
  return ConstTensorTypeAndShapeInfo{out};
}

template <typename T>
inline ConstSequenceTypeInfo TypeInfoImpl<T>::GetSequenceTypeInfo() const {
  const OrtSequenceTypeInfo* out;
  ThrowOnError(GetApi().CastTypeInfoToSequenceTypeInfo(this->p_, &out));
  return ConstSequenceTypeInfo{out};
}

template <typename T>
inline ConstMapTypeInfo TypeInfoImpl<T>::GetMapTypeInfo() const {
  const OrtMapTypeInfo* out;
  ThrowOnError(GetApi().CastTypeInfoToMapTypeInfo(this->p_, &out));
  return ConstMapTypeInfo{out};
}

template <typename T>
inline ONNXType TypeInfoImpl<T>::GetONNXType() const {
  ONNXType out;
  ThrowOnError(GetApi().GetOnnxTypeFromTypeInfo(this->p_, &out));
  return out;
}

}  // namespace detail

namespace detail {
template <typename T>
inline TypeInfo SequenceTypeInfoImpl<T>::GetSequenceElementType() const {
  OrtTypeInfo* output;
  ThrowOnError(GetApi().GetSequenceElementType(this->p_, &output));
  return TypeInfo{output};
}

}  // namespace detail

namespace detail {
template <typename T>
inline ONNXTensorElementDataType MapTypeInfoImpl<T>::GetMapKeyType() const {
  ONNXTensorElementDataType out;
  ThrowOnError(GetApi().GetMapKeyType(this->p_, &out));
  return out;
}

template <typename T>
inline TypeInfo MapTypeInfoImpl<T>::GetMapValueType() const {
  OrtTypeInfo* output;
  ThrowOnError(GetApi().GetMapValueType(this->p_, &output));
  return TypeInfo{output};
}
}  // namespace detail

namespace detail {

template <typename T>
template <typename R>
inline void ConstValueImpl<T>::GetOpaqueData(const char* domain, const char* type_name, R& out) const {
  ThrowOnError(GetApi().GetOpaqueValue(domain, type_name, this->p_, &out, sizeof(R)));
}

template <typename T>
inline bool ConstValueImpl<T>::IsTensor() const {
  int out;
  ThrowOnError(GetApi().IsTensor(this->p_, &out));
  return out != 0;
}

template <typename T>
inline bool ConstValueImpl<T>::HasValue() const {
  int out;
  ThrowOnError(GetApi().HasValue(this->p_, &out));
  return out != 0;
}

template <typename T>
inline size_t ConstValueImpl<T>::GetCount() const {
  size_t out;
  ThrowOnError(GetApi().GetValueCount(this->p_, &out));
  return out;
}

template <typename T>
inline Value ConstValueImpl<T>::GetValue(int index, OrtAllocator* allocator) const {
  OrtValue* out;
  ThrowOnError(GetApi().GetValue(this->p_, index, allocator, &out));
  return Value{out};
}

template <typename T>
inline size_t ConstValueImpl<T>::GetStringTensorDataLength() const {
  size_t out;
  ThrowOnError(GetApi().GetStringTensorDataLength(this->p_, &out));
  return out;
}

template <typename T>
inline size_t ConstValueImpl<T>::GetStringTensorElementLength(size_t element_index) const {
  size_t out;
  ThrowOnError(GetApi().GetStringTensorElementLength(this->p_, element_index, &out));
  return out;
}

template <typename T>
template <typename R>
inline const R* ConstValueImpl<T>::GetTensorData() const {
  R* out;
  ThrowOnError(GetApi().GetTensorMutableData(const_cast<OrtValue*>(this->p_), (void**)&out));
  return out;
}

template <typename T>
inline const void* ConstValueImpl<T>::GetTensorRawData() const {
  void* out;
  ThrowOnError(GetApi().GetTensorMutableData(const_cast<OrtValue*>(this->p_), &out));
  return out;
}

template <typename T>
inline TypeInfo ConstValueImpl<T>::GetTypeInfo() const {
  OrtTypeInfo* output;
  ThrowOnError(GetApi().GetTypeInfo(this->p_, &output));
  return TypeInfo{output};
}

template <typename T>
inline TensorTypeAndShapeInfo ConstValueImpl<T>::GetTensorTypeAndShapeInfo() const {
  OrtTensorTypeAndShapeInfo* output;
  ThrowOnError(GetApi().GetTensorTypeAndShape(this->p_, &output));
  return TensorTypeAndShapeInfo{output};
}

template <typename T>
inline ConstMemoryInfo ConstValueImpl<T>::GetTensorMemoryInfo() const {
  const OrtMemoryInfo* mem_info;
  ThrowOnError(GetApi().GetTensorMemoryInfo(this->p_, &mem_info));
  return ConstMemoryInfo(mem_info);
}

template <typename T>
inline void ConstValueImpl<T>::GetStringTensorElement(size_t buffer_length, size_t element_index, void* buffer) const {
  ThrowOnError(GetApi().GetStringTensorElement(this->p_, buffer_length, element_index, buffer));
}

template <typename T>
inline void ConstValueImpl<T>::GetStringTensorContent(void* buffer, size_t buffer_length, size_t* offsets, size_t offsets_count) const {
  ThrowOnError(GetApi().GetStringTensorContent(this->p_, buffer, buffer_length, offsets, offsets_count));
}

#if !defined(DISABLE_SPARSE_TENSORS)
template <typename T>
inline OrtSparseFormat ConstValueImpl<T>::GetSparseFormat() const {
  OrtSparseFormat format;
  ThrowOnError(GetApi().GetSparseTensorFormat(this->p_, &format));
  return format;
}

template <typename T>
inline TensorTypeAndShapeInfo ConstValueImpl<T>::GetSparseTensorValuesTypeAndShapeInfo() const {
  OrtTensorTypeAndShapeInfo* output;
  ThrowOnError(GetApi().GetSparseTensorValuesTypeAndShape(this->p_, &output));
  return TensorTypeAndShapeInfo{output};
}

template <typename T>
inline TensorTypeAndShapeInfo ConstValueImpl<T>::GetSparseTensorIndicesTypeShapeInfo(OrtSparseIndicesFormat indices_format) const {
  OrtTensorTypeAndShapeInfo* output;
  ThrowOnError(GetApi().GetSparseTensorIndicesTypeShape(this->p_, indices_format, &output));
  return TensorTypeAndShapeInfo{output};
}

template <typename T>
template <typename R>
inline const R* ConstValueImpl<T>::GetSparseTensorIndicesData(OrtSparseIndicesFormat indices_format, size_t& num_indices) const {
  const void* out;
  ThrowOnError(GetApi().GetSparseTensorIndices(this->p_, indices_format, &num_indices, &out));
  return reinterpret_cast<const R*>(out);
}

template <typename T>
inline bool ConstValueImpl<T>::IsSparseTensor() const {
  int out;
  ThrowOnError(GetApi().IsSparseTensor(this->p_, &out));
  return out != 0;
}

template <typename T>
template <typename R>
inline const R* ConstValueImpl<T>::GetSparseTensorValues() const {
  const void* out;
  ThrowOnError(GetApi().GetSparseTensorValues(this->p_, &out));
  return reinterpret_cast<const R*>(out);
}

#endif

template <typename T>
void ValueImpl<T>::FillStringTensor(const char* const* s, size_t s_len) {
  ThrowOnError(GetApi().FillStringTensor(this->p_, s, s_len));
}

template <typename T>
void ValueImpl<T>::FillStringTensorElement(const char* s, size_t index) {
  ThrowOnError(GetApi().FillStringTensorElement(this->p_, s, index));
}

template <typename T>
void* ValueImpl<T>::GetTensorMutableRawData() {
  void* out;
  ThrowOnError(GetApi().GetTensorMutableData(this->p_, &out));
  return out;
}

template <typename T>
template <typename R>
R* ValueImpl<T>::GetTensorMutableData() {
  R* out;
  ThrowOnError(GetApi().GetTensorMutableData(this->p_, (void**)&out));
  return out;
}

template <typename T>
template <typename R>
R& ValueImpl<T>::At(const std::vector<int64_t>& location) {
  static_assert(!std::is_same<T, std::string>::value, "this api does not support std::string");
  R* out;
  ThrowOnError(GetApi().TensorAt(this->p_, location.data(), location.size(), (void**)&out));
  return *out;
}

#if !defined(DISABLE_SPARSE_TENSORS)
template <typename T>
void ValueImpl<T>::UseCooIndices(int64_t* indices_data, size_t indices_num) {
  ThrowOnError(GetApi().UseCooIndices(this->p_, indices_data, indices_num));
}

template <typename T>
void ValueImpl<T>::UseCsrIndices(int64_t* inner_data, size_t inner_num, int64_t* outer_data, size_t outer_num) {
  ThrowOnError(GetApi().UseCsrIndices(this->p_, inner_data, inner_num, outer_data, outer_num));
}

template <typename T>
void ValueImpl<T>::UseBlockSparseIndices(const Shape& indices_shape, int32_t* indices_data) {
  ThrowOnError(GetApi().UseBlockSparseIndices(this->p_, indices_shape.shape, indices_shape.shape_len, indices_data));
}

template <typename T>
void ValueImpl<T>::FillSparseTensorCoo(const OrtMemoryInfo* mem_info, const OrtSparseValuesParam& values_param,
                                       const int64_t* indices_data, size_t indices_num) {
  ThrowOnError(GetApi().FillSparseTensorCoo(this->p_, mem_info, values_param.values_shape,
                                            values_param.values_shape_len, values_param.data.p_data,
                                            indices_data, indices_num));
}

template <typename T>
void ValueImpl<T>::FillSparseTensorCsr(const OrtMemoryInfo* data_mem_info,
                                       const OrtSparseValuesParam& values,
                                       const int64_t* inner_indices_data, size_t inner_indices_num,
                                       const int64_t* outer_indices_data, size_t outer_indices_num) {
  ThrowOnError(GetApi().FillSparseTensorCsr(this->p_, data_mem_info, values.values_shape, values.values_shape_len, values.data.p_data,
                                            inner_indices_data, inner_indices_num,
                                            outer_indices_data, outer_indices_num));
}

template <typename T>
void ValueImpl<T>::FillSparseTensorBlockSparse(const OrtMemoryInfo* data_mem_info,
                                               const OrtSparseValuesParam& values,
                                               const Shape& indices_shape,
                                               const int32_t* indices_data) {
  ThrowOnError(GetApi().FillSparseTensorBlockSparse(this->p_, data_mem_info, values.values_shape, values.values_shape_len, values.data.p_data,
                                                    indices_shape.shape, indices_shape.shape_len,
                                                    indices_data));
}

#endif  // !defined(DISABLE_SPARSE_TENSORS)

}  // namespace detail

template <typename T>
inline Value Value::CreateTensor(const OrtMemoryInfo* info, T* p_data, size_t p_data_element_count, const int64_t* shape, size_t shape_len) {
  return CreateTensor(info, p_data, p_data_element_count * sizeof(T), shape, shape_len, TypeToTensorType<T>::type);
}

inline Value Value::CreateTensor(const OrtMemoryInfo* info, void* p_data, size_t p_data_byte_count, const int64_t* shape, size_t shape_len,
                                 ONNXTensorElementDataType type) {
  OrtValue* out;
  ThrowOnError(GetApi().CreateTensorWithDataAsOrtValue(info, p_data, p_data_byte_count, shape, shape_len, type, &out));
  return Value{out};
}

template <typename T>
inline Value Value::CreateTensor(OrtAllocator* allocator, const int64_t* shape, size_t shape_len) {
  return CreateTensor(allocator, shape, shape_len, TypeToTensorType<T>::type);
}

inline Value Value::CreateTensor(OrtAllocator* allocator, const int64_t* shape, size_t shape_len, ONNXTensorElementDataType type) {
  OrtValue* out;
  ThrowOnError(GetApi().CreateTensorAsOrtValue(allocator, shape, shape_len, type, &out));
  return Value{out};
}

#if !defined(DISABLE_SPARSE_TENSORS)

template <typename T>
inline Value Value::CreateSparseTensor(const OrtMemoryInfo* info, T* p_data, const Shape& dense_shape,
                                       const Shape& values_shape) {
  return CreateSparseTensor(info, p_data, dense_shape, values_shape, TypeToTensorType<T>::type);
}

inline Value Value::CreateSparseTensor(const OrtMemoryInfo* info, void* p_data, const Shape& dense_shape,
                                       const Shape& values_shape, ONNXTensorElementDataType type) {
  OrtValue* out;
  ThrowOnError(GetApi().CreateSparseTensorWithValuesAsOrtValue(info, p_data, dense_shape.shape, dense_shape.shape_len,
                                                               values_shape.shape, values_shape.shape_len, type, &out));
  return Value{out};
}

template <typename T>
inline Value Value::CreateSparseTensor(OrtAllocator* allocator, const Shape& dense_shape) {
  return CreateSparseTensor(allocator, dense_shape, TypeToTensorType<T>::type);
}

inline Value Value::CreateSparseTensor(OrtAllocator* allocator, const Shape& dense_shape,
                                       ONNXTensorElementDataType type) {
  OrtValue* out;
  ThrowOnError(GetApi().CreateSparseTensorAsOrtValue(allocator, dense_shape.shape, dense_shape.shape_len, type, &out));
  return Value{out};
}
#endif  // !defined(DISABLE_SPARSE_TENSORS)

inline Value Value::CreateMap(Value& keys, Value& values) {
  OrtValue* out;
  OrtValue* inputs[2] = {keys, values};
  ThrowOnError(GetApi().CreateValue(inputs, 2, ONNX_TYPE_MAP, &out));
  return Value{out};
}

inline Value Value::CreateSequence(std::vector<Value>& values) {
  OrtValue* out;
  std::vector<OrtValue*> values_ort{values.data(), values.data() + values.size()};
  ThrowOnError(GetApi().CreateValue(values_ort.data(), values_ort.size(), ONNX_TYPE_SEQUENCE, &out));
  return Value{out};
}

template <typename T>
inline Value Value::CreateOpaque(const char* domain, const char* type_name, const T& data_container) {
  OrtValue* out;
  ThrowOnError(GetApi().CreateOpaqueValue(domain, type_name, &data_container, sizeof(T), &out));
  return Value{out};
}

//
// Custom OP Inlines
//
inline Logger::Logger(const OrtLogger* logger) : logger_(logger) {
  Ort::ThrowOnError(GetApi().Logger_GetLoggingSeverityLevel(this->logger_, &this->cached_severity_level_));
}

inline OrtLoggingLevel Logger::GetLoggingSeverityLevel() const noexcept {
  return cached_severity_level_;
}

inline Status Logger::LogMessage(OrtLoggingLevel log_severity_level, const ORTCHAR_T* file_path, int line_number,
                                 const char* func_name, const char* message) const noexcept {
  OrtStatus* status = GetApi().Logger_LogMessage(logger_, log_severity_level, message, file_path, line_number,
                                                 func_name);
  return Status{status};
}

// Disable warnings about the format string not being a literal (-Wformat-nonliteral and -Wformat-security)
// for gcc and clang. The alternative is to use actual C-style variadic parameters and apply
// __attribute__(format(printf...)), which does not work with variadic templates.
#if defined(__GNUC__)
#pragma GCC diagnostic push
#pragma GCC diagnostic ignored "-Wformat-nonliteral"
#pragma GCC diagnostic ignored "-Wformat-security"
#elif defined(__clang__)
#pragma clang diagnostic push
#pragma clang diagnostic ignored "-Wformat-nonliteral"
#pragma clang diagnostic ignored "-Wformat-security"
#endif
template <typename... Args>
inline Status Logger::LogFormattedMessage(OrtLoggingLevel log_severity_level, const ORTCHAR_T* file_path,
                                          int line_number, const char* func_name, const char* format,
                                          Args&&... args) const noexcept {
  int msg_len = std::snprintf(nullptr, 0U, format, std::forward<Args>(args)...);

  if (msg_len < 0) {  // Formatting error
    return Status("Failed to log message due to formatting error", OrtErrorCode::ORT_FAIL);
  }

  OrtStatus* status = nullptr;
  const size_t buffer_size = static_cast<size_t>(msg_len) + 1U;

  constexpr size_t kStackBufferSize = 1024;

  if (buffer_size < kStackBufferSize) {
    char buffer[kStackBufferSize];
    snprintf(buffer, kStackBufferSize, format, std::forward<Args>(args)...);
    status = GetApi().Logger_LogMessage(logger_, log_severity_level, buffer, file_path, line_number, func_name);
  } else {
    // std::make_unique is only supported starting at C++14.
#if (__cplusplus >= 201402L) || (_MSC_VER >= 1900)
    auto buffer = std::make_unique<char[]>(buffer_size);
#else
    std::unique_ptr<char[]> buffer(new char[buffer_size]);
#endif
    std::snprintf(buffer.get(), buffer_size, format, std::forward<Args>(args)...);
    status = GetApi().Logger_LogMessage(logger_, log_severity_level, buffer.get(), file_path, line_number, func_name);
  }

  return Status{status};
}
// Re-enable -Wformat-nonliteral and -Wformat-security
#if defined(__GNUC__)
#pragma GCC diagnostic pop
#elif defined(__clang__)
#pragma clang diagnostic pop
#endif

inline KernelContext::KernelContext(OrtKernelContext* context) : ctx_(context) {
}

inline size_t KernelContext::GetInputCount() const {
  size_t out = 0;
  Ort::ThrowOnError(GetApi().KernelContext_GetInputCount(ctx_, &out));
  return out;
}

inline size_t KernelContext::GetOutputCount() const {
  size_t out = 0;
  Ort::ThrowOnError(GetApi().KernelContext_GetOutputCount(ctx_, &out));
  return out;
}

inline ConstValue KernelContext::GetInput(size_t index) const {
  const OrtValue* out = nullptr;
  Ort::ThrowOnError(GetApi().KernelContext_GetInput(ctx_, index, &out));
  return ConstValue{out};
}

inline UnownedValue KernelContext::GetOutput(size_t index, const int64_t* dim_values, size_t dim_count) const {
  OrtValue* out = nullptr;
  Ort::ThrowOnError(GetApi().KernelContext_GetOutput(ctx_, index, dim_values, dim_count, &out));
  return UnownedValue(out);
}

inline UnownedValue KernelContext::GetOutput(size_t index, const std::vector<int64_t>& dims) const {
  OrtValue* out = nullptr;
  Ort::ThrowOnError(GetApi().KernelContext_GetOutput(ctx_, index, dims.data(), dims.size(), &out));
  return UnownedValue(out);
}

inline void* KernelContext::GetGPUComputeStream() const {
  void* out = nullptr;
  Ort::ThrowOnError(GetApi().KernelContext_GetGPUComputeStream(ctx_, &out));
  return out;
}

inline Logger KernelContext::GetLogger() const {
  const OrtLogger* out = nullptr;
  ThrowOnError(GetApi().KernelContext_GetLogger(this->ctx_, &out));
  return Logger{out};
}

inline OpAttr::OpAttr(const char* name, const void* data, int len, OrtOpAttrType type) {
  Ort::ThrowOnError(GetApi().CreateOpAttr(name, data, len, type, &p_));
}

namespace detail {
template <typename T>
inline KernelInfo KernelInfoImpl<T>::Copy() const {
  OrtKernelInfo* info_copy = nullptr;
  Ort::ThrowOnError(GetApi().CopyKernelInfo(this->p_, &info_copy));
  return KernelInfo{info_copy};
}

template <typename T>
inline size_t KernelInfoImpl<T>::GetInputCount() const {
  size_t out = 0;
  ThrowOnError(GetApi().KernelInfo_GetInputCount(this->p_, &out));
  return out;
}

template <typename T>
inline size_t KernelInfoImpl<T>::GetOutputCount() const {
  size_t out = 0;
  ThrowOnError(GetApi().KernelInfo_GetOutputCount(this->p_, &out));
  return out;
}

template <typename T>
inline std::string KernelInfoImpl<T>::GetInputName(size_t index) const {
  size_t size = 0;

  // Feed nullptr for the data buffer to query the true size of the string value
  Ort::ThrowOnError(GetApi().KernelInfo_GetInputName(this->p_, index, nullptr, &size));

  std::string out;
  out.resize(size);
  Ort::ThrowOnError(GetApi().KernelInfo_GetInputName(this->p_, index, &out[0], &size));
  out.resize(size - 1);  // remove the terminating character '\0'

  return out;
}

template <typename T>
inline std::string KernelInfoImpl<T>::GetOutputName(size_t index) const {
  size_t size = 0;

  // Feed nullptr for the data buffer to query the true size of the string value
  Ort::ThrowOnError(GetApi().KernelInfo_GetOutputName(this->p_, index, nullptr, &size));

  std::string out;
  out.resize(size);
  Ort::ThrowOnError(GetApi().KernelInfo_GetOutputName(this->p_, index, &out[0], &size));
  out.resize(size - 1);  // remove the terminating character '\0'

  return out;
}

template <typename T>
inline TypeInfo KernelInfoImpl<T>::GetInputTypeInfo(size_t index) const {
  OrtTypeInfo* out = nullptr;
  ThrowOnError(GetApi().KernelInfo_GetInputTypeInfo(this->p_, index, &out));
  return TypeInfo{out};
}

template <typename T>
inline TypeInfo KernelInfoImpl<T>::GetOutputTypeInfo(size_t index) const {
  OrtTypeInfo* out = nullptr;
  ThrowOnError(GetApi().KernelInfo_GetOutputTypeInfo(this->p_, index, &out));
  return TypeInfo{out};
}

template <typename T>
inline Value KernelInfoImpl<T>::GetTensorAttribute(const char* name, OrtAllocator* allocator) const {
  OrtValue* out = nullptr;
  ThrowOnError(GetApi().KernelInfoGetAttribute_tensor(this->p_, name, allocator, &out));
  return Value{out};
}

template <typename T>
<<<<<<< HEAD
inline ConstValue KernelInfoImpl<T>::GetTensorConstantInput(size_t index, int* is_constant) const {
  const OrtValue* out = nullptr;
  ThrowOnError(GetApi().KernelInfoGetConstantInput_tensor(this->p_, index, is_constant, &out));
  return ConstValue{out};
=======
inline std::string KernelInfoImpl<T>::GetNodeName() const {
  size_t size = 0;

  // Feed nullptr for the data buffer to query the true size of the string value
  Ort::ThrowOnError(GetApi().KernelInfo_GetNodeName(this->p_, nullptr, &size));

  std::string out;
  out.resize(size);
  Ort::ThrowOnError(GetApi().KernelInfo_GetNodeName(this->p_, &out[0], &size));
  out.resize(size - 1);  // remove the terminating character '\0'

  return out;
}

template <typename T>
inline Logger KernelInfoImpl<T>::GetLogger() const {
  const OrtLogger* out = nullptr;
  ThrowOnError(GetApi().KernelInfo_GetLogger(this->p_, &out));
  return Logger{out};
>>>>>>> e42f7487
}

inline void attr_utils::GetAttr(const OrtKernelInfo* p, const char* name, float& out) {
  Ort::ThrowOnError(GetApi().KernelInfoGetAttribute_float(p, name, &out));
}

inline void attr_utils::GetAttr(const OrtKernelInfo* p, const char* name, int64_t& out) {
  Ort::ThrowOnError(GetApi().KernelInfoGetAttribute_int64(p, name, &out));
}

inline void attr_utils::GetAttr(const OrtKernelInfo* p, const char* name, std::string& result) {
  size_t size = 0;
  // Feed nullptr for the data buffer to query the true size of the string attribute
  Ort::ThrowOnError(GetApi().KernelInfoGetAttribute_string(p, name, nullptr, &size));

  std::string out;
  out.resize(size);
  Ort::ThrowOnError(GetApi().KernelInfoGetAttribute_string(p, name, &out[0], &size));
  out.resize(size - 1);  // remove the terminating character '\0'
  out.swap(result);
}

inline void attr_utils::GetAttrs(const OrtKernelInfo* p, const char* name, std::vector<float>& result) {
  size_t size = 0;
  // Feed nullptr for the data buffer to query the true size of the attribute
  Ort::ThrowOnError(GetApi().KernelInfoGetAttributeArray_float(p, name, nullptr, &size));

  std::vector<float> out;
  out.resize(size);
  Ort::ThrowOnError(GetApi().KernelInfoGetAttributeArray_float(p, name, out.data(), &size));
  out.swap(result);
}

inline void attr_utils::GetAttrs(const OrtKernelInfo* p, const char* name, std::vector<int64_t>& result) {
  size_t size = 0;

  // Feed nullptr for the data buffer to query the true size of the attribute
  Ort::ThrowOnError(GetApi().KernelInfoGetAttributeArray_int64(p, name, nullptr, &size));

  std::vector<int64_t> out;
  out.resize(size);
  Ort::ThrowOnError(GetApi().KernelInfoGetAttributeArray_int64(p, name, out.data(), &size));
  out.swap(result);
}
}  // namespace detail

inline KernelInfo::KernelInfo(OrtKernelInfo* info) : detail::KernelInfoImpl<OrtKernelInfo>{info} {}

inline Op::Op(OrtOp* p) : Base<OrtOp>(p) {}

inline Op Op::Create(const OrtKernelInfo* info, const char* op_name, const char* domain, int version,
                     const char** type_constraint_names,
                     const ONNXTensorElementDataType* type_constraint_values,
                     size_t type_constraint_count,
                     const OpAttr* attr_values, size_t attr_count,
                     size_t input_count, size_t output_count) {
  static_assert(sizeof(OpAttr) == sizeof(OrtOpAttr*),
                "OpAttr's is expected to be just an array of OrtOpAttr in memory so we can reinterpret safely");
  auto attr_input_values = reinterpret_cast<const OrtOpAttr* const*>(attr_values);
  OrtOp* op;
  Ort::ThrowOnError(GetApi().CreateOp(info, op_name, domain, version, type_constraint_names, type_constraint_values,
                                      static_cast<int>(type_constraint_count),
                                      attr_input_values,
                                      static_cast<int>(attr_count),
                                      static_cast<int>(input_count),
                                      static_cast<int>(output_count), &op));
  return Op{op};
}

inline void Op::Invoke(const OrtKernelContext* context,
                       const Value* input_values,
                       size_t input_count,
                       Value* output_values,
                       size_t output_count) {
  static_assert(sizeof(Value) == sizeof(OrtValue*),
                "Value is really just an array of OrtValue* in memory, so we can reinterpret_cast safely");
  auto ort_input_values = reinterpret_cast<const OrtValue* const*>(input_values);
  auto ort_output_values = reinterpret_cast<OrtValue**>(output_values);
  Ort::ThrowOnError(GetApi().InvokeOp(context, p_, ort_input_values, static_cast<int>(input_count),
                                      ort_output_values, static_cast<int>(output_count)));
}

inline void Op::Invoke(const OrtKernelContext* context,
                       const OrtValue* const* input_values,
                       size_t input_count,
                       OrtValue* const* output_values,
                       size_t output_count) {
  Ort::ThrowOnError(GetApi().InvokeOp(context, p_, input_values, static_cast<int>(input_count),
                                      output_values, static_cast<int>(output_count)));
}

inline void CustomOpApi::ThrowOnError(OrtStatus* status) {
  Ort::ThrowOnError(status);
}

template <>
inline float CustomOpApi::KernelInfoGetAttribute<float>(_In_ const OrtKernelInfo* info, _In_ const char* name) {
  float out;
  Ort::ThrowOnError(api_.KernelInfoGetAttribute_float(info, name, &out));
  return out;
}

template <>
inline int64_t CustomOpApi::KernelInfoGetAttribute<int64_t>(_In_ const OrtKernelInfo* info, _In_ const char* name) {
  int64_t out;
  Ort::ThrowOnError(api_.KernelInfoGetAttribute_int64(info, name, &out));
  return out;
}

template <>
inline std::string CustomOpApi::KernelInfoGetAttribute<std::string>(_In_ const OrtKernelInfo* info, _In_ const char* name) {
  size_t size = 0;
  std::string out;

  // Feed nullptr for the data buffer to query the true size of the string attribute
  OrtStatus* status = api_.KernelInfoGetAttribute_string(info, name, nullptr, &size);

  if (status == nullptr) {
    out.resize(size);
    Ort::ThrowOnError(api_.KernelInfoGetAttribute_string(info, name, &out[0], &size));
    out.resize(size - 1);  // remove the terminating character '\0'
  } else {
    Ort::ThrowOnError(status);
  }
  return out;
}

template <>
inline std::vector<float> CustomOpApi::KernelInfoGetAttribute(_In_ const OrtKernelInfo* info, _In_ const char* name) {
  size_t size = 0;
  std::vector<float> out;

  // Feed nullptr for the data buffer to query the true size of the attribute
  OrtStatus* status = api_.KernelInfoGetAttributeArray_float(info, name, nullptr, &size);

  if (status == nullptr) {
    out.resize(size);
    Ort::ThrowOnError(api_.KernelInfoGetAttributeArray_float(info, name, out.data(), &size));
  } else {
    Ort::ThrowOnError(status);
  }
  return out;
}

template <>
inline std::vector<int64_t> CustomOpApi::KernelInfoGetAttribute(_In_ const OrtKernelInfo* info, _In_ const char* name) {
  size_t size = 0;
  std::vector<int64_t> out;

  // Feed nullptr for the data buffer to query the true size of the attribute
  OrtStatus* status = api_.KernelInfoGetAttributeArray_int64(info, name, nullptr, &size);

  if (status == nullptr) {
    out.resize(size);
    Ort::ThrowOnError(api_.KernelInfoGetAttributeArray_int64(info, name, out.data(), &size));
  } else {
    Ort::ThrowOnError(status);
  }
  return out;
}
inline OrtTensorTypeAndShapeInfo* CustomOpApi::GetTensorTypeAndShape(_In_ const OrtValue* value) {
  OrtTensorTypeAndShapeInfo* out;
  Ort::ThrowOnError(api_.GetTensorTypeAndShape(value, &out));
  return out;
}

inline size_t CustomOpApi::GetTensorShapeElementCount(_In_ const OrtTensorTypeAndShapeInfo* info) {
  size_t out;
  Ort::ThrowOnError(api_.GetTensorShapeElementCount(info, &out));
  return out;
}

inline ONNXTensorElementDataType CustomOpApi::GetTensorElementType(const OrtTensorTypeAndShapeInfo* info) {
  ONNXTensorElementDataType out;
  Ort::ThrowOnError(api_.GetTensorElementType(info, &out));
  return out;
}

inline size_t CustomOpApi::GetDimensionsCount(_In_ const OrtTensorTypeAndShapeInfo* info) {
  size_t out;
  Ort::ThrowOnError(api_.GetDimensionsCount(info, &out));
  return out;
}

inline void CustomOpApi::GetDimensions(_In_ const OrtTensorTypeAndShapeInfo* info, _Out_ int64_t* dim_values, size_t dim_values_length) {
  Ort::ThrowOnError(api_.GetDimensions(info, dim_values, dim_values_length));
}

inline void CustomOpApi::SetDimensions(OrtTensorTypeAndShapeInfo* info, _In_ const int64_t* dim_values, size_t dim_count) {
  Ort::ThrowOnError(api_.SetDimensions(info, dim_values, dim_count));
}

template <typename T>
inline T* CustomOpApi::GetTensorMutableData(_Inout_ OrtValue* value) {
  T* data;
  Ort::ThrowOnError(api_.GetTensorMutableData(value, reinterpret_cast<void**>(&data)));
  return data;
}

inline const OrtMemoryInfo* CustomOpApi::GetTensorMemoryInfo(_In_ const OrtValue* value) {
  const OrtMemoryInfo* mem_info;
  Ort::ThrowOnError(api_.GetTensorMemoryInfo(value, &mem_info));
  return mem_info;
}

template <typename T>
inline const T* CustomOpApi::GetTensorData(_Inout_ const OrtValue* value) {
  T* data = nullptr;
  Ort::ThrowOnError(api_.GetTensorMutableData(const_cast<OrtValue*>(value), reinterpret_cast<void**>(&data)));
  return data;
}

inline std::vector<int64_t> CustomOpApi::GetTensorShape(const OrtTensorTypeAndShapeInfo* info) {
  size_t out;
  Ort::ThrowOnError(api_.GetDimensionsCount(info, &out));
  std::vector<int64_t> output(out);
  Ort::ThrowOnError(api_.GetDimensions(info, output.data(), out));
  return output;
}

inline void CustomOpApi::ReleaseTensorTypeAndShapeInfo(OrtTensorTypeAndShapeInfo* input) {
  api_.ReleaseTensorTypeAndShapeInfo(input);
}

inline size_t CustomOpApi::KernelContext_GetInputCount(const OrtKernelContext* context) {
  size_t out;
  Ort::ThrowOnError(api_.KernelContext_GetInputCount(context, &out));
  return out;
}

inline const OrtValue* CustomOpApi::KernelContext_GetInput(const OrtKernelContext* context, _In_ size_t index) {
  const OrtValue* out;
  Ort::ThrowOnError(api_.KernelContext_GetInput(context, index, &out));
  return out;
}

inline size_t CustomOpApi::KernelContext_GetOutputCount(const OrtKernelContext* context) {
  size_t out;
  Ort::ThrowOnError(api_.KernelContext_GetOutputCount(context, &out));
  return out;
}

inline OrtValue* CustomOpApi::KernelContext_GetOutput(OrtKernelContext* context, _In_ size_t index,
                                                      _In_ const int64_t* dim_values, size_t dim_count) {
  OrtValue* out;
  Ort::ThrowOnError(api_.KernelContext_GetOutput(context, index, dim_values, dim_count, &out));
  return out;
}

inline void* CustomOpApi::KernelContext_GetGPUComputeStream(const OrtKernelContext* context) {
  void* out;
  Ort::ThrowOnError(api_.KernelContext_GetGPUComputeStream(context, &out));
  return out;
}

inline OrtOpAttr* CustomOpApi::CreateOpAttr(_In_ const char* name,
                                            _In_ const void* data,
                                            _In_ int len,
                                            _In_ OrtOpAttrType type) {
  OrtOpAttr* op_attr{};
  Ort::ThrowOnError(api_.CreateOpAttr(name, data, len, type, &op_attr));
  return op_attr;
}

inline void CustomOpApi::ReleaseOpAttr(_Frees_ptr_opt_ OrtOpAttr* op_attr) {
  api_.ReleaseOpAttr(op_attr);
}

inline OrtOp* CustomOpApi::CreateOp(_In_ const OrtKernelInfo* info,
                                    _In_ const char* op_name,
                                    _In_ const char* domain,
                                    _In_ int version,
                                    _In_opt_ const char** type_constraint_names,
                                    _In_opt_ const ONNXTensorElementDataType* type_constraint_values,
                                    _In_opt_ int type_constraint_count,
                                    _In_opt_ const OrtOpAttr* const* attr_values,
                                    _In_opt_ int attr_count,
                                    _In_ int input_count,
                                    _In_ int output_count) {
  OrtOp* ort_op{};
  Ort::ThrowOnError(api_.CreateOp(info, op_name, domain, version, type_constraint_names, type_constraint_values,
                                  type_constraint_count, attr_values, attr_count, input_count, output_count, &ort_op));
  return ort_op;
}

inline void CustomOpApi::InvokeOp(_In_ const OrtKernelContext* context,
                                  _In_ const OrtOp* ort_op,
                                  _In_ const OrtValue* const* input_values,
                                  _In_ int input_count,
                                  _Inout_ OrtValue* const* output_values,
                                  _In_ int output_count) {
  Ort::ThrowOnError(api_.InvokeOp(context, ort_op, input_values, input_count, output_values, output_count));
}

inline void CustomOpApi::ReleaseOp(_Frees_ptr_opt_ OrtOp* ort_op) {
  api_.ReleaseOp(ort_op);
}

inline OrtKernelInfo* CustomOpApi::CopyKernelInfo(_In_ const OrtKernelInfo* info) {
  OrtKernelInfo* info_copy{};
  Ort::ThrowOnError(api_.CopyKernelInfo(info, &info_copy));
  return info_copy;
}

inline void CustomOpApi::ReleaseKernelInfo(_Frees_ptr_opt_ OrtKernelInfo* info_copy) {
  api_.ReleaseKernelInfo(info_copy);
}

inline std::string GetVersionString() {
  std::string result = OrtGetApiBase()->GetVersionString();
  return result;
}

inline std::vector<std::string> GetAvailableProviders() {
  char** providers;
  int len;

  auto release_fn = [&len](char** providers) {
    // This should always return nullptr.
    ThrowOnError(GetApi().ReleaseAvailableProviders(providers, len));
  };

  ThrowOnError(GetApi().GetAvailableProviders(&providers, &len));
  std::unique_ptr<char*, decltype(release_fn)> guard(providers, release_fn);
  std::vector<std::string> available_providers;
  available_providers.reserve(static_cast<size_t>(len));
  for (int i = 0; i < len; ++i) {
    available_providers.emplace_back(providers[i]);
  }
  return available_providers;
}

template <typename TOp, typename TKernel>
void CustomOpBase<TOp, TKernel>::GetSessionConfigs(std::unordered_map<std::string, std::string>& out,
                                                   ConstSessionOptions options) const {
  const TOp* derived = static_cast<const TOp*>(this);
  std::vector<std::string> keys = derived->GetSessionConfigKeys();

  out.reserve(keys.size());

  std::string config_entry_key = detail::MakeCustomOpConfigEntryKey(derived->GetName(), "");
  const size_t prefix_size = config_entry_key.length();

  for (const auto& key : keys) {
    config_entry_key.resize(prefix_size);
    config_entry_key.append(key);
    out[key] = options.GetConfigEntryOrDefault(config_entry_key.c_str(), "");
  }
}

}  // namespace Ort<|MERGE_RESOLUTION|>--- conflicted
+++ resolved
@@ -1623,12 +1623,13 @@
 }
 
 template <typename T>
-<<<<<<< HEAD
 inline ConstValue KernelInfoImpl<T>::GetTensorConstantInput(size_t index, int* is_constant) const {
   const OrtValue* out = nullptr;
   ThrowOnError(GetApi().KernelInfoGetConstantInput_tensor(this->p_, index, is_constant, &out));
   return ConstValue{out};
-=======
+}
+
+template <typename T>
 inline std::string KernelInfoImpl<T>::GetNodeName() const {
   size_t size = 0;
 
@@ -1648,7 +1649,6 @@
   const OrtLogger* out = nullptr;
   ThrowOnError(GetApi().KernelInfo_GetLogger(this->p_, &out));
   return Logger{out};
->>>>>>> e42f7487
 }
 
 inline void attr_utils::GetAttr(const OrtKernelInfo* p, const char* name, float& out) {
