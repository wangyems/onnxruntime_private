--- conflicted
+++ resolved
@@ -437,11 +437,6 @@
       {"bitshift_right_uint16", "BitShift(11) uint16 support not enabled currently"},
       {"bitshift_left_uint8", "BitShift(11) uint8 support not enabled currently"},
       {"bitshift_left_uint16", "BitShift(11) uint16 support not enabled currently"},
-<<<<<<< HEAD
-=======
-      {"reflect_pad", "Pad(11) int32 support not enabled currently"},
-      {"edge_pad", "Pad(11) int32 support not enabled currently"},
->>>>>>> e8ec5281
       {"maxunpool_export_with_output_shape", "Invalid output in ONNX test. See https://github.com/onnx/onnx/issues/2398" },
 };
 
