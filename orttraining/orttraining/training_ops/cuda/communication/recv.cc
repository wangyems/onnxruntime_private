--- conflicted
+++ resolved
@@ -175,7 +175,6 @@
     }
   }
 
-<<<<<<< HEAD
   std::vector<Tensor*> received_tensors(num_tensors);
   if (all_shapes_inferred) {
     // Create outputs before communication because all shapes are inferred.
@@ -225,13 +224,6 @@
       begin = prefix_tensor_shape_sizes[i];
     }
   }
-=======
-  // Directly use CPU to wait MPI_Recv. We cannot use GPU callback because
-  // MPI_Recv may block the entire GPU until it returns.
-  MPI_CHECK(MPI_Recv(
-    info_shape_sizes.buffer, info_shape_sizes.size, MPI_CHAR,
-    info_shape_sizes.rank, info_shape_sizes.tag, MPI_COMM_WORLD, MPI_STATUS_IGNORE));
->>>>>>> ace41b80
 
 #ifdef ENABLE_NVTX_PROFILE
   // This range object includes the first MPI_Recv which receives a scalar.
@@ -239,54 +231,11 @@
   preRange.End();
 #endif
 
-<<<<<<< HEAD
   // At this stage, all shape information (either inferred locally or received from the source process)
   // required to receive tensors are ready.
   // Create buffer and receive data.
   IAllocatorUniquePtr<char> buffer;
   ReceiveData(num_tensors, received_tensors, src, aggregated_aligned_tensor_bytes, buffer);
-=======
-#ifdef ENABLE_NVTX_PROFILE
-  profile::NvtxRangeCreator recvRange(
-    "Recv-" + std::to_string(src), profile::Color::Green);
-  // Begin of major communication tasks.
-  // The first MPI_Recv is not included because we don't want to
-  // count waiting time before setting up the actual communication.
-  recvRange.Begin();
-#endif
-
-  MPI_CHECK(MPI_Recv(
-    info_aggregated_size.buffer, info_aggregated_size.size, MPI_CHAR,
-    info_aggregated_size.rank, info_aggregated_size.tag, MPI_COMM_WORLD, MPI_STATUS_IGNORE));
-
-  // Prepare receive shapes and data buffer
-  aggregated_tensor_shapes.resize(prefix_tensor_shape_sizes[tensor_num - 1]);
-  IAllocatorUniquePtr<char> buffer =
-      AllocateBufferOnCPUPinned<char>(static_cast<size_t>(aggregated_aligned_tensor_bytes));
-  CommInfo_t info_shapes{aggregated_tensor_shapes.data(),
-                         static_cast<int>(aggregated_tensor_shapes.size()) * static_cast<int>(sizeof(int64_t)),
-                         src,
-                         static_cast<int>(tag_)};
-  CommInfo_t info_data{buffer.get(),
-                       static_cast<int>(aggregated_aligned_tensor_bytes),
-                       src,
-                       static_cast<int>(tag_)};
-
-  // Directly use CPU to wait MPI_Recv. We cannot use GPU callback because
-  // MPI_Recv may block the entire GPU until it returns.
-  MPI_CHECK(MPI_Recv(
-    info_shapes.buffer, info_shapes.size, MPI_CHAR,
-    info_shapes.rank, info_shapes.tag, MPI_COMM_WORLD, MPI_STATUS_IGNORE));
-
-  MPI_CHECK(MPI_Recv(
-    info_data.buffer, info_data.size, MPI_CHAR,
-    info_data.rank, info_data.tag, MPI_COMM_WORLD, MPI_STATUS_IGNORE));
-
-#ifdef ENABLE_NVTX_PROFILE
-  // End of actual communication.
-  recvRange.End();
-#endif
->>>>>>> ace41b80
 
 #ifdef ENABLE_NVTX_PROFILE
   profile::NvtxRangeCreator postRange(
