--- conflicted
+++ resolved
@@ -36,7 +36,7 @@
  * @param numThreads SetGlobalIntraOpNumThreads(numThreads)
  * @param loggingLevel CreateEnv(static_cast<OrtLoggingLevel>(logging_level))
  */
-const initOrt = (numThreads: number, loggingLevel: number): void => {
+const initOrt = async(numThreads: number, loggingLevel: number): Promise<void> => {
   const errorCode = getInstance()._OrtInit(numThreads, loggingLevel);
   if (errorCode !== 0) {
     checkLastError('Can\'t initialize onnxruntime.');
@@ -49,7 +49,7 @@
  */
 export const initRuntime = async(env: Env): Promise<void> => {
   // init ORT
-  initOrt(env.wasm.numThreads!, logLevelStringToEnum(env.logLevel));
+  await initOrt(env.wasm.numThreads!, logLevelStringToEnum(env.logLevel));
 
   // init JSEP if available
   await initJsep(getInstance(), env);
@@ -68,7 +68,6 @@
  */
 export const createSessionAllocate = async (model: Uint8Array | { reader: ReadableStreamDefaultReader<Uint8Array>; size: number }): Promise<[bigint, number]> => {
   const wasm = getInstance();
-<<<<<<< HEAD
   if (model instanceof Uint8Array) {
     const modelDataOffset = wasm._malloc(BigInt(model.byteLength));
     // wasm.HEAPU8.set(model, modelDataOffset);
@@ -91,14 +90,6 @@
     }
     return [modelDataOffset, model.size];
   }
-=======
-  const modelDataOffset = wasm._malloc(model.byteLength);
-  if (modelDataOffset === 0) {
-    throw new Error(`Can't create a session. failed to allocate a buffer of size ${model.byteLength}.`);
-  }
-  wasm.HEAPU8.set(model, modelDataOffset);
-  return [modelDataOffset, model.byteLength];
->>>>>>> de1b66a2
 };
 
 /**
@@ -111,36 +102,15 @@
     (modelData: SerializableModeldata, options?: InferenceSession.SessionOptions): SerializableSessionMetadata => {
       const wasm = getInstance();
 
-<<<<<<< HEAD
       let sessionHandle = BigInt(0);
       let sessionOptionsHandle = BigInt(0);
       let allocs: bigint[] = [];
-=======
-      let sessionHandle = 0;
-      let sessionOptionsHandle = 0;
-      let allocs: number[] = [];
       const inputNamesUTF8Encoded = [];
       const outputNamesUTF8Encoded = [];
->>>>>>> de1b66a2
 
       try {
         [sessionOptionsHandle, allocs] = setSessionOptions(options);
 
-<<<<<<< HEAD
-        // eslint-disable-next-line @typescript-eslint/ban-ts-comment
-        // @ts-ignore
-        sessionHandle = BigInt(wasm._OrtCreateSession(BigInt(modelData[0]), BigInt(modelData[1]),
-            BigInt(sessionOptionsHandle)));
-        if (sessionHandle === BigInt(0)) {
-          throw new Error('Can\'t create a session');
-        }
-      } finally {
-        console.log('free', modelData[0], Number(modelData[0]) >>> 0, Number(modelData[0]), sessionOptionsHandle);
-        wasm._free(modelData[0]);
-        console.log('FREED MEMORY');
-        if (sessionOptionsHandle !== BigInt(0)) {
-          wasm._OrtReleaseSessionOptions(sessionOptionsHandle);
-=======
         sessionHandle = wasm._OrtCreateSession(modelData[0], modelData[1], sessionOptionsHandle);
         if (sessionHandle === 0) {
           checkLastError('Can\'t create a session.');
@@ -151,21 +121,29 @@
         const inputNames = [];
         const outputNames = [];
         for (let i = 0; i < inputCount; i++) {
-          const name = wasm._OrtGetInputName(sessionHandle, i);
-          if (name === 0) {
-            checkLastError('Can\'t get an input name.');
+          // eslint-disable-next-line @typescript-eslint/ban-ts-comment
+          // @ts-ignore
+          const name = wasm._OrtGetInputName(sessionHandle, BigInt(i));
+          if (name === BigInt(0)) {
+            throw new Error('Can\'t get an input name');
           }
           inputNamesUTF8Encoded.push(name);
-          inputNames.push(wasm.UTF8ToString(name));
-        }
+          // eslint-disable-next-line @typescript-eslint/ban-ts-comment
+          // @ts-ignore
+          inputNames.push(wasm.UTF8ToString(Number(name)));
+        }
+        console.log('inputs', inputNames, inputNamesUTF8Encoded);
         for (let i = 0; i < outputCount; i++) {
-          const name = wasm._OrtGetOutputName(sessionHandle, i);
-          if (name === 0) {
-            checkLastError('Can\'t get an output name.');
+          // eslint-disable-next-line @typescript-eslint/ban-ts-comment
+          // @ts-ignore
+          const name = wasm._OrtGetOutputName(sessionHandle, BigInt(i));
+          if (name === BigInt(0)) {
+            throw new Error('Can\'t get an output name');
           }
           outputNamesUTF8Encoded.push(name);
-          outputNames.push(wasm.UTF8ToString(name));
->>>>>>> de1b66a2
+          // eslint-disable-next-line @typescript-eslint/ban-ts-comment
+          // @ts-ignore
+          outputNames.push(wasm.UTF8ToString(Number(name)));
         }
 
         activeSessions.set(sessionHandle, [sessionHandle, inputNamesUTF8Encoded, outputNamesUTF8Encoded]);
@@ -174,36 +152,6 @@
         inputNamesUTF8Encoded.forEach(buf => wasm._OrtFree(buf));
         outputNamesUTF8Encoded.forEach(buf => wasm._OrtFree(buf));
 
-<<<<<<< HEAD
-      const inputNames = [];
-      const inputNamesUTF8Encoded = [];
-      const outputNames = [];
-      const outputNamesUTF8Encoded = [];
-      for (let i = 0; i < inputCount; i++) {
-        // eslint-disable-next-line @typescript-eslint/ban-ts-comment
-        // @ts-ignore
-        const name = wasm._OrtGetInputName(sessionHandle, BigInt(i));
-        if (name === BigInt(0)) {
-          throw new Error('Can\'t get an input name');
-        }
-        inputNamesUTF8Encoded.push(name);
-        // eslint-disable-next-line @typescript-eslint/ban-ts-comment
-        // @ts-ignore
-        inputNames.push(wasm.UTF8ToString(Number(name)));
-      }
-      console.log('inputs', inputNames, inputNamesUTF8Encoded);
-      for (let i = 0; i < outputCount; i++) {
-        // eslint-disable-next-line @typescript-eslint/ban-ts-comment
-        // @ts-ignore
-        const name = wasm._OrtGetOutputName(sessionHandle, BigInt(i));
-        if (name === BigInt(0)) {
-          throw new Error('Can\'t get an output name');
-        }
-        outputNamesUTF8Encoded.push(name);
-        // eslint-disable-next-line @typescript-eslint/ban-ts-comment
-        // @ts-ignore
-        outputNames.push(wasm.UTF8ToString(Number(name)));
-=======
         if (sessionHandle !== 0) {
           wasm._OrtReleaseSession(sessionHandle);
         }
@@ -214,7 +162,6 @@
           wasm._OrtReleaseSessionOptions(sessionOptionsHandle);
         }
         allocs.forEach(alloc => wasm._free(alloc));
->>>>>>> de1b66a2
       }
     };
 
@@ -287,7 +234,6 @@
           if (typeof data[i] !== 'string') {
             throw new TypeError(`tensor data at index ${i} is not a string`);
           }
-
           wasm.HEAPU32[dataIndex++] = Number(allocWasmString(data[i], inputAllocs));
         }
       } else {
@@ -303,16 +249,10 @@
         let dimIndex = Number(dimsOffset) / 8;
         dims.forEach(d => wasm.HEAPU64[dimIndex++] = BigInt(d));
         const tensor = wasm._OrtCreateTensor(
-<<<<<<< HEAD
             tensorDataTypeStringToEnum(dataType), BigInt(dataOffset), BigInt(dataByteLength), BigInt(dimsOffset),
             BigInt(dims.length));
         if (tensor === BigInt(0)) {
-          throw new Error('Can\'t create a tensor');
-=======
-            tensorDataTypeStringToEnum(dataType), dataOffset, dataByteLength, dimsOffset, dims.length);
-        if (tensor === 0) {
           checkLastError(`Can't create tensor for input[${i}].`);
->>>>>>> de1b66a2
         }
         inputValues.push(tensor);
       } finally {
@@ -358,12 +298,14 @@
 
       const output: SerializableTensor[] = [];
 
-<<<<<<< HEAD
-      if (errorCode === 0) {
-        for (let i = 0; i < outputCount; i++) {
-          const tensor = wasm.HEAPU64[Number(outputValuesOffset / BigInt(8)) + i];
-
-          // const beforeGetTensorDataStack = wasm.stackSave();
+      if (errorCode !== 0) {
+        checkLastError('failed to call OrtRun().');
+      }
+
+      for (let i = 0; i < outputCount; i++) {
+        const tensor = wasm.HEAPU64[Number(outputValuesOffset / BigInt(8)) + i];
+
+        // const beforeGetTensorDataStack = wasm.stackSave();
           // stack allocate 4 pointer value
           const tensorDataOffset = wasm._malloc(BigInt(4 * 8));
 
@@ -417,78 +359,18 @@
             // wasm.stackRestore(beforeGetTensorDataStack);
             if (type === 'string' && dataOffset) {
               wasm._free(dataOffset);
-=======
-      if (errorCode !== 0) {
-        checkLastError('failed to call OrtRun().');
-      }
-
-      for (let i = 0; i < outputCount; i++) {
-        const tensor = wasm.HEAPU32[outputValuesOffset / 4 + i];
-
-        const beforeGetTensorDataStack = wasm.stackSave();
-        // stack allocate 4 pointer value
-        const tensorDataOffset = wasm.stackAlloc(4 * 4);
-
-        let type: Tensor.Type|undefined, dataOffset = 0;
-        try {
-          errorCode = wasm._OrtGetTensorData(
-              tensor, tensorDataOffset, tensorDataOffset + 4, tensorDataOffset + 8, tensorDataOffset + 12);
-          if (errorCode !== 0) {
-            checkLastError(`Can't access output tensor data on index ${i}.`);
+            }
+            wasm._OrtReleaseTensor(tensor);
           }
-          let tensorDataIndex = tensorDataOffset / 4;
-          const dataType = wasm.HEAPU32[tensorDataIndex++];
-          dataOffset = wasm.HEAPU32[tensorDataIndex++];
-          const dimsOffset = wasm.HEAPU32[tensorDataIndex++];
-          const dimsLength = wasm.HEAPU32[tensorDataIndex++];
-          const dims = [];
-          for (let i = 0; i < dimsLength; i++) {
-            dims.push(wasm.HEAPU32[dimsOffset / 4 + i]);
-          }
-          wasm._OrtFree(dimsOffset);
-
-          const size = dims.length === 0 ? 1 : dims.reduce((a, b) => a * b);
-          type = tensorDataTypeEnumToString(dataType);
-          if (type === 'string') {
-            const stringData: string[] = [];
-            let dataIndex = dataOffset / 4;
-            for (let i = 0; i < size; i++) {
-              const offset = wasm.HEAPU32[dataIndex++];
-              const maxBytesToRead = i === size - 1 ? undefined : wasm.HEAPU32[dataIndex] - offset;
-              stringData.push(wasm.UTF8ToString(offset, maxBytesToRead));
->>>>>>> de1b66a2
-            }
-            output.push([type, dims, stringData]);
-          } else {
-            const typedArrayConstructor = tensorTypeToTypedArrayConstructor(type);
-            const data = new typedArrayConstructor(size);
-            new Uint8Array(data.buffer, data.byteOffset, data.byteLength)
-                .set(wasm.HEAPU8.subarray(dataOffset, dataOffset + data.byteLength));
-            output.push([type, dims, data]);
-          }
-        } finally {
-          wasm.stackRestore(beforeGetTensorDataStack);
-          if (type === 'string' && dataOffset) {
-            wasm._free(dataOffset);
-          }
-          wasm._OrtReleaseTensor(tensor);
-        }
-      }
+        }
 
       return output;
     } finally {
-      // wasm.stackRestore(beforeRunStack);
+      wasm.stackRestore(beforeRunStack);
     }
   } finally {
-<<<<<<< HEAD
-    // @ts-ignore
-    inputValues.forEach(wasm._OrtReleaseTensor);
-    // @ts-ignore
-    inputAllocs.forEach(wasm._free);
-=======
     inputValues.forEach(v => wasm._OrtReleaseTensor(v));
     inputAllocs.forEach(p => wasm._free(p));
->>>>>>> de1b66a2
 
     if (runOptionsHandle !== 0) {
       wasm._OrtReleaseRunOptions(runOptionsHandle);
@@ -510,13 +392,8 @@
 
   // profile file name is not used yet, but it must be freed.
   const profileFileName = wasm._OrtEndProfiling(sessionHandle);
-<<<<<<< HEAD
   if (profileFileName === BigInt(0)) {
-    throw new Error('Can\'t get an profile file name');
-=======
-  if (profileFileName === 0) {
     checkLastError('Can\'t get an profile file name.');
->>>>>>> de1b66a2
   }
   wasm._OrtFree(profileFileName);
 };
