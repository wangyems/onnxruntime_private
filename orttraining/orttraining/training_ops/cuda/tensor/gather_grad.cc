--- conflicted
+++ resolved
@@ -89,18 +89,13 @@
     return DispatchToGatherGradImplByTindex<float>(
         tindex_data_type, allocator, num_gathered_per_index, gather_dimension_size, num_batches, dY, gathered_indices, dX);
   } else if (utils::IsPrimitiveDataType<MLFloat16>(t_data_type)) {
-<<<<<<< HEAD
-    return DispatchToGatherGradImplByTin<MLFloat16>(
-        tin_data_type, cuda_kernel, num_weights, stride, num_inputs, param_itrs, grad, indices, output);
+    return DispatchToGatherGradImplByTindex<MLFloat16>(
+        tindex_data_type, allocator, num_gathered_per_index, gather_dimension_size, num_batches, dY, gathered_indices, dX);
 #if defined(CUDA_VERSION) && CUDA_VERSION >= 11000
   } else if (utils::IsPrimitiveDataType<BFloat16>(t_data_type)) {
-    return DispatchToGatherGradImplByTin<BFloat16>(
-        tin_data_type, cuda_kernel, num_weights, stride, num_inputs, param_itrs, grad, indices, output);
+    return DispatchToGatherGradImplByTindex<BFloat16>(
+        tindex_data_type, allocator, num_gathered_per_index, gather_dimension_size, num_batches, dY, gathered_indices, dX);
 #endif
-=======
-    return DispatchToGatherGradImplByTindex<MLFloat16>(
-        tindex_data_type, allocator, num_gathered_per_index, gather_dimension_size, num_batches, dY, gathered_indices, dX);
->>>>>>> 2d9dcc45
   }
 
   return ORT_MAKE_STATUS(ONNXRUNTIME, FAIL, "GatherGrad unsupported T type: ", t_data_type);
