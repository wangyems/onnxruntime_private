// Copyright (c) Microsoft Corporation. All rights reserved.
// Licensed under the MIT License.

// See docs\c_cxx\README.md on generating the Doxygen documentation from this file

/** \mainpage C & C++ APIs
*
* <h1>C</h1>
*
* ::OrtApi - Click here to go to the structure with all C API functions.
*
* <h1>C++</h1>
*
* ::Ort - Click here to go to the namespace holding all of the C++ wrapper classes
*
* It is a set of header only wrapper classes around the C API. The goal is to turn the C style return value error codes into C++ exceptions, and to
* automate memory management through standard C++ RAII principles.
*
* \addtogroup Global
* ONNX Runtime C API
* @{
*/

#pragma once
#include <stdlib.h>
#include <stdint.h>
#include <string.h>

/** \brief The API version defined in this header
*
* This value is used by some API functions to behave as this version of the header expects.
*/
#define ORT_API_VERSION 14

#ifdef __cplusplus
extern "C" {
#endif

//! @}
// SAL2 Definitions
#ifndef _WIN32
#define _In_
#define _In_z_
#define _In_opt_
#define _In_opt_z_
#define _Out_
#define _Outptr_
#define _Out_opt_
#define _Inout_
#define _Inout_opt_
#define _Frees_ptr_opt_
#define _Ret_maybenull_
#define _Ret_notnull_
#define _Check_return_
#define _Outptr_result_maybenull_
#define _In_reads_(X)
#define _Inout_updates_all_(X)
#define _Out_writes_bytes_all_(X)
#define _Out_writes_all_(X)
#define _Success_(X)
#define _Outptr_result_buffer_maybenull_(X)
#define ORT_ALL_ARGS_NONNULL __attribute__((nonnull))
#else
#include <specstrings.h>
#define ORT_ALL_ARGS_NONNULL
#endif

#ifdef _WIN32
// Define ORT_DLL_IMPORT if your program is dynamically linked to Ort.
// dllexport is not used, we use a .def file.
#ifdef ORT_DLL_IMPORT
#define ORT_EXPORT __declspec(dllimport)
#else
#define ORT_EXPORT
#endif
#define ORT_API_CALL _stdcall
#define ORT_MUST_USE_RESULT
#define ORTCHAR_T wchar_t
#else
// To make symbols visible on macOS/iOS
#ifdef __APPLE__
#define ORT_EXPORT __attribute__((visibility("default")))
#else
#define ORT_EXPORT
#endif
#define ORT_API_CALL
#define ORT_MUST_USE_RESULT __attribute__((warn_unused_result))
#define ORTCHAR_T char
#endif

#ifndef ORT_TSTR
#ifdef _WIN32
#define ORT_TSTR(X) L##X
#else
#define ORT_TSTR(X) X
#endif
#endif

// Any pointer marked with _In_ or _Out_, cannot be NULL.

// Windows users should use unicode paths when possible to bypass the MAX_PATH limitation
// Every pointer marked with _In_ or _Out_, cannot be NULL. Caller should ensure that.
// for ReleaseXXX(...) functions, they can accept NULL pointer.

#ifdef __cplusplus
// For any compiler with C++11 support, MSVC 2015 and greater, or Clang version supporting noexcept.
// Such complex condition is needed because compilers set __cplusplus value differently.
#ifndef __has_feature
#define __has_feature(x) 0
#endif
#if ((__cplusplus >= 201103L) || (_MSC_VER >= 1900) || (defined(__has_feature) && __has_feature(cxx_noexcept)))
#define NO_EXCEPTION noexcept
#else
#define NO_EXCEPTION throw()
#endif
#else
#define NO_EXCEPTION
#endif

// __VA_ARGS__ on Windows and Linux are different
#define ORT_API(RETURN_TYPE, NAME, ...) RETURN_TYPE ORT_API_CALL NAME(__VA_ARGS__) NO_EXCEPTION

#define ORT_API_STATUS(NAME, ...) \
  _Success_(return == 0) _Check_return_ _Ret_maybenull_ OrtStatusPtr ORT_API_CALL NAME(__VA_ARGS__) NO_EXCEPTION ORT_MUST_USE_RESULT

// XXX: Unfortunately, SAL annotations are known to not work with function pointers
#define ORT_API2_STATUS(NAME, ...) \
  _Check_return_ _Ret_maybenull_ OrtStatusPtr(ORT_API_CALL* NAME)(__VA_ARGS__) NO_EXCEPTION ORT_MUST_USE_RESULT

// Used in *.cc files. Almost as same as ORT_API_STATUS, except without ORT_MUST_USE_RESULT and ORT_EXPORT
#define ORT_API_STATUS_IMPL(NAME, ...) \
  _Success_(return == 0) _Check_return_ _Ret_maybenull_ OrtStatusPtr ORT_API_CALL NAME(__VA_ARGS__) NO_EXCEPTION

#define ORT_CLASS_RELEASE(X) void(ORT_API_CALL * Release##X)(_Frees_ptr_opt_ Ort##X * input)

#ifdef __DOXYGEN__
#undef ORT_API_STATUS
#define ORT_API_STATUS(NAME, ...) OrtStatus* NAME(__VA_ARGS__)
#undef ORT_API2_STATUS
#define ORT_API2_STATUS(NAME, ...) OrtStatus* NAME(__VA_ARGS__)
#undef ORT_CLASS_RELEASE
#define ORT_CLASS_RELEASE(X) void Release##X(Ort##X* input)
#undef NO_EXCEPTION
#define NO_EXCEPTION
#endif
/** \addtogroup Global
 * ONNX Runtime C API
 * @{
 */

/** Copied from TensorProto::DataType
* Currently, Ort doesn't support complex64, complex128
*/
typedef enum ONNXTensorElementDataType {
  ONNX_TENSOR_ELEMENT_DATA_TYPE_UNDEFINED,
  ONNX_TENSOR_ELEMENT_DATA_TYPE_FLOAT,   // maps to c type float
  ONNX_TENSOR_ELEMENT_DATA_TYPE_UINT8,   // maps to c type uint8_t
  ONNX_TENSOR_ELEMENT_DATA_TYPE_INT8,    // maps to c type int8_t
  ONNX_TENSOR_ELEMENT_DATA_TYPE_UINT16,  // maps to c type uint16_t
  ONNX_TENSOR_ELEMENT_DATA_TYPE_INT16,   // maps to c type int16_t
  ONNX_TENSOR_ELEMENT_DATA_TYPE_INT32,   // maps to c type int32_t
  ONNX_TENSOR_ELEMENT_DATA_TYPE_INT64,   // maps to c type int64_t
  ONNX_TENSOR_ELEMENT_DATA_TYPE_STRING,  // maps to c++ type std::string
  ONNX_TENSOR_ELEMENT_DATA_TYPE_BOOL,
  ONNX_TENSOR_ELEMENT_DATA_TYPE_FLOAT16,
  ONNX_TENSOR_ELEMENT_DATA_TYPE_DOUBLE,      // maps to c type double
  ONNX_TENSOR_ELEMENT_DATA_TYPE_UINT32,      // maps to c type uint32_t
  ONNX_TENSOR_ELEMENT_DATA_TYPE_UINT64,      // maps to c type uint64_t
  ONNX_TENSOR_ELEMENT_DATA_TYPE_COMPLEX64,   // complex with float32 real and imaginary components
  ONNX_TENSOR_ELEMENT_DATA_TYPE_COMPLEX128,  // complex with float64 real and imaginary components
  ONNX_TENSOR_ELEMENT_DATA_TYPE_BFLOAT16     // Non-IEEE floating-point format based on IEEE754 single-precision
} ONNXTensorElementDataType;

// Synced with onnx TypeProto oneof
typedef enum ONNXType {
  ONNX_TYPE_UNKNOWN,
  ONNX_TYPE_TENSOR,
  ONNX_TYPE_SEQUENCE,
  ONNX_TYPE_MAP,
  ONNX_TYPE_OPAQUE,
  ONNX_TYPE_SPARSETENSOR,
  ONNX_TYPE_OPTIONAL
} ONNXType;

// These types are synced with internal
// SparseFormatFlags
typedef enum OrtSparseFormat {
  ORT_SPARSE_UNDEFINED = 0,
  ORT_SPARSE_COO = 0x1,
  ORT_SPARSE_CSRC = 0x2,
  ORT_SPARSE_BLOCK_SPARSE = 0x4
} OrtSparseFormat;

// Enum allows to query sparse tensor indices
enum OrtSparseIndicesFormat {
  ORT_SPARSE_COO_INDICES,
  ORT_SPARSE_CSR_INNER_INDICES,
  ORT_SPARSE_CSR_OUTER_INDICES,
  ORT_SPARSE_BLOCK_SPARSE_INDICES
};

/** \brief Logging severity levels
 *
 * In typical API usage, specifying a logging severity level specifies the minimum severity of log messages to show.
 */
typedef enum OrtLoggingLevel {
  ORT_LOGGING_LEVEL_VERBOSE,  ///< Verbose informational messages (least severe).
  ORT_LOGGING_LEVEL_INFO,     ///< Informational messages.
  ORT_LOGGING_LEVEL_WARNING,  ///< Warning messages.
  ORT_LOGGING_LEVEL_ERROR,    ///< Error messages.
  ORT_LOGGING_LEVEL_FATAL,    ///< Fatal error messages (most severe).
} OrtLoggingLevel;

typedef enum OrtErrorCode {
  ORT_OK,
  ORT_FAIL,
  ORT_INVALID_ARGUMENT,
  ORT_NO_SUCHFILE,
  ORT_NO_MODEL,
  ORT_ENGINE_ERROR,
  ORT_RUNTIME_EXCEPTION,
  ORT_INVALID_PROTOBUF,
  ORT_MODEL_LOADED,
  ORT_NOT_IMPLEMENTED,
  ORT_INVALID_GRAPH,
  ORT_EP_FAIL,
} OrtErrorCode;

typedef enum OrtOpAttrType {
  ORT_OP_ATTR_UNDEFINED = 0,
  ORT_OP_ATTR_INT,
  ORT_OP_ATTR_INTS,
  ORT_OP_ATTR_FLOAT,
  ORT_OP_ATTR_FLOATS,
  ORT_OP_ATTR_STRING,
  ORT_OP_ATTR_STRINGS,
} OrtOpAttrType;

//! @}
#define ORT_RUNTIME_CLASS(X) \
  struct Ort##X;             \
  typedef struct Ort##X Ort##X;

/** \addtogroup Global
 * ONNX Runtime C API
 * @{
 */
// The actual types defined have an Ort prefix
ORT_RUNTIME_CLASS(Env);
ORT_RUNTIME_CLASS(Status);  // nullptr for Status* indicates success
ORT_RUNTIME_CLASS(MemoryInfo);
ORT_RUNTIME_CLASS(IoBinding);
ORT_RUNTIME_CLASS(Session);  //Don't call ReleaseSession from Dllmain (because session owns a thread pool)
ORT_RUNTIME_CLASS(Value);
ORT_RUNTIME_CLASS(RunOptions);
ORT_RUNTIME_CLASS(TypeInfo);
ORT_RUNTIME_CLASS(TensorTypeAndShapeInfo);
ORT_RUNTIME_CLASS(SessionOptions);
ORT_RUNTIME_CLASS(CustomOpDomain);
ORT_RUNTIME_CLASS(MapTypeInfo);
ORT_RUNTIME_CLASS(SequenceTypeInfo);
ORT_RUNTIME_CLASS(ModelMetadata);
ORT_RUNTIME_CLASS(ThreadPoolParams);
ORT_RUNTIME_CLASS(ThreadingOptions);
ORT_RUNTIME_CLASS(ArenaCfg);
ORT_RUNTIME_CLASS(PrepackedWeightsContainer);
ORT_RUNTIME_CLASS(TensorRTProviderOptionsV2);
ORT_RUNTIME_CLASS(CUDAProviderOptionsV2);
ORT_RUNTIME_CLASS(CANNProviderOptions);
ORT_RUNTIME_CLASS(Op);
ORT_RUNTIME_CLASS(OpAttr);

#ifdef _WIN32
typedef _Return_type_success_(return == 0) OrtStatus* OrtStatusPtr;
#else
typedef OrtStatus* OrtStatusPtr;
#endif

/** \brief Memory allocation interface
*
* Structure of function pointers that defines a memory allocator. This can be created and filled in by the user for custom allocators.
*
* When an allocator is passed to any function, be sure that the allocator object is not destroyed until the last allocated object using it is freed.
*/
typedef struct OrtAllocator {
  uint32_t version;                                                                   ///< Must be initialized to ORT_API_VERSION
  void*(ORT_API_CALL* Alloc)(struct OrtAllocator* this_, size_t size);                ///< Returns a pointer to an allocated block of `size` bytes
  void(ORT_API_CALL* Free)(struct OrtAllocator* this_, void* p);                      ///< Free a block of memory previously allocated with OrtAllocator::Alloc
  const struct OrtMemoryInfo*(ORT_API_CALL* Info)(const struct OrtAllocator* this_);  ///< Return a pointer to an ::OrtMemoryInfo that describes this allocator
} OrtAllocator;

typedef void(ORT_API_CALL* OrtLoggingFunction)(
    void* param, OrtLoggingLevel severity, const char* category, const char* logid, const char* code_location,
    const char* message);

/** \brief Graph optimization level
*
* Refer to https://www.onnxruntime.ai/docs/resources/graph-optimizations.html
* for an in-depth understanding of Graph Optimizations
*/
typedef enum GraphOptimizationLevel {
  ORT_DISABLE_ALL = 0,
  ORT_ENABLE_BASIC = 1,
  ORT_ENABLE_EXTENDED = 2,
  ORT_ENABLE_ALL = 99
} GraphOptimizationLevel;

typedef enum ExecutionMode {
  ORT_SEQUENTIAL = 0,
  ORT_PARALLEL = 1,
} ExecutionMode;

/** \brief Language projection identifiers
* /see OrtApi::SetLanguageProjection
*/
typedef enum OrtLanguageProjection {
  ORT_PROJECTION_C = 0,
  ORT_PROJECTION_CPLUSPLUS = 1,
  ORT_PROJECTION_CSHARP = 2,
  ORT_PROJECTION_PYTHON = 3,
  ORT_PROJECTION_JAVA = 4,
  ORT_PROJECTION_WINML = 5,
  ORT_PROJECTION_NODEJS = 6,
} OrtLanguageProjection;

struct OrtKernelInfo;
typedef struct OrtKernelInfo OrtKernelInfo;
struct OrtKernelContext;
typedef struct OrtKernelContext OrtKernelContext;
struct OrtCustomOp;
typedef struct OrtCustomOp OrtCustomOp;

typedef enum OrtAllocatorType {
  OrtInvalidAllocator = -1,
  OrtDeviceAllocator = 0,
  OrtArenaAllocator = 1
} OrtAllocatorType;

/** \brief Memory types for allocated memory, execution provider specific types should be extended in each provider.
*/
// Whenever this struct is updated, please also update the MakeKey function in onnxruntime / core / framework / execution_provider.cc
typedef enum OrtMemType {
  OrtMemTypeCPUInput = -2,              ///< Any CPU memory used by non-CPU execution provider
  OrtMemTypeCPUOutput = -1,             ///< CPU accessible memory outputted by non-CPU execution provider, i.e. CUDA_PINNED
  OrtMemTypeCPU = OrtMemTypeCPUOutput,  ///< Temporary CPU accessible memory allocated by non-CPU execution provider, i.e. CUDA_PINNED
  OrtMemTypeDefault = 0,                ///< The default allocator for execution provider
} OrtMemType;

/** \brief This mimics OrtDevice type constants so they can be returned in the API
 */
typedef enum OrtMemoryInfoDeviceType {
  OrtMemoryInfoDeviceType_CPU = 0,
  OrtMemoryInfoDeviceType_GPU = 1,
  OrtMemoryInfoDeviceType_FPGA = 2
} OrtMemoryInfoDeviceType;

/** \brief Algorithm to use for cuDNN Convolution Op
*/
typedef enum OrtCudnnConvAlgoSearch {
  OrtCudnnConvAlgoSearchExhaustive,  // expensive exhaustive benchmarking using cudnnFindConvolutionForwardAlgorithmEx
  OrtCudnnConvAlgoSearchHeuristic,   // lightweight heuristic based search using cudnnGetConvolutionForwardAlgorithm_v7
  OrtCudnnConvAlgoSearchDefault,     // default algorithm using CUDNN_CONVOLUTION_FWD_ALGO_IMPLICIT_PRECOMP_GEMM
} OrtCudnnConvAlgoSearch;

/** \brief CUDA Provider Options
*
* \see OrtApi::SessionOptionsAppendExecutionProvider_CUDA
*/
typedef struct OrtCUDAProviderOptions {
#ifdef __cplusplus
  OrtCUDAProviderOptions()
      : device_id{},
        cudnn_conv_algo_search{OrtCudnnConvAlgoSearchExhaustive},
        gpu_mem_limit{SIZE_MAX},
        arena_extend_strategy{},
        do_copy_in_default_stream{1},
        has_user_compute_stream{},
        user_compute_stream{},
        default_memory_arena_cfg{},
        tunable_op_enabled{false} {}
#endif

  /** \brief CUDA device Id
  *   Defaults to 0.
  */
  int device_id;

  /** \brief CUDA Convolution algorithm search configuration.
  *   See enum OrtCudnnConvAlgoSearch for more details.
  *   Defaults to OrtCudnnConvAlgoSearchExhaustive.
  */
  OrtCudnnConvAlgoSearch cudnn_conv_algo_search;

  /** \brief CUDA memory limit (To use all possible memory pass in maximum size_t)
  *   Defaults to SIZE_MAX.
  *   \note If a ::OrtArenaCfg has been applied, it will override this field
  */
  size_t gpu_mem_limit;

  /** \brief Strategy used to grow the memory arena
  *   0 = kNextPowerOfTwo<br>
  *   1 = kSameAsRequested<br>
  *   Defaults to 0.
  *   \note If a ::OrtArenaCfg has been applied, it will override this field
  */
  int arena_extend_strategy;

  /** \brief Flag indicating if copying needs to take place on the same stream as the compute stream in the CUDA EP
  *   0 = Use separate streams for copying and compute.
  *   1 = Use the same stream for copying and compute.
  *   Defaults to 1.
  *   WARNING: Setting this to 0 may result in data races for some models.
  *   Please see issue #4829 for more details.
  */
  int do_copy_in_default_stream;

  /** \brief Flag indicating if there is a user provided compute stream
  *   Defaults to 0.
  */
  int has_user_compute_stream;

  /** \brief User provided compute stream.
  *   If provided, please set `has_user_compute_stream` to 1.
  */
  void* user_compute_stream;

  /** \brief CUDA memory arena configuration parameters
  */
  OrtArenaCfg* default_memory_arena_cfg;

  /** \brief Enable TunableOp.
  *   Set it to 1 to enable TunableOp. Otherwise, it is disabled by default.
  *   This option can be superseded by environment variable ORT_CUDA_TUNABLE_OP_ENABLED.
  */
  int tunable_op_enabled;

} OrtCUDAProviderOptions;

/** \brief ROCM Provider Options
*
* \see OrtApi::SessionOptionsAppendExecutionProvider_ROCM
*/
typedef struct OrtROCMProviderOptions {
#ifdef __cplusplus
  OrtROCMProviderOptions()
      : device_id{},
        miopen_conv_exhaustive_search{0},
        gpu_mem_limit{SIZE_MAX},
        arena_extend_strategy{},
        do_copy_in_default_stream{1},
        has_user_compute_stream{},
        user_compute_stream{},
        default_memory_arena_cfg{},
        tunable_op_enabled{false} {}
#endif

  /** \brief ROCM device Id
  *   Defaults to 0.
  */
  int device_id;

  /** \brief ROCM MIOpen Convolution algorithm exaustive search option.
  *   Defaults to 0 (false).
  */
  int miopen_conv_exhaustive_search;

  /** \brief ROCM memory limit (To use all possible memory pass in maximum size_t)
  *   Defaults to SIZE_MAX.
  *   \note If a ::OrtArenaCfg has been applied, it will override this field
  */
  size_t gpu_mem_limit;

  /** \brief Strategy used to grow the memory arena
  *   0 = kNextPowerOfTwo<br>
  *   1 = kSameAsRequested<br>
  *   Defaults to 0.
  *   \note If a ::OrtArenaCfg has been applied, it will override this field
  */
  int arena_extend_strategy;

  /** \brief Flag indicating if copying needs to take place on the same stream as the compute stream in the ROCM EP
  *   0 = Use separate streams for copying and compute.
  *   1 = Use the same stream for copying and compute.
  *   Defaults to 1.
  *   WARNING: Setting this to 0 may result in data races for some models.
  *   Please see issue #4829 for more details.
  */
  int do_copy_in_default_stream;

  /** \brief Flag indicating if there is a user provided compute stream
  *   Defaults to 0.
  */
  int has_user_compute_stream;

  /** \brief User provided compute stream.
  *   If provided, please set `has_user_compute_stream` to 1.
  */
  void* user_compute_stream;

  /** \brief ROCM memory arena configuration parameters
  */
  OrtArenaCfg* default_memory_arena_cfg;

  /** \brief Enable TunableOp.
  *   Set it to 1 to enable TunableOp. Otherwise, it is disabled by default.
  *   This option can be superseded by environment variable ORT_ROCM_TUNABLE_OP_ENABLED.
  */
  int tunable_op_enabled;

} OrtROCMProviderOptions;

/** \brief TensorRT Provider Options
*
* \see OrtApi::SessionOptionsAppendExecutionProvider_TensorRT
*/
typedef struct OrtTensorRTProviderOptions {
  int device_id;                                ///< CUDA device id (0 = default device)
  int has_user_compute_stream;                  // indicator of user specified CUDA compute stream.
  void* user_compute_stream;                    // user specified CUDA compute stream.
  int trt_max_partition_iterations;             // maximum iterations for TensorRT parser to get capability
  int trt_min_subgraph_size;                    // minimum size of TensorRT subgraphs
  size_t trt_max_workspace_size;                // maximum workspace size for TensorRT.
  int trt_fp16_enable;                          // enable TensorRT FP16 precision. Default 0 = false, nonzero = true
  int trt_int8_enable;                          // enable TensorRT INT8 precision. Default 0 = false, nonzero = true
  const char* trt_int8_calibration_table_name;  // TensorRT INT8 calibration table name.
  int trt_int8_use_native_calibration_table;    // use native TensorRT generated calibration table. Default 0 = false, nonzero = true
  int trt_dla_enable;                           // enable DLA. Default 0 = false, nonzero = true
  int trt_dla_core;                             // DLA core number. Default 0
  int trt_dump_subgraphs;                       // dump TRT subgraph. Default 0 = false, nonzero = true
  int trt_engine_cache_enable;                  // enable engine caching. Default 0 = false, nonzero = true
  const char* trt_engine_cache_path;            // specify engine cache path
  int trt_engine_decryption_enable;             // enable engine decryption. Default 0 = false, nonzero = true
  const char* trt_engine_decryption_lib_path;   // specify engine decryption library path
  int trt_force_sequential_engine_build;        // force building TensorRT engine sequentially. Default 0 = false, nonzero = true
  // This is the legacy struct and don't add new fields here.
  // For new field that can be represented by string, please add it in include/onnxruntime/core/providers/tensorrt/tensorrt_provider_options.h
  // For non-string field, need to create a new separate api to handle it.
} OrtTensorRTProviderOptions;

/** \brief MIGraphX Provider Options
*
* \see OrtApi::SessionOptionsAppendExecutionProvider_MIGraphX
*/
typedef struct OrtMIGraphXProviderOptions {
  int device_id;             // hip device id.
  int migraphx_fp16_enable;  // enable MIGraphX FP16 precision. Default 0 = false, nonzero = true
  int migraphx_int8_enable;  // enable MIGraphX INT8 precision. Default 0 = false, nonzero = true
} OrtMIGraphXProviderOptions;

/** \brief OpenVINO Provider Options
*
* \see OrtApi::SessionOptionsAppendExecutionProvider_OpenVINO
*/
typedef struct OrtOpenVINOProviderOptions {
#ifdef __cplusplus
  OrtOpenVINOProviderOptions() : device_type{}, enable_vpu_fast_compile{}, device_id{},
                                 num_of_threads{}, use_compiled_network{}, blob_dump_path{},
                                 context{}, enable_opencl_throttling{}, enable_dynamic_shapes{} {}
#endif
  /** \brief Device type string
  *
  * Valid settings are one of: "CPU_FP32", "CPU_FP16", "GPU_FP32", "GPU_FP16", "MYRIAD_FP16", "VAD-M_FP16" or "VAD-F_FP32"
  */
  const char* device_type;
  unsigned char enable_vpu_fast_compile;  ///< 0 = disabled, nonzero = enabled
  const char* device_id;
  size_t num_of_threads;               ///< 0 = Use default number of threads
  unsigned char use_compiled_network;  ///< 0 = disabled, nonzero = enabled
  const char* blob_dump_path;          // path is set to empty by default
  void* context;
  unsigned char enable_opencl_throttling; ///< 0 = disabled, nonzero = enabled
  unsigned char enable_dynamic_shapes;  ///< 0 = disabled, nonzero = enabled
} OrtOpenVINOProviderOptions;

struct OrtApi;
typedef struct OrtApi OrtApi;

struct OrtTrainingApi;
typedef struct OrtTrainingApi OrtTrainingApi;

/** \brief The helper interface to get the right version of OrtApi
*
* Get a pointer to this structure through ::OrtGetApiBase
*/
struct OrtApiBase {
  /** \brief Get a pointer to the requested version of the ::OrtApi
  *
  * \param[in] version Must be ::ORT_API_VERSION
  * \return The ::OrtApi for the version requested, nullptr will be returned if this version is unsupported, for example when using a runtime
  *   older than the version created with this header file.
  */
  const OrtApi*(ORT_API_CALL* GetApi)(uint32_t version)NO_EXCEPTION;
  const char*(ORT_API_CALL* GetVersionString)(void)NO_EXCEPTION;  ///< Returns a null terminated string of the version of the Onnxruntime library (eg: "1.8.1")
};
typedef struct OrtApiBase OrtApiBase;

/** \brief The Onnxruntime library's entry point to access the C API
*
* Call this to get the a pointer to an ::OrtApiBase
*/
ORT_EXPORT const OrtApiBase* ORT_API_CALL OrtGetApiBase(void) NO_EXCEPTION;

/** \brief Thread work loop function
*
* Onnxruntime will provide the working loop on custom thread creation
* Argument is an onnxruntime built-in type which will be provided when thread pool calls OrtCustomCreateThreadFn
*/
typedef void (*OrtThreadWorkerFn)(void* ort_worker_fn_param);

typedef const struct OrtCustomHandleType { char __place_holder; } * OrtCustomThreadHandle;

/** \brief Ort custom thread creation function
*
* The function should return a thread handle to be used in onnxruntime thread pools
* Onnxruntime will throw exception on return value of nullptr or 0, indicating that the function failed to create a thread
*/
typedef OrtCustomThreadHandle (*OrtCustomCreateThreadFn)(void* ort_custom_thread_creation_options, OrtThreadWorkerFn ort_thread_worker_fn, void* ort_worker_fn_param);

/** \brief Custom thread join function
*
* Onnxruntime thread pool destructor will call the function to join a custom thread.
* Argument ort_custom_thread_handle is the value returned by OrtCustomCreateThreadFn
*/
typedef void (*OrtCustomJoinThreadFn)(OrtCustomThreadHandle ort_custom_thread_handle);

typedef OrtStatus*(ORT_API_CALL* RegisterCustomOpsFn)(OrtSessionOptions* options, const OrtApiBase* api);

/** \brief The C API
*
* All C API functions are defined inside this structure as pointers to functions.
* Call OrtApiBase::GetApi to get a pointer to it
*
* \nosubgrouping
*/
struct OrtApi {
  /// \name OrtStatus
  /// @{

  /**
  * \brief Create an OrtStatus from a null terminated string
  *
  * \param[in] code
  * \param[in] msg A null-terminated string. Its contents will be copied.
  * \return A new OrtStatus object, must be destroyed with OrtApi::ReleaseStatus
  */
  OrtStatus*(ORT_API_CALL* CreateStatus)(OrtErrorCode code, _In_ const char* msg)NO_EXCEPTION ORT_ALL_ARGS_NONNULL;

  /** \brief Get OrtErrorCode from OrtStatus
  *
  * \param[in] status
  * \return OrtErrorCode that \p status was created with
  */
  OrtErrorCode(ORT_API_CALL* GetErrorCode)(_In_ const OrtStatus* status) NO_EXCEPTION ORT_ALL_ARGS_NONNULL;

  /** \brief Get error string from OrtStatus
  *
  * \param[in] status
  * \return The error message inside the `status`. Do not free the returned value.
  */
  const char*(ORT_API_CALL* GetErrorMessage)(_In_ const OrtStatus* status)NO_EXCEPTION ORT_ALL_ARGS_NONNULL;

  /// @}
  /// \name OrtEnv
  /// @{

  /** \brief Create an OrtEnv
  *
  * \param[in] log_severity_level The log severity level.
  * \param[in] logid The log identifier.
  * \param[out] out Returned newly created OrtEnv. Must be freed with OrtApi::ReleaseEnv
  *
  * \snippet{doc} snippets.dox OrtStatus Return Value
  */
  ORT_API2_STATUS(CreateEnv, OrtLoggingLevel log_severity_level, _In_ const char* logid, _Outptr_ OrtEnv** out);

  /** \brief Create an OrtEnv
  *
  * \param[in] logging_function A pointer to a logging function.
  * \param[in] logger_param A pointer to arbitrary data passed as the ::OrtLoggingFunction `param` parameter to
  *                         `logging_function`.
  * \param[in] log_severity_level The log severity level.
  * \param[in] logid The log identifier.
  * \param[out] out Returned newly created OrtEnv. Must be freed with OrtApi::ReleaseEnv
  *
  * \snippet{doc} snippets.dox OrtStatus Return Value
  */
  ORT_API2_STATUS(CreateEnvWithCustomLogger, OrtLoggingFunction logging_function, _In_opt_ void* logger_param,
                  OrtLoggingLevel log_severity_level, _In_ const char* logid, _Outptr_ OrtEnv** out);

  /** \brief Enable Telemetry
  *
  * \note Telemetry events are on by default since they are lightweight
  * \param[in] env
  *
  * \snippet{doc} snippets.dox OrtStatus Return Value
  */
  ORT_API2_STATUS(EnableTelemetryEvents, _In_ const OrtEnv* env);
  /** \brief Disable Telemetry
  *
  * \see OrtApi::EnableTelemetryEvents
  * \param[in] env
  *
  * \snippet{doc} snippets.dox OrtStatus Return Value
  */
  ORT_API2_STATUS(DisableTelemetryEvents, _In_ const OrtEnv* env);

  /// @}
  /// \name OrtSession
  /// @{

  /** \brief Create an OrtSession from a model file
  *
  * \param[in] env
  * \param[in] model_path
  * \param[in] options
  * \param[out] out Returned newly created OrtSession. Must be freed with OrtApi::ReleaseSession
  *
  * \snippet{doc} snippets.dox OrtStatus Return Value
  */
  // TODO: document the path separator convention? '/' vs '\'
  // TODO: should specify the access characteristics of model_path. Is this read only during the
  // execution of CreateSession, or does the OrtSession retain a handle to the file/directory
  // and continue to access throughout the OrtSession lifetime?
  //  What sort of access is needed to model_path : read or read/write?
  ORT_API2_STATUS(CreateSession, _In_ const OrtEnv* env, _In_ const ORTCHAR_T* model_path,
                  _In_ const OrtSessionOptions* options, _Outptr_ OrtSession** out);

  /** \brief Create an OrtSession from memory
  *
  * \param[in] env
  * \param[in] model_data
  * \param[in] model_data_length
  * \param[in] options
  * \param[out] out Returned newly created OrtSession. Must be freed with OrtApi::ReleaseSession
  *
  * \snippet{doc} snippets.dox OrtStatus Return Value
  */
  ORT_API2_STATUS(CreateSessionFromArray, _In_ const OrtEnv* env, _In_ const void* model_data, size_t model_data_length,
                  _In_ const OrtSessionOptions* options, _Outptr_ OrtSession** out);

  /** \brief Run the model in an ::OrtSession
  *
  * Will not return until the model run has completed. Multiple threads might be used to run the model based on
  * the options in the ::OrtSession and settings used when creating the ::OrtEnv
  *
  * \param[in] session
  * \param[in] run_options If nullptr, will use a default ::OrtRunOptions
  * \param[in] input_names Array of null terminated UTF8 encoded strings of the input names
  * \param[in] inputs Array of ::OrtValue%s of the input values
  * \param[in] input_len Number of elements in the input_names and inputs arrays
  * \param[in] output_names Array of null terminated UTF8 encoded strings of the output names
  * \param[in] output_names_len Number of elements in the output_names and outputs array
  * \param[out] outputs Array of ::OrtValue%s that the outputs are stored in. This can also be
  *     an array of nullptr values, in this case ::OrtValue objects will be allocated and pointers
  *     to them will be set into the `outputs` array.
  *
  * \snippet{doc} snippets.dox OrtStatus Return Value
  */
  ORT_API2_STATUS(Run, _Inout_ OrtSession* session, _In_opt_ const OrtRunOptions* run_options,
                  _In_reads_(input_len) const char* const* input_names,
                  _In_reads_(input_len) const OrtValue* const* inputs, size_t input_len,
                  _In_reads_(output_names_len) const char* const* output_names, size_t output_names_len,
                  _Inout_updates_all_(output_names_len) OrtValue** outputs);

  /// @}
  /// \name OrtSessionOptions
  /// @{

  /** \brief Create an ::OrtSessionOptions object
  *
  * To use additional providers, you must build ORT with the extra providers enabled. Then call one of these
  * functions to enable them in the session:<br>
  *   OrtSessionOptionsAppendExecutionProvider_CPU<br>
  *   OrtSessionOptionsAppendExecutionProvider_CUDA<br>
  *   OrtSessionOptionsAppendExecutionProvider_(remaining providers...)<br>
  * The order they are called indicates the preference order as well. In other words call this method
  * on your most preferred execution provider first followed by the less preferred ones.
  * If none are called Ort will use its internal CPU execution provider.
  *
  * \param[out] options The newly created OrtSessionOptions. Must be freed with OrtApi::ReleaseSessionOptions
  *
  * \snippet{doc} snippets.dox OrtStatus Return Value
  */
  ORT_API2_STATUS(CreateSessionOptions, _Outptr_ OrtSessionOptions** options);

  /** \brief Set filepath to save optimized model after graph level transformations
  *
  * \param[in] options
  * \param[in] optimized_model_filepath
  *
  * \snippet{doc} snippets.dox OrtStatus Return Value
  */
  ORT_API2_STATUS(SetOptimizedModelFilePath, _Inout_ OrtSessionOptions* options,
                  _In_ const ORTCHAR_T* optimized_model_filepath);

  /** \brief Create a copy of an existing ::OrtSessionOptions
  *
  * \param[in] in_options OrtSessionOptions to copy
  * \param[out] out_options Returned newly created ::OrtSessionOptions. Must be freed with OrtApi::ReleaseSessionOptions
  *
  * \snippet{doc} snippets.dox OrtStatus Return Value
  */
  ORT_API2_STATUS(CloneSessionOptions, _In_ const OrtSessionOptions* in_options,
                  _Outptr_ OrtSessionOptions** out_options);

  /** \brief Set execution mode
  *
  * Controls whether you want to execute operators in your graph sequentially or in parallel. Usually when the model
  *  has many branches, setting this option to ExecutionMode.ORT_PARALLEL will give you better performance.
  *  See [docs/ONNX_Runtime_Perf_Tuning.md] for more details.
  *
  * \param[in] options
  * \param[in] execution_mode
  *
  * \snippet{doc} snippets.dox OrtStatus Return Value
  */
  ORT_API2_STATUS(SetSessionExecutionMode, _Inout_ OrtSessionOptions* options, ExecutionMode execution_mode);

  /** \brief Enable profiling for a session
  *
  * \param[in] options
  * \param[in] profile_file_prefix
  *
  * \snippet{doc} snippets.dox OrtStatus Return Value
  */
  ORT_API2_STATUS(EnableProfiling, _Inout_ OrtSessionOptions* options, _In_ const ORTCHAR_T* profile_file_prefix);

  /** \brief Disable profiling for a session
  *
  * \param[in] options
  *
  * \snippet{doc} snippets.dox OrtStatus Return Value
  */
  ORT_API2_STATUS(DisableProfiling, _Inout_ OrtSessionOptions* options);

  /** \brief Enable the memory pattern optimization
  *
  * The idea is if the input shapes are the same, we could trace the internal memory allocation
  * and generate a memory pattern for future request. So next time we could just do one allocation
  * with a big chunk for all the internal memory allocation.
  * \note Memory pattern optimization is only available when Sequential Execution mode is enabled (see OrtApi::SetSessionExecutionMode)
  *
  * \see OrtApi::DisableMemPattern
  *
  * \param[in] options
  *
  * \snippet{doc} snippets.dox OrtStatus Return Value
  */
  ORT_API2_STATUS(EnableMemPattern, _Inout_ OrtSessionOptions* options);

  /** \brief Disable the memory pattern optimization
  *
  * \see OrtApi::EnableMemPattern
  *
  * \param[in] options
  *
  * \snippet{doc} snippets.dox OrtStatus Return Value
  */
  ORT_API2_STATUS(DisableMemPattern, _Inout_ OrtSessionOptions* options);

  /** \brief Enable the memory arena on CPU
  *
  * Arena may pre-allocate memory for future usage.
  *
  * \param[in] options
  *
  * \snippet{doc} snippets.dox OrtStatus Return Value
  */
  ORT_API2_STATUS(EnableCpuMemArena, _Inout_ OrtSessionOptions* options);

  /** \brief Disable the memory arena on CPU
  *
  * \param[in] options
  *
  * \snippet{doc} snippets.dox OrtStatus Return Value
  */
  ORT_API2_STATUS(DisableCpuMemArena, _Inout_ OrtSessionOptions* options);

  /** \brief Set session log id
  *
  * \param[in] options
  * \param[in] logid The log identifier.
  *
  * \snippet{doc} snippets.dox OrtStatus Return Value
  */
  ORT_API2_STATUS(SetSessionLogId, _Inout_ OrtSessionOptions* options, const char* logid);

  /** \brief Set session log verbosity level
  *
  * Applies to session load, initialization, etc
  *
  * \param[in] options
  * \param[in] session_log_verbosity_level \snippet{doc} snippets.dox Log Verbosity Level
  *
  * \snippet{doc} snippets.dox OrtStatus Return Value
  */
  ORT_API2_STATUS(SetSessionLogVerbosityLevel, _Inout_ OrtSessionOptions* options, int session_log_verbosity_level);

  /** \brief Set session log severity level
  *
  * \param[in] options
  * \param[in] session_log_severity_level The log severity level (refer to ::OrtLoggingLevel for possible values).
  *
  * \snippet{doc} snippets.dox OrtStatus Return Value
  */
  ORT_API2_STATUS(SetSessionLogSeverityLevel, _Inout_ OrtSessionOptions* options, int session_log_severity_level);

  /** \brief Set the optimization level to apply when loading a graph
  *
  * Please see https://www.onnxruntime.ai/docs/resources/graph-optimizations.html for an in-depth explanation
  * \param[in,out] options The session options object
  * \param[in] graph_optimization_level The optimization level
  *
  * \snippet{doc} snippets.dox OrtStatus Return Value
  */
  ORT_API2_STATUS(SetSessionGraphOptimizationLevel, _Inout_ OrtSessionOptions* options,
                  GraphOptimizationLevel graph_optimization_level);

  /** \brief Sets the number of threads used to parallelize the execution within nodes
  *
  * When running a single node operation, ex. add, this sets the maximum number of threads to use.
  *
  * \note If built with OpenMP, this has no effect on the number of threads used. In this case
  *       use the OpenMP env variables to configure the number of intra op num threads.
  *
  * \param[in] options
  * \param[in] intra_op_num_threads Number of threads to use<br>
  *   A value of 0 will use the default number of threads<br>
  *
  * \snippet{doc} snippets.dox OrtStatus Return Value
  */
  ORT_API2_STATUS(SetIntraOpNumThreads, _Inout_ OrtSessionOptions* options, int intra_op_num_threads);

  /** \brief Sets the number of threads used to parallelize the execution of the graph
  *
  * If nodes can be run in parallel, this sets the maximum number of threads to use to run them in parallel.
  *
  * \note If sequential execution is enabled this value is ignored, it acts as if it was set to 1.
  *
  * \param[in] options
  * \param[in] inter_op_num_threads Number of threads to use<br>
  *   A value of 0 will use the default number of threads<br>
  *
  * \snippet{doc} snippets.dox OrtStatus Return Value
  */
  ORT_API2_STATUS(SetInterOpNumThreads, _Inout_ OrtSessionOptions* options, int inter_op_num_threads);

  /// @}
  /// \name OrtCustomOpDomain
  /// @{

  /** \brief Create a custom op domain
  *
  * \param[in] domain
  * \param[out] out Newly created domain. Must be freed with OrtApi::ReleaseCustomOpDomain
  *
  * \snippet{doc} snippets.dox OrtStatus Return Value
  */
  ORT_API2_STATUS(CreateCustomOpDomain, _In_ const char* domain, _Outptr_ OrtCustomOpDomain** out);

  /** \brief Add a custom op to a custom op domain
  *
  * \note The OrtCustomOp* pointer must remain valid until the ::OrtCustomOpDomain using it is released
  *
  * \param[in] custom_op_domain
  * \param[in] op
  *
  * \snippet{doc} snippets.dox OrtStatus Return Value
  */
  ORT_API2_STATUS(CustomOpDomain_Add, _Inout_ OrtCustomOpDomain* custom_op_domain, _In_ const OrtCustomOp* op);

  /// @}
  /// \name OrtSessionOptions
  /// @{

  /** \brief Add custom op domain to a session options
  *
  * \note The OrtCustomOpDomain* must not be deleted until all sessions using it are released
  *
  * \param[in] options
  * \param[in] custom_op_domain
  *
  * \snippet{doc} snippets.dox OrtStatus Return Value
  */
  ORT_API2_STATUS(AddCustomOpDomain, _Inout_ OrtSessionOptions* options, _In_ OrtCustomOpDomain* custom_op_domain);

  /** \deprecated Use OrtApi::RegisterCustomOpsLibrary_V2.
  *
  * Registers custom ops from a shared library.
  *
  * Loads a shared library (dll on windows, so on linux, etc) named 'library_path' and looks for this entry point:
  *		OrtStatus* RegisterCustomOps(OrtSessionOptions * options, const OrtApiBase* api);
  * It then passes in the provided session options to this function along with the api base.
  * The handle to the loaded library is returned in library_handle. It can be freed by the caller after all sessions using the passed in
  * session options are destroyed, or if an error occurs and it is non null.
  *
  * \param[in] options
  * \param[in] library_path
  * \param[out] library_handle OS specific handle to the loaded library (Use FreeLibrary on Windows, dlclose on Linux, etc.. to unload)
  *
  * \snippet{doc} snippets.dox OrtStatus Return Value
  */
  ORT_API2_STATUS(RegisterCustomOpsLibrary, _Inout_ OrtSessionOptions* options, _In_ const char* library_path, _Outptr_ void** library_handle);

  /// @}
  /// \name OrtSession
  /// @{

  /** \brief Get input count for a session
  *
  * This number must also match the number of inputs passed to OrtApi::Run
  *
  * \see OrtApi::SessionGetInputTypeInfo, OrtApi::SessionGetInputName, OrtApi::Session
  *
  * \param[in] session
  * \param[out] out Number of inputs
  *
  * \snippet{doc} snippets.dox OrtStatus Return Value
  */
  ORT_API2_STATUS(SessionGetInputCount, _In_ const OrtSession* session, _Out_ size_t* out);

  /** \brief Get output count for a session
  *
  * This number must also match the number of outputs returned by OrtApi::Run
  *
  * \see OrtApi::SessionGetOutputTypeInfo, OrtApi::SessionGetOutputName, OrtApi::Session
  *
  * \param[in] session
  * \param[out] out Number of outputs
  *
  * \snippet{doc} snippets.dox OrtStatus Return Value
  */
  ORT_API2_STATUS(SessionGetOutputCount, _In_ const OrtSession* session, _Out_ size_t* out);

  /** \brief Get overridable initializer count
  *
  * \see OrtApi::SessionGetOverridableInitializerTypeInfo, OrtApi::SessionGetOverridableInitializerName
  *
  * \param[in] session
  * \param[in] out
  *
  * \snippet{doc} snippets.dox OrtStatus Return Value
  */
  ORT_API2_STATUS(SessionGetOverridableInitializerCount, _In_ const OrtSession* session, _Out_ size_t* out);

  /** \brief Get input type information
  *
  * \param[in] session
  * \param[in] index Must be between 0 (inclusive) and what OrtApi::SessionGetInputCount returns (exclusive)
  * \param[out] type_info Must be freed with OrtApi::ReleaseTypeInfo
  *
  * \snippet{doc} snippets.dox OrtStatus Return Value
  */
  ORT_API2_STATUS(SessionGetInputTypeInfo, _In_ const OrtSession* session, size_t index, _Outptr_ OrtTypeInfo** type_info);

  /** \brief Get output type information
  *
  * \param[in] session
  * \param[in] index Must be between 0 (inclusive) and what OrtApi::SessionGetOutputCount returns (exclusive)
  * \param[out] type_info Must be freed with OrtApi::ReleaseTypeInfo
  *
  * \snippet{doc} snippets.dox OrtStatus Return Value
  */
  ORT_API2_STATUS(SessionGetOutputTypeInfo, _In_ const OrtSession* session, size_t index, _Outptr_ OrtTypeInfo** type_info);

  /** \brief Get overridable initializer type information
  *
  * \param[in] session
  * \param[in] index Must be between 0 (inclusive) and what OrtApi::SessionGetOverridableInitializerCount returns (exclusive)
  * \param[out] type_info Must be freed with OrtApi::ReleaseTypeInfo
  *
  * \snippet{doc} snippets.dox OrtStatus Return Value
  */
  ORT_API2_STATUS(SessionGetOverridableInitializerTypeInfo, _In_ const OrtSession* session, size_t index, _Outptr_ OrtTypeInfo** type_info);

  /** \brief Get input name
  *
  * \param[in] session
  * \param[in] index Must be between 0 (inclusive) and what OrtApi::SessionGetInputCount returns (exclusive)
  * \param[in] allocator
  * \param[out] value Set to a null terminated UTF-8 encoded string allocated using `allocator`. Must be freed using `allocator`.
  *
  * \snippet{doc} snippets.dox OrtStatus Return Value
  */
  ORT_API2_STATUS(SessionGetInputName, _In_ const OrtSession* session, size_t index, _Inout_ OrtAllocator* allocator, _Outptr_ char** value);

  /** \brief Get output name
  *
  * \param[in] session
  * \param[in] index Must be between 0 (inclusive) and what OrtApi::SessionGetOutputCount returns (exclusive)
  * \param[in] allocator
  * \param[out] value Set to a null terminated UTF-8 encoded string allocated using `allocator`. Must be freed using `allocator`.
  *
  * \snippet{doc} snippets.dox OrtStatus Return Value
  */
  ORT_API2_STATUS(SessionGetOutputName, _In_ const OrtSession* session, size_t index, _Inout_ OrtAllocator* allocator, _Outptr_ char** value);

  /** \brief Get overridable initializer name
  *
  * \param[in] session
  * \param[in] index Must be between 0 (inclusive) and what OrtApi::SessionGetOverridableInitializerCount returns (exclusive)
  * \param[in] allocator
  * \param[out] value Set to a null terminated UTF-8 encoded string allocated using `allocator`. Must be freed using `allocator`.
  *
  * \snippet{doc} snippets.dox OrtStatus Return Value
  */
  ORT_API2_STATUS(SessionGetOverridableInitializerName, _In_ const OrtSession* session, size_t index,
                  _Inout_ OrtAllocator* allocator, _Outptr_ char** value);

  /// @}
  /// \name OrtRunOptions
  /// @{

  /** \brief Create an OrtRunOptions
  *
  * \param[out] out Returned newly created ::OrtRunOptions. Must be freed with OrtApi::ReleaseRunOptions
  *
  * \snippet{doc} snippets.dox OrtStatus Return Value
  */
  ORT_API2_STATUS(CreateRunOptions, _Outptr_ OrtRunOptions** out);

  /** \brief Set per-run log verbosity level
   *
   * \see OrtApi::RunOptionsGetRunLogVerbosityLevel
   *
   * \param[in] options
   * \param[in] log_verbosity_level \snippet{doc} snippets.dox Log Verbosity Level
   *
   * \snippet{doc} snippets.dox OrtStatus Return Value
   */
  ORT_API2_STATUS(RunOptionsSetRunLogVerbosityLevel, _Inout_ OrtRunOptions* options, int log_verbosity_level);

  /** \brief Set per-run log severity level
   *
   * \see OrtApi::RunOptionsGetRunLogSeverityLevel
   *
   * \param[in] options
   * \param[in] log_severity_level The log severity level (refer to ::OrtLoggingLevel for possible values).
   */
  ORT_API2_STATUS(RunOptionsSetRunLogSeverityLevel, _Inout_ OrtRunOptions* options, int log_severity_level);

  /** \brief Set per-run tag
   *
   * This is used in a per-run log identifier.
   *
   * \see OrtApi::RunOptionsGetRunTag
   *
   * \param[in] options
   * \param[in] run_tag The run tag.
   */
  ORT_API2_STATUS(RunOptionsSetRunTag, _Inout_ OrtRunOptions* options, _In_ const char* run_tag);

  /** \brief Get per-run log verbosity level
   *
   * \see OrtApi::RunOptionsSetRunLogVerbosityLevel
   *
   * \param[in] options
   * \param[out] log_verbosity_level \snippet{doc} snippets.dox Log Verbosity Level
   *
   * \snippet{doc} snippets.dox OrtStatus Return Value
   */
  ORT_API2_STATUS(RunOptionsGetRunLogVerbosityLevel, _In_ const OrtRunOptions* options,
                  _Out_ int* log_verbosity_level);

  /** \brief Get per-run log severity level
   *
   * \see OrtApi::RunOptionsSetRunLogSeverityLevel
   *
   * \param[in] options
   * \param[out] log_severity_level The log severity level (refer to ::OrtLoggingLevel for possible values).
   */
  ORT_API2_STATUS(RunOptionsGetRunLogSeverityLevel, _In_ const OrtRunOptions* options, _Out_ int* log_severity_level);

  /** \brief Get per-run tag
   *
   * This is used in a per-run log identifier.
   *
   * \see OrtApi::RunOptionsSetRunTag
   *
   * \param[in] options
   * \param[out] run_tag The run tag.
   *                     Do not free this value, it is owned by `options`. It will be invalidated if the run tag
   *                     changes (i.e., with OrtApi::RunOptionsSetRunTag) or `options` is freed.
   */
  ORT_API2_STATUS(RunOptionsGetRunTag, _In_ const OrtRunOptions* options, _Out_ const char** run_tag);

  /** \brief Set terminate flag
  *
  * If a currently executing session needs to be force terminated, this can be called from another thread to force it to fail with an error.
  *
  * \param[in] options
  *
  * \snippet{doc} snippets.dox OrtStatus Return Value
  */
  ORT_API2_STATUS(RunOptionsSetTerminate, _Inout_ OrtRunOptions* options);

  /** \brief Clears the terminate flag
  *
  * Used so the OrtRunOptions instance can be used in a new OrtApi::Run call without it instantly terminating
  *
  * \param[in] options
  *
  * \snippet{doc} snippets.dox OrtStatus Return Value
  */
  ORT_API2_STATUS(RunOptionsUnsetTerminate, _Inout_ OrtRunOptions* options);

  /// @}
  /// \name OrtValue
  /// @{

  /** \brief Create a tensor
  *
  * Create a tensor using a supplied ::OrtAllocator
  *
  * \param[in] allocator
  * \param[in] shape Pointer to the tensor shape dimensions.
  * \param[in] shape_len The number of tensor shape dimensions.
  * \param[in] type
  * \param[out] out Returns newly created ::OrtValue. Must be freed with OrtApi::ReleaseValue
  *
  * \snippet{doc} snippets.dox OrtStatus Return Value
  */
  ORT_API2_STATUS(CreateTensorAsOrtValue, _Inout_ OrtAllocator* allocator, _In_ const int64_t* shape, size_t shape_len,
                  ONNXTensorElementDataType type, _Outptr_ OrtValue** out);

  /** \brief Create a tensor backed by a user supplied buffer
  *
  * Create a tensor with user's buffer. You can fill the buffer either before calling this function or after.
  * p_data is owned by caller. ReleaseValue won't release p_data.
  *
  * \param[in] info Memory description of where the p_data buffer resides (CPU vs GPU etc).
  * \param[in] p_data Pointer to the data buffer.
  * \param[in] p_data_len The number of bytes in the data buffer.
  * \param[in] shape Pointer to the tensor shape dimensions.
  * \param[in] shape_len The number of tensor shape dimensions.
  * \param[in] type The data type.
  * \param[out] out Returns newly created ::OrtValue. Must be freed with OrtApi::ReleaseValue
  *
  * \snippet{doc} snippets.dox OrtStatus Return Value
  */
  ORT_API2_STATUS(CreateTensorWithDataAsOrtValue, _In_ const OrtMemoryInfo* info, _Inout_ void* p_data,
                  size_t p_data_len, _In_ const int64_t* shape, size_t shape_len, ONNXTensorElementDataType type,
                  _Outptr_ OrtValue** out);

  /** \brief Return if an ::OrtValue is a tensor type
  *
  * \param[in] value A tensor type (string tensors are not supported)
  * \param[out] out Set to 1 iff ::OrtValue is a tensor, 0 otherwise
  *
  * \snippet{doc} snippets.dox OrtStatus Return Value
  */
  ORT_API2_STATUS(IsTensor, _In_ const OrtValue* value, _Out_ int* out);

  /** \brief Get a pointer to the raw data inside a tensor
  *
  * Used to read/write/modify the internal tensor data directly.
  * \note The returned pointer is valid until the \p value is destroyed.
  *
  * \param[in] value A tensor type (string tensors are not supported)
  * \param[out] out Filled in with a pointer to the internal storage
  *
  * \snippet{doc} snippets.dox OrtStatus Return Value
  */
  ORT_API2_STATUS(GetTensorMutableData, _In_ OrtValue* value, _Outptr_ void** out);

  /** \brief Set all strings at once in a string tensor
  *
  * \param[in,out] value A tensor of type ONNX_TENSOR_ELEMENT_DATA_TYPE_STRING
  * \param[in] s An array of strings. Each string in this array must be null terminated.
  * \param[in] s_len Count of strings in s (Must match the size of \p value's tensor shape)
  *
  * \snippet{doc} snippets.dox OrtStatus Return Value
  */
  ORT_API2_STATUS(FillStringTensor, _Inout_ OrtValue* value, _In_ const char* const* s, size_t s_len);

  /** \brief Get total byte length for all strings in a string tensor
  *
  * Typically used with OrtApi::GetStringTensorContent
  *
  * \param[in] value A tensor of type ONNX_TENSOR_ELEMENT_DATA_TYPE_STRING
  * \param[out] len Total byte length of all strings (does not include trailing nulls)
  *
  * \snippet{doc} snippets.dox OrtStatus Return Value
  */
  ORT_API2_STATUS(GetStringTensorDataLength, _In_ const OrtValue* value, _Out_ size_t* len);

  /** \brief Get all strings from a string tensor
  *
  * An example of the results:<br>
  * Given \p value is a string tensor with the strings { "This" "is" "a" "test" }<br>
  * \p s must have a size of 11 bytes<br>
  * \p offsets must have 4 elements<br>
  * After the call, these values will be filled in:<br>
  * \p s will contain "Thisisatest"<br>
  * \p offsets will contain { 0, 4, 6, 7 }<br>
  * The length of the last string is just s_len - offsets[last]
  *
  * \param[in] value A tensor of type ONNX_TENSOR_ELEMENT_DATA_TYPE_STRING
  * \param[in] s Buffer to sequentially write all tensor strings to. Each string is NOT null-terminated.
  * \param[in] s_len Number of bytes of buffer pointed to by \p s (Get it from OrtApi::GetStringTensorDataLength)
  * \param[out] offsets Array of start offsets into the strings written to \p s
  * \param[in] offsets_len Number of elements in offsets
  *
  * \snippet{doc} snippets.dox OrtStatus Return Value
  */
  ORT_API2_STATUS(GetStringTensorContent, _In_ const OrtValue* value, _Out_writes_bytes_all_(s_len) void* s,
                  size_t s_len, _Out_writes_all_(offsets_len) size_t* offsets, size_t offsets_len);

  /// @}
  /// \name OrtTypeInfo
  /// @{

  /** \brief Get ::OrtTensorTypeAndShapeInfo from an ::OrtTypeInfo
  *
  * \param[in] type_info
  * \param[out] out Do not free this value, it will be valid until type_info is freed.
  *
  * \snippet{doc} snippets.dox OrtStatus Return Value
  */
  ORT_API2_STATUS(CastTypeInfoToTensorInfo, _In_ const OrtTypeInfo* type_info,
                  _Outptr_result_maybenull_ const OrtTensorTypeAndShapeInfo** out);

  /** \brief Get ::ONNXType from ::OrtTypeInfo
  *
  * \param[in] type_info
  * \param[out] out
  *
  * \snippet{doc} snippets.dox OrtStatus Return Value
  */
  ORT_API2_STATUS(GetOnnxTypeFromTypeInfo, _In_ const OrtTypeInfo* type_info, _Out_ enum ONNXType* out);

  /// @}
  /// \name OrtTensorTypeAndShapeInfo
  /// @{

  /** \brief Create an ::OrtTensorTypeAndShapeInfo object
  *
  * \param[out] out Returns newly created ::OrtTensorTypeAndShapeInfo. Must be freed with OrtApi::ReleaseTensorTypeAndShapeInfo
  *
  * \snippet{doc} snippets.dox OrtStatus Return Value
  */
  ORT_API2_STATUS(CreateTensorTypeAndShapeInfo, _Outptr_ OrtTensorTypeAndShapeInfo** out);

  /** \brief Set element type in ::OrtTensorTypeAndShapeInfo
  *
  * \param[in] info
  * \param[in] type
  *
  * \snippet{doc} snippets.dox OrtStatus Return Value
  */
  ORT_API2_STATUS(SetTensorElementType, _Inout_ OrtTensorTypeAndShapeInfo* info, enum ONNXTensorElementDataType type);

  /** \brief Set shape information in ::OrtTensorTypeAndShapeInfo
  *
  * \param[in] info
  * \param[in] dim_values Array with `dim_count` elements. Can contain negative values.
  * \param[in] dim_count Number of elements in `dim_values`
  *
  * \snippet{doc} snippets.dox OrtStatus Return Value
  */
  ORT_API2_STATUS(SetDimensions, OrtTensorTypeAndShapeInfo* info, _In_ const int64_t* dim_values, size_t dim_count);

  /** \brief Get element type in ::OrtTensorTypeAndShapeInfo
  *
  * \see OrtApi::SetTensorElementType
  *
  * \param[in] info
  * \param[out] out
  *
  * \snippet{doc} snippets.dox OrtStatus Return Value
  */
  ORT_API2_STATUS(GetTensorElementType, _In_ const OrtTensorTypeAndShapeInfo* info,
                  _Out_ enum ONNXTensorElementDataType* out);

  /** \brief Get dimension count in ::OrtTensorTypeAndShapeInfo
  *
  * \see OrtApi::GetDimensions
  *
  * \param[in] info
  * \param[out] out
  *
  * \snippet{doc} snippets.dox OrtStatus Return Value
  */
  ORT_API2_STATUS(GetDimensionsCount, _In_ const OrtTensorTypeAndShapeInfo* info, _Out_ size_t* out);

  /** \brief Get dimensions in ::OrtTensorTypeAndShapeInfo
  *
  * \param[in] info
  * \param[out] dim_values Array with `dim_values_length` elements. On return, filled with the dimensions stored in the ::OrtTensorTypeAndShapeInfo
  * \param[in] dim_values_length Number of elements in `dim_values`. Use OrtApi::GetDimensionsCount to get this value
  *
  * \snippet{doc} snippets.dox OrtStatus Return Value
  */
  ORT_API2_STATUS(GetDimensions, _In_ const OrtTensorTypeAndShapeInfo* info, _Out_ int64_t* dim_values,
                  size_t dim_values_length);

  /** \brief Get symbolic dimension names in ::OrtTensorTypeAndShapeInfo
  *
  * \param[in] info
  * \param[in] dim_params Array with `dim_params_length` elements. On return filled with pointers to null terminated strings of the dimension names
  * \param[in] dim_params_length Number of elements in `dim_params`. Use OrtApi::GetDimensionsCount to get this value
  *
  * \snippet{doc} snippets.dox OrtStatus Return Value
  */
  ORT_API2_STATUS(GetSymbolicDimensions, _In_ const OrtTensorTypeAndShapeInfo* info,
                  _Out_writes_all_(dim_params_length) const char* dim_params[], size_t dim_params_length);

  /** \brief Get total number of elements in a tensor shape from an ::OrtTensorTypeAndShapeInfo
  *
  * Return the number of elements specified by the tensor shape (all dimensions multiplied by each other).
  * For 0 dimensions, 1 is returned. If any dimension is less than 0, the result is always -1.
  *
  * Examples:<br>
  * [] = 1<br>
  * [1,3,4] = 12<br>
  * [2,0,4] = 0<br>
  * [-1,3,4] = -1<br>
  *
  * \param[in] info
  * \param[out] out Number of elements
  *
  * \snippet{doc} snippets.dox OrtStatus Return Value
  */
  ORT_API2_STATUS(GetTensorShapeElementCount, _In_ const OrtTensorTypeAndShapeInfo* info, _Out_ size_t* out);

  /// @}
  /// \name OrtValue
  /// @{

  /** \brief Get type and shape information from a tensor ::OrtValue
  *
  * \param[in] value Must be a tensor (not a map/sequence/etc) or will return failure
  * \param[out] out Newly created ::OrtTensorTypeAndShapeInfo. Must be freed with OrtApi::ReleaseTensorTypeAndShapeInfo
  *
  * \snippet{doc} snippets.dox OrtStatus Return Value
  */
  ORT_API2_STATUS(GetTensorTypeAndShape, _In_ const OrtValue* value, _Outptr_ OrtTensorTypeAndShapeInfo** out);

  /** \brief Get type information of an OrtValue
  *
  * \param[in] value
  * \param[out] out Newly created ::OrtTypeInfo. Must be freed with OrtApi::ReleaseTypeInfo
  *
  * \snippet{doc} snippets.dox OrtStatus Return Value
  */
  ORT_API2_STATUS(GetTypeInfo, _In_ const OrtValue* value, _Outptr_result_maybenull_ OrtTypeInfo** out);

  /** \brief Get ONNXType of an ::OrtValue
  *
  * \param[in] value
  * \param[out] out
  *
  * \snippet{doc} snippets.dox OrtStatus Return Value
  */
  ORT_API2_STATUS(GetValueType, _In_ const OrtValue* value, _Out_ enum ONNXType* out);

  /// @}
  /// \name OrtMemoryInfo
  /// @{

  /** \brief Create an ::OrtMemoryInfo
  *
  * \param[in] name
  * \param[in] type
  * \param[in] id
  * \param[in] mem_type
  * \param[out] out Newly created ::OrtMemoryInfo. Must be freed with OrtAPi::ReleaseMemoryInfo
  *
  * \snippet{doc} snippets.dox OrtStatus Return Value
  */
  ORT_API2_STATUS(CreateMemoryInfo, _In_ const char* name, enum OrtAllocatorType type, int id,
                  enum OrtMemType mem_type, _Outptr_ OrtMemoryInfo** out);

  /** \brief Create an ::OrtMemoryInfo for CPU memory
  *
  * Special case version of OrtApi::CreateMemoryInfo for CPU based memory. Same as using OrtApi::CreateMemoryInfo with name = "Cpu" and id = 0.
  *
  * \param[in] type
  * \param[in] mem_type
  * \param[out] out
  *
  * \snippet{doc} snippets.dox OrtStatus Return Value
  */
  ORT_API2_STATUS(CreateCpuMemoryInfo, enum OrtAllocatorType type, enum OrtMemType mem_type,
                  _Outptr_ OrtMemoryInfo** out);

  /** \brief Compare ::OrtMemoryInfo objects for equality
  *
  * Compares all settings of each ::OrtMemoryInfo for equality
  *
  * \param[in] info1
  * \param[in] info2
  * \param[out] out Set to 0 if equal, -1 if not equal
  *
  * \snippet{doc} snippets.dox OrtStatus Return Value
  */
  ORT_API2_STATUS(CompareMemoryInfo, _In_ const OrtMemoryInfo* info1, _In_ const OrtMemoryInfo* info2, _Out_ int* out);

  /** \brief Get name from ::OrtMemoryInfo
  *
  * \param[in] ptr
  * \param[out] out Writes null terminated string to this pointer. Do NOT free the returned pointer. It is valid for the lifetime of the ::OrtMemoryInfo
  *
  * \snippet{doc} snippets.dox OrtStatus Return Value
  */
  ORT_API2_STATUS(MemoryInfoGetName, _In_ const OrtMemoryInfo* ptr, _Out_ const char** out);

  /** \brief Get the id from ::OrtMemoryInfo
  */
  ORT_API2_STATUS(MemoryInfoGetId, _In_ const OrtMemoryInfo* ptr, _Out_ int* out);

  /** \brief Get the ::OrtMemType from ::OrtMemoryInfo
  */
  ORT_API2_STATUS(MemoryInfoGetMemType, _In_ const OrtMemoryInfo* ptr, _Out_ OrtMemType* out);

  /** \brief Get the ::OrtAllocatorType from ::OrtMemoryInfo
  */
  ORT_API2_STATUS(MemoryInfoGetType, _In_ const OrtMemoryInfo* ptr, _Out_ OrtAllocatorType* out);

  /// @}
  /// \name OrtAllocator
  /// @{

  /// \brief Calls OrtAllocator::Alloc function
  ORT_API2_STATUS(AllocatorAlloc, _Inout_ OrtAllocator* ort_allocator, size_t size, _Outptr_ void** out);
  /// \brief Calls OrtAllocator::Free function
  ORT_API2_STATUS(AllocatorFree, _Inout_ OrtAllocator* ort_allocator, void* p);
  /// \brief Calls OrtAllocator::Info function
  ORT_API2_STATUS(AllocatorGetInfo, _In_ const OrtAllocator* ort_allocator, _Outptr_ const struct OrtMemoryInfo** out);

  /** \brief Get the default allocator
  *
  * The default allocator is a CPU based, non-arena. Always returns the same pointer to the same default allocator.
  *
  * \param[out] out Returned value should NOT be freed
  *
  * \snippet{doc} snippets.dox OrtStatus Return Value
  */
  ORT_API2_STATUS(GetAllocatorWithDefaultOptions, _Outptr_ OrtAllocator** out);

  /// @}
  /// \name OrtSessionOptions
  /// @{

  /** \brief Override session symbolic dimensions
  *
  * Override symbolic dimensions (by specific denotation strings) with actual values if known at session initialization time to enable
  * optimizations that can take advantage of fixed values (such as memory planning, etc)
  *
  * \param[in] options
  * \param[in] dim_denotation
  * \param[in] dim_value
  *
  * \snippet{doc} snippets.dox OrtStatus Return Value
  */
  ORT_API2_STATUS(AddFreeDimensionOverride, _Inout_ OrtSessionOptions* options, _In_ const char* dim_denotation,
                  _In_ int64_t dim_value);

  /// @}
  /// \name OrtValue
  /// @{

  /* Internal information (not seen in Doxygen)
  *
  * APIs to support non-tensor types - map and sequence.
  * Currently only the following types are supported
  * Note: the following types should be kept in sync with data_types.h
  * Map types
  * =========
  * std::map<std::string, std::string>
  * std::map<std::string, int64_t>
  * std::map<std::string, float>
  * std::map<std::string, double>
  * std::map<int64_t, std::string>
  * std::map<int64_t, int64_t>
  * std::map<int64_t, float>
  * std::map<int64_t, double>
  *
  * Sequence types
  * ==============
  * std::vector<std::string>
  * std::vector<int64_t>
  * std::vector<float>
  * std::vector<double>
  * std::vector<std::map<std::string, float>>
  * std::vector<std::map<int64_t, float>
  */

  /** \brief Get non tensor data from an ::OrtValue
  *
  * If `value` is of type ONNX_TYPE_MAP, you need to retrieve the keys and values
  * separately. Use index=0 to retrieve keys and index=1 to retrieve values.
  * If `value` is of type ONNX_TYPE_SEQUENCE, use index to retrieve the index'th element
  * of the sequence.
  *
  * \param[in] value
  * \param[in] index See above for usage based on `value` type
  * \param[in] allocator Allocator used to allocate ::OrtValue
  * \param[out] out Created ::OrtValue that holds the element requested. Must be freed with OrtApi::ReleaseValue
  *
  * \snippet{doc} snippets.dox OrtStatus Return Value
  */
  ORT_API2_STATUS(GetValue, _In_ const OrtValue* value, int index, _Inout_ OrtAllocator* allocator,
                  _Outptr_ OrtValue** out);

  /** \brief Get non tensor value count from an ::OrtValue
  *
  * If `value` is of type ONNX_TYPE_MAP 2 will always be returned. For ONNX_TYPE_SEQUENCE
  * the number of elements in the sequence will be returned
  *
  * \param[in] value
  * \param[out] out
  *
  * \snippet{doc} snippets.dox OrtStatus Return Value
  */
  ORT_API2_STATUS(GetValueCount, _In_ const OrtValue* value, _Out_ size_t* out);

  /** \brief Create a map or sequence ::OrtValue
  *
  * To construct a map (ONNX_TYPE_MAP), use num_values = 2 and `in` should be an array of 2 ::OrtValue%s
  * representing keys and values.<br>
  *
  * To construct a sequence (ONNX_TYPE_SEQUENCE), use num_values = N where N is the number of the elements in the
  * sequence. 'in' should be an array of N ::OrtValue%s.
  *
  * \param[in] in See above for details
  * \param[in] num_values
  * \param[in] value_type Must be either ONNX_TYPE_MAP or ONNX_TYPE_SEQUENCE
  * \param[out] out Newly created ::OrtValue. Must be freed with OrtApi::ReleaseValue
  *
  * \snippet{doc} snippets.dox OrtStatus Return Value
  */
  ORT_API2_STATUS(CreateValue, _In_reads_(num_values) const OrtValue* const* in, size_t num_values,
                  enum ONNXType value_type, _Outptr_ OrtValue** out);

  /** \brief Create an opaque (custom user defined type) ::OrtValue
  *
  * Constructs an ::OrtValue that contains a value of non-standard type created for
  * experiments or while awaiting standardization. ::OrtValue in this case would contain
  * an internal representation of the Opaque type. Opaque types are distinguished from
  * each other by two strings 1) domain and 2) type name. The combination of the two
  * must be unique, so the type representation is properly identified internally. The combination
  * must be properly registered from within ORT at both compile/run time or by another API.
  *
  * To construct the ::OrtValue pass domain and type names, also a pointer to a data container
  * the type of which must be known to both ORT and the client program. That data container may or may
  * not match the internal representation of the Opaque type. The sizeof(data_container) is passed for
  * verification purposes.
  *
  * \param[in] domain_name Null terminated string of the domain name
  * \param[in] type_name Null terminated string of the type name
  * \param[in] data_container User pointer Data to populate ::OrtValue
  * \param[in] data_container_size Size in bytes of what `data_container` points to
  * \param[out] out Newly created ::OrtValue. Must be freed with OrtApi::ReleaseValue
  *
  * \snippet{doc} snippets.dox OrtStatus Return Value
  */
  ORT_API2_STATUS(CreateOpaqueValue, _In_z_ const char* domain_name, _In_z_ const char* type_name,
                  _In_ const void* data_container, size_t data_container_size, _Outptr_ OrtValue** out);

  /** \brief Get internal data from an opaque (custom user defined type) ::OrtValue
  *
  * Copies internal data from an opaque value into a user provided buffer
  *
  * \see OrtApi::CreateOpaqueValue
  *
  * \param[in] domain_name Null terminated string of the domain name
  * \param[in] type_name Null terminated string of the type name
  * \param[in] in The opaque ::OrtValue
  * \param[out] data_container Buffer to copy data into
  * \param[out] data_container_size Size in bytes of the buffer pointed to by data_container. Must match the size of the internal buffer.
  *
  * \snippet{doc} snippets.dox OrtStatus Return Value
  */
  ORT_API2_STATUS(GetOpaqueValue, _In_ const char* domain_name, _In_ const char* type_name, _In_ const OrtValue* in,
                  _Out_ void* data_container, size_t data_container_size);

  /// @}
  /// \name OrtKernelInfo
  /// @{

  /** \brief Get a float stored as an attribute in the graph node
  *
  * \param[in] info ::OrtKernelInfo instance
  * \param[in] name Null terminated string of the name of the attribute
  * \param[out] out Pointer to memory where the attribute will be stored
  *
  * \snippet{doc} snippets.dox OrtStatus Return Value
  */
  ORT_API2_STATUS(KernelInfoGetAttribute_float, _In_ const OrtKernelInfo* info, _In_ const char* name,
                  _Out_ float* out);

  /** \brief Fetch a 64-bit int stored as an attribute in the graph node
  *
  * \param[in] info ::OrtKernelInfo instance
  * \param[in] name Null terminated string of the name of the attribute
  * \param[out] out Pointer to memory where the attribute will be stored
  *
  * \snippet{doc} snippets.dox OrtStatus Return Value
  */
  ORT_API2_STATUS(KernelInfoGetAttribute_int64, _In_ const OrtKernelInfo* info, _In_ const char* name,
                  _Out_ int64_t* out);

  /** \brief Fetch a string stored as an attribute in the graph node
  *
  * If `out` is nullptr, the value of `size` is set to the true size of the string
  * attribute, and a success status is returned.
  *
  * If the `size` parameter is greater than or equal to the actual string attribute's size,
  * the value of `size` is set to the true size of the string attribute, the provided memory
  * is filled with the attribute's contents, and a success status is returned.
  *
  * If the `size` parameter is less than the actual string attribute's size and `out`
  * is not nullptr, the value of `size` is set to the true size of the string attribute
  * and a failure status is returned.)
  *
  * \param[in] info ::OrtKernelInfo instance
  * \param[in] name Null terminated string of the name of the attribute
  * \param[out] out Pointer to memory where the attribute will be stored
  * \param[in,out] size See above comments for details
  *
  * \snippet{doc} snippets.dox OrtStatus Return Value
  */
  ORT_API2_STATUS(KernelInfoGetAttribute_string, _In_ const OrtKernelInfo* info, _In_ const char* name, _Out_ char* out,
                  _Inout_ size_t* size);

  /// @}
  /// \name OrtKernelContext
  /// @{

  /** \brief Used for custom operators, get the input count of a kernel
  *
  * \see ::OrtCustomOp
  */
  ORT_API2_STATUS(KernelContext_GetInputCount, _In_ const OrtKernelContext* context, _Out_ size_t* out);

  /** \brief Used for custom operators, get the output count of a kernel
  *
  * \see ::OrtCustomOp
  */
  ORT_API2_STATUS(KernelContext_GetOutputCount, _In_ const OrtKernelContext* context, _Out_ size_t* out);

  /** \brief Used for custom operators, get an input of a kernel
  *
  * \see ::OrtCustomOp
  */
  ORT_API2_STATUS(KernelContext_GetInput, _In_ const OrtKernelContext* context, _In_ size_t index,
                  _Out_ const OrtValue** out);

  /** \brief Used for custom operators, get an output of a kernel
  *
  * \see ::OrtCustomOp
  */
  ORT_API2_STATUS(KernelContext_GetOutput, _Inout_ OrtKernelContext* context, _In_ size_t index,
                  _In_ const int64_t* dim_values, size_t dim_count, _Outptr_ OrtValue** out);

  /// @}
  /// \name OrtEnv
  /// @{
  ORT_CLASS_RELEASE(Env);
  /// @}
  /// \name OrtStatus
  /// @{
  ORT_CLASS_RELEASE(Status);
  /// @}
  /// \name OrtMemoryInfo
  /// @{
  ORT_CLASS_RELEASE(MemoryInfo);
  /// @}
  /// \name OrtSession
  /// @{
  ORT_CLASS_RELEASE(Session);  //Don't call ReleaseSession from Dllmain (because session owns a thread pool)
  /// @}
  /// \name OrtValue
  /// @{
  ORT_CLASS_RELEASE(Value);
  /// @}
  /// \name OrtRunOptions
  /// @{
  ORT_CLASS_RELEASE(RunOptions);
  /// @}
  /// \name OrtTypeInfo
  /// @{
  ORT_CLASS_RELEASE(TypeInfo);
  /// @}
  /// \name OrtTensorTypeAndShapeInfo
  /// @{
  ORT_CLASS_RELEASE(TensorTypeAndShapeInfo);
  /// @}
  /// \name OrtSessionOptions
  /// @{
  ORT_CLASS_RELEASE(SessionOptions);
  /// @}
  /// \name OrtCustomOpDomain
  /// @{
  ORT_CLASS_RELEASE(CustomOpDomain);

  /// @}
  /// \name OrtTypeInfo
  /// @{

  /** \brief Get denotation from type information
  *
  * Augments ::OrtTypeInfo to return denotations on the type.
  *
  * This is used by WinML to determine if an input/output is intended to be an Image or a Tensor.
  *
  * \param[in] type_info
  * \param[out] denotation Pointer to the null terminated denotation string is written to this pointer. This pointer is valid until the object is destroyed or the name is changed, do not free.
  * \param[out] len Length in bytes of the string returned in `denotation`
  *
  * \snippet{doc} snippets.dox OrtStatus Return Value
  */
  ORT_API2_STATUS(GetDenotationFromTypeInfo, _In_ const OrtTypeInfo* type_info, _Out_ const char** const denotation,
                  _Out_ size_t* len);

  /** \brief Get detailed map information from an ::OrtTypeInfo
  *
  * This augments ::OrtTypeInfo to return an ::OrtMapTypeInfo when the type is a map.
  * The OrtMapTypeInfo has additional information about the map's key type and value type.
  *
  * This is used by WinML to support model reflection APIs.
  *
  * \param[out] type_info
  * \param[out] out A pointer to the ::OrtMapTypeInfo. Do not free this value
  *
  * \snippet{doc} snippets.dox OrtStatus Return Value
  */
  ORT_API2_STATUS(CastTypeInfoToMapTypeInfo, _In_ const OrtTypeInfo* type_info,
                  _Outptr_result_maybenull_ const OrtMapTypeInfo** out);

  /** \brief Cast ::OrtTypeInfo to an ::OrtSequenceTypeInfo
  *
  * This api augments ::OrtTypeInfo to return an ::OrtSequenceTypeInfo when the type is a sequence.
	* The ::OrtSequenceTypeInfo has additional information about the sequence's element type.
  *
  * This is used by WinML to support model reflection APIs.
	*
  * \param[in] type_info
	* \param[out] out A pointer to the OrtSequenceTypeInfo. Do not free this value
  *
  * \snippet{doc} snippets.dox OrtStatus Return Value
  */
  ORT_API2_STATUS(CastTypeInfoToSequenceTypeInfo, _In_ const OrtTypeInfo* type_info,
                  _Outptr_result_maybenull_ const OrtSequenceTypeInfo** out);

  /// @}
  /// \name OrtMapTypeInfo
  /// @{

  /** \brief Get key type from an ::OrtMapTypeInfo
  *
  * Key types are restricted to being scalar types.
  *
  * This is used by WinML to support model reflection APIs.
  *
  * \param[in] map_type_info
  * \param[out] out
  *
  * \snippet{doc} snippets.dox OrtStatus Return Value
  */
  ORT_API2_STATUS(GetMapKeyType, _In_ const OrtMapTypeInfo* map_type_info, _Out_ enum ONNXTensorElementDataType* out);

  /** \brief Get the value type from an ::OrtMapTypeInfo
  *
  * \param[in] map_type_info
  * \param[out] type_info
  *
  * \snippet{doc} snippets.dox OrtStatus Return Value
  */
  ORT_API2_STATUS(GetMapValueType, _In_ const OrtMapTypeInfo* map_type_info, _Outptr_ OrtTypeInfo** type_info);

  /// @}
  /// \name OrtSequenceTypeInfo
  /// @{

  /** \brief Get element type from an ::OrtSequenceTypeInfo
  *
  * This is used by WinML to support model reflection APIs.
  *
  * \param[in] sequence_type_info
  * \param[out] type_info
  *
  * \snippet{doc} snippets.dox OrtStatus Return Value
  */
  ORT_API2_STATUS(GetSequenceElementType, _In_ const OrtSequenceTypeInfo* sequence_type_info,
                  _Outptr_ OrtTypeInfo** type_info);

  /// @}
  /// \name OrtMapTypeInfo
  /// @{
  ORT_CLASS_RELEASE(MapTypeInfo);
  /// @}
  /// \name OrtSequenceTypeInfo
  /// @{
  ORT_CLASS_RELEASE(SequenceTypeInfo);

  /// @}
  /// \name OrtSession
  /// @{

  /** \brief End profiling and return filename of the profile data
  *
  * Profiling is turned on through OrtApi::EnableProfiling
  *
  * \param[in] session
  * \param[in] allocator
  * \param[out] out Null terminated string of the filename, allocated using `allocator`. Must be freed using `allocator`
  *
  * \snippet{doc} snippets.dox OrtStatus Return Value
  */
  ORT_API2_STATUS(SessionEndProfiling, _In_ OrtSession* session, _Inout_ OrtAllocator* allocator, _Outptr_ char** out);

  /** \brief Get ::OrtModelMetadata from an ::OrtSession
  *
  * \param[in] session
  * \param[out] out Newly created ::OrtModelMetadata. Must be freed using OrtApi::ReleaseModelMetadata
  *
  * \snippet{doc} snippets.dox OrtStatus Return Value
  */
  ORT_API2_STATUS(SessionGetModelMetadata, _In_ const OrtSession* session, _Outptr_ OrtModelMetadata** out);

  /// @}
  /// \name OrtModelMetadata
  /// @{

  /** \brief Get `producer name` from an ::OrtModelMetadata
  *
  * \param[in] model_metadata
  * \param[in] allocator
  * \param[out] value Set to a null terminated string allocated using `allocator`. Must be freed using `allocator`
  *
  * \snippet{doc} snippets.dox OrtStatus Return Value
  */
  ORT_API2_STATUS(ModelMetadataGetProducerName, _In_ const OrtModelMetadata* model_metadata,
                  _Inout_ OrtAllocator* allocator, _Outptr_ char** value);

  /** \brief Get `graph name` from an ::OrtModelMetadata
  *
  * \param[in] model_metadata
  * \param[in] allocator
  * \param[out] value Set to a null terminated string allocated using `allocator`. Must be freed using `allocator`
  *
  * \snippet{doc} snippets.dox OrtStatus Return Value
  */
  ORT_API2_STATUS(ModelMetadataGetGraphName, _In_ const OrtModelMetadata* model_metadata,
                  _Inout_ OrtAllocator* allocator, _Outptr_ char** value);

  /** \brief Get `domain` from an ::OrtModelMetadata
  *
  * \param[in] model_metadata
  * \param[in] allocator
  * \param[out] value Set to a null terminated string allocated using `allocator`. Must be freed using `allocator`
  *
  * \snippet{doc} snippets.dox OrtStatus Return Value
  */
  ORT_API2_STATUS(ModelMetadataGetDomain, _In_ const OrtModelMetadata* model_metadata, _Inout_ OrtAllocator* allocator,
                  _Outptr_ char** value);

  /** \brief Get `description` from an ::OrtModelMetadata
  *
  * \param[in] model_metadata
  * \param[in] allocator
  * \param[out] value Set to a null terminated string allocated using `allocator`. Must be freed using `allocator`
  *
  * \snippet{doc} snippets.dox OrtStatus Return Value
  */
  ORT_API2_STATUS(ModelMetadataGetDescription, _In_ const OrtModelMetadata* model_metadata,
                  _Inout_ OrtAllocator* allocator, _Outptr_ char** value);

  /** \brief Return data for a key in the custom metadata map in an ::OrtModelMetadata
  *
  * \param[in] model_metadata
  * \param[in] allocator
  * \param[in] key Null terminated string
  * \param[out] value Set to a null terminated string allocated using `allocator`. Must be freed using `allocator`
  * `value` will be set to nullptr if the given key is not found in the custom metadata map.
  *
  * \snippet{doc} snippets.dox OrtStatus Return Value
  */
  ORT_API2_STATUS(ModelMetadataLookupCustomMetadataMap, _In_ const OrtModelMetadata* model_metadata,
                  _Inout_ OrtAllocator* allocator, _In_ const char* key, _Outptr_result_maybenull_ char** value);

  /** \brief Get version number from an ::OrtModelMetadata
  *
  * \param[in] model_metadata
  * \param[out] value Set to the version number
  *
  * \snippet{doc} snippets.dox OrtStatus Return Value
  */
  ORT_API2_STATUS(ModelMetadataGetVersion, _In_ const OrtModelMetadata* model_metadata, _Out_ int64_t* value);

  ORT_CLASS_RELEASE(ModelMetadata);

  /// @}
  /// \name OrtEnv
  /// @{

  /** \brief Create an OrtEnv
  *
  * Create an environment with global threadpools that will be shared across sessions.
  * Use this in conjunction with OrtApi::DisablePerSessionThreads or else the session will use
  * its own thread pools.
  *
  * \param[in] log_severity_level The log severity level.
  * \param[in] logid The log identifier.
  * \param[in] tp_options
  * \param[out] out Returned newly created OrtEnv. Must be freed with OrtApi::ReleaseEnv
  *
  * \snippet{doc} snippets.dox OrtStatus Return Value
  */
  ORT_API2_STATUS(CreateEnvWithGlobalThreadPools, OrtLoggingLevel log_severity_level, _In_ const char* logid,
                  _In_ const OrtThreadingOptions* tp_options, _Outptr_ OrtEnv** out);

  /// @}
  /// \name OrtSessionOptions
  /// @{

  /** \brief Use global thread pool on a session
  *
  * Disable using per session thread pool and use the shared global threadpool.
  * This should be used in conjunction with OrtApi::CreateEnvWithGlobalThreadPools.
  *
  * \param[in] options
  *
  * \snippet{doc} snippets.dox OrtStatus Return Value
  */
  ORT_API2_STATUS(DisablePerSessionThreads, _Inout_ OrtSessionOptions* options);

  /// @}
  /// \name OrtThreadingOptions
  /// @{

  /** \brief Create an ::OrtThreadingOptions
  *
  * \param[out] out Newly created ::OrtThreadingOptions. Must be freed with OrtApi::ReleaseThreadingOptions
  * \snippet{doc} snippets.dox OrtStatus Return Value
  */
  ORT_API2_STATUS(CreateThreadingOptions, _Outptr_ OrtThreadingOptions** out);

  ORT_CLASS_RELEASE(ThreadingOptions);

  /// @}
  /// \name OrtModelMetadata
  /// @{

  /**
  *
  * \param[in] model_metadata
  * \param[in] allocator
  * \param[out] keys Array of null terminated strings (array count = num_keys) allocated using `allocator`.
  *  The strings and the pointer array must be freed using `allocator`
  *  `keys` will be set to nullptr if the custom metadata map is empty.
  * \param[out] num_keys Set to the number of elements in the `keys` array
  *
  * \snippet{doc} snippets.dox OrtStatus Return Value
  */
  ORT_API2_STATUS(ModelMetadataGetCustomMetadataMapKeys, _In_ const OrtModelMetadata* model_metadata,
                  _Inout_ OrtAllocator* allocator, _Outptr_result_buffer_maybenull_(*num_keys) char*** keys, _Out_ int64_t* num_keys);

  /// @}
  /// \name OrtSessionOptions
  /// @{

  /**
  *
  * Override symbolic dimensions (by specific name strings) with actual values
  * if known at session initialization time to enable optimizations that can
  * take advantage of fixed values (such as memory planning, etc)
  *
  */
  ORT_API2_STATUS(AddFreeDimensionOverrideByName,
                  _Inout_ OrtSessionOptions* options, _In_ const char* dim_name,
                  _In_ int64_t dim_value);

  /// @}
  /// \name Misc
  /// @{

  /** \brief Get the names of all available providers
  *
  * \note The providers in the list are not guaranteed to be usable. They may fail to load due to missing system dependencies.
  *    For example, if the CUDA/cuDNN libraries are not installed, the CUDA provider will report an error when it is added to the session options.
  *
  * \param[out] out_ptr Set to a pointer to an array of null terminated strings of the available providers. The entries and the
  *    array itself must be freed using OrtApi::ReleaseAvailableProviders
  * \param[out] provider_length Set to the number of entries in the `out_ptr` array
  *
  * \snippet{doc} snippets.dox OrtStatus Return Value
  */
  ORT_API2_STATUS(GetAvailableProviders, _Outptr_ char*** out_ptr, _Out_ int* provider_length);

  /** \brief Release data from OrtApi::GetAvailableProviders
  *
  * \param[in] ptr The `out_ptr` result from OrtApi::GetAvailableProviders.
  * \param[in] providers_length The `provider_length` result from OrtApi::GetAvailableProviders
  *
  * \snippet{doc} snippets.dox OrtStatus Return Value
  */
  ORT_API2_STATUS(ReleaseAvailableProviders, _In_ char** ptr,
                  _In_ int providers_length);

  /// @}
  /// \name OrtValue
  /// @{

  /** \brief Get the length of a single string in a string tensor
  *
  * \param[in] value A string tensor
  * \param[in] index Index of the string in the tensor
  * \param[out] out Set to number of bytes of the string element
  *
  * \snippet{doc} snippets.dox OrtStatus Return Value
  */
  ORT_API2_STATUS(GetStringTensorElementLength, _In_ const OrtValue* value, size_t index, _Out_ size_t* out);

  /** \brief Get a single string from a string tensor
  *
  * \param[in] value A string tensor
  * \param[in] s_len Number of bytes in the `s` buffer. Must match the value returned by OrtApi::GetStringTensorElementLength.
  * \param[in] index Index of the string in the tensor
  * \param[out] s The string element contents in UTF-8 encoding. The string is NOT null-terminated.
  *
  * \snippet{doc} snippets.dox OrtStatus Return Value
  */
  ORT_API2_STATUS(GetStringTensorElement, _In_ const OrtValue* value, size_t s_len, size_t index, _Out_writes_bytes_all_(s_len) void* s);

  /** \brief Set a single string in a string tensor
  *
  * \param[in] value A string tensor
  * \param[in] s A null terminated UTF-8 encoded string
  * \param[in] index Index of the string in the tensor to set
  *
  * \snippet{doc} snippets.dox OrtStatus Return Value
  */
  ORT_API2_STATUS(FillStringTensorElement, _Inout_ OrtValue* value, _In_ const char* s, size_t index);

  /// @}
  /// \name OrtSessionOptions
  /// @{

  /** \brief Set a session configuration entry as a pair of strings
  *
  * If a configuration with same key exists, this will overwrite the configuration with the given config_value.
  *
  * The config_key and the format of config_value are defined in onnxruntime_session_options_config_keys.h
  *
  * \param[in] options
  * \param[in] config_key A null terminated string representation of the config key
  * \param[in] config_value A null terminated string representation of the config value
  *
  * \snippet{doc} snippets.dox OrtStatus Return Value
  */
  ORT_API2_STATUS(AddSessionConfigEntry, _Inout_ OrtSessionOptions* options,
                  _In_z_ const char* config_key, _In_z_ const char* config_value);

  /// @}
  /// \name OrtAllocator
  /// @{

  /** \brief Create an allocator for an ::OrtSession following an ::OrtMemoryInfo
  *
  * \param[in] session
  * \param[in] mem_info valid ::OrtMemoryInfo instance
  * \param[out] out Newly created ::OrtAllocator. Must be freed with OrtApi::ReleaseAllocator
  *
  * \snippet{doc} snippets.dox OrtStatus Return Value
  */
  ORT_API2_STATUS(CreateAllocator, _In_ const OrtSession* session, _In_ const OrtMemoryInfo* mem_info,
                  _Outptr_ OrtAllocator** out);

  /** \brief Release an ::OrtAllocator obtained from OrtApi::CreateAllocator
  */
  ORT_CLASS_RELEASE(Allocator);

  /// @}
  /// \name OrtSession
  /// @{

  /** \brief Run a model using Io Bindings for the inputs & outputs
  *
  * \see OrtApi::Run
  *
  * \param[in] session
  * \param[in] run_options
  * \param[in] binding_ptr
  *
  * \snippet{doc} snippets.dox OrtStatus Return Value
  */
  ORT_API2_STATUS(RunWithBinding, _Inout_ OrtSession* session, _In_ const OrtRunOptions* run_options, _In_ const OrtIoBinding* binding_ptr);

  /** \brief Create an ::OrtIoBinding instance
  *
  * An IoBinding object allows one to bind pre-allocated ::OrtValue%s to input names.
  * Thus if you want to use a raw on device buffer as input or output you can avoid
  * extra copy during runtime.
  *
  * \param[in] session
  * \param[out] out Newly created ::OrtIoBinding. Must be freed with OrtApi::ReleaseIoBinding
  *
  * \snippet{doc} snippets.dox OrtStatus Return Value
  */
  ORT_API2_STATUS(CreateIoBinding, _Inout_ OrtSession* session, _Outptr_ OrtIoBinding** out);

  /// @}
  /// \name OrtIoBinding
  /// @{

  /** \brief Release an ::OrtIoBinding obtained from OrtApi::CreateIoBinding
  */
  ORT_CLASS_RELEASE(IoBinding);

  /** \brief Bind an ::OrtValue to an ::OrtIoBinding input
  *
  * When using OrtApi::RunWithBinding this value is used for the named input
  *
  * \param[in] binding_ptr
  * \param[in] name Name for the model input
  * \param[in] val_ptr ::OrtValue of Tensor type.
  *
  * \snippet{doc} snippets.dox OrtStatus Return Value
  */
  ORT_API2_STATUS(BindInput, _Inout_ OrtIoBinding* binding_ptr, _In_ const char* name, _In_ const OrtValue* val_ptr);

  /** \brief Bind an ::OrtValue to an ::OrtIoBinding output
  *
  * When using OrtApi::RunWithBinding this value is used for the named output
  *
  * \param[in] binding_ptr
  * \param[in] name Null terminated string of the model output name
  * \param[in] val_ptr ::OrtValue of Tensor type.
  *
  * \snippet{doc} snippets.dox OrtStatus Return Value
  */
  ORT_API2_STATUS(BindOutput, _Inout_ OrtIoBinding* binding_ptr, _In_ const char* name, _In_ const OrtValue* val_ptr);

  /** \brief Bind an ::OrtIoBinding output to a device
  *
  * Binds the ::OrtValue to a device which is specified by ::OrtMemoryInfo.
  * You can either create an instance of ::OrtMemoryInfo with a device id or obtain one from the allocator that you have created/are using
  * This is useful when one or more outputs have dynamic shapes and, it is hard to pre-allocate and bind a chunk of
  * memory within ::OrtValue ahead of time.
  *
  * \see OrtApi::RunWithBinding
  *
  * \param[in] binding_ptr
  * \param[in] name Null terminated string of the device name
  * \param[in] mem_info_ptr
  *
  * \snippet{doc} snippets.dox OrtStatus Return Value
  */
  ORT_API2_STATUS(BindOutputToDevice, _Inout_ OrtIoBinding* binding_ptr, _In_ const char* name, _In_ const OrtMemoryInfo* mem_info_ptr);

  /** \brief Get the names of an ::OrtIoBinding's outputs
  *
  * Returns the names of the outputs in the order they were bound. This is useful after running the model
  * with bound outputs because the returned names are in order in which output ::OrtValue are returned. This is useful if
  * the order of outputs and their names is not known.
  *
  * \param[in] binding_ptr
  * \param[in] allocator Allocator used to allocate continuous buffers for output strings and lengths.
  * \param[out] buffer Returns an array of non-null terminated UTF-8 strings. The number of strings stored is returned in the count parameter.
  *   This buffer is allocated using `allocator` and must be freed using it.
  * \param[out] lengths Returns an array of `count` lengths of the strings returned in `buffer`
  *   This buffer is allocated using `allocator` and must be freed using it.
  * \param[out] count Number of strings returned. If `binding_ptr` has no bound outputs, zero is returned,
  *              no memory allocation is performed and buffer and lengths are set to nullptr.
  *
  * \snippet{doc} snippets.dox OrtStatus Return Value
  */
  ORT_API2_STATUS(GetBoundOutputNames, _In_ const OrtIoBinding* binding_ptr, _In_ OrtAllocator* allocator,
                  _Out_ char** buffer, _Out_writes_all_(count) size_t** lengths, _Out_ size_t* count);

  /** \brief Get the output ::OrtValue objects from an ::OrtIoBinding
  *
  * Returns an array of pointers to individually allocated ::OrtValue%s that contain results of a model execution with OrtApi::RunWithBinding
  * The array contains the same number of ::OrtValue%s and they are in the same order as they were bound with OrtApi::BindOutput
  * or OrtApi::BindOutputToDevice.
  *
  * The returned ::OrtValue%s must be released using OrtApi::ReleaseValue after they are no longer needed.
  * The array is allocated using the specified instance of the allocator and must be freed using the same allocator after
  * all the ::OrtValue%s contained therein are individually released.
  *
  * \param[in] binding_ptr
  * \param[in] allocator Allocator used to allocate output array
  * \param[out] output Set to the allocated array of allocated ::OrtValue outputs. Set to nullptr if there are 0 outputs.
  * \param[out] output_count Set to number of ::OrtValue%s returned
  *
  * \snippet{doc} snippets.dox OrtStatus Return Value
  */
  ORT_API2_STATUS(GetBoundOutputValues, _In_ const OrtIoBinding* binding_ptr, _In_ OrtAllocator* allocator,
                  _Out_writes_all_(output_count) OrtValue*** output, _Out_ size_t* output_count);

  /** \brief Clears any previously set Inputs for an ::OrtIoBinding
   */
  void(ORT_API_CALL* ClearBoundInputs)(_Inout_ OrtIoBinding* binding_ptr) NO_EXCEPTION ORT_ALL_ARGS_NONNULL;

  /** \brief Clears any previously set Outputs for an ::OrtIoBinding
   */
  void(ORT_API_CALL* ClearBoundOutputs)(_Inout_ OrtIoBinding* binding_ptr) NO_EXCEPTION ORT_ALL_ARGS_NONNULL;

  /// @}
  /// \name OrtValue
  /// @{

  /** \brief Direct memory access to a specified tensor element
  *
  * For example, given a tensor with shape of [3,224,224], a pointer to the element at location [2,150,128] can be retrieved
  *
  * This function only works for numeric type tensors (No strings, etc).
  * This is a no-copy method whose returned pointer is valid until the passed in ::OrtValue is free'd.
  *
  * \param[in] value
  * \param[in] location_values Pointer to an array of index values that specify an element's location relative to its shape
  * \param[in] location_values_count Number of elements in location_values. Must match the number of elements in the tensor's shape.
  * \param[out] out Set to a pointer to the element specified
  *
  * \snippet{doc} snippets.dox OrtStatus Return Value
  */
  ORT_API2_STATUS(TensorAt, _Inout_ OrtValue* value, const int64_t* location_values, size_t location_values_count, _Outptr_ void** out);

  /// @}
  /// \name OrtEnv
  /// @{

  /** \brief Create an allocator and register it with the ::OrtEnv
  *
  * Enables sharing the allocator between multiple sessions that use the same env instance.
  * Lifetime of the created allocator will be valid for the duration of the environment.
  * Returns an error if an allocator with the same ::OrtMemoryInfo is already registered.
  *
  * See https://onnxruntime.ai/docs/reference/api/c-api.html for details.
  *
  * \param[in] env ::OrtEnv instance
  * \param[in] mem_info
  * \param[in] arena_cfg Pass nullptr for defaults
  *
  * \snippet{doc} snippets.dox OrtStatus Return Value
  */
  ORT_API2_STATUS(CreateAndRegisterAllocator, _Inout_ OrtEnv* env, _In_ const OrtMemoryInfo* mem_info,
                  _In_ const OrtArenaCfg* arena_cfg);

  /** \brief Set language projection
  *
  * Set the language projection for collecting telemetry data when Env is created.
  *
  * The default is ORT_PROJECTION_C, which means it will classify the language not in the list to C also.
  *
  * \param[in] ort_env
  * \param[in] projection
  *
  * \snippet{doc} snippets.dox OrtStatus Return Value
  */
  ORT_API2_STATUS(SetLanguageProjection, _In_ const OrtEnv* ort_env, _In_ OrtLanguageProjection projection);

  /// @}
  /// \name OrtSession
  /// @{

  /** \brief Return the time that profiling was started
  *
  * \note The timer precision varies per platform. On Windows and MacOS, the precision will be ~100ns
  *
  * \param[in] session
  * \param[out] out nanoseconds of profiling's start time
  *
  * \snippet{doc} snippets.dox OrtStatus Return Value
  */
  ORT_API2_STATUS(SessionGetProfilingStartTimeNs, _In_ const OrtSession* session, _Outptr_ uint64_t* out);

  /// @}
  /// \name OrtThreadingOptions
  /// @{

  /** \brief Set global intra-op thread count
  *
  * This configures the global thread pool options to be used in the call to OrtApi::CreateEnvWithGlobalThreadPools
  *
  * \param[in] tp_options
  * \param[in] intra_op_num_threads Number of threads, special values:<br>
  *    0 = Use default thread count<br>
  *    1 = The invoking thread will be used; no threads will be created in the thread pool.
  *
  * \snippet{doc} snippets.dox OrtStatus Return Value
  */
  ORT_API2_STATUS(SetGlobalIntraOpNumThreads, _Inout_ OrtThreadingOptions* tp_options, int intra_op_num_threads);

  /** \brief Set global inter-op thread count
  *
  * This configures the global thread pool options to be used in the call to OrtApi::CreateEnvWithGlobalThreadPools
  *
  * \param[in] tp_options
  * \param[in] inter_op_num_threads Number of threads, special values:<br>
  *    0 = Use default thread count<br>
  *    1 = The invoking thread will be used; no threads will be created in the thread pool.
  *
  * \snippet{doc} snippets.dox OrtStatus Return Value
  */
  ORT_API2_STATUS(SetGlobalInterOpNumThreads, _Inout_ OrtThreadingOptions* tp_options, int inter_op_num_threads);

  /** \brief Set global spin control options
  *
  * This will configure the global thread pool options to be used in the call to OrtApi::CreateEnvWithGlobalThreadPools.
  * Allow spinning of thread pools when their queues are empty. This will set the value for both
  * inter_op and intra_op threadpools.
  *
  * \param[in] tp_options
  * \param[in] allow_spinning Valid values are 0 or 1.<br>
  *   0 = It won't spin (recommended if CPU usage is high)<br>
  *   1 = Threadpool will spin to wait for queue to become non-empty
  *
  * \snippet{doc} snippets.dox OrtStatus Return Value
  */
  ORT_API2_STATUS(SetGlobalSpinControl, _Inout_ OrtThreadingOptions* tp_options, int allow_spinning);

  /// @}
  /// \name OrtSessionOptions
  /// @{

  /** \brief Add a pre-allocated initializer to a session
  *
  * If a model contains an initializer with a name that is same as the name passed to this call,
  * ORT will use this initializer instance instead of deserializing one from the model file. This
  * is useful when you want to share the same initializer across sessions.
  *
  * \param[in] options
  * \param[in] name Null terminated string of the initializer name
  * \param[in] val ::OrtValue containing the initializer. Its lifetime and the underlying initializer buffer must be
  *   managed by the user (created using the OrtApi::CreateTensorWithDataAsOrtValue) and it must outlive the session object
  *   to which it is added.
  *
  * \snippet{doc} snippets.dox OrtStatus Return Value
  */
  ORT_API2_STATUS(AddInitializer, _Inout_ OrtSessionOptions* options, _In_z_ const char* name,
                  _In_ const OrtValue* val);

  /// @}
  /// \name OrtEnv
  /// @{

  /**
  * Create a custom environment with global threadpools and logger that will be shared across sessions.
  * Use this in conjunction with OrtApi::DisablePerSessionThreads or else the session will use
  * its own thread pools.
  *
  * \param[in] logging_function A pointer to a logging function.
  * \param[in] logger_param A pointer to arbitrary data passed as the ::OrtLoggingFunction `param` parameter to
  *                         `logging_function`.
  * \param[in] log_severity_level The log severity level.
  * \param[in] logid The log identifier.
  * \param[in] tp_options
  * \param[out] out Newly created OrtEnv. Must be freed with OrtApi::ReleaseEnv
  *
  * \snippet{doc} snippets.dox OrtStatus Return Value
  */
  ORT_API2_STATUS(CreateEnvWithCustomLoggerAndGlobalThreadPools, OrtLoggingFunction logging_function, _In_opt_ void* logger_param, OrtLoggingLevel log_severity_level,
                  _In_ const char* logid, _In_ const struct OrtThreadingOptions* tp_options, _Outptr_ OrtEnv** out);

  /// @}
  /// \name OrtSessionOptions
  /// @{

  /** \brief Append CUDA provider to session options
  *
  * If CUDA is not available (due to a non CUDA enabled build, or if CUDA is not installed on the system), this function will return failure.
  *
  * \param[in] options
  * \param[in] cuda_options
  *
  * \snippet{doc} snippets.dox OrtStatus Return Value
  */
  ORT_API2_STATUS(SessionOptionsAppendExecutionProvider_CUDA,
                  _In_ OrtSessionOptions* options, _In_ const OrtCUDAProviderOptions* cuda_options);

  /** \brief Append ROCM execution provider to the session options
  *
  * If ROCM is not available (due to a non ROCM enabled build, or if ROCM is not installed on the system), this function will return failure.
  *
  * \param[in] options
  * \param[in] rocm_options
  *
  * \snippet{doc} snippets.dox OrtStatus Return Value
  */
  ORT_API2_STATUS(SessionOptionsAppendExecutionProvider_ROCM,
                  _In_ OrtSessionOptions* options, _In_ const OrtROCMProviderOptions* rocm_options);

  /** \brief Append OpenVINO execution provider to the session options
  *
  * If OpenVINO is not available (due to a non OpenVINO enabled build, or if OpenVINO is not installed on the system), this function will fail.
  *
  * \param[in] options
  * \param[in] provider_options
  *
  * \snippet{doc} snippets.dox OrtStatus Return Value
  */
  ORT_API2_STATUS(SessionOptionsAppendExecutionProvider_OpenVINO,
                  _In_ OrtSessionOptions* options, _In_ const OrtOpenVINOProviderOptions* provider_options);

  /// @}
  /// \name OrtThreadingOptions
  /// @{

  /** \brief Set threading flush-to-zero and denormal-as-zero
  *
  * Sets global thread pool options to be used in the call to OrtApi::CreateEnvWithGlobalThreadPools.
  * Flush-to-zero and denormal-as-zero are applied to threads in both intra and inter global thread pool.
  * \note This option is not needed if the models used have no denormals. Having no denormals is recommended as this option may hurt model accuracy.
  *
  * \param[in] tp_options
  *
  * \snippet{doc} snippets.dox OrtStatus Return Value
  */
  ORT_API2_STATUS(SetGlobalDenormalAsZero, _Inout_ OrtThreadingOptions* tp_options);

  /// @}
  /// \name OrtArenaCfg
  /// @{

  /** \deprecated Use OrtApi::CreateArenaCfgV2
  *
  * This will create the configuration of an arena that can eventually be used to define an arena based allocator's behavior
  *
  * \param[in] max_mem Use 0 to allow ORT to choose the default
  * \param[in] arena_extend_strategy Use -1 to allow ORT to choose the default, 0 = kNextPowerOfTwo, 1 = kSameAsRequested
  * \param[in] initial_chunk_size_bytes Use -1 to allow ORT to choose the default
  * \param[in] max_dead_bytes_per_chunk Use -1 to allow ORT to choose the default
  * \param[in] out A pointer to an OrtArenaCfg instance
  *
  * \snippet{doc} snippets.dox OrtStatus Return Value
  */
  ORT_API2_STATUS(CreateArenaCfg, _In_ size_t max_mem, int arena_extend_strategy, int initial_chunk_size_bytes,
                  int max_dead_bytes_per_chunk, _Outptr_ OrtArenaCfg** out);

  ORT_CLASS_RELEASE(ArenaCfg);

  /// @}
  /// \name OrtModelMetadata
  /// @{

  /**
  * Use this to obtain the description of the graph present in the model
  * (doc_string field of the GraphProto message within the ModelProto message).
  * If it doesn't exist, an empty string will be returned.
  *
  * \param[in] model_metadata An instance of ::OrtModelMetadata
  * \param[in] allocator Allocator used to allocate the string that will be returned back
  * \param[out] value Set to a null terminated string allocated using `allocator`.  The caller is responsible for freeing it using `allocator`
  *
  * \snippet{doc} snippets.dox OrtStatus Return Value
  */
  ORT_API2_STATUS(ModelMetadataGetGraphDescription, _In_ const OrtModelMetadata* model_metadata,
                  _Inout_ OrtAllocator* allocator, _Outptr_ char** value);

  /// @}
  /// \name OrtSessionOptions
  /// @{

  /** \brief Append TensorRT provider to session options
  *
  * If TensorRT is not available (due to a non TensorRT enabled build, or if TensorRT is not installed on the system), this function will return failure.
  *
  * \param[in] options
  * \param[in] tensorrt_options
  *
  * \snippet{doc} snippets.dox OrtStatus Return Value
  */
  ORT_API2_STATUS(SessionOptionsAppendExecutionProvider_TensorRT,
                  _In_ OrtSessionOptions* options, _In_ const OrtTensorRTProviderOptions* tensorrt_options);

  /// @}
  /// \name Misc
  /// @{

  /** \brief Set current GPU device ID
  *
  * Set the current device id of the GPU execution provider (CUDA/tensorrt/rocm). The device id should be less
  * than the total number of devices available. This is only useful when multiple-GPUs are installed and it is
  * required to restrict execution to a single GPU.
  *
  * \param[in] device_id
  *
  * \snippet{doc} snippets.dox OrtStatus Return Value
  */
  ORT_API2_STATUS(SetCurrentGpuDeviceId, _In_ int device_id);

  /** \brief Get current GPU device ID
  *
  * Get the current device id of the GPU execution provider (CUDA/tensorrt/rocm).
  *
  * \see OrtApi::SetCurrentGpuDeviceId
  *
  * \param[out] device_id
  *
  * \snippet{doc} snippets.dox OrtStatus Return Value
  */
  ORT_API2_STATUS(GetCurrentGpuDeviceId, _In_ int* device_id);

  /// @}
  /// \name OrtKernelInfo
  /// @{

  /** \brief Fetch an array of int64_t values stored as an attribute in the graph node
  *
  *
  * If `out` is nullptr, the value of `size` is set to the true size of the attribute
  * array's size, and a success status is returned.
  *
  * If the `size` parameter is greater than or equal to the actual attribute array's size,
  * the value of `size` is set to the true size of the attribute array's size,
  * the provided memory is filled with the attribute's contents,
  * and a success status is returned.
  *
  * If the `size` parameter is less than the actual attribute array's size and `out`
  * is not nullptr, the value of `size` is set to the true size of the attribute array's size
  * and a failure status is returned.)
  *
  * \param[in] info instance
  * \param[in] name name of the attribute to be parsed
  * \param[out] out pointer to memory where the attribute's contents are to be stored
  * \param[in, out] size actual size of attribute array
  *
  * \snippet{doc} snippets.dox OrtStatus Return Value
  */
  ORT_API2_STATUS(KernelInfoGetAttributeArray_float, _In_ const OrtKernelInfo* info, _In_ const char* name,
                  _Out_ float* out, _Inout_ size_t* size);

  /** \brief Fetch an array of int64_t values stored as an attribute in the graph node
  *
  * If `out` is nullptr, the value of `size` is set to the true size of the attribute
  * array's size, and a success status is returned.
  *
  * If the `size` parameter is greater than or equal to the actual attribute array's size,
  * the value of `size` is set to the true size of the attribute array's size,
  * the provided memory is filled with the attribute's contents,
  * and a success status is returned.
  *
  * If the `size` parameter is less than the actual attribute array's size and `out`
  * is not nullptr, the value of `size` is set to the true size of the attribute array's size
  * and a failure status is returned.)
  *
  * \param[in] info instance
  * \param[in] name name of the attribute to be parsed
  * \param[out] out pointer to memory where the attribute's contents are to be stored
  * \param[in, out] size actual size of attribute array
  *
  * \snippet{doc} snippets.dox OrtStatus Return Value
  */
  ORT_API2_STATUS(KernelInfoGetAttributeArray_int64, _In_ const OrtKernelInfo* info, _In_ const char* name,
                  _Out_ int64_t* out, _Inout_ size_t* size);

  /// @}
  /// \name OrtArenaCfg
  /// @{

  /** \brief Create an ::OrtArenaCfg
  *
  * Create the configuration of an arena that can eventually be used to define an arena based allocator's behavior.
  *
  * Supported keys are (See https://onnxruntime.ai/docs/reference/api/c-api.html for details on what the
  * following parameters mean and how to choose these values.):
  * "max_mem": Maximum memory that can be allocated by the arena based allocator.
  *  Use 0 for ORT to pick the best value. Default is 0.
  * "arena_extend_strategy": 0 = kNextPowerOfTwo, 1 = kSameAsRequested.
  *  Use -1 to allow ORT to choose the default.
  * "initial_chunk_size_bytes": (Possible) Size of the first allocation in the arena.
  *  Only relevant if arena strategy is `kNextPowerOfTwo`. Use -1 to allow ORT to choose the default.
  *  Ultimately, the first allocation size is determined by the allocation memory request.
  * "max_dead_bytes_per_chunk": Threshold of unused memory in an allocated chunk of arena memory after
  *  crossing which the current chunk is chunked into 2.
  * "initial_growth_chunk_size_bytes": (Possible) Size of the second allocation in the arena.
  *  Only relevant if arena strategy is `kNextPowerOfTwo`. Use -1 to allow ORT to choose the default.
  *  Ultimately, the allocation size is determined by the allocation memory request.
  *  Further allocation sizes are governed by the arena extend strategy.
  *
  * \param[in] arena_config_keys Keys to configure the arena
  * \param[in] arena_config_values Values to configure the arena
  * \param[in] num_keys Number of keys in `arena_config_keys` and `arena_config_values`
  * \param[out] out Newly created ::OrtArenaCfg. Must be freed with OrtApi::ReleaseArenaCfg
  *
  * \snippet{doc} snippets.dox OrtStatus Return Value
  */
  ORT_API2_STATUS(CreateArenaCfgV2, _In_reads_(num_keys) const char* const* arena_config_keys,
                  _In_reads_(num_keys) const size_t* arena_config_values, _In_ size_t num_keys,
                  _Outptr_ OrtArenaCfg** out);

  /// @}
  /// \name OrtRunOptions
  /// @{

  /** \brief Set a single run configuration entry as a pair of strings
  *
  * If a configuration with same key exists, this will overwrite the configuration with the given config_value
  *
  * The config_key and the format of config_value are defined in onnxruntime_run_options_config_keys.h
  *
  * \param[in] options
  * \param[in] config_key A null terminated string representation of the config key
  * \param[in] config_value  A null terminated string representation of the config value
  *
  * \snippet{doc} snippets.dox OrtStatus Return Value
  */
  ORT_API2_STATUS(AddRunConfigEntry, _Inout_ OrtRunOptions* options,
                  _In_z_ const char* config_key, _In_z_ const char* config_value);

  /// @}
  /// \name OrtPrepackedWeightsContainer
  /// @{

  /** \brief Create an ::OrtPrepackedWeightsContainer
  *
  * This container will hold pre-packed buffers of shared initializers for sharing between sessions
  * (i.e.) if there are shared initializers that can be shared between sessions, the pre-packed buffers
  * of these (if any) may possibly be shared to provide memory footprint savings. Pass this container
  * to sessions that you would like to share pre-packed buffers of shared initializers at session
  * creation time.
  *
  *  \param[out] out Newly created ::OrtPrepackedWeightsContainer. Must be freed with OrtApi::ReleasePrepackedWeightsContainer
  *
  * \snippet{doc} snippets.dox OrtStatus Return Value
  */
  ORT_API2_STATUS(CreatePrepackedWeightsContainer, _Outptr_ OrtPrepackedWeightsContainer** out);

  /** \brief Release OrtPrepackedWeightsContainer instance
  *
  * \note instance must not be released until the sessions using it are released
  */
  ORT_CLASS_RELEASE(PrepackedWeightsContainer);

  /// @}
  /// \name OrtSession
  /// @{

  /** \brief Create session with prepacked weights container
  *
  * Same functionality offered by OrtApi::CreateSession except that a container that contains
  * pre-packed weights' buffers is written into/read from by the created session.
  * This is useful when used in conjunction with OrtApi::AddInitializer which injects
  * shared initializer info into sessions. Wherever possible, the pre-packed versions of these
  * shared initializers are cached in this container so that multiple sessions can just re-use
  * these instead of duplicating these in memory.
  *
  * \param[in] env OrtEnv instance instance
  * \param[in] model_path Null terminated string of the path (wchar on Windows, char otherwise)
  * \param[in] options
  * \param[in] prepacked_weights_container
  * \param[out] out Newly created ::OrtSession. Must be freed with OrtApi::ReleaseSession
  *
  * \snippet{doc} snippets.dox OrtStatus Return Value
  */
  ORT_API2_STATUS(CreateSessionWithPrepackedWeightsContainer, _In_ const OrtEnv* env, _In_ const ORTCHAR_T* model_path,
                  _In_ const OrtSessionOptions* options, _Inout_ OrtPrepackedWeightsContainer* prepacked_weights_container,
                  _Outptr_ OrtSession** out);

  /** \brief Create session from memory with prepacked weights container
  *
  * Same functionality offered by OrtApi::CreateSessionFromArray except that a container that contains
  * pre-packed weights' buffers is written into/read from by the created session.
  * This is useful when used in conjunction with OrtApi::AddInitializer which injects
  * shared initializer info into sessions. Wherever possible, the pre-packed versions of these
  * shared initializers are cached in this container so that multiple sessions can just re-use
  * these instead of duplicating these in memory.
  *
  * \param[in] env
  * \param[in] model_data Array of bytes holding the model
  * \param[in] model_data_length Number of bytes in `model_data_model`
  * \param[in] options
  * \param[in] prepacked_weights_container
  * \param[out] out Newly created ::OrtSession. Must be freed with OrtApi::ReleaseSession
  *
  * \snippet{doc} snippets.dox OrtStatus Return Value
  */
  ORT_API2_STATUS(CreateSessionFromArrayWithPrepackedWeightsContainer, _In_ const OrtEnv* env,
                  _In_ const void* model_data, size_t model_data_length,
                  _In_ const OrtSessionOptions* options, _Inout_ OrtPrepackedWeightsContainer* prepacked_weights_container,
                  _Outptr_ OrtSession** out);

  /// @}
  /// \name OrtSessionOptions
  /// @{

  /** \brief Append TensorRT execution provider to the session options
  *
  * If TensorRT is not available (due to a non TensorRT enabled build), this function will return failure.
  *
  * This is slightly different from OrtApi::SessionOptionsAppendExecutionProvider_TensorRT, it takes an
  * ::OrtTensorRTProviderOptions which is publicly defined. This takes an opaque ::OrtTensorRTProviderOptionsV2
  * which must be created with OrtApi::CreateTensorRTProviderOptions.
  *
  * For OrtApi::SessionOptionsAppendExecutionProvider_TensorRT, the user needs to instantiate ::OrtTensorRTProviderOptions
  * as well as allocate/release buffers for some members of ::OrtTensorRTProviderOptions.
  * Here, OrtApi::CreateTensorRTProviderOptions and Ortapi::ReleaseTensorRTProviderOptions will do the memory management for you.
  *
  * \param[in] options
  * \param[in] tensorrt_options
  *
  * \snippet{doc} snippets.dox OrtStatus Return Value
  */
  ORT_API2_STATUS(SessionOptionsAppendExecutionProvider_TensorRT_V2,
                  _In_ OrtSessionOptions* options, _In_ const OrtTensorRTProviderOptionsV2* tensorrt_options);

  /// @}
  /// \name OrtTensorRTProviderOptionsV2
  /// @{

  /** \brief Create an OrtTensorRTProviderOptionsV2
  *
  * \param[out] out Newly created ::OrtTensorRTProviderOptionsV2. Must be released with OrtApi::ReleaseTensorRTProviderOptions
  *
  * \snippet{doc} snippets.dox OrtStatus Return Value
  */
  ORT_API2_STATUS(CreateTensorRTProviderOptions, _Outptr_ OrtTensorRTProviderOptionsV2** out);

  /** \brief Set options in a TensorRT Execution Provider.
  *
  * Please refer to https://www.onnxruntime.ai/docs/reference/execution-providers/TensorRT-ExecutionProvider.html#c-api-example
  * to know the available keys and values. Key should be in null terminated string format of the member of ::OrtTensorRTProviderOptionsV2
  * and value should be its related range.
  *
  * For example, key="trt_max_workspace_size" and value="2147483648"
  *
  * \param[in] tensorrt_options
  * \param[in] provider_options_keys Array of UTF-8 null-terminated string for provider options keys
  * \param[in] provider_options_values Array of UTF-8 null-terminated string for provider options values
  * \param[in] num_keys Number of elements in the `provider_option_keys` and `provider_options_values` arrays
  *
  * \snippet{doc} snippets.dox OrtStatus Return Value
  */
  ORT_API2_STATUS(UpdateTensorRTProviderOptions, _Inout_ OrtTensorRTProviderOptionsV2* tensorrt_options,
                  _In_reads_(num_keys) const char* const* provider_options_keys,
                  _In_reads_(num_keys) const char* const* provider_options_values,
                  _In_ size_t num_keys);

  /** \brief Get serialized TensorRT provider options string.
  *
  * For example, "trt_max_workspace_size=2147483648;trt_max_partition_iterations=10;trt_int8_enable=1;......"
  *
  * \param tensorrt_options - OrTensorRTProviderOptionsV2 instance
  * \param allocator - a ptr to an instance of OrtAllocator obtained with OrtApi::CreateAllocator or OrtApi::GetAllocatorWithDefaultOptions
  *                      the specified allocator will be used to allocate continuous buffers for output strings and lengths.
  * \param ptr - is a UTF-8 null terminated string allocated using 'allocator'. The caller is responsible for using the same allocator to free it.
  *
  * \snippet{doc} snippets.dox OrtStatus Return Value
  */
  ORT_API2_STATUS(GetTensorRTProviderOptionsAsString, _In_ const OrtTensorRTProviderOptionsV2* tensorrt_options, _Inout_ OrtAllocator* allocator, _Outptr_ char** ptr);

  /** \brief Release an ::OrtTensorRTProviderOptionsV2
  *
  * \note This is an exception in the naming convention of other Release* functions, as the name of the method does not have the V2 suffix, but the type does
  */
  void(ORT_API_CALL* ReleaseTensorRTProviderOptions)(_Frees_ptr_opt_ OrtTensorRTProviderOptionsV2* input);

  /// @}
  /// \name OrtSessionOptions
  /// @{

  /** \brief Enable custom operators
  *
  * See onnxruntime-extensions: https://github.com/microsoft/onnxruntime-extensions.git
  *
  * \snippet{doc} snippets.dox OrtStatus Return Value
  */
  ORT_API2_STATUS(EnableOrtCustomOps, _Inout_ OrtSessionOptions* options);

  /// @}
  /// \name OrtAllocator
  /// @{

  /** \brief Register a custom allocator
  *
  * Enables sharing between multiple sessions that use the same env instance.
  * Returns an error if an allocator with the same ::OrtMemoryInfo is already registered.
  *
  * The behavior of this is exactly the same as OrtApi::CreateAndRegisterAllocator except
  * instead of ORT creating an allocator based on provided info, in this case
  * ORT uses the user-provided custom allocator.
  * See https://onnxruntime.ai/docs/reference/api/c-api.html for details.
  *
  * \param[in] env
  * \param[in] allocator User provided allocator
  *
  * \snippet{doc} snippets.dox OrtStatus Return Value
  */
  ORT_API2_STATUS(RegisterAllocator, _Inout_ OrtEnv* env, _In_ OrtAllocator* allocator);

  /** \brief Unregister a custom allocator
  *
  * It is an error if you provide an ::OrtMemoryInfo not corresponding to any
  * registered allocators for sharing.
  *
  * \param[in] env
  * \param[in] mem_info
  *
  * \snippet{doc} snippets.dox OrtStatus Return Value
  */
  ORT_API2_STATUS(UnregisterAllocator, _Inout_ OrtEnv* env,
                  _In_ const OrtMemoryInfo* mem_info);

  /// @}
  /// \name OrtValue
  /// @{

  /** \brief Sets *out to 1 iff an ::OrtValue is a SparseTensor, and 0 otherwise
  *
  * \param[in] value existing ::OrtValue
  * \param[out] out unless an error occurs, contains 1 iff the value contains an instance
  *  of sparse tensor or 0 otherwise.
  *
  * \snippet{doc} snippets.dox OrtStatus Return Value
  */
  ORT_API2_STATUS(IsSparseTensor, _In_ const OrtValue* value, _Out_ int* out);

  /** \brief Create an ::OrtValue with a sparse tensor that is empty.
  *
  * Use FillSparseTensor<Format>() functions to populate sparse tensor with non-zero values and
  * format specific indices data.
  * Use ReleaseValue to destroy the sparse tensor, this will also release the buffer inside the output value
  * if any was allocated.
  * \param[in,out] allocator allocator to use when performing an allocation. Allocation will be performed
  *   by FillSparseTensor<Format>() APIs. The lifespan of the allocator instance must eclipse the lifespan
  *   this sparse tensor instance as the same allocator will be used to free memory.
  * \param[in] dense_shape shape of the original dense tensor
  * \param[in] dense_shape_len number of shape dimensions being passed
  * \param[in] type must be one of TENSOR_ELEMENT_DATA_TYPE_xxxx
  * \param[out] out Should be freed by calling ReleaseValue
  *
  * \snippet{doc} snippets.dox OrtStatus Return Value
  */
  ORT_API2_STATUS(CreateSparseTensorAsOrtValue, _Inout_ OrtAllocator* allocator, _In_ const int64_t* dense_shape,
                  size_t dense_shape_len, ONNXTensorElementDataType type, _Outptr_ OrtValue** out);

  /**
  * This fills populates an empty tensor that was created using OrtApi::CreateSparseTensorAsOrtValue.
  * This will allocate required memory and copy the supplied NNZ values and COO indices into that memory allocation.
  * Memory allocation is performed using the allocator that was specified with OrtApi::CreateSparseTensorAsOrtValue.
  *
  * \param[in,out] ort_value ::OrtValue to populate with data
  * \param[in] data_mem_info serves to identify the location of the data to be copied. If the allocator specified
  *  at the creation time has memory info that is not the same as mem_info argument to this function a X-device copy will be performed.
  *  String data is assumed to be on CPU and will only be copied into a CPU allocated buffer.
  * \param[in] values_shape pointer to values shape array
  * \param[in] values_shape_len length of the values_shape
  * \param[in] values pointer to an array of values. For strings, pass const char**.
  * \param[in] indices_data pointer to a location of COO indices
  * \param[in] indices_num number of COO indices
  *
  * \snippet{doc} snippets.dox OrtStatus Return Value
  */
  ORT_API2_STATUS(FillSparseTensorCoo, _Inout_ OrtValue* ort_value, _In_ const OrtMemoryInfo* data_mem_info,
                  _In_ const int64_t* values_shape, size_t values_shape_len, _In_ const void* values,
                  _In_ const int64_t* indices_data, size_t indices_num);

  /**
  * This fills populates an empty tensor that was created using OrtApi::CreateSparseTensorAsOrtValue.
  * This will allocate required memory and copy the supplied NNZ values and CSR indices into that memory allocation.
  * Memory allocation is performed using the allocator that was specified with OrtApi::CreateSparseTensorAsOrtValue.
  *
  * \param[in,out] ort_value ::OrtValue to populate with data
  * \param[in] data_mem_info serves to identify the location of the data to be copied. If the allocator specified
  *  at the creation time has memory info that is not the same as mem_info argument to this function a X-device copy will be performed.
  *  String data is assumed to be on CPU and will only be copied into a CPU allocated buffer.
  * \param[in] values_shape pointer to values shape array
  * \param[in] values_shape_len length of the values_shape
  * \param[in] values - pointer to an array of values. For strings, pass const char**.
  * \param[in] inner_indices_data pointer to a location of CSR inner indices
  * \param[in] inner_indices_num number of CSR inner indices
  * \param[in] outer_indices_data pointer to a location of CSR outer indices
  * \param[in] outer_indices_num number of CSR outer indices
  *
  * \snippet{doc} snippets.dox OrtStatus Return Value
  */
  ORT_API2_STATUS(FillSparseTensorCsr, _Inout_ OrtValue* ort_value, _In_ const OrtMemoryInfo* data_mem_info,
                  _In_ const int64_t* values_shape, size_t values_shape_len, _In_ const void* values,
                  _In_ const int64_t* inner_indices_data, size_t inner_indices_num,
                  _In_ const int64_t* outer_indices_data, size_t outer_indices_num);

  /**
  * This fills populates an empty tensor that was created using OrtApi::CreateSparseTensorAsOrtValue.
  * This will allocate required memory and copy the supplied NNZ values and BlockSparse indices into that memory allocation.
  * Memory allocation is performed using the allocator that was specified with OrtApi::CreateSparseTensorAsOrtValue.
  *
  * \param[in,out] ort_value ::OrtValue to populate with data
  * \param[in] data_mem_info serves to identify the location of the data to be copied. If the allocator specified
  *  at the creation time has memory info that is not the same as mem_info argument to this function a X-device copy will be performed.
  *  String data is assumed to be on CPU and will only be copied into a CPU allocated buffer.
  * \param[in] values_shape
  * \param[in] values_shape_len
  * \param[in] values structure with values information
  * \param[in] indices_shape_data pointer to a location of indices shape
  * \param[in] indices_shape_len length of the block sparse indices shape
  * \param[in] indices_data pointer to a location of indices data. Shape will determine the length of the indices data.
  *
  * \snippet{doc} snippets.dox OrtStatus Return Value
  */
  ORT_API2_STATUS(FillSparseTensorBlockSparse, _Inout_ OrtValue* ort_value, _In_ const OrtMemoryInfo* data_mem_info,
                  _In_ const int64_t* values_shape, size_t values_shape_len, _In_ const void* values,
                  _In_ const int64_t* indices_shape_data, size_t indices_shape_len,
                  _In_ const int32_t* indices_data);

  /**
  * Create an ::OrtValue with a sparse tensor. This is the first step.
  * Next, use Use<Format>Indices() functions to supply sparse tensor with
  * format specific indices data and set its sparse format to a specific enum value.
  * This will not perform memory allocations. It will
  * use supplied user buffer which should outlive the created sparse tensor.
  * Use OrtApi::ReleaseValue to destroy the sparse tensor. It would not release the supplied values buffer.
  * This function can not be used to map strings from the user allocated memory. Strings must always be copied
  * and have UTF-8 encoding. Therefore, use OrtApi::CreateSparseTensorAsOrtValue above and then fill it with data
  * using appropriate Make*() function.
  *
  * \param[in] info memory info where sparse values reside.
  * \param[in,out] p_data pointer to a user allocated buffer with values. To create a full sparse tensor with no non-zero
  *   values, pass nullptr
  * \param[in] dense_shape shape of the original dense tensor
  * \param[in] dense_shape_len number of shape dimensions being passed
  * \param[in] values_shape shape of the values data. To create a fully sparse tensor with no non-zero values,
  *   pass {0} shape.
  * \param[in] values_shape_len number of values shape dimensions
  * \param[in] type must be one of TENSOR_ELEMENT_DATA_TYPE_xxxx
  * \param[out] out Should be freed by calling ReleaseValue
  *
  * \snippet{doc} snippets.dox OrtStatus Return Value
  */
  ORT_API2_STATUS(CreateSparseTensorWithValuesAsOrtValue, _In_ const OrtMemoryInfo* info, _Inout_ void* p_data,
                  _In_ const int64_t* dense_shape, size_t dense_shape_len,
                  _In_ const int64_t* values_shape, size_t values_shape_len,
                  ONNXTensorElementDataType type, _Outptr_ OrtValue** out);

  /**
  * This assigns Coo format indices to the SparseTensor that was created by
  * OrtApi::CreateSparseTensorWithValuesAsOrtValue above. It also sets OrtSparseFormat to
  * ORT_SPARSE_COO. This will not allocate any additional memory for data. The life span of
  * indices_data buffer should eclipse the life span of this ::OrtValue.
  *
  * \param[in,out] ort_value ::OrtValue instance constructed with OrtApi::CreateSparseTensorWithValuesAsOrtValue
  * \param[in,out] indices_data pointer to a user pre-allocated buffer or nullptr for fully sparse tensors.
  * \param[in] indices_num  number of COO indices. Should either be 0 for fully sparse tensors, be equal
  *  to the number of nnz values specified to OrtApi::CreateSparseTensorWithValuesAsOrtValue for 1-D {nnz} indices or
  *  be twice as number of nnz values for a  2-D indices {nnz, 2}
  *
  * \snippet{doc} snippets.dox OrtStatus Return Value
  */
  ORT_API2_STATUS(UseCooIndices, _Inout_ OrtValue* ort_value, _Inout_ int64_t* indices_data, size_t indices_num);

  /**
  * The assigns CSR format indices to the SparseTensor that was created by
  * OrtApi::CreateSparseTensorWithValuesAsOrtValue above. It also sets OrtSparseFormat to
  * ORT_SPARSE_CSRC. This will not allocate any additional memory for data. The life spans of
  * inner_data and outer_data buffers should eclipse the life span of this ::OrtValue.
  *
  * \param[in,out] ort_value ::OrtValue instance constructed with OrtApi::CreateSparseTensorWithValuesAsOrtValue
  * \param[in,out] inner_data pointer to a user pre-allocated buffer or nullptr for fully sparse tensors.
  * \param[in] inner_num  number of inner CSR indices. Should either be 0 for fully sparse tensors or be equal
  * to the number of nnz values specified to OrtApi::CreateSparseTensorWithValuesAsOrtValue.
  * \param[in,out] outer_data pointer to user pre-allocated buffer or nullptr for fully sparse tensors.
  * \param[in] outer_num number of CSR outer indices. Should either be 0 for fully sparse tensors or
  * equal to rows + 1 of the dense shape.
  *
  * \snippet{doc} snippets.dox OrtStatus Return Value
  */
  ORT_API2_STATUS(UseCsrIndices, _Inout_ OrtValue* ort_value, _Inout_ int64_t* inner_data, size_t inner_num,
                  _Inout_ int64_t* outer_data, size_t outer_num);

  /**
  * The assigns BlockSparse format indices to the SparseTensor that was created by
  * OrtApi::CreateSparseTensorWithValuesAsOrtValue above. It also sets OrtSparseFormat to
  * ORT_SPARSE_BLOCK_SPARSE. This will not allocate any additional memory for data. The life span of
  * indices_data buffer must eclipse the lifespan of this ::OrtValue.
  *
  * \param[in,out] ort_value OrtValue instance constructed with OrtApi::CreateSparseTensorWithValuesAsOrtValue
  * \param[in] indices_shape pointer to indices shape. Use {0} for fully sparse tensors
  * \param[in] indices_shape_len length of the indices shape
  * \param[in,out] indices_data pointer to user pre-allocated buffer or nullptr for fully sparse tensors.
  *
  * \snippet{doc} snippets.dox OrtStatus Return Value
  */
  ORT_API2_STATUS(UseBlockSparseIndices, _Inout_ OrtValue* ort_value, const int64_t* indices_shape, size_t indices_shape_len, _Inout_ int32_t* indices_data);

  /** \brief Returns sparse tensor format enum iff a given ort value contains an instance of sparse tensor.
  *
  * \param[in] ort_value ::OrtValue that contains an instance of sparse tensor
  * \param[out] out pointer to out parameter
  *
  * \snippet{doc} snippets.dox OrtStatus Return Value
  */
  ORT_API2_STATUS(GetSparseTensorFormat, _In_ const OrtValue* ort_value, _Out_ enum OrtSparseFormat* out);

  /** \brief Returns data type and shape of sparse tensor values (nnz) iff ::OrtValue contains a SparseTensor.
  *
  * \param[in] ort_value An ::OrtValue that contains a fully constructed sparse tensor
  * \param[out] out Must be freed by OrtApi::ReleaseTensorTypeAndShapeInfo
  *
  * \snippet{doc} snippets.dox OrtStatus Return Value
  */
  ORT_API2_STATUS(GetSparseTensorValuesTypeAndShape, _In_ const OrtValue* ort_value, _Outptr_ OrtTensorTypeAndShapeInfo** out);

  /** \brief Returns numeric data for sparse tensor values (nnz). For string values use GetStringTensor*().
  *
  * \param[in] ort_value an instance of ::OrtValue containing sparse tensor
  * \param[out] out returns a pointer to values data.  Do not attempt to free this ptr.
  *
  * \snippet{doc} snippets.dox OrtStatus Return Value
  */
  ORT_API2_STATUS(GetSparseTensorValues, _In_ const OrtValue* ort_value, _Outptr_ const void** out);

  /** \brief Returns data type, shape for the type of indices specified by indices_format.
  *
  * \param[in] ort_value ::OrtValue containing sparse tensor.
  * \param[in] indices_format One of the indices formats. It is an error to request a format that the sparse
  * tensor does not contain.
  * \param[out] out an instance of ::OrtTensorTypeAndShapeInfo. Must be freed by OrtApi::ReleaseTensorTypeAndShapeInfo
  *
  * \snippet{doc} snippets.dox OrtStatus Return Value
  */
  ORT_API2_STATUS(GetSparseTensorIndicesTypeShape, _In_ const OrtValue* ort_value, enum OrtSparseIndicesFormat indices_format, _Outptr_ OrtTensorTypeAndShapeInfo** out);

  /** \brief Returns indices data for the type of the indices specified by indices_format
  *
  * \param[in] ort_value ::OrtValue containing sparse tensor.
  * \param[in] indices_format One of the indices formats. It is an error to request a format that the sparse tensor does not contain.
  * \param[out] num_indices Pointer to where the number of indices entries is returned
  * \param[out] indices Returned pointer to the indices data. Do not free the returned pointer as it refers to internal data owned by the ::OrtValue
  *
  * \snippet{doc} snippets.dox OrtStatus Return Value
  */
  ORT_API2_STATUS(GetSparseTensorIndices, _In_ const OrtValue* ort_value, enum OrtSparseIndicesFormat indices_format, _Out_ size_t* num_indices, _Outptr_ const void** indices);
  /// @}
  /// \name OrtSessionOptions
  /// @{

  /**
   * \brief Sets out to 1 iff an optional type OrtValue has an element, 0 otherwise (OrtValue is None)
   * Use this API to find if the optional type OrtValue is None or not.
   * If the optional type OrtValue is not None, use the OrtValue just like any other OrtValue.
   * For example, if you get an OrtValue that corresponds to Optional(tensor) and
   * if HasValue() returns true, use it as tensor and so on.

   * \param[in] value Input OrtValue.
   * \param[out] out indicating if the input OrtValue contains data (1) or if it is a None (0)
   *
   * \snippet{doc} snippets.dox OrtStatus Return Value
   */
  ORT_API2_STATUS(HasValue, _In_ const OrtValue* value, _Out_ int* out);
  /// @}
  /// \name OrtKernelContext
  /// @{
  /** \brief Used for custom operators, gets the GPU compute stream to use to launch the custom a GPU kernel
  *   \see ::OrtCustomOp
  * \param[in]  context OrtKernelContext instance
  * \param[out] out Returns pointer to a GPU compute stream that can be used to launch the custom GPU kernel.
  *             If retrieving the GPU compute stream is not relevant (GPU not enabled in the build, kernel partitioned to
  *             some other EP), then a nullptr is returned as the output param.
  *             Do not free or mutate the returned pointer as it refers to internal data owned by the underlying session.
  *             Only use it for custom kernel launching.
  *
  * \snippet{doc} snippets.dox OrtStatus Return Value
  */
  ORT_API2_STATUS(KernelContext_GetGPUComputeStream, _In_ const OrtKernelContext* context, _Outptr_ void** out);

  /// @}
  /// \name GetTensorMemoryInfo
  /// @{
  /** \brief Returns a pointer to the ::OrtMemoryInfo of a Tensor
   * \param[in] value ::OrtValue containing tensor.
   * \param[out] mem_info ::OrtMemoryInfo of the tensor. Do NOT free the returned pointer. It is valid for the lifetime of the ::OrtValue
   *
   * \snippet{doc} snippets.dox OrtStatus Return Value
   */
  ORT_API2_STATUS(GetTensorMemoryInfo, _In_ const OrtValue* value, _Out_ const OrtMemoryInfo** mem_info);

  /// @}
  /// \name GetExecutionProviderApi
  /// @{
  /** \brief Get a pointer to the requested version of the Execution Provider specific
   * API extensions to the OrtApi
   * \param[in] provider_name The name of the execution provider name. Currently only the following
   * values are supported: "DML".
   * \param[in] version Must be ::ORT_API_VERSION.
   * \param[out] provider_api A void pointer containing a reference to the execution provider versioned api structure.
   * For example, the provider_api pointer can be cast to the OrtDmlApi* when the provider_name is "DML".
   *
   * \snippet{doc} snippets.dox OrtStatus Return Value
   */
  ORT_API2_STATUS(GetExecutionProviderApi, _In_ const char* provider_name, _In_ uint32_t version, _Outptr_ const void** provider_api);

  /// @}

  /// \name SessionOptions
  /// @{
  /** \brief Set custom thread creation function
  *
  * \param[in] options Session options
  * \param[in] ort_custom_create_thread_fn Custom thread creation function
  *
  * \snippet{doc} snippets.dox OrtStatus Return Value
  */
  ORT_API2_STATUS(SessionOptionsSetCustomCreateThreadFn, _Inout_ OrtSessionOptions* options, _In_ OrtCustomCreateThreadFn ort_custom_create_thread_fn);

  /** \brief Set creation options for custom thread
  *
  * \param[in] options Session options
  * \param[in] ort_custom_thread_creation_options Custom thread creation options (can be nullptr)
  *
  * \snippet{doc} snippets.dox OrtStatus Return Value
  */
  ORT_API2_STATUS(SessionOptionsSetCustomThreadCreationOptions, _Inout_ OrtSessionOptions* options, _In_ void* ort_custom_thread_creation_options);

  /** \brief Set custom thread join function
  *
  * \param[in] options Session options
  * \param[in] ort_custom_join_thread_fn Custom join thread function, must not be nullptr when ort_custom_create_thread_fn is set
  *
  * \snippet{doc} snippets.dox OrtStatus Return Value
  */
  ORT_API2_STATUS(SessionOptionsSetCustomJoinThreadFn, _Inout_ OrtSessionOptions* options, _In_ OrtCustomJoinThreadFn ort_custom_join_thread_fn);
  /// @}

  /// \name OrtThreadingOptions
  /// @{
  /** \brief Set custom thread creation function for global thread pools
  *
  * \param[inout] tp_options
  * \param[in] ort_custom_create_thread_fn Custom thread creation function
  *
  * \snippet{doc} snippets.dox OrtStatus Return Value
  */
  ORT_API2_STATUS(SetGlobalCustomCreateThreadFn, _Inout_ OrtThreadingOptions* tp_options, _In_ OrtCustomCreateThreadFn ort_custom_create_thread_fn);

  /** \brief Set custom thread creation options for global thread pools
  *
  * \param[inout] tp_options
  * \param[in] ort_custom_thread_creation_options Custom thread creation options (can be nullptr)
  *
  * \snippet{doc} snippets.dox OrtStatus Return Value
  */
  ORT_API2_STATUS(SetGlobalCustomThreadCreationOptions, _Inout_ OrtThreadingOptions* tp_options, _In_ void* ort_custom_thread_creation_options);

  /** \brief Set custom thread join function for global thread pools
  *
  * \param[inout] tp_options
  * \param[in] ort_custom_join_thread_fn Custom thread join function, must not be nullptr when global ort_custom_create_thread_fn is set
  *
  * \snippet{doc} snippets.dox OrtStatus Return Value
  */
  ORT_API2_STATUS(SetGlobalCustomJoinThreadFn, _Inout_ OrtThreadingOptions* tp_options, _In_ OrtCustomJoinThreadFn ort_custom_join_thread_fn);
  /// @}

  /** \brief Synchronize bound inputs. The call may be necessary for some providers, such as cuda,
  *   in case the system that allocated bound memory operated on a different stream. However, the
  *   operation is provider specific and could be a no-op.
  *
  * \param[inout] binding_ptr
  *
  * \snippet{doc} snippets.dox OrtStatus Return Value
  */
  ORT_API2_STATUS(SynchronizeBoundInputs, _Inout_ OrtIoBinding* binding_ptr);

  /** \brief Synchronize bound outputs. The call may be necessary for some providers, such as cuda,
  *   in case the system that allocated bound memory operated on a different stream. However, the
  *   operation is provider specific and could be a no-op.
  *
  * \param[inout] binding_ptr
  *
  * \snippet{doc} snippets.dox OrtStatus Return Value
  */
  ORT_API2_STATUS(SynchronizeBoundOutputs, _Inout_ OrtIoBinding* binding_ptr);

  /// \name OrtSessionOptions
  /// @{

  /** \brief Append CUDA execution provider to the session options
  *
  * If CUDA is not available (due to a non CUDA enabled build), this function will return failure.
  *
  * This is slightly different from OrtApi::SessionOptionsAppendExecutionProvider_CUDA, it takes an
  * ::OrtCUDAProviderOptions which is publicly defined. This takes an opaque ::OrtCUDAProviderOptionsV2
  * which must be created with OrtApi::CreateCUDAProviderOptions.
  *
  * For OrtApi::SessionOptionsAppendExecutionProvider_CUDA, the user needs to instantiate ::OrtCUDAProviderOptions
  * as well as allocate/release buffers for some members of ::OrtCUDAProviderOptions.
  * Here, OrtApi::CreateCUDAProviderOptions and Ortapi::ReleaseCUDAProviderOptions will do the memory management for you.
  *
  * \param[in] options
  * \param[in] cuda_options
  *
  * \snippet{doc} snippets.dox OrtStatus Return Value
  *
  * \since Version 1.11.
  */
  ORT_API2_STATUS(SessionOptionsAppendExecutionProvider_CUDA_V2,
                  _In_ OrtSessionOptions* options, _In_ const OrtCUDAProviderOptionsV2* cuda_options);

  /// @}
  /// \name OrtCUDAProviderOptionsV2
  /// @{

  /** \brief Create an OrtCUDAProviderOptionsV2
  *
  * \param[out] out Newly created ::OrtCUDAProviderOptionsV2. Must be released with OrtApi::ReleaseCudaProviderOptions
  *
  * \snippet{doc} snippets.dox OrtStatus Return Value
  *
  * \since Version 1.11.
  */
  ORT_API2_STATUS(CreateCUDAProviderOptions, _Outptr_ OrtCUDAProviderOptionsV2** out);

  /** \brief Set options in a CUDA Execution Provider.
  *
  * Please refer to https://onnxruntime.ai/docs/execution-providers/CUDA-ExecutionProvider.html#configuration-options
  * to know the available keys and values. Key should be in null terminated string format of the member of ::OrtCUDAProviderOptionsV2
  * and value should be its related range.
  *
  * For example, key="device_id" and value="0"
  *
  * \param[in] cuda_options
  * \param[in] provider_options_keys Array of UTF-8 null-terminated string for provider options keys
  * \param[in] provider_options_values Array of UTF-8 null-terminated string for provider options values
  * \param[in] num_keys Number of elements in the `provider_option_keys` and `provider_options_values` arrays
  *
  * \snippet{doc} snippets.dox OrtStatus Return Value
  *
  * \since Version 1.11.
  */
  ORT_API2_STATUS(UpdateCUDAProviderOptions, _Inout_ OrtCUDAProviderOptionsV2* cuda_options,
                  _In_reads_(num_keys) const char* const* provider_options_keys,
                  _In_reads_(num_keys) const char* const* provider_options_values,
                  _In_ size_t num_keys);

  /**
  * Get serialized CUDA provider options string.
  *
  * For example, "device_id=0;arena_extend_strategy=0;......"
  *
  * \param cuda_options - OrtCUDAProviderOptionsV2 instance
  * \param allocator - a ptr to an instance of OrtAllocator obtained with CreateAllocator() or GetAllocatorWithDefaultOptions()
  *                      the specified allocator will be used to allocate continuous buffers for output strings and lengths.
  * \param ptr - is a UTF-8 null terminated string allocated using 'allocator'. The caller is responsible for using the same allocator to free it.
  *
  * \snippet{doc} snippets.dox OrtStatus Return Value
  *
  * \since Version 1.11.
  */
  ORT_API2_STATUS(GetCUDAProviderOptionsAsString, _In_ const OrtCUDAProviderOptionsV2* cuda_options, _Inout_ OrtAllocator* allocator, _Outptr_ char** ptr);

  /** \brief Release an ::OrtCUDAProviderOptionsV2
  *
  * \note This is an exception in the naming convention of other Release* functions, as the name of the method does not have the V2 suffix, but the type does
  *
  * \since Version 1.11.
  */
  void(ORT_API_CALL* ReleaseCUDAProviderOptions)(_Frees_ptr_opt_ OrtCUDAProviderOptionsV2* input);

  /// @}

  /** \brief Append MIGraphX provider to session options
  *
  * If MIGraphX is not available (due to a non MIGraphX enabled build, or if MIGraphX is not installed on the system), this function will return failure.
  *
  * \param[in] options
  * \param[in] migraphx_options
  *
  * \snippet{doc} snippets.dox OrtStatus Return Value
  *
  * \since Version 1.11.
  */
  ORT_API2_STATUS(SessionOptionsAppendExecutionProvider_MIGraphX,
                  _In_ OrtSessionOptions* options, _In_ const OrtMIGraphXProviderOptions* migraphx_options);

 /** \brief Replace initialized Tensors with external data with the data provided in initializers.
  *
  * The function will find the initialized TensorProtos with external data in the graph with the provided names and
  * replace them with the provided tensors. The API verifies that the TensorProto being replaced
  * has an external data reference and has the same name, dimensions and data type as its replacement. The replacement
  * will occur before any of the optimizations take place. The data will be copied into the graph
  * since TensorProto can't refer to the user provided buffers.
  *
  * Once the model has been loaded, the OrtValue(s) added to SessionOptions instance will be removed
  * from the internal SessionOptions copy to save memory, the user provided buffers can then be deallocated
  * and the SessionOptions instance that refers to them can be destroyed.
  *
  * \param[in] options
  * \param[in] initializer_names Array of null terminated UTF-8 encoded strings of the initializers names.
  * \param[in] initializers Array of ::OrtValue type
  * \param[in] initializers_num Number of elements in the initializer_names and initializers
  *
  * \snippet{doc} snippets.dox OrtStatus Return Value
  *
  * \since Version 1.12.
  */
  ORT_API2_STATUS(AddExternalInitializers, _In_ OrtSessionOptions* options,
                  _In_reads_(input_len) const char* const* initializer_names,
                  _In_reads_(input_len) const OrtValue* const* initializers, size_t initializers_num);

  /** \brief: Create attribute of onnxruntime operator
  *
  * \param[in] name Name of the attribute
  * \param[in] data Data content of the attribute
  * \param[in] len Number of bytes stored in data
  * \param[in] type Data type
  * \param[out] op_attr Attribute that has been created, which must be released by OrtApi::ReleaseOpAttr
  *
  * \since Version 1.12.
  */
  ORT_API2_STATUS(CreateOpAttr,
                  _In_ const char* name,
                  _In_ const void* data,
                  _In_ int len,
                  _In_ OrtOpAttrType type,
                  _Outptr_ OrtOpAttr** op_attr);

  /* \brief: Release op attribute
  *
  * \param[in] opAttr Attribute created by OrtApi::CreateOpAttr
  *
  * \since Version 1.12.
  */
  ORT_CLASS_RELEASE(OpAttr);

  /** \brief: Create onnxruntime native operator
  *
  * \param[in] info Kernel info
  * \param[in] op_name Operator name
  * \param[in] domain Operator domain
  * \param[in] version Operator opset version
  * \param[in] type_constraint_names Name of the type contraints, such as "T" or "T1"
  * \param[in] type_constraint_values Type of each contraints
  * \param[in] type_constraint_count Number of contraints
  * \param[in] attr_values Attributes used to initialize the operator
  * \param[in] attr_count Number of the attributes
  * \param[in] input_count Number of inputs
  * \param[in] output_count Number of outputs
  * \param[out] ort_op Operator that has been created
  *
  * \since Version 1.12.
  */
  ORT_API2_STATUS(CreateOp,
                  _In_ const OrtKernelInfo* info,
                  _In_ const char* op_name,
                  _In_ const char* domain,
                  _In_ int version,
                  _In_opt_ const char** type_constraint_names,
                  _In_opt_ const ONNXTensorElementDataType* type_constraint_values,
                  _In_opt_ int type_constraint_count,
                  _In_opt_ const OrtOpAttr* const* attr_values,
                  _In_opt_ int attr_count,
                  _In_ int input_count,
                  _In_ int output_count,
                  _Outptr_ OrtOp** ort_op);

  /** \brief: Invoke the operator created by OrtApi::CreateOp
  * The inputs must follow the order as specified in onnx specification
  *
  * \param[in] context Kernel context
  * \param[in] ort_op Operator that has been created
  * \param[in] input_values Array of inputs
  * \param[in] input_count Number of inputs
  * \param[in] output_values Array of outputs
  * \param[in] output_count Number of outputs
  *
  * \since Version 1.12.
  */
  ORT_API2_STATUS(InvokeOp,
                  _In_ const OrtKernelContext* context,
                  _In_ const OrtOp* ort_op,
                  _In_ const OrtValue* const* input_values,
                  _In_ int input_count,
                  _Inout_ OrtValue* const* output_values,
                  _In_ int output_count);

  /* \brief: Release an onnxruntime operator
  *
  * \param[in] Op Operator created by OrtApi::CreateOp
  *
  * \since Version 1.12.
  */
  ORT_CLASS_RELEASE(Op);

  /** \brief: Append execution provider to the session options.
   * \param[in] options
   * \param[in] provider_name - provider to add.
   * \param[in] provider_options_keys - keys to configure the provider options
   * \param[in] provider_options_values - values to configure the provider options
   * \param[in] num_keys - number of keys passed in
   *
   * Currently supported providers:
   *   SNPE
   *   XNNPACK
   *
   * Note: If an execution provider has a dedicated SessionOptionsAppendExecutionProvider_<provider name> function
   *       that should be used to add it.
   *
   * SNPE supported keys:
   *   "runtime": SNPE runtime engine, options: "CPU", "CPU_FLOAT32", "GPU", "GPU_FLOAT32_16_HYBRID", "GPU_FLOAT16",
   *   "DSP", "DSP_FIXED8_TF", "AIP_FIXED_TF", "AIP_FIXED8_TF".
   *   Mapping to SNPE Runtime_t definition: CPU, CPU_FLOAT32 => zdl::DlSystem::Runtime_t::CPU;
   *   GPU, GPU_FLOAT32_16_HYBRID => zdl::DlSystem::Runtime_t::GPU;
   *   GPU_FLOAT16 => zdl::DlSystem::Runtime_t::GPU_FLOAT16;
   *   DSP, DSP_FIXED8_TF => zdl::DlSystem::Runtime_t::DSP.
   *   AIP_FIXED_TF, AIP_FIXED8_TF => zdl::DlSystem::Runtime_t::AIP_FIXED_TF.
   *   "priority": execution priority, options: "low", "normal".
   *   "buffer_type": ITensor or user buffers, options: "ITENSOR", user buffer with different types - "TF8", "TF16", "UINT8", "FLOAT".
   *   "ITENSOR" -- default, ITensor which is float only.
   *   "TF8" -- quantized model required, "FLOAT" -- for both quantized or non-quantized model
   *   If SNPE is not available (due to a non Snpe enabled build or its dependencies not being installed), this function will fail.
   *
   * XNNPACK supported keys:
   *   "intra_op_num_threads": number of thread-pool size to use for XNNPACK execution provider.
   *      default value is 0, which means to use the session thread-pool size.
   *
   * \since Version 1.12.
   */
  ORT_API2_STATUS(SessionOptionsAppendExecutionProvider, _In_ OrtSessionOptions* options,
                  _In_ const char* provider_name,
                  _In_reads_(num_keys) const char* const* provider_options_keys,
                  _In_reads_(num_keys) const char* const* provider_options_values,
                  _In_ size_t num_keys);

  /* \brief: Get a copy of kernel info
  *
  * \param[in] info Kernel info
  * \param[out] info_copy Copy of kernel info
  *
  * \since Version 1.12.
  */
  ORT_API2_STATUS(CopyKernelInfo,
                  _In_ const OrtKernelInfo* info,
                  _Outptr_ OrtKernelInfo** info_copy);

  /* \brief: Release kernel info
  *
  * \param[in] KernelInfo A copy of kernel info returned by CopyKernelInfo
  *
  * \since Version 1.12.
  */
  ORT_CLASS_RELEASE(KernelInfo);

  /* \brief: Get the training C Api
  *
  * \since Version 1.13
  */
  const OrtTrainingApi*(ORT_API_CALL* GetTrainingApi)(uint32_t version) NO_EXCEPTION;

  /** \brief Append CANN provider to session options
  *
  * If CANN is not available (due to a non CANN enabled build, or if CANN is not installed on the system), this function will return failure.
  *
  * \param[in] options
  * \param[in] cann_options
  *
  * \snippet{doc} snippets.dox OrtStatus Return Value
  *
  * \since Version 1.13.
  */
  ORT_API2_STATUS(SessionOptionsAppendExecutionProvider_CANN,
                  _In_ OrtSessionOptions* options, _In_ const OrtCANNProviderOptions* cann_options);

  /** \brief Create an OrtCANNProviderOptions
  *
  * \param[out] out created ::OrtCANNProviderOptions. Must be released with OrtApi::ReleaseCANNProviderOptions
  *
  * \snippet{doc} snippets.dox OrtStatus Return Value
  *
  * \since Version 1.13.
  */
  ORT_API2_STATUS(CreateCANNProviderOptions, _Outptr_ OrtCANNProviderOptions** out);

  /** \brief Set options in a CANN Execution Provider.
  *
  * \param[in] cann_options
  * \param[in] provider_options_keys Array of UTF-8 null-terminated string for provider options keys
  * \param[in] provider_options_values Array of UTF-8 null-terminated string for provider options values
  * \param[in] num_keys Number of elements in the `provider_option_keys` and `provider_options_values` arrays
  *
  * \snippet{doc} snippets.dox OrtStatus Return Value
  *
  * \since Version 1.13.
  */
  ORT_API2_STATUS(UpdateCANNProviderOptions, _Inout_ OrtCANNProviderOptions* cann_options,
                  _In_reads_(num_keys) const char* const* provider_options_keys,
                  _In_reads_(num_keys) const char* const* provider_options_values,
                  _In_ size_t num_keys);

  /** \brief Get serialized CANN provider options string.
  *
  * \param[in] cann_options OrtCANNProviderOptions instance
  * \param[in] allocator a ptr to an instance of OrtAllocator obtained with CreateAllocator()
  *                      or GetAllocatorWithDefaultOptions(), the specified allocator will be used to allocate
  *                      continuous buffers for output strings and lengths.
  * \param[out] ptr is a UTF-8 null terminated string allocated using 'allocator'.
  *                 The caller is responsible for using the same allocator to free it.
  *
  * \snippet{doc} snippets.dox OrtStatus Return Value
  *
  * \since Version 1.13.
  */
  ORT_API2_STATUS(GetCANNProviderOptionsAsString, _In_ const OrtCANNProviderOptions* cann_options,
                  _Inout_ OrtAllocator* allocator, _Outptr_ char** ptr);

  /** \brief Release an OrtCANNProviderOptions
  *
  * \param[in] the pointer of OrtCANNProviderOptions which will been deleted
  *
  * \since Version 1.13.
  */
  void(ORT_API_CALL* ReleaseCANNProviderOptions)(_Frees_ptr_opt_ OrtCANNProviderOptions* input);

 /*  \brief Get OrtDevice type from MemoryInfo
  *
  *  \since Version 1.14
  */
  void(ORT_API_CALL* MemoryInfoGetDeviceType)(_In_ const OrtMemoryInfo* ptr, _Out_ OrtMemoryInfoDeviceType* out);

  /* \brief Update the OrtEnv instance with custom log severity level
   *
   * \param[in] ort_env The OrtEnv instance being used
   * \param[in] log_severity_level The log severity level.
   *
   * \since Version 1.14.
   */
  ORT_API2_STATUS(UpdateEnvWithCustomLogLevel, _In_ OrtEnv* ort_env, OrtLoggingLevel log_severity_level);

 /*  \brief Set affinities for intra op threads
  *
  * Affinity string follows format:
  * logical_processor_id,logical_processor_id;logical_processor_id,logical_processor_id
  * Semicolon isolates configurations among threads, while comma split processors where ith thread expected to attach to.
  * e.g. 1,2,3;4,5
  * specifies affinities for two threads, with the 1st thread attach to the 1st, 2nd, and 3rd processor, and 2nd thread to the 4th and 5th.
  * To ease the configuration, an "interval" is also allowed:
  * e.g. 1-8;8-16;17-24
  * orders that the 1st thread runs on first eight processors, 2nd thread runs on next eight processors, and so forth.
  * Note:
  * 1. Once set, the number of thread affinities must equal to intra_op_num_threads - 1,
  *    ort does not set affinity on the main thread which is started and managed by the calling app;
  * 2. For windows, ort will infer the group id from a logical processor id, for example, assuming there are two groups with each has 64 logical processors,
  *    an id of 64 will be inferred as the last processor of the 1st group, while 65 will be interpreted as the 1st processor of the second group.
  *    Hence 64-65 is an invalid configuration, because a windows thread cannot be attached to processors across group boundary.
  * 
  *  \since Version 1.14
  */
  ORT_API2_STATUS(SetGlobalIntraOpThreadAffinity, _Inout_ OrtThreadingOptions* tp_options, const char* affinity_string);

<<<<<<< HEAD
  /** \brief Register custom ops
   *
   * Searches for registration_func_name using dlsym and if found calls it.
   * The registration function must have the signature of RegisterCustomOpsFn:
   *    OrtStatus* (*fn)(OrtSessionOptions* options, const OrtApiBase* api);
   *
   * \param[in] options OrtSessionOptions to pass to registration function.
   * \param[in] registration_func_name Name of registration function to use.
   *
   * \snippet{doc} snippets.dox OrtStatus Return Value
   */
  ORT_API2_STATUS(RegisterCustomOps, _Inout_ OrtSessionOptions* options, _In_ const char* registration_func_name);
=======
  /** \brief Register custom ops from a shared library.
  *
  * Loads a shared library (.dll on windows, .so on linux, etc) named 'library_name' and looks for this entry point:
  *		OrtStatus* RegisterCustomOps(OrtSessionOptions * options, const OrtApiBase* api);
  * It then passes in the provided session options to this function along with the api base.
  *
  * The handle to the loaded library is automatically released by ORT when the last OrtSession that references the
  * library handle is released. If no OrtSession is created, then the library handle is released when the provided
  * OrtSessionOptions is released.
  *
  * \param[in] options The session options.
  * \param[in] library_name The name of the shared library to load and register. Refer to OS-specific dynamic library
  *                         loading utilities (e.g., LoadLibraryEx on Windows or dlopen on Linux/MacOS) for information
  *                         on the format of library names and search paths.
  *
  * \snippet{doc} snippets.dox OrtStatus Return Value
  */
  ORT_API2_STATUS(RegisterCustomOpsLibrary_V2, _Inout_ OrtSessionOptions* options, _In_ const ORTCHAR_T* library_name);
>>>>>>> 74fe45bf

#ifdef __cplusplus
  OrtApi(const OrtApi&)=delete; // Prevent users from accidentally copying the API structure, it should always be passed as a pointer
#endif
};

/*
 * Steps to use a custom op:
 *   1 Create an OrtCustomOpDomain with the domain name used by the custom ops
 *   2 Create an OrtCustomOp structure for each op and add them to the domain
 *   3 Call OrtAddCustomOpDomain to add the custom domain of ops to the session options
*/

// Specifies some characteristics of inputs/outputs of custom ops:
// Specify if the inputs/outputs are one of:
// 1) Non-optional (input/output must be present in the node)
// 2) Optional (input/output may be absent in the node)
// 3) Variadic: A variadic input or output specifies N (i.e., the minimum arity) or more operands.
//              Only the last input or output of a custom op may be marked as variadic.
//              The homogeneity of the variadic input or output determines whether all operands must be of the same
//              tensor element type.
typedef enum OrtCustomOpInputOutputCharacteristic {
  INPUT_OUTPUT_REQUIRED = 0,
  INPUT_OUTPUT_OPTIONAL,
  INPUT_OUTPUT_VARIADIC,
} OrtCustomOpInputOutputCharacteristic;

/*
 * The OrtCustomOp structure defines a custom op's schema and its kernel callbacks. The callbacks are filled in by
 * the implementor of the custom op.
*/
struct OrtCustomOp {
  uint32_t version;  // Must be initialized to ORT_API_VERSION

  // This callback creates the kernel, which is a user defined parameter that is passed to the Kernel* callbacks below.
  void*(ORT_API_CALL* CreateKernel)(_In_ const struct OrtCustomOp* op, _In_ const OrtApi* api,
                                    _In_ const OrtKernelInfo* info);

  // Returns the name of the op
  const char*(ORT_API_CALL* GetName)(_In_ const struct OrtCustomOp* op);

  // Returns the type of the execution provider, return nullptr to use CPU execution provider
  const char*(ORT_API_CALL* GetExecutionProviderType)(_In_ const struct OrtCustomOp* op);

  // Returns the count and types of the input & output tensors
  ONNXTensorElementDataType(ORT_API_CALL* GetInputType)(_In_ const struct OrtCustomOp* op, _In_ size_t index);
  size_t(ORT_API_CALL* GetInputTypeCount)(_In_ const struct OrtCustomOp* op);
  ONNXTensorElementDataType(ORT_API_CALL* GetOutputType)(_In_ const struct OrtCustomOp* op, _In_ size_t index);
  size_t(ORT_API_CALL* GetOutputTypeCount)(_In_ const struct OrtCustomOp* op);

  // Op kernel callbacks
  void(ORT_API_CALL* KernelCompute)(_In_ void* op_kernel, _In_ OrtKernelContext* context);
  void(ORT_API_CALL* KernelDestroy)(_In_ void* op_kernel);

  // Returns the characteristics of the input & output tensors
  OrtCustomOpInputOutputCharacteristic(ORT_API_CALL* GetInputCharacteristic)(_In_ const struct OrtCustomOp* op, _In_ size_t index);
  OrtCustomOpInputOutputCharacteristic(ORT_API_CALL* GetOutputCharacteristic)(_In_ const struct OrtCustomOp* op, _In_ size_t index);

  // Returns the memory type of the input tensors. This API allows the custom op
  // to place the inputs on specific devices. By default, it returns
  // OrtMemTypeDefault, which means the input is placed on the default device for
  // the execution provider. If the inputs need to be with different memory tyeps,
  // this function can be overridden to return the specific memory types.
  OrtMemType(ORT_API_CALL* GetInputMemoryType)(_In_ const struct OrtCustomOp* op, _In_ size_t index);

  // Returns the minimum number of input arguments expected for the variadic input.
  // Applicable only for custom ops that have a variadic input.
  int(ORT_API_CALL* GetVariadicInputMinArity)(_In_ const struct OrtCustomOp* op);

  // Returns true (non-zero) if all arguments of a variadic input have to be of the same type (homogeneous),
  // and false (zero) otherwise.
  // Applicable only for custom ops that have a variadic input.
  int(ORT_API_CALL* GetVariadicInputHomogeneity)(_In_ const struct OrtCustomOp* op);

  // Returns the minimum number of output values expected for the variadic output.
  // Applicable only for custom ops that have a variadic output.
  int(ORT_API_CALL* GetVariadicOutputMinArity)(_In_ const struct OrtCustomOp* op);

  // Returns true (non-zero) if all outputs values of a variadic output have to be of the same type (homogeneous),
  // and false (zero) otherwise.
  // Applicable only for custom ops that have a variadic output.
  int(ORT_API_CALL* GetVariadicOutputHomogeneity)(_In_ const struct OrtCustomOp* op);
};

/*
 * This is the old way to add the CUDA provider to the session, please use SessionOptionsAppendExecutionProvider_CUDA above to access the latest functionality
 * This function always exists, but will only succeed if Onnxruntime was built with CUDA support and the CUDA provider shared library exists
 *
 * \param device_id CUDA device id, starts from zero.
*/
ORT_API_STATUS(OrtSessionOptionsAppendExecutionProvider_CUDA, _In_ OrtSessionOptions* options, int device_id);

/*
 * This is the old way to add the MIGraphX provider to the session, please use
 * SessionOptionsAppendExecutionProvider_MIGraphX above to access the latest functionality
 * This function always exists, but will only succeed if Onnxruntime was built with
 * HIP support and the MIGraphX provider shared library exists
 *
 * \param device_id HIP device id, starts from zero.
*/
ORT_API_STATUS(OrtSessionOptionsAppendExecutionProvider_MIGraphX, _In_ OrtSessionOptions* options, int device_id);

#ifdef __cplusplus
}
#endif

//! @}<|MERGE_RESOLUTION|>--- conflicted
+++ resolved
@@ -3639,7 +3639,25 @@
   */
   ORT_API2_STATUS(SetGlobalIntraOpThreadAffinity, _Inout_ OrtThreadingOptions* tp_options, const char* affinity_string);
 
-<<<<<<< HEAD
+  /** \brief Register custom ops from a shared library.
+  *
+  * Loads a shared library (.dll on windows, .so on linux, etc) named 'library_name' and looks for this entry point:
+  *		OrtStatus* RegisterCustomOps(OrtSessionOptions * options, const OrtApiBase* api);
+  * It then passes in the provided session options to this function along with the api base.
+  *
+  * The handle to the loaded library is automatically released by ORT when the last OrtSession that references the
+  * library handle is released. If no OrtSession is created, then the library handle is released when the provided
+  * OrtSessionOptions is released.
+  *
+  * \param[in] options The session options.
+  * \param[in] library_name The name of the shared library to load and register. Refer to OS-specific dynamic library
+  *                         loading utilities (e.g., LoadLibraryEx on Windows or dlopen on Linux/MacOS) for information
+  *                         on the format of library names and search paths.
+  *
+  * \snippet{doc} snippets.dox OrtStatus Return Value
+  */
+  ORT_API2_STATUS(RegisterCustomOpsLibrary_V2, _Inout_ OrtSessionOptions* options, _In_ const ORTCHAR_T* library_name);
+
   /** \brief Register custom ops
    *
    * Searches for registration_func_name using dlsym and if found calls it.
@@ -3652,26 +3670,6 @@
    * \snippet{doc} snippets.dox OrtStatus Return Value
    */
   ORT_API2_STATUS(RegisterCustomOps, _Inout_ OrtSessionOptions* options, _In_ const char* registration_func_name);
-=======
-  /** \brief Register custom ops from a shared library.
-  *
-  * Loads a shared library (.dll on windows, .so on linux, etc) named 'library_name' and looks for this entry point:
-  *		OrtStatus* RegisterCustomOps(OrtSessionOptions * options, const OrtApiBase* api);
-  * It then passes in the provided session options to this function along with the api base.
-  *
-  * The handle to the loaded library is automatically released by ORT when the last OrtSession that references the
-  * library handle is released. If no OrtSession is created, then the library handle is released when the provided
-  * OrtSessionOptions is released.
-  *
-  * \param[in] options The session options.
-  * \param[in] library_name The name of the shared library to load and register. Refer to OS-specific dynamic library
-  *                         loading utilities (e.g., LoadLibraryEx on Windows or dlopen on Linux/MacOS) for information
-  *                         on the format of library names and search paths.
-  *
-  * \snippet{doc} snippets.dox OrtStatus Return Value
-  */
-  ORT_API2_STATUS(RegisterCustomOpsLibrary_V2, _Inout_ OrtSessionOptions* options, _In_ const ORTCHAR_T* library_name);
->>>>>>> 74fe45bf
 
 #ifdef __cplusplus
   OrtApi(const OrtApi&)=delete; // Prevent users from accidentally copying the API structure, it should always be passed as a pointer
