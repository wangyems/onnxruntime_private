--- conflicted
+++ resolved
@@ -229,28 +229,16 @@
 #endif
 
 TEST(FusedMatMulOpTest, FloatTypeTransposeA) {
-  // TODO: Unskip when fixed #41968513
-  if (DefaultDmlExecutionProvider().get() != nullptr) {
-    GTEST_SKIP() << "Skipping because of the following error: Assertion failed: vector subscript out of range";
-  }
   RunFusedMatMulTest<float>("FusedMatMul", 1, true, false);
 }
 
 TEST(FusedMatMulOpTest, FloatTypeTransposeB) {
-  // TODO: Unskip when fixed #41968513
-  if (DefaultDmlExecutionProvider().get() != nullptr) {
-    GTEST_SKIP() << "Skipping because of the following error: Assertion failed: vector subscript out of range";
-  }
   RunFusedMatMulTest<float>("FusedMatMul", 1, false, true);
   // b is constant. This tests weight packing logic
   RunFusedMatMulTest<float>("FusedMatMul", 1, false, true, false, false, 1.0f, true);
 }
 
 TEST(FusedMatMulOpTest, FloatTypeTransposeAB) {
-  // TODO: Unskip when fixed #41968513
-  if (DefaultDmlExecutionProvider().get() != nullptr) {
-    GTEST_SKIP() << "Skipping because of the following error: Assertion failed: vector subscript out of range";
-  }
   RunFusedMatMulTest<float>("FusedMatMul", 1, true, true);
 
   // b is constant. This tests weight packing logic
@@ -258,10 +246,6 @@
 }
 
 TEST(FusedMatMulOpTest, FloatTypeScale) {
-  // TODO: Unskip when fixed #41968513
-  if (DefaultDmlExecutionProvider().get() != nullptr) {
-    GTEST_SKIP() << "Skipping because of the following error: Assertion failed: vector subscript out of range";
-  }
   RunFusedMatMulTest<float>("FusedMatMul", 1, false, false, false, false, 0.5f);
   RunFusedMatMulTest<float>("FusedMatMul", 1, true, false, false, false, 2.0f);
   RunFusedMatMulTest<float>("FusedMatMul", 1, true, true, false, false, 4.0f);
@@ -273,11 +257,6 @@
 }
 
 TEST(FusedMatMulOpTest, FloatTypeTransposeBatch) {
-  // TODO: Unskip when fixed #41968513
-  if (DefaultDmlExecutionProvider().get() != nullptr) {
-    GTEST_SKIP() << "Skipping because of the following error: DmlCommandRecorder.cpp(338): The parameter is incorrect";
-  }
-
   RunFusedMatMulTest<float>("FusedMatMul", 1, false, false, true, false);
   RunFusedMatMulTest<float>("FusedMatMul", 1, false, false, false, true);
   RunFusedMatMulTest<float>("FusedMatMul", 1, false, false, true, true, 0.5f);
@@ -292,11 +271,7 @@
   RunFusedMatMulTest<float>("FusedMatMul", 1, true, true, true, true);
 }
 
-<<<<<<< HEAD
-#if defined(USE_CUDA) || defined(USE_ROCM)
-=======
 #if defined(USE_CUDA) || defined(USE_ROCM) || defined(USE_DML)
->>>>>>> 8372c86e
 TEST(FusedMatMulOpTest, Float16_NoTranspose) {
 #ifdef USE_CUDA
   int min_cuda_architecture = 530;
