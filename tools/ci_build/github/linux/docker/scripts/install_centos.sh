--- conflicted
+++ resolved
@@ -16,11 +16,7 @@
   #The base image we are using already contains devtoolset-2
   yum install -y redhat-lsb-core expat-devel libcurl-devel tar unzip curl zlib-devel make libunwind icu aria2 rsync bzip2 git bzip2-devel
   #Install python 3.6
-<<<<<<< HEAD
-  yum install -y https://repo.ius.io/ius-release-el6.rpm 
-=======
   yum install -y https://repo.ius.io/ius-release-el6.rpm
->>>>>>> 59af3ea2
   yum --enablerepo=ius install -y python36u python36u-devel python36u-pip python36u-numpy python36u-setuptools python36u-wheel
   /usr/bin/python3.6 -m pip install --upgrade pip
 else
@@ -35,7 +31,6 @@
   fi
 fi
 
- yum install -y java-1.8.0-openjdk-devel
 
 #If the /opt/python folder exists, we assume this is the manylinux docker image
 if [ "$os_major_version" != "6" ] && [ ! -d "/opt/python/cp35-cp35m"  ] 
