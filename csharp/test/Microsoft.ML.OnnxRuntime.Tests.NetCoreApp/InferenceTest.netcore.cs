--- conflicted
+++ resolved
@@ -347,9 +347,6 @@
                 { "test_sequence_map_add_2_sequences", "sequence type is not supported in test infra." },
                 { "test_sequence_map_identity_1_sequence", "sequence type is not supported in test infra." },
                 { "BERT-Squad-int8", "training domain"},
-<<<<<<< HEAD
-                { "YOLOv3-12-int8", "training_domain"}
-=======
                 { "YOLOv3-12-int8", "training_domain"},
                 // the expansion of Softplus uses Exp(1). ORT has a Softplus kernel, so testing the expansion is 
                 // unnecessary and fails as ORT support for Exp started at opset 6 (as ORT didn't exist until opset 7).
@@ -393,7 +390,6 @@
                 { "test_optional_has_element_empty_optional_input", "pending opset 18 support"},
                 { "test_optional_has_element_optional_input", "pending opset 18 support"},
                 { "test_optional_has_element_tensor_input", "pending opset 18 support"},
->>>>>>> 8372c86e
             };
 
             // The following models fails on nocontribops win CI
