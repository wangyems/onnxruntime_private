--- conflicted
+++ resolved
@@ -728,7 +728,10 @@
 #if !defined(DISABLE_SPARSE_TENSORS)
     return AllocateSparseTensor(ort_value, *ml_type, GetAllocator(alloc_info),
                                 *shape, per_alloc_plan.create_fence_if_async, session_state_);
-<<<<<<< HEAD
+#else
+    // Model load should have failed so this should be unreachable
+    ORT_THROW("SparseTensor is not supported in this build.");
+#endif
   } else if (ml_type->IsTensorSequenceType() || utils::IsOptionalSeqTensor(ml_type)) {
     AllocKind alloc_kind = per_alloc_plan.alloc_kind;
 
@@ -749,14 +752,6 @@
     } else {
       return AllocateTensorSequence(ort_value);
     }
-=======
-#else
-    // Model load should have failed so this should be unreachable
-    ORT_THROW("SparseTensor is not supported in this build.");
-#endif
-  } else if (ml_type->IsTensorSequenceType()) {
-    return AllocateTensorSequence(ort_value);
->>>>>>> 267fb898
   } else {
     return AllocateTraditionalMLValue(ort_value, *static_cast<const NonTensorTypeBase*>(ml_type));
   }
