# Copyright (c) Microsoft Corporation. All rights reserved.
# Licensed under the MIT License.
# orttraining_test_ortmodule_api.py

import copy
import inspect
import itertools
import math
import os
import pickle
import random
import shutil
import tempfile
import time
import unittest.mock
import warnings
from collections import OrderedDict, namedtuple
from pathlib import Path

import _test_helpers
import numpy as np
import onnx
import pytest
import torch
from packaging.version import Version

# Import autocasting libs
from torch import nn
from torch.cuda import amp
from transformers import AdamW, AutoConfig, BertForSequenceClassification, Trainer
from transformers.modeling_outputs import SequenceClassifierOutput

import onnxruntime.training.ortmodule as ortmodule_module
from onnxruntime.training.optim import AdamWMode, FusedAdam
from onnxruntime.training.ortmodule import DebugOptions, LogLevel, ORTModule, _fallback, _io, _utils
from onnxruntime.training.ortmodule._custom_gradient_registry import register_gradient
from onnxruntime.training.ortmodule.options import _SkipCheck

DEFAULT_OPSET = 15


# PyTorch model definitions for tests


class NeuralNetSinglePositionalArgument(torch.nn.Module):
    def __init__(self, input_size, hidden_size, num_classes):
        super().__init__()

        self.fc1 = torch.nn.Linear(input_size, hidden_size)
        self.relu = torch.nn.ReLU()
        self.fc2 = torch.nn.Linear(hidden_size, num_classes)

    def forward(self, input1):
        out = self.fc1(input1)
        out = self.relu(out)
        out = self.fc2(out)
        return out


class NeuralNetMultiplePositionalArgumentsMultiOutputsWithoutDependency(torch.nn.Module):
    def __init__(self, input_size, hidden_size, num_classes):
        super().__init__()

        self.fc1 = torch.nn.Linear(input_size, hidden_size)
        self.fc2 = torch.nn.Linear(input_size, hidden_size)
        self.softmax1 = torch.nn.Softmax(dim=1)
        self.softmax2 = torch.nn.Softmax(dim=1)
        self.relu1 = torch.nn.ReLU()
        self.relu2 = torch.nn.ReLU()

    def forward(self, input1, input2):
        model_input = input1 + input2
        out1 = self.fc1(model_input)
        out2 = self.fc2(model_input)
        out1 = self.softmax1(out1)
        out2 = self.softmax2(out2)
        out1 = self.relu1(out1)
        out2 = self.relu2(out2)
        return out1, out2


class NeuralNetMultiplePositionalArgumentsMultiOutputsWithDependency(torch.nn.Module):
    def __init__(self, input_size, hidden_size, num_classes):
        super().__init__()

        self.fc1 = torch.nn.Linear(input_size, hidden_size)
        self.softmax = torch.nn.Softmax(dim=1)
        self.fc2 = torch.nn.Linear(hidden_size, num_classes)

    def forward(self, input1, input2):
        model_input = input1 + input2
        out1 = self.fc1(model_input)
        out1 = self.softmax(out1)
        # TODO: Using relu here will cause the forward prediction error
        # ORT's Relu output is sharing the same buffer as input,
        # and this buffer is returned as ORTModule's output to Pytorch
        out2 = self.fc2(out1)
        return out1, out2


class NeuralNetMultiplePositionalArguments(torch.nn.Module):
    def __init__(self, input_size, hidden_size, num_classes):
        super().__init__()

        self.fc1 = torch.nn.Linear(input_size, hidden_size)
        self.relu = torch.nn.ReLU()
        self.fc2 = torch.nn.Linear(hidden_size, num_classes)

    def forward(self, input1, input2):
        model_input = input1 + input2
        out = self.fc1(model_input)
        out = self.relu(out)
        out = self.fc2(out)
        return out


class NeuralNetMultiplePositionalArgumentsVarKeyword(torch.nn.Module):
    def __init__(self, input_size, hidden_size, num_classes):
        super().__init__()

        self.fc1 = torch.nn.Linear(input_size, hidden_size)
        self.relu = torch.nn.ReLU()
        self.fc2 = torch.nn.Linear(hidden_size, num_classes)

    def forward(self, input1, input2, **kwargs):
        model_input = input1 + input2
        out = self.fc1(model_input)
        out = self.relu(out)
        out = self.fc2(out)
        return out


class NeuralNetPositionalArguments(torch.nn.Module):
    def __init__(self, input_size, hidden_size, num_classes):
        super().__init__()

        self.fc1 = torch.nn.Linear(input_size, hidden_size)
        self.relu = torch.nn.ReLU()
        self.fc2 = torch.nn.Linear(hidden_size, num_classes)

    def forward(self, *model_inputs):
        model_input = torch.sum(torch.stack(model_inputs), dim=0)
        out = self.fc1(model_input)
        out = self.relu(out)
        out = self.fc2(out)
        return out


class NeuralNetKeywordArguments(torch.nn.Module):
    def __init__(self, input_size, hidden_size, num_classes):
        super().__init__()

        self.fc1 = torch.nn.Linear(input_size, hidden_size)
        self.relu = torch.nn.ReLU()
        self.fc2 = torch.nn.Linear(hidden_size, num_classes)

    def forward(self, x=None, y=None, z=None):
        model_input = torch.sum(torch.stack([x, y, z]), dim=0)
        out = self.fc1(model_input)
        out = self.relu(out)
        out = self.fc2(out)
        return out


class NeuralNetPositionalAndKeywordArguments(torch.nn.Module):
    def __init__(self, input_size, hidden_size, num_classes):
        super().__init__()

        self.fc1 = torch.nn.Linear(input_size, hidden_size)
        self.relu = torch.nn.ReLU()
        self.fc2 = torch.nn.Linear(hidden_size, num_classes)

    def forward(self, model_input, x=None, y=None, z=None):
        model_input = model_input + torch.sum(torch.stack([x, y, z]), dim=0)
        out = self.fc1(model_input)
        out = self.relu(out)
        out = self.fc2(out)
        return out


class NeuralNetSimplePositionalAndKeywordArguments(torch.nn.Module):
    def __init__(self):
        super().__init__()
        self.a = torch.nn.Parameter(torch.FloatTensor([-1.0, 1.0]))

    def forward(self, x, y=None, z=None):
        if z is not None:
            return torch.mean(self.a) + x + 4 * z
        if y is not None:
            return torch.mean(self.a) + 3 * y
        return torch.mean(self.a) + x


class NeuralNetNonDifferentiableOutput(torch.nn.Module):
    def __init__(self, input_size, hidden_size, num_classes):
        super().__init__()
        self.fc1 = torch.nn.Linear(input_size, hidden_size)
        self.relu = torch.nn.ReLU()
        self.fc2 = torch.nn.Linear(hidden_size, num_classes)

    def forward(self, input1):
        out = self.fc1(input1)
        out1 = self.relu(out)
        out2 = self.fc2(out1)
        mask1 = torch.gt(out1, 0.01)
        mask1 = mask1.long()  # TODO: Casting from bool to float or int will cause the UT failure
        # True is casted to 1065353216 for Cast(from=bool, to=int), whereas pytorch would give 1
        # True is casted to -1 for Cast(from=bool, to=float), where as pytorch would give 1.0f
        mask2 = torch.lt(out2, 0.02)
        mask2 = mask2.long()

        return out1, mask1, out2, mask2  # intentionally place the non-differentiable output in the middle


class NeuralNetChainedLayersWithNonDifferentiableOutput(torch.nn.Module):
    def __init__(self, input_size, hidden_size, num_classes):
        super().__init__()
        self.fc1 = torch.nn.Linear(input_size, hidden_size)
        self.relu = torch.nn.ReLU()
        self.fc2 = torch.nn.Linear(hidden_size, num_classes)

    def forward(self, input1, mask1):
        out = self.fc1(input1)
        out1 = self.relu(out)
        out2 = self.fc2(out1)
        # this will trigger torch to set requires_grad = True for mask tensor
        mask = mask1

        return out2, mask


class NeuralNetPartialNoGradModel(torch.nn.Module):
    def __init__(self, input_size, hidden_size, num_classes):
        super().__init__()

        self.fc1 = torch.nn.Linear(input_size, hidden_size).requires_grad_(False)
        self.relu = torch.nn.ReLU()
        self.fc2 = torch.nn.Linear(hidden_size, num_classes)

    def forward(self, model_input):
        out = self.relu(self.fc1(model_input))
        out = self.fc2(out)
        return out


class UnusedEndParameterNet(torch.nn.Module):
    def __init__(self, input_size, hidden_size1, hidden_size2, num_classes):
        super().__init__()

        self.fc1 = torch.nn.Linear(input_size, hidden_size1)
        self.relu = torch.nn.ReLU()
        # fc2 is an unused initializer (which is in the end of initializer list)
        # which will be dropped after export
        self.fc2 = torch.nn.Linear(hidden_size1, hidden_size2)
        self.register_buffer("buffer", torch.ones(hidden_size1))

    def forward(self, input1):
        out = self.fc1(input1)
        out = self.relu(out)
        out = out + self.buffer
        return out


class UnusedBeginParameterNet(torch.nn.Module):
    def __init__(self, input_size, hidden_size1, hidden_size2, num_classes):
        super().__init__()

        # fc1 is an unused initializer (which is in the begining of initializer list)
        # which will be dropped after export
        self.fc1 = torch.nn.Linear(input_size, hidden_size1)
        self.relu = torch.nn.ReLU()
        self.fc2 = torch.nn.Linear(input_size, hidden_size2)
        self.register_buffer("buffer", torch.ones(hidden_size2))

    def forward(self, input1):
        out = self.fc2(input1)
        out = self.relu(out)
        out = out + self.buffer
        return out


class UnusedMiddleParameterNet(torch.nn.Module):
    def __init__(self, input_size, hidden_size1, hidden_size2, num_classes):
        super().__init__()

        self.fc1 = torch.nn.Linear(input_size, hidden_size1)
        self.relu = torch.nn.ReLU()
        # fc2 is an unused initializer (which is in the middle of initializer list)
        # which will be dropped after export
        self.fc2 = torch.nn.Linear(hidden_size1, hidden_size2)
        self.fc3 = torch.nn.Linear(hidden_size1, num_classes)
        self.register_buffer("buffer", torch.ones(num_classes))

    def forward(self, input1):
        out = self.fc1(input1)
        out = self.relu(out)
        out = self.fc3(out)
        out = out + self.buffer
        return out


class StatelessModel(torch.nn.Module):
    def __init__(self):
        super().__init__()

    def forward(self, x):
        return x


class NeuralNetCustomClassOutput(torch.nn.Module):
    class CustomClass:
        def __init__(self, out1, out2, out3):
            self.out1 = out1
            self.out2 = out2
            self.out3 = out3

    def __init__(self, input_size, hidden_size, num_classes):
        super().__init__()

        self.fc1_1 = torch.nn.Linear(input_size, hidden_size)
        self.relu1 = torch.nn.ReLU()
        self.fc1_2 = torch.nn.Linear(hidden_size, num_classes)

        self.fc2_1 = torch.nn.Linear(input_size, hidden_size)
        self.relu2 = torch.nn.ReLU()
        self.fc2_2 = torch.nn.Linear(hidden_size, num_classes)

        self.fc3_1 = torch.nn.Linear(input_size, hidden_size)
        self.relu3 = torch.nn.ReLU()
        self.fc3_2 = torch.nn.Linear(hidden_size, num_classes)

    def forward(self, input1, input2, input3):
        out1 = self.fc1_2(self.relu1(self.fc1_1(input1)))
        out2 = self.fc2_2(self.relu2(self.fc2_1(input2)))
        out3 = self.fc3_2(self.relu3(self.fc3_1(input3)))
        return NeuralNetCustomClassOutput.CustomClass(out1, out2, out3)


class MyStrNet(torch.nn.Module):
    def forward(self, x, my_str):
        if my_str.lower() == "hello":
            return x + 1
        return x


class SerializationNet(torch.nn.Module):
    def __init__(self, input_size, hidden_size, num_classes):
        super().__init__()

        self.fc1 = torch.nn.Linear(input_size, hidden_size)
        self.relu = torch.nn.ReLU()
        self.fc2 = torch.nn.Linear(hidden_size, num_classes)

    def forward(self, input1):
        out = self.fc1(input1)
        out = self.relu(out)
        out = self.fc2(out)
        return out

    def train_step(self, input):
        out = self(input)
        loss = out.sum()
        loss.backward()

        return out


@pytest.fixture(scope="session", autouse=True)
def run_before_test_session(request):
    def insert_disable_fallback_in_env():
        os.environ["ORTMODULE_FALLBACK_POLICY"] = "FALLBACK_DISABLE"

    def remove_disable_fallback_from_env():
        del os.environ["ORTMODULE_FALLBACK_POLICY"]

    insert_disable_fallback_in_env()
    request.addfinalizer(remove_disable_fallback_from_env)


# FIXME: This is a workaround for the problem that pytest is still cleaning up the previous test
# while the next task already start.
@pytest.fixture(autouse=True)
def run_before_tests():
    # wait for 50ms before starting the next test
    time.sleep(0.05)


def _get_bert_for_sequence_classification_model(
    device,
    is_training=False,
    output_attentions=False,
    output_hidden_states=False,
    return_dict=True,
    hidden_dropout_prob=0.1,
    attention_probs_dropout_prob=0.1,
):
    """Returns the BertForSequenceClassification pretrained model"""

    config = AutoConfig.from_pretrained(
        "bert-base-uncased",
        num_labels=2,
        num_hidden_layers=1,
        output_attentions=output_attentions,
        output_hidden_states=output_hidden_states,
        hidden_dropout_prob=hidden_dropout_prob,
        attention_probs_dropout_prob=attention_probs_dropout_prob,
    )
    config.return_dict = return_dict

    model = BertForSequenceClassification.from_pretrained(
        "bert-base-uncased",
        config=config,
    ).to(device)

    if is_training:
        model.train()
    else:
        model.eval()
    return model


def _get_bert_for_sequence_classification_sample_data(device):
    """Returns sample data to be used with BertForSequenceClassification model"""

    input_ids = torch.randint(0, 100, (32, 64), dtype=torch.long, device=device)
    input_mask = torch.randint(0, 100, (32, 64), dtype=torch.long, device=device)
    labels = torch.randint(0, 1, (32,), dtype=torch.long, device=device)

    return input_ids, input_mask, labels


def _get_bert_for_sequence_classification_sample_data_with_random_shapes(device):
    """Returns sample data with random shape to be used with BertForSequenceClassification model"""

    x = random.randint(1, 100)
    y = random.randint(1, 100)
    input_ids = torch.randint(0, 100, (x, y), dtype=torch.long, device=device)
    input_mask = torch.randint(0, 100, (x, y), dtype=torch.long, device=device)
    labels = torch.randint(0, 1, (x,), dtype=torch.long, device=device)

    return input_ids, input_mask, labels


# ORTModule-API tests


def test_forward_call_single_positional_argument():
    device = "cuda"

    N, D_in, H, D_out = 64, 784, 500, 10  # noqa: N806
    model = NeuralNetSinglePositionalArgument(D_in, H, D_out).to(device)
    ort_model = ORTModule(model)
    # Check that the original forward signature is preserved.
    assert inspect.signature(model.forward) == inspect.signature(ort_model.forward)
    x = torch.randn(N, D_in, device=device)
    # Make sure model runs without any exception
    prediction = ort_model(x)
    assert prediction is not None
    prediction = prediction.sum()
    prediction.backward()


def test_forward_call_multiple_positional_arguments():
    device = "cuda"

    N, D_in, H, D_out = 64, 784, 500, 10  # noqa: N806
    model = NeuralNetMultiplePositionalArguments(input_size=D_in, hidden_size=H, num_classes=D_out).to(device)
    ort_model = ORTModule(model)
    # Check that the original forward signature is preserved.
    assert inspect.signature(model.forward) == inspect.signature(ort_model.forward)
    x = torch.randn(N, D_in, device=device)
    y = torch.randn(N, D_in, device=device)

    # Make sure model runs without any exception
    prediction = ort_model(x, y)
    assert prediction is not None
    prediction = prediction.sum()
    prediction.backward()


def test_forward_call_positional_arguments():
    device = "cuda"

    N, D_in, H, D_out = 64, 784, 500, 10  # noqa: N806
    model = NeuralNetPositionalArguments(input_size=D_in, hidden_size=H, num_classes=D_out).to(device)
    model = ORTModule(model)
    args = [
        torch.randn(N, D_in, device=device),
        torch.randn(N, D_in, device=device),
        torch.randn(N, D_in, device=device),
    ]

    # Make sure model runs without any exception
    prediction = model(*args)
    assert prediction is not None
    prediction = prediction.sum()
    prediction.backward()


def test_forward_call_keyword_arguments():
    device = "cuda"

    N, D_in, H, D_out = 64, 784, 500, 10  # noqa: N806
    model = NeuralNetKeywordArguments(D_in, H, D_out).to(device)
    model = ORTModule(model)
    x = torch.randn(N, D_in, device=device)
    y = torch.randn(N, D_in, device=device)
    z = torch.randn(N, D_in, device=device)

    # Make sure model runs without any exception
    prediction = model(x, y, z)
    assert prediction is not None
    prediction = prediction.sum()
    prediction.backward()


def test_forward_call_positional_and_keyword_arguments():
    device = "cuda"

    N, D_in, H, D_out = 64, 784, 500, 10  # noqa: N806
    model = NeuralNetPositionalAndKeywordArguments(D_in, H, D_out).to(device)
    model = ORTModule(model)
    a = torch.randn(N, D_in, device=device)
    x = torch.randn(N, D_in, device=device)
    y = torch.randn(N, D_in, device=device)
    z = torch.randn(N, D_in, device=device)

    # Make sure model runs without any exception
    prediction = model(a, x, y, z)
    assert prediction is not None
    prediction = prediction.sum()
    prediction.backward()


@pytest.mark.parametrize(
    "forward_function",
    [
        lambda model: model(torch.tensor([1.0])),
        lambda model: model(x=torch.tensor([1.0])),
        lambda model: model(torch.tensor([1.0]), None, None),
        lambda model: model(torch.tensor([1.0]), None, z=None),
        lambda model: model(torch.tensor([1.0]), None),
        lambda model: model(x=torch.tensor([1.0]), y=torch.tensor([1.0])),
        lambda model: model(y=torch.tensor([1.0]), x=torch.tensor([1.0])),
        lambda model: model(y=torch.tensor([1.0]), z=None, x=torch.tensor([1.0])),
        lambda model: model(torch.tensor([1.0]), None, z=torch.tensor([1.0])),
        lambda model: model(x=torch.tensor([1.0]), z=torch.tensor([1.0])),
        lambda model: model(torch.tensor([1.0]), z=torch.tensor([1.0])),
        lambda model: model(torch.tensor([1.0]), z=torch.tensor([1.0]), y=torch.tensor([1.0])),
        lambda model: model(torch.tensor([1.0]), torch.tensor([1.0]), torch.tensor([1.0])),
        lambda model: model(torch.tensor([1.0]), None, torch.tensor([1.0])),
        lambda model: model(z=torch.tensor([1.0]), x=torch.tensor([1.0]), y=torch.tensor([1.0])),
        lambda model: model(z=torch.tensor([1.0]), x=torch.tensor([1.0]), y=None),
    ],
)
def test_compare_pytorch_forward_call_positional_and_keyword_arguments(forward_function):
    model = NeuralNetSimplePositionalAndKeywordArguments()
    pytorch_result = forward_function(model).item()

    model = NeuralNetSimplePositionalAndKeywordArguments()
    model = ORTModule(model)
    ortmodule_result = forward_function(model).item()
    ortmodule_result_again = forward_function(model).item()
    assert ortmodule_result == ortmodule_result_again
    assert pytorch_result == ortmodule_result

    prediction = forward_function(model).sum()
    prediction.backward()


def test_torch_nn_module_cuda_method():
    original_device = "cpu"
    to_device = "cuda"

    N, D_in, H, D_out = 64, 784, 500, 10  # noqa: N806
    model = NeuralNetSinglePositionalArgument(D_in, H, D_out)
    model = ORTModule(model)
    for _, parameter_value in model.named_parameters():
        assert parameter_value.device.type == original_device

    x = torch.randn(N, D_in, device=to_device)
    model = model.cuda()
    model(x)

    for _, parameter_value in model.named_parameters():
        assert parameter_value.device.type == to_device


@pytest.mark.parametrize("set_gpu_on_original_module", [True, False])
def test_torch_nn_module_cpu_method(set_gpu_on_original_module):
    original_device = "cuda"
    to_device = "cpu"

    N, D_in, H, D_out = 64, 784, 500, 10  # noqa: N806
    if set_gpu_on_original_module:
        model = NeuralNetSinglePositionalArgument(D_in, H, D_out).to(original_device)
        model = ORTModule(model)
    else:
        model = NeuralNetSinglePositionalArgument(D_in, H, D_out)
        model = ORTModule(model).to(original_device)
    for _, parameter_value in model.named_parameters():
        assert parameter_value.device.type == original_device

    x = torch.randn(N, D_in, device=to_device)
    model = model.cpu()
    model(x)
    for _, parameter_value in model.named_parameters():
        assert parameter_value.device.type == to_device


@pytest.mark.parametrize("original_device", ["cpu", "cuda"])
@pytest.mark.parametrize("to_argument", ["cpu", "cuda", "cuda:0", torch.device("cpu"), torch.device("cuda")])
def test_torch_nn_module_to_api(original_device, to_argument):
    N, D_in, H, D_out = 64, 784, 500, 10  # noqa: N806
    model = NeuralNetSinglePositionalArgument(D_in, H, D_out).to(original_device)
    model = ORTModule(model)
    x = torch.randn(N, D_in, device=original_device)
    for _, parameter_value in model.named_parameters():
        assert parameter_value.device.type == original_device

    model = model.to(to_argument)
    x = x.to(to_argument)
    model(x)
    assert _utils.get_device_str(
        model._torch_module._execution_manager(model._is_training())._device
    ) == _utils.get_device_str(torch.device(to_argument))


def test_model_without_device():
    # Model doesn't have device (CPU is assumed)
    N, D_in, H, D_out = 64, 784, 500, 10  # noqa: N806
    model = NeuralNetSinglePositionalArgument(D_in, H, D_out)
    model = ORTModule(model)

    # User input is on GPU
    input_device = "cuda"
    x = torch.randn(N, D_in).to(input_device)

    # ORTModule and PyTorch does not move model to where user input is hosted
    with pytest.raises(RuntimeError) as type_error:
        model(x)
    assert (
        "Tensor for argument #1 'self' is on CPU, but expected them to be on GPU (while checking arguments for addmm)"
        in str(type_error.value)
    ) or (
        "Expected all tensors to be on the same device, but found at least two devices, cpu and cuda:0!"
        in str(type_error.value)
    )


def test_model_and_input_without_device():
    N, D_in, H, D_out = 64, 784, 500, 10  # noqa: N806
    model = NeuralNetSinglePositionalArgument(D_in, H, D_out)
    model = ORTModule(model)
    x = torch.randn(N, D_in)

    # CPU is assumed for both model and user input
    out = model(x)
    out is not None  # noqa: B015


def test_model_with_different_devices_same_session():
    os.environ["ORTMODULE_SKIPCHECK_POLICY"] = "SKIP_CHECK_DISABLED"

    N, D_in, H, D_out = 64, 784, 500, 10  # noqa: N806
    model = NeuralNetSinglePositionalArgument(D_in, H, D_out)
    model = ORTModule(model)

    for i in range(5):
        if i % 2 == 0:
            device = "cpu"
        else:
            device = "cuda"

        model.to(device)
        x = torch.randn(N, D_in, device=device)
        model(x)

    del os.environ["ORTMODULE_SKIPCHECK_POLICY"]


@pytest.mark.parametrize("device", ["cuda", "cpu"])
def test_input_requires_grad_saved(device):
    N, D_in, H, D_out = 32, 784, 500, 10  # noqa: N806
    model = NeuralNetSinglePositionalArgument(D_in, H, D_out).to(device)
    model = ORTModule(model)
    x = torch.randn(N, D_in, device=device, requires_grad=True) + 1
    model(x)
    assert model._torch_module._execution_manager(model._is_training())._input_info.require_grad_names == ["input1"]


@pytest.mark.parametrize("device", ["cuda", "cpu"])
def test_input_requires_grad_backward_creates_input_grad(device):
    N, D_in, H, D_out = 32, 784, 500, 10  # noqa: N806
    model = NeuralNetSinglePositionalArgument(D_in, H, D_out).to(device)
    model = ORTModule(model)
    x = torch.randn(N, D_in, device=device, requires_grad=True)
    assert x.grad is None
    prediction = model(x)
    s = prediction.sum()
    s.backward()
    assert x.grad is not None


def test_gradient_correctness():
    device = "cuda"
    N, D_in, H, D_out = 32, 128, 500, 10  # noqa: N806
    pt_model = NeuralNetSinglePositionalArgument(D_in, H, D_out).to(device)
    ort_model = ORTModule(copy.deepcopy(pt_model))

    def run_step(model, x):
        prediction = model(x)
        loss = prediction.sum()
        loss.backward()
        return prediction

    for _step in range(10):
        x = torch.randn(N, D_in, device=device)
        pt_prediction = run_step(pt_model, x)
        ort_prediction = run_step(ort_model, x)

        _test_helpers.assert_values_are_close(ort_prediction, pt_prediction)
        _test_helpers.assert_gradients_match_and_reset_gradient(ort_model, pt_model)


@pytest.mark.parametrize("device", ["cpu", "cuda"])
@pytest.mark.parametrize("indices", ([[2, 3, -1, -1], [0, 1, -1, -1]], [[2, 3, 4, 4], [0, 1, 4, 4]]))
def test_scatternd_correctness(device, indices):
    class NeuralNetScatterND(torch.nn.Module):
        def __init__(self):
            super().__init__()

        def forward(self, rerouted_output, dispatch_mask, expert_output):
            rerouted_output[dispatch_mask] = expert_output
            return rerouted_output

    pt_model = NeuralNetScatterND().to(device)
    ort_model = ORTModule(copy.deepcopy(pt_model))

    def run_step(model, rerouted_output, dispatch_mask, expert_output):
        prediction = model(rerouted_output, dispatch_mask, expert_output)
        return prediction

    rerouted_output = torch.tensor([[0.0], [0.0], [0.0], [0.0], [0.0]], device=device)
    dispatch_mask = torch.tensor(indices, device=device)
    expert_output = torch.tensor(
        [[[0.3817], [0.9625], [0.9625], [0.9625]], [[0.3817], [0.9625], [0.9625], [0.9625]]], device=device
    )

    pt_prediction = run_step(pt_model, rerouted_output, dispatch_mask, expert_output)
    ort_prediction = run_step(ort_model, rerouted_output, dispatch_mask, expert_output)
    _test_helpers.assert_values_are_close(ort_prediction, pt_prediction, atol=1e-5)


@pytest.mark.parametrize("use_fp16", [False, True])
@pytest.mark.parametrize("input_requires_grad", [False, True])
@pytest.mark.parametrize("conv_algo_search", [None, "EXHAUSTIVE", "HEURISTIC"])
def test_gradient_correctness_conv1d(use_fp16, input_requires_grad, conv_algo_search):
    class NeuralNetConv1D(torch.nn.Module):
        def __init__(self, in_channels, out_channels, kernel_size, padding=0, groups=1):
            super().__init__()
            self.conv1 = torch.nn.Conv1d(in_channels, out_channels, kernel_size, padding=padding, groups=groups)
            self.conv2 = torch.nn.Conv1d(in_channels, out_channels, kernel_size, padding=padding, groups=groups)

        def forward(self, input):
            out = self.conv1(input.permute(0, 2, 1).contiguous())
            out = self.conv2(out).permute(0, 2, 1).contiguous()
            return out

    # ConvGrad hasn't been tested on device with arch lower than 7.0
    if torch.cuda.get_device_capability()[0] < 7:
        return

    if conv_algo_search is not None:
        os.environ["ORTMODULE_CONV_ALGO_SEARCH"] = conv_algo_search

    device = "cuda"
    N, seq_len, C_in, C_out, kernel_size = 32, 128, 1536, 1536, 3  # noqa: N806
    pt_model = NeuralNetConv1D(C_in, C_out, kernel_size, padding=1).to(device)
    ort_model = ORTModule(copy.deepcopy(pt_model))

    def run_step(model, x):
        with amp.autocast(use_fp16):
            prediction = model(x)
            loss = prediction.sum()
        loss.backward()
        return prediction

    torch.manual_seed(2333)
    for _ in range(10):
        x = torch.randn(N, seq_len, C_in, device=device, requires_grad=input_requires_grad)
        pt_prediction = run_step(pt_model, x)
        ort_prediction = run_step(ort_model, x)

        # PyTorch's Conv/GonvGrad uses HEURISTIC mode to search algo while this UT tests different modes for ORTModule.
        # While different algo types generate slightly different results, especially for FP16,
        # so relax the tolerance for comparison, especially for FP16 run and gradient comparison.
        if use_fp16:
            _test_helpers.assert_values_are_close(ort_prediction, pt_prediction, atol=1e-3, rtol=1e-3)
            _test_helpers.assert_gradients_match_and_reset_gradient(ort_model, pt_model, rtol=5e-1, atol=4e-1)
        else:
            _test_helpers.assert_values_are_close(ort_prediction, pt_prediction, atol=1e-5)
            _test_helpers.assert_gradients_match_and_reset_gradient(ort_model, pt_model, rtol=5e-2, atol=4e-2)

    provider_options = ort_model._torch_module._execution_manager(
        ort_model._is_training()
    )._execution_agent._inference_session._provider_options

    # cudnn_conv_algo_search is for CUDA only, so setting the system env will not affect the compute on ROCm.
    if "CUDAExecutionProvider" in provider_options:
        expected_conv_algo_search = "HEURISTIC" if conv_algo_search is None else conv_algo_search
        actual_conv_algo_search = provider_options["CUDAExecutionProvider"]["cudnn_conv_algo_search"]
        assert actual_conv_algo_search == expected_conv_algo_search

    if conv_algo_search is not None:
        del os.environ["ORTMODULE_CONV_ALGO_SEARCH"]


def _run_gradient_correctness_transpose(perm, shape):
    class NeuralNetTranspose(torch.nn.Module):
        def __init__(self, perm):
            super().__init__()
            self.perm = perm

        def forward(self, input):
            out = torch.sin(input.permute(*self.perm))
            return out

    device = "cuda"
    pt_model = NeuralNetTranspose(perm).to(device)
    ort_model = ORTModule(copy.deepcopy(pt_model))

    def run_step(model, x):
        prediction = model(x)
        loss = prediction.sum()
        loss.backward()
        return prediction

    x = torch.randn(*shape, device=device, requires_grad=True)
    pt_prediction = run_step(pt_model, x)
    ort_prediction = run_step(ort_model, x)

    _test_helpers.assert_values_are_close(ort_prediction, pt_prediction)
    _test_helpers.assert_gradients_match_and_reset_gradient(ort_model, pt_model)


@pytest.mark.parametrize(
    "perm",
    [
        [0, 1, 2],  # no-op
        [0, 2, 1],  # special handle by Transpose021
        [1, 0, 2],  # handled as [0,2,1,3]
        [1, 2, 0],  # coalesced to [1,0]
        [2, 0, 1],  # coalesced to [1,0]
        [2, 1, 0],  # handled as [0,3,2,1]
    ],
)
@pytest.mark.parametrize(
    "shape",
    [
        [245, 1024, 32],
        [255, 2272, 32],
        [246, 2080, 32],
        [254, 128, 256],
        [260, 245, 256],
        [284, 254, 256],
        [245, 260, 256],
        [1024, 1024, 256],
        [254, 284, 256],
        [4, 5, 2944],
        [4, 28, 3136],
        [4, 312, 768],
        [3, 224, 224],
        [17, 5, 4],
        [8, 2080, 32],
        [8, 2272, 32],
        [2, 2, 2],
        [1024, 245, 32],
        [2080, 246, 32],
        [1024, 254, 32],
        [2272, 255, 32],
        [4, 5, 736],
        [4, 111, 160],
        [8, 246, 32],
        [8, 255, 32],
        [4, 1, 2],
        [1, 2, 2],
        [2, 1, 2],
        [2, 2, 1],
        [2, 1, 4],
        [4, 2, 1],
    ],
)
def test_gradient_correctness_transpose3d(perm, shape):
    _run_gradient_correctness_transpose(perm, shape)


@pytest.mark.parametrize(
    "perm",
    [
        [0, 1, 2, 3],
        [0, 1, 3, 2],
        [0, 2, 1, 3],
        [0, 2, 3, 1],
        [0, 3, 1, 2],
        [0, 3, 2, 1],
        [1, 0, 2, 3],
        [1, 0, 3, 2],
        [1, 2, 0, 3],
        [1, 2, 3, 0],
        [1, 3, 0, 2],
        [1, 3, 2, 0],
        [2, 0, 1, 3],
        [2, 0, 3, 1],
        [2, 1, 0, 3],
        [2, 1, 3, 0],
        [2, 3, 0, 1],
        [2, 3, 1, 0],
        [3, 0, 1, 2],
        [3, 0, 2, 1],
        [3, 1, 0, 2],
        [3, 1, 2, 0],
        [3, 2, 0, 1],
        [3, 2, 1, 0],
    ],
)
@pytest.mark.parametrize(
    "shape",
    [
        [1, 245, 1024, 32],
        [1, 255, 2272, 32],
        [1, 246, 2080, 32],
        [1, 254, 128, 256],
        [1, 260, 245, 256],
        [1, 284, 254, 256],
        [1, 245, 260, 256],
        [1, 1024, 1024, 256],
        [1, 254, 284, 256],
        [1, 4, 5, 2944],
        [1, 4, 28, 3136],
        [1, 4, 312, 768],
        [1, 3, 224, 224],
        [1, 17, 5, 4],
        [260, 8, 2080, 32],
        [284, 8, 2272, 32],
        [1, 2, 2, 2],
        [1, 1024, 245, 32],
        [1, 2080, 246, 32],
        [1, 1024, 254, 32],
        [1, 2272, 255, 32],
        [1, 4, 5, 736],
        [1, 4, 111, 160],
        [260, 8, 246, 32],
        [284, 8, 255, 32],
        [4, 1, 2, 1],
        [1, 1, 2, 2],
        [1, 2, 1, 2],
        [1, 2, 2, 1],
        [2, 1, 4, 1],
        [2, 2, 2, 1],
        [2, 1, 2, 1],
        [1, 4, 2, 1],
    ],
)
def test_gradient_correctness_transpose4d(perm, shape):
    _run_gradient_correctness_transpose(perm, shape)


@pytest.mark.parametrize("device", ["cuda", "cpu"])
@pytest.mark.parametrize("padding_idx", [None, 1])
def test_gradient_correctness_embedding(device, padding_idx):
    class NeuralNetEmbedding(torch.nn.Module):
        def __init__(self, num_embeddings, embedding_dim, hidden_size):
            super().__init__()
            self.embedding = torch.nn.Embedding(num_embeddings, embedding_dim, padding_idx=padding_idx)
            self.linear = torch.nn.Linear(embedding_dim, hidden_size)

        def forward(self, input):
            return self.linear(self.embedding(input))

    N, num_embeddings, embedding_dim, hidden_size = 64, 32, 128, 128  # noqa: N806
    pt_model = NeuralNetEmbedding(num_embeddings, embedding_dim, hidden_size).to(device)
    ort_model = ORTModule(copy.deepcopy(pt_model))

    def run_step(model, input):
        prediction = model(input)
        loss = prediction.sum()
        loss.backward()
        return prediction

    for _ in range(10):
        input = torch.randint(high=num_embeddings, size=(N,), dtype=torch.int64, device=device)
        pt_prediction = run_step(pt_model, input)
        ort_prediction = run_step(ort_model, input)

        _test_helpers.assert_values_are_close(ort_prediction, pt_prediction)
        _test_helpers.assert_gradients_match_and_reset_gradient(ort_model, pt_model, atol=1e-5)


@pytest.mark.parametrize("use_fp16", [False, True])
def test_gradient_correctness_cross_entropy_loss_fp16_boundary_set(use_fp16):
    class NeuralNetCrossEntropyLoss(torch.nn.Module):
        def __init__(self, num_class, hidden_size):
            super().__init__()
            self.fc1 = torch.nn.Linear(num_class, hidden_size, bias=False)
            with torch.no_grad():
                self.fc1.weight.fill_(1.0)
            self._loss_fct = torch.nn.CrossEntropyLoss()

        def forward(self, input, target):
            output = self.fc1(input)
            return self._loss_fct(output, target)

    device = "cuda"
    num_class, hidden_size = 3, 3
    pt_model = NeuralNetCrossEntropyLoss(num_class, hidden_size).to(device)
    ort_model = ORTModule(copy.deepcopy(pt_model))
    loss_scale = 65536

    def _run_step(model, input, target):
        with amp.autocast(use_fp16):
            loss = model(input, target)
            scaled_loss = loss * loss_scale
        scaled_loss.backward()
        return scaled_loss

    for _ in range(10):
        input = torch.tensor(
            [
                [-1.1481e-01, 2.0187e-02, -4.9744e-03],
                [-2.4548e-01, 8.8867e-02, 5.4932e-02],
                [-2.0911e-01, 3.6011e-02, 5.2979e-02],
                [-1.6394e-01, 4.8584e-02, 3.5217e-02],
                [-2.1106e-01, 5.2124e-02, 4.4189e-02],
                [-2.2375e-01, 3.1433e-02, 4.5807e-02],
                [-1.1255e-01, 5.9128e-03, 1.9455e-04],
                [-2.1362e-01, 8.1726e-02, 4.2450e-02],
                [-2.3169e-01, 7.3486e-02, 7.7942e-02],
                [-1.2085e-01, 2.8839e-03, -4.9286e-03],
                [-2.4756e-01, 6.0974e-02, 5.8105e-02],
                [-2.3950e-01, 9.2651e-02, 4.5135e-02],
                [-3.0176e-01, 6.1584e-02, 6.2988e-02],
                [-2.5415e-01, 1.0242e-01, 2.8641e-02],
                [-2.4084e-01, 3.6682e-02, 2.5314e-02],
                [-1.9067e-01, 5.9753e-02, 2.5909e-02],
            ],
            device=device,
            dtype=torch.float,
        )
        target = torch.tensor([1, 2, 0, 2, 2, 2, 2, 1, 2, 1, 2, 2, 2, 0, 1, 0], device=device)
        pt_prediction = _run_step(pt_model, input, target)
        ort_prediction = _run_step(ort_model, input, target)

        _test_helpers.assert_values_are_close(ort_prediction, pt_prediction, rtol=1e-04, atol=1.0)
        _test_helpers.assert_gradients_match_and_reset_gradient(ort_model, pt_model, atol=1e-5)


@pytest.mark.parametrize("use_fp16", [False, True])
def test_gradient_correctness_cross_entropy_loss(use_fp16):
    class NeuralNetCrossEntropyLoss(torch.nn.Module):
        def __init__(self, num_embeddings, embedding_dim):
            super().__init__()
            self.embedding = torch.nn.Embedding(num_embeddings, embedding_dim, padding_idx=1)

        def forward(self, input, positions):
            output = torch.transpose(self.embedding(input), 0, 1)
            ignored_index = output.size(1)
            loss_fct = torch.nn.CrossEntropyLoss(ignore_index=ignored_index)
            return loss_fct(output, positions)

    device = "cuda"
    num_embeddings, embedding_dim = 32, 128
    pt_model = NeuralNetCrossEntropyLoss(num_embeddings, embedding_dim).to(device)
    ort_model = ORTModule(copy.deepcopy(pt_model))

    def run_step(model, input, positions):
        with amp.autocast(use_fp16):
            loss = model(input, positions)
        loss.backward()
        return loss

    for _ in range(10):
        N = random.randint(16, 32)  # noqa: N806
        input = torch.randint(high=num_embeddings, size=(N,), dtype=torch.int64, device=device)
        positions = torch.randint(high=N, size=(embedding_dim,), dtype=torch.int64, device=device)
        pt_prediction = run_step(pt_model, input, positions)
        ort_prediction = run_step(ort_model, input, positions)

        _test_helpers.assert_values_are_close(ort_prediction, pt_prediction)
        _test_helpers.assert_gradients_match_and_reset_gradient(ort_model, pt_model, atol=1e-5)


@pytest.mark.parametrize("pool_type", ["MaxPool", "AvgPool", "AdaptiveAvgPool"])
def test_gradient_correctness_pool2d(pool_type):
    class NeuralNetPool2d(torch.nn.Module):
        def __init__(self):
            super().__init__()
            self.conv = torch.nn.Conv2d(3, 64, kernel_size=7, stride=2, padding=3, bias=False)
            if pool_type == "MaxPool":
                self.pool = torch.nn.MaxPool2d(kernel_size=3, stride=2, padding=1)
            elif pool_type == "AvgPool":
                self.pool = torch.nn.AvgPool2d(kernel_size=3, stride=2, padding=1)
            else:
                self.pool = torch.nn.AdaptiveAvgPool2d((5, 7))

        def forward(self, input):
            return self.pool(self.conv(input))

    N, C, H, W = 8, 3, 224, 224  # noqa: N806
    device = "cuda"
    pt_model = NeuralNetPool2d().to(device)
    ort_model = ORTModule(copy.deepcopy(pt_model))

    def run_step(model, input):
        prediction = model(input)
        loss = prediction.sum()
        loss.backward()
        return prediction

    for _ in range(10):
        input = torch.randn(N, C, H, W, device=device)
        pt_prediction = run_step(pt_model, input)
        ort_prediction = run_step(ort_model, input)

        _test_helpers.assert_values_are_close(ort_prediction, pt_prediction)
        _test_helpers.assert_gradients_match_and_reset_gradient(ort_model, pt_model, rtol=5e-3, atol=4e-3)


@pytest.mark.parametrize("pool_type", ["MaxPool", "AvgPool"])
@pytest.mark.parametrize("stride", [None, 2])
def test_export_correctness_pool2d(pool_type, stride):
    class NeuralNetPool2d(torch.nn.Module):
        def __init__(self):
            super().__init__()
            self.conv = torch.nn.Conv2d(3, 64, kernel_size=7, stride=2, padding=3, bias=False)
            self.pool_type = pool_type

        def forward(self, input):
            x = self.conv(input)
            if pool_type == "MaxPool":
                output = torch.nn.functional.max_pool2d(x, kernel_size=3, stride=stride)
            elif pool_type == "AvgPool":
                output = torch.nn.functional.avg_pool2d(x, kernel_size=3, stride=stride)
            return output

    N, C, H, W = 8, 3, 224, 224  # noqa: N806
    device = "cuda"
    pt_model = NeuralNetPool2d().to(device)
    ort_model = ORTModule(copy.deepcopy(pt_model))

    def run_step(model, input):
        prediction = model(input)
        return prediction

    for _ in range(10):
        input = torch.randn(N, C, H, W, device=device)
        pt_prediction = run_step(pt_model, input)
        ort_prediction = run_step(ort_model, input)

        _test_helpers.assert_values_are_close(ort_prediction, pt_prediction)


@pytest.mark.parametrize("operator", ["min", "max"])
@pytest.mark.parametrize("dim", [None, 0, -1])
@pytest.mark.parametrize("keepdim", [True, False])
@pytest.mark.parametrize(
    "data_type",
    [
        torch.float,
        torch.float16,
        pytest.param(
            torch.bfloat16,
            marks=[
                pytest.mark.skipif(
                    Version(torch.__version__) < Version("1.10.0"),
                    reason="PyTorch 1.9 incompatible",
                )
            ],
        ),
    ],
)
def test_gradient_correctness_minmax(operator, dim, keepdim, data_type):
    if dim is None and data_type == torch.bfloat16:
        pytest.skip("Where Op that doesn't support BFloat16 before OpSet 16 is in gradient graph for this case.")
    func = getattr(torch, operator)

    class NeuralNetMax(torch.nn.Module):
        def forward(self, input):
            if dim is None:
                return func(input), None
            # torch.max(input, dim, keepdim) returns (max_values, max_indices)
            return func(input, dim=dim, keepdim=keepdim)

    N, C, D = 16, 256, 128  # noqa: N806
    device = "cuda"
    pt_model = NeuralNetMax().to(device)
    ort_model = ORTModule(copy.deepcopy(pt_model))

    def run_step(model, input):
        prediction, indices = model(input)
        loss = prediction.sum()
        loss.backward()
        return prediction, indices

    for _ in range(10):
        pt_input = torch.rand((N, C, D), dtype=data_type, device=device, requires_grad=True)
        ort_input = copy.deepcopy(pt_input)
        pt_prediction, pt_indices = run_step(pt_model, pt_input)
        ort_prediction, ort_indices = run_step(ort_model, ort_input)

        if dim is not None:  # For torch.max(input, dim, keepdim), also check the max_indices
            assert torch.equal(ort_indices, pt_indices)

        _test_helpers.assert_values_are_close(ort_prediction, pt_prediction)
        _test_helpers.assert_values_are_close(ort_input.grad, pt_input.grad)


# Before 1.10 (excluded), Torch's min/max(x,y) will assign dY to y's dX if value from x and y are equal.
# From 1.10, both x and y's dX will be dY/2. ORT follows this distribution logic, so skip below test if Torch version
# is lower than 1.10.
@pytest.mark.skipif(Version(torch.__version__) < Version("1.10.0"), reason="PyTorch 1.9 incompatible")
@pytest.mark.parametrize("operator", ["min", "max"])
def test_gradient_correctness_minmax_two_tensors(operator):
    func = getattr(torch, operator)

    class NeuralNetMaxTwoTensors(torch.nn.Module):
        def forward(self, input, other):
            return func(input, other)

    N, C, D = 16, 256, 128  # noqa: N806
    device = "cuda"
    pt_model = NeuralNetMaxTwoTensors().to(device)
    ort_model = ORTModule(copy.deepcopy(pt_model))

    def run_step(model, *input):
        prediction = model(*input)
        loss = prediction.sum()
        loss.backward()
        return prediction

    for _ in range(10):
        pt_input = torch.rand((N, C, D), device=device, requires_grad=True)
        pt_other = torch.rand((N, C, D), device=device, requires_grad=True)
        ort_input = copy.deepcopy(pt_input)
        ort_other = copy.deepcopy(pt_other)
        pt_prediction = run_step(pt_model, pt_input, pt_other)
        ort_prediction = run_step(ort_model, ort_input, ort_other)

        _test_helpers.assert_values_are_close(ort_prediction, pt_prediction)
        _test_helpers.assert_values_are_close(ort_input.grad, pt_input.grad)
        _test_helpers.assert_values_are_close(ort_other.grad, pt_other.grad)

    # Simple test for case that has equal value.
    pt_input = torch.tensor([0.0, 0.0, 1.0, 1.0], device=device, requires_grad=True)
    pt_other = torch.tensor([1.0, 0.0, 1.0, 0.0], device=device, requires_grad=True)
    ort_input = copy.deepcopy(pt_input)
    ort_other = copy.deepcopy(pt_other)
    pt_prediction = run_step(pt_model, pt_input, pt_other)
    ort_prediction = run_step(ort_model, ort_input, ort_other)

    _test_helpers.assert_values_are_close(ort_prediction, pt_prediction)
    _test_helpers.assert_values_are_close(ort_input.grad, pt_input.grad)
    _test_helpers.assert_values_are_close(ort_other.grad, pt_other.grad)


def test_gradient_correctness_argmax_unfold():
    class NeuralNetUnfold(torch.nn.Module):
        def __init__(self, input_size, hidden_size, unfold_dim, unfold_size, unfold_step):
            super().__init__()
            self.linear = torch.nn.Linear(input_size, hidden_size)
            self.unfold_dim = unfold_dim
            self.unfold_size = unfold_size
            self.unfold_step = unfold_step

        def forward(self, input):
            return self.linear(input.argmax(-1).to(torch.float) * input.argmax().to(torch.float)).unfold(
                dimension=self.unfold_dim, size=self.unfold_size, step=self.unfold_step
            )

    N, D, H = 16, 256, 128  # noqa: N806
    device = "cuda"
    pt_model = NeuralNetUnfold(D, H, 1, 50, 30).to(device)
    ort_model = ORTModule(copy.deepcopy(pt_model))

    def run_step(model, input):
        prediction = model(input)
        loss = prediction.sum()
        loss.backward()
        return prediction

    for _ in range(10):
        input = torch.randint(0, 100, (N, D, H), dtype=torch.uint8, device=device)
        pt_prediction = run_step(pt_model, input)
        ort_prediction = run_step(ort_model, input)

        _test_helpers.assert_values_are_close(ort_prediction, pt_prediction)
        _test_helpers.assert_gradients_match_and_reset_gradient(ort_model, pt_model)


@pytest.mark.parametrize("high", [1, 2, 10])
def test_correctness_argmax_bitwise_or(high):
    N, D, H, M = 16, 256, 128, 4  # noqa: N806
    device = "cuda"

    class NeuralNetBitwiseOr(torch.nn.Module):
        def __init__(self, high):
            super().__init__()
            self.other = torch.randint(0, high, (N, D, H), device=device)

        def forward(self, input):
            return torch.bitwise_or(self.other, input)

    pt_model = NeuralNetBitwiseOr(high).to(device)
    ort_model = ORTModule(copy.deepcopy(pt_model))

    def run_step(model, input):
        prediction = model(input)
        return prediction

    for _ in range(10):
        # this also tests broadcasting
        pt_input = torch.randint(-10, 10, (M, N, D, H), device=device)
        ort_input = copy.deepcopy(pt_input)
        pt_prediction = run_step(pt_model, pt_input)
        ort_prediction = run_step(ort_model, ort_input)

        _test_helpers.assert_values_are_close(ort_prediction, pt_prediction)


@pytest.mark.parametrize("offset", [-1, 0, 1])
@pytest.mark.parametrize("dim1, dim2", ([0, 1], [0, 2], [1, 2], [2, 0]))
def test_gradient_correctness_argmax_diagonal(offset, dim1, dim2):
    class NeuralNetDiagonal(torch.nn.Module):
        def __init__(self, offset=0, dim1=0, dim2=1):
            super().__init__()
            self.offset = offset
            self.dim1 = dim1
            self.dim2 = dim2

        def forward(self, input):
            return torch.diagonal(input, self.offset, self.dim1, self.dim2)

    N, D, H = 16, 256, 128  # noqa: N806
    device = "cuda"
    pt_model = NeuralNetDiagonal(offset, dim1, dim2).to(device)
    ort_model = ORTModule(copy.deepcopy(pt_model))

    def run_step(model, input):
        prediction = model(input)
        loss = prediction.sum()
        loss.backward()
        return prediction

    for _ in range(10):
        pt_input = torch.rand((N, D, H), device=device, requires_grad=True)
        ort_input = copy.deepcopy(pt_input)
        pt_prediction = run_step(pt_model, pt_input)
        ort_prediction = run_step(ort_model, ort_input)

        _test_helpers.assert_values_are_close(ort_prediction, pt_prediction)
        _test_helpers.assert_values_are_close(ort_input.grad, pt_input.grad)


@pytest.mark.parametrize("dim", [None, 0, 1, (0, 1), (-1, 0), (0, 1, 2)])
@pytest.mark.parametrize("keepdim", [True, False])
def test_gradient_correctness_reducesum(dim, keepdim):
    class NeuralNetReduceSum(torch.nn.Module):
        def __init__(self, input_size, hidden_size, dim, keepdim):
            super().__init__()
            self.linear = torch.nn.Linear(input_size, hidden_size)
            self.dim = dim
            self.keepdim = keepdim

        def forward(self, input):
            t = self.linear(input)
            if self.dim is None:
                return t.sum()
            else:
                return torch.sum(t, self.dim, keepdim=self.keepdim)

    N, D, H, W = 16, 256, 128, 64  # noqa: N806
    device = "cuda"
    pt_model = NeuralNetReduceSum(H, W, dim, keepdim).to(device)
    ort_model = ORTModule(copy.deepcopy(pt_model))

    def run_step(model, input):
        prediction = model(input)
        loss = prediction.sum()
        loss.backward()
        return prediction

    torch.manual_seed(2333)
    for _ in range(10):
        pt_input = torch.rand((N, D, H), device=device, requires_grad=True)
        ort_input = copy.deepcopy(pt_input)
        pt_prediction = run_step(pt_model, pt_input)
        ort_prediction = run_step(ort_model, ort_input)

        _test_helpers.assert_values_are_close(ort_prediction, pt_prediction, atol=1e-5, rtol=1e-4)
        _test_helpers.assert_values_are_close(ort_input.grad, pt_input.grad)


# Before PyTorch 1.11.0, the exporter will fail to register symbolic with non-empty domain.
@pytest.mark.skipif(Version(torch.__version__) < Version("1.11.0"), reason="PyTorch 1.10 incompatible")
@pytest.mark.parametrize("dim", [0, 1, -1])
@pytest.mark.parametrize("chunks", [1, 3])
def test_gradient_correctness_chunk(dim, chunks):
    class NeuralNetChunk(torch.nn.Module):
        def __init__(self, dim):
            super().__init__()
            self.dim = dim

        def forward(self, input):
            return input.chunk(chunks, dim=self.dim)

    device = "cuda"
    pt_model = NeuralNetChunk(dim).to(device)
    ort_model = ORTModule(copy.deepcopy(pt_model), DebugOptions(save_onnx=(chunks > 1), onnx_prefix="chunk_model"))

    def run_step(model, input):
        results = model(input)
        loss = results[0].sum()
        for i in range(1, len(results)):
            loss = loss + results[i].sum()
        loss.backward()
        return results

    N, D, H = 16, 17, 18  # noqa: N806
    for _ in range(10):
        pt_input = torch.rand((N, D, H), device=device, requires_grad=True)
        ort_input = copy.deepcopy(pt_input)
        pt_results = run_step(pt_model, pt_input)
        ort_results = run_step(ort_model, ort_input)

        assert len(ort_results) == len(pt_results)
        for i in range(len(ort_results)):
            _test_helpers.assert_values_are_close(ort_results[i], pt_results[i])
        _test_helpers.assert_values_are_close(ort_input.grad, pt_input.grad)

    if chunks > 1:
        assert os.path.exists(os.path.join(os.getcwd(), "chunk_model_torch_exported_training.onnx"))
        assert os.path.exists(os.path.join(os.getcwd(), "chunk_model_optimized_training.onnx"))
        assert os.path.exists(os.path.join(os.getcwd(), "chunk_model_optimized_pre_grad_training.onnx"))
        assert os.path.exists(os.path.join(os.getcwd(), "chunk_model_execution_model_training.onnx"))
        model = onnx.load(os.path.join(os.getcwd(), "chunk_model_torch_exported_training.onnx"))
        has_split = False
        for node in model.graph.node:
            if node.op_type == "Split":
                has_split = True
                break
        assert has_split
        os.remove(os.path.join(os.getcwd(), "chunk_model_torch_exported_training.onnx"))
        os.remove(os.path.join(os.getcwd(), "chunk_model_optimized_training.onnx"))
        os.remove(os.path.join(os.getcwd(), "chunk_model_optimized_pre_grad_training.onnx"))
        os.remove(os.path.join(os.getcwd(), "chunk_model_execution_model_training.onnx"))


# In PyTorch 1.11 to 1.12, there is issue during reduce node shape handling for exporter, so any sub-graph that
# contains ReduceProd will fail to run, for example, "sec,sm->ecm", "sec,ecm->sm".
# Skip these cases and test_gradient_correctness_einsum_2 for these versions.
skip_einsum_test_if = pytest.mark.skipif(
    Version(torch.__version__) >= Version("1.11.0") and Version(torch.__version__) < Version("1.13.0"),
    reason="PyTorch 1.11 and 1.12 incompatible",
)


@pytest.mark.parametrize(
    "equation",
    [
        "s,se->se",
        "se,sc->sec",
        "se,se->s",
        "ks,ksm->sm",
        "kes,ems->mek",
        "kes,ksm->ms",
        pytest.param("sec,sm->ecm", marks=[skip_einsum_test_if]),
        pytest.param("sec,ecm->sm", marks=[skip_einsum_test_if]),
    ],
)
def test_gradient_correctness_einsum(equation):
    class NeuralNetEinsum(torch.nn.Module):
        def __init__(self, bias_size):
            super().__init__()
            self.register_parameter(name="bias", param=torch.nn.Parameter(torch.randn(bias_size)))

        def forward(self, left, right):
            left = left + self.bias
            return torch.einsum(equation, left, right)

    device = "cuda"
    K, S, M, E = 16, 1024, 768, 64  # noqa: N806
    C = int(S / E * 2)  # noqa: N806

    SIZE_MAP = {"K": K, "S": S, "E": E, "C": C, "M": M}  # noqa: N806

    pos1 = equation.find(",")
    pos2 = equation.find("->")
    lhs_op = equation[0:pos1]
    rhs_op = equation[pos1 + 1 : pos2]
    lhs_shape = []
    for c in lhs_op:
        lhs_shape.append(SIZE_MAP[c.upper()])
    rhs_shape = []
    for c in rhs_op:
        rhs_shape.append(SIZE_MAP[c.upper()])

    pt_model = NeuralNetEinsum(lhs_shape[-1]).to(device)
    ort_model = ORTModule(copy.deepcopy(pt_model))

    def run_step(model, input_left, input_right):
        prediction = model(input_left, input_right)
        loss = prediction.sum()
        loss.backward()
        return prediction

    for _ in range(10):
        pt_input_left = torch.rand(lhs_shape, device=device)
        pt_input_right = torch.rand(rhs_shape, device=device)
        ort_input_left = copy.deepcopy(pt_input_left)
        ort_input_right = copy.deepcopy(pt_input_right)
        pt_prediction = run_step(pt_model, pt_input_left, pt_input_right)
        ort_prediction = run_step(ort_model, ort_input_left, ort_input_right)

        _test_helpers.assert_values_are_close(ort_prediction, pt_prediction, atol=1e-3, rtol=1e-3)
        _test_helpers.assert_gradients_match_and_reset_gradient(ort_model, pt_model, atol=1e-3, rtol=1e-3)


@skip_einsum_test_if
def test_gradient_correctness_einsum_2():
    class NeuralNetEinsum(torch.nn.Module):
        def __init__(self, bias_size):
            super().__init__()
            self.register_parameter(name="bias", param=torch.nn.Parameter(torch.randn(bias_size)))

        def forward(self, left, right):
            left = left + self.bias
            return torch.einsum(equation, left, right)

    device = "cuda"
    A, B, C, D = 16, 32, 8, 64  # noqa: N806

    SIZE_MAP = {"A": A, "B": B, "C": C, "D": D}  # noqa: N806

    def to_string(perm):
        result = ""
        for v in perm:
            result += chr(ord("a") + v)
        return result

    lhs_candidates = [[0], [0, 1], [0, 1, 2]]
    perm = [0, 1, 2, 3]
    combs = (
        list(itertools.combinations(perm, 1))
        + list(itertools.combinations(perm, 2))
        + list(itertools.combinations(perm, 3))
    )
    rhs_candidates = []
    for comb in combs:
        rhs_candidates += list(itertools.permutations(comb))

    all_cases = []
    for lhs_candidate in lhs_candidates:
        for rhs_candidate in [list(candidate) for candidate in rhs_candidates]:
            union = list(set(lhs_candidate + rhs_candidate))
            # Union should contains contiguous numbers from 0, otherwise it's same as another case.
            if any(v >= len(union) for v in union):
                continue
            # Numbers in right but not in left should be sorted, otherwise it's same as another case.
            only_in_right = [v for v in rhs_candidate if v not in lhs_candidate]
            if any(only_in_right[i] > only_in_right[i + 1] for i in range(len(only_in_right) - 1)):
                continue
            combs = []
            for i in range(1, len(union) + 1):
                combs += list(itertools.combinations(union, i))
            output_candidates = []
            for comb in combs:
                output_candidates += list(itertools.permutations(comb))
            # When output_candidates is too many, it will take long time to run. Sample part of them.
            random.shuffle(output_candidates)
            output_candidates = output_candidates[:8]
            for output_candidate in [list(candidate) for candidate in output_candidates]:
                all_cases.append((lhs_candidate, rhs_candidate, output_candidate))

    for case in all_cases:
        equation = to_string(case[0]) + "," + to_string(case[1]) + "->" + to_string(case[2])
        pos1 = equation.find(",")
        pos2 = equation.find("->")
        lhs_op = equation[0:pos1]
        rhs_op = equation[pos1 + 1 : pos2]
        lhs_shape = []
        for c in lhs_op:
            lhs_shape.append(SIZE_MAP[c.upper()])
        rhs_shape = []
        for c in rhs_op:
            rhs_shape.append(SIZE_MAP[c.upper()])

        pt_model = NeuralNetEinsum(lhs_shape[-1]).to(device)
        ort_model = ORTModule(copy.deepcopy(pt_model))

        def run_step(model, input_left, input_right):
            prediction = model(input_left, input_right)
            loss = prediction.sum()
            loss.backward()
            return prediction

        for _ in range(5):
            pt_input_left = torch.rand(lhs_shape, device=device)
            pt_input_right = torch.rand(rhs_shape, device=device)
            ort_input_left = copy.deepcopy(pt_input_left)
            ort_input_right = copy.deepcopy(pt_input_right)
            pt_prediction = run_step(pt_model, pt_input_left, pt_input_right)
            ort_prediction = run_step(ort_model, ort_input_left, ort_input_right)

            _test_helpers.assert_values_are_close(ort_prediction, pt_prediction, atol=1e-3, rtol=1e-3)
            _test_helpers.assert_gradients_match_and_reset_gradient(ort_model, pt_model, atol=1e-3, rtol=1e-3)


# Since multinomial is a generator function, we do not have to test for gradient
# Two consecutive calls on the torch.multinomail on a probability distribution with more
# than one index with non-zero probability(eg, [0, 10, 3, 0]) will not result in
# the same output. Thus we reset the seed before each call to the op torch.multinomial.
@pytest.mark.parametrize("input_shape", ([5], [2, 5]))
@pytest.mark.parametrize("num_samples, replacement", ((1, False), (2, True)))
def test_aten_multinomial(input_shape, num_samples, replacement):
    class NeuralNetDiagonal(torch.nn.Module):
        def __init__(self, num_samples, replacement):
            super().__init__()
            self.num_samples = num_samples
            self.replacement = replacement

        def forward(self, input):
            return torch.multinomial(input, self.num_samples, self.replacement)

    torch.backends.cudnn.deterministic = True
    device = "cuda"
    pt_model = NeuralNetDiagonal(num_samples, replacement).to(device)
    ort_model = ORTModule(copy.deepcopy(pt_model))

    def run_step(model, input):
        # reset manual seed to reset the generator
        torch.manual_seed(5032)
        prediction = model(input)
        return prediction

    pt_input = torch.rand(input_shape, dtype=torch.float, device=device)
    ort_input = copy.deepcopy(pt_input)
    pt_prediction = run_step(pt_model, pt_input)
    ort_prediction = run_step(ort_model, ort_input)
    # run the ort prediction again since the first call involves export
    # and run step, which means the torch.multinomial is called twice in a row without
    # resetting the generator in between, which will result in a different output
    ort_prediction = run_step(ort_model, ort_input)

    _test_helpers.assert_values_are_close(ort_prediction, pt_prediction)


@pytest.mark.parametrize("input_shape", ([4, 2],))
def test_aten_argmax(input_shape):
    class TopKGate(torch.nn.Module):
        def forward(self, input: torch.Tensor):
            indices = torch.argmax(input, dim=1)
            device = "cpu" if indices.get_device() < 0 else indices.get_device()
            ret = torch.zeros(indices.shape[0], 2, dtype=torch.int64, device=device)
            ret = ret.scatter(-1, indices.unsqueeze(-1), 1) + input
            return ret

    device = "cuda"
    pt_model = TopKGate()
    ort_model = ORTModule(copy.deepcopy(pt_model))
    pt_input = torch.rand(input_shape, dtype=torch.float, device=device, requires_grad=True)
    ort_input = copy.deepcopy(pt_input)
    pt_output = pt_model(pt_input)
    ort_output = ort_model(ort_input)
    loss = ort_output[0].sum()
    loss.backward()

    _test_helpers.assert_values_are_close(ort_output, pt_output)


@pytest.mark.parametrize("input_shape", ([], [5], [2, 5], [3, 2, 5]))
def test_numpy_T(input_shape):
    class NeuralNet(torch.nn.Module):
        def __init__(self):
            super().__init__()

        def forward(self, input):
            return input.T

    torch.backends.cudnn.deterministic = True
    device = "cuda"
    pt_model = NeuralNet().to(device)
    ort_model = ORTModule(copy.deepcopy(pt_model), DebugOptions(log_level=LogLevel.VERBOSE))

    def run_step(model, input):
        prediction = model(input)
        return prediction

    # reset manual seed to reset the generator
    torch.manual_seed(5032)
    pt_input = torch.rand(input_shape, dtype=torch.float, device=device)
    ort_input = copy.deepcopy(pt_input)
    pt_prediction = run_step(pt_model, pt_input)
    ort_prediction = run_step(ort_model, ort_input)

    _test_helpers.assert_values_are_close(ort_prediction, pt_prediction)


def test_aten_group_norm():
    class NeuralNetGroupNorm(torch.nn.Module):
        def __init__(self, num_groups, num_channels):
            super().__init__()
            self.group_norm = torch.nn.GroupNorm(
                num_groups=num_groups, num_channels=num_channels, eps=1e-5, affine=True
            )

        def forward(self, x, y):
            return self.group_norm(x + y)

    device = "cuda"
    pt_model = NeuralNetGroupNorm(3, 6).to(device)
    ort_model = ORTModule(copy.deepcopy(pt_model))

    def run_step(model, x, y):
        prediction = model(x, y)
        prediction.sum().backward()
        return prediction

    # reset manual seed to reset the generator
    torch.manual_seed(2333)
    pt_x = torch.randn([20, 6, 10, 10], dtype=torch.float, device=device, requires_grad=True)
    pt_y = torch.randn([20, 6, 10, 10], dtype=torch.float, device=device, requires_grad=True)
    ort_x = copy.deepcopy(pt_x)
    ort_y = copy.deepcopy(pt_y)
    pt_prediction = run_step(pt_model, pt_x, pt_y)
    ort_prediction = run_step(ort_model, ort_x, ort_y)

    _test_helpers.assert_values_are_close(ort_prediction, pt_prediction)
    _test_helpers.assert_values_are_close(ort_x.grad, pt_x.grad)
    _test_helpers.assert_values_are_close(ort_y.grad, pt_y.grad)
    _test_helpers.assert_gradients_match_and_reset_gradient(ort_model, pt_model)


@pytest.mark.parametrize("input_rank", (3, 4, 5))
@pytest.mark.parametrize("use_factor", (True, False))
def test_aten_upsample_nearest(input_rank, use_factor):
    class _NeuralNetUpsampleNearest(torch.nn.Module):
        def __init__(self):
            super().__init__()

        def forward(self, input):
            return (
                torch.nn.functional.interpolate(input, scale_factor=2.0, mode="nearest")
                if use_factor
                else torch.nn.functional.interpolate(input, size=12, mode="nearest")
            )

    device = "cuda"
    pt_model = _NeuralNetUpsampleNearest().to(device)
    ort_model = ORTModule(copy.deepcopy(pt_model))

    def run_step(model, input):
        prediction = model(input)
        prediction.sum().backward()
        return prediction

    # reset manual seed to reset the generator
    torch.manual_seed(2333)
    input_size = [2 * (dim + 1) for dim in range(input_rank)]
    pt_input = torch.randn(input_size, dtype=torch.float, device=device, requires_grad=True)
    ort_input = copy.deepcopy(pt_input)
    pt_prediction = run_step(pt_model, pt_input)
    ort_prediction = run_step(ort_model, ort_input)

    _test_helpers.assert_values_are_close(ort_prediction, pt_prediction)
    _test_helpers.assert_values_are_close(ort_input.grad, pt_input.grad)


def test_aten_upsample_bilinear():
    class _NeuralNetUpsampleBilinear(torch.nn.Module):
        def __init__(self):
            super().__init__()

        def forward(self, input):
            return torch.nn.functional.interpolate(input, size=(8, 12), mode="bilinear")

    device = "cuda"
    pt_model = _NeuralNetUpsampleBilinear().to(device)
    ort_model = ORTModule(copy.deepcopy(pt_model))

    def run_step(model, input):
        prediction = model(input)
        prediction.sum().backward()
        return prediction

    # reset manual seed to reset the generator
    torch.manual_seed(2333)
    pt_input = torch.randn([2, 4, 6, 8], dtype=torch.float, device=device, requires_grad=True)
    ort_input = copy.deepcopy(pt_input)
    pt_prediction = run_step(pt_model, pt_input)
    ort_prediction = run_step(ort_model, ort_input)

    _test_helpers.assert_values_are_close(ort_prediction, pt_prediction)
    _test_helpers.assert_values_are_close(ort_input.grad, pt_input.grad)


def test_gradient_correctness_cast_chain():
    class NeuralNetCast(torch.nn.Module):
        def __init__(self, D):
            super().__init__()
            self.a = torch.nn.parameter.Parameter(torch.rand(D))

        def forward(self, b):
            mask = self.a.bool().float()
            output = self.a + b + mask
            return output

    D = 16  # noqa: N806
    device = "cuda"
    pt_model = NeuralNetCast(D).to(device)
    ort_model = ORTModule(copy.deepcopy(pt_model))

    def run_step(model, input):
        prediction = model(input)
        loss = prediction.sum()
        loss.backward()
        return prediction

    for _ in range(10):
        pt_input = torch.rand((D), device=device, requires_grad=True)
        ort_input = copy.deepcopy(pt_input)
        pt_prediction = run_step(pt_model, pt_input)
        ort_prediction = run_step(ort_model, ort_input)

        _test_helpers.assert_values_are_close(ort_prediction, pt_prediction)
        _test_helpers.assert_values_are_close(ort_input.grad, pt_input.grad)
        _test_helpers.assert_values_are_close(ort_model.a.grad, pt_model.a.grad)


def test_module_with_non_differential_output():
    device = "cuda"
    N, D_in, H, D_out = 32, 128, 64, 10  # noqa: N806
    pt_model = NeuralNetNonDifferentiableOutput(D_in, H, D_out).to(device)
    ort_model = ORTModule(copy.deepcopy(pt_model))

    def run_step(model, x):
        prediction1, mask1, prediction2, mask2 = model(x)
        loss = prediction2.sum()
        loss.backward()
        return prediction1, mask1, prediction2, mask2

    for _step in range(10):
        x = torch.randn(N, D_in, device=device)
        pt_prediction1, pt_mask1, pt_prediction2, pt_mask2 = run_step(pt_model, x)
        ort_prediction1, ort_mask1, ort_prediction2, ort_mask2 = run_step(ort_model, x)

        # _test_helpers.assert_values_are_close(ort_prediction1, pt_prediction1)   # TODO: this is failing, need to investigate!
        # This will be no reproducible if we change the model forward to
        # mask1 = torch.gt(out, 0.01)
        _test_helpers.assert_values_are_close(ort_prediction2, pt_prediction2)
        _test_helpers.assert_values_are_close(ort_mask1, pt_mask1)
        _test_helpers.assert_values_are_close(ort_mask2, pt_mask2)
        _test_helpers.assert_gradients_match_and_reset_gradient(ort_model, pt_model)


def test_multiple_chained_ortmodules_with_non_differential_output():
    device = "cuda"
    N, D_in, H, D_out = 32, 128, 64, 10  # noqa: N806
    pt_model = NeuralNetChainedLayersWithNonDifferentiableOutput(D_in, H, D_out).to(device)
    ort_model = ORTModule(copy.deepcopy(pt_model))

    pt_model2 = NeuralNetChainedLayersWithNonDifferentiableOutput(D_in, H, D_out).to(device)
    ort_model2 = ORTModule(copy.deepcopy(pt_model2))

    def run_step(layer1, layer2, x, mask1):
        prediction, mask = layer1(x, mask1)
        prediction, mask = layer2(x, mask)
        loss = prediction.sum()
        loss.backward()
        return prediction, mask

    x = torch.randn(N, D_in, device=device)
    mask1 = torch.zeros(1, device=device)

    pt_prediction, pt_mask = run_step(pt_model, pt_model2, x, mask1)
    # ensure no AssertionError message for chained ortmodules, e.g.:
    #       ORT found the 1-th module output 'output-1' is non-differentiable according to the onnx graph.
    #       However, the gradient value is still provided by PyTorch's autograd engine.
    ort_prediction, ort_mask = run_step(ort_model, ort_model2, x, mask1)

    _test_helpers.assert_values_are_close(ort_prediction, pt_prediction)
    _test_helpers.assert_gradients_match_and_reset_gradient(ort_model2, pt_model2)


@pytest.mark.parametrize("loss_with_duplicated_output", [False, True])
def test_duplicated_output(loss_with_duplicated_output):
    class NeuralNet(torch.nn.Module):
        def __init__(self):
            super().__init__()
            self.fc1 = torch.nn.Linear(128, 16)

        def forward(self, input):
            out = self.fc1(input)
            return out, out  # duplicated output

    N, C, H = 8, 4, 128  # noqa: N806
    device = "cuda"
    pt_model = NeuralNet().to(device)
    ort_model = ORTModule(copy.deepcopy(pt_model))

    def run_step(model, input):
        out, out_dup = model(input)
        loss = out.sum()
        if loss_with_duplicated_output:
            loss = loss + (2 * out_dup).sum()
        loss.backward()
        return out, out_dup

    for _ in range(10):
        input = torch.randn(N, C, H, device=device)
        pt_prediction1, pt_prediction2 = run_step(pt_model, input)
        ort_prediction1, ort_prediction2 = run_step(ort_model, input)

        _test_helpers.assert_values_are_close(ort_prediction1, pt_prediction1)
        _test_helpers.assert_values_are_close(ort_prediction2, pt_prediction2)
        _test_helpers.assert_gradients_match_and_reset_gradient(ort_model, pt_model, atol=1e-5)


def test_multiple_forward_only_calls():
    device = "cuda"
    N, D_in, H, D_out = 32, 784, 500, 10  # noqa: N806
    pt_model = NeuralNetSinglePositionalArgument(D_in, H, D_out).to(device)
    ort_model = ORTModule(copy.deepcopy(pt_model))

    for _step in range(10):
        x = torch.randn(N, D_in, device=device, requires_grad=False)
        pt_prediction = pt_model(x)
        ort_prediction = ort_model(x)

        _test_helpers.assert_values_are_close(ort_prediction, pt_prediction)


def test_nesting_forward_backward_calls():
    device = "cuda"
    N, D_in, H, D_out = 32, 784, 500, 10  # noqa: N806
    pt_model = NeuralNetSinglePositionalArgument(D_in, H, D_out).to(device)
    ort_model = ORTModule(copy.deepcopy(pt_model))

    # forward1
    ort_x1 = torch.randn(N, D_in, device=device, requires_grad=True)
    pt_x1 = copy.deepcopy(ort_x1)
    ort_prediction1 = ort_model(ort_x1)
    pt_prediction1 = pt_model(pt_x1)
    _test_helpers.assert_values_are_close(ort_prediction1, pt_prediction1)
    ort_loss1 = ort_prediction1.sum()
    pt_loss1 = pt_prediction1.sum()
    # forward2
    ort_x2 = torch.randn(N, D_in, device=device, requires_grad=True)
    pt_x2 = copy.deepcopy(ort_x2)
    ort_prediction2 = ort_model(ort_x2)
    ort_loss2 = ort_prediction2.sum()
    pt_prediction2 = pt_model(pt_x2)
    pt_loss2 = pt_prediction2.sum()
    _test_helpers.assert_values_are_close(ort_prediction2, pt_prediction2)
    # backward2
    ort_loss2.backward()
    pt_loss2.backward()
    _test_helpers.assert_values_are_close(ort_x2.grad, ort_x2.grad)
    _test_helpers.assert_gradients_match_and_reset_gradient(ort_model, pt_model)
    # backward1
    ort_loss1.backward()
    pt_loss1.backward()
    _test_helpers.assert_values_are_close(ort_x1.grad, pt_x1.grad)
    _test_helpers.assert_gradients_match_and_reset_gradient(ort_model, pt_model)


def test_multiple_overlapping_forward_backward_calls():
    device = "cuda"
    N, D_in, H, D_out = 32, 784, 500, 10  # noqa: N806
    pt_model = NeuralNetSinglePositionalArgument(D_in, H, D_out).to(device)
    ort_model = ORTModule(copy.deepcopy(pt_model))

    def run_step(model, x1, x2):
        prediction1 = model(x1)
        loss1 = prediction1.sum()

        prediction2 = model(x2)
        loss2 = prediction2.sum()

        loss1.backward()
        loss2.backward()
        return prediction1, prediction2

    for _step in range(10):
        pt_x1 = torch.randn(N, D_in, device=device, requires_grad=True)
        pt_x2 = torch.randn(N, D_in, device=device, requires_grad=True)

        ort_x1 = pt_x1.clone().detach()
        ort_x2 = pt_x2.clone().detach()
        ort_x1.requires_grad = True
        ort_x2.requires_grad = True

        pt_prediction1, pt_prediction2 = run_step(pt_model, pt_x1, pt_x2)
        ort_prediction1, ort_prediction2 = run_step(ort_model, ort_x1, ort_x2)

        _test_helpers.assert_values_are_close(ort_prediction1, pt_prediction1)
        _test_helpers.assert_values_are_close(ort_prediction2, pt_prediction2)
        _test_helpers.assert_values_are_close(ort_x1.grad, pt_x1.grad)
        _test_helpers.assert_values_are_close(ort_x2.grad, pt_x2.grad)
        _test_helpers.assert_gradients_match_and_reset_gradient(ort_model, pt_model)


def test_multiple_ortmodules_training():
    device = "cuda"
    N, D_in, H, D_out = 32, 784, 128, 10  # noqa: N806
    pt_model1 = NeuralNetSinglePositionalArgument(D_in, H, D_out).to(device)
    pt_model2 = NeuralNetSinglePositionalArgument(D_in, H, D_out).to(device)
    ort_model1 = ORTModule(copy.deepcopy(pt_model1))
    ort_model2 = ORTModule(copy.deepcopy(pt_model2))

    def run_step(model1, model2, x1, x2):
        prediction1 = model1(x1)
        loss1 = prediction1.sum()
        loss1.backward()

        prediction2 = model2(x2)
        loss2 = prediction2.sum()
        loss2.backward()
        return prediction1, prediction2

    for _step in range(10):
        x1 = torch.randn(N, D_in, device=device)
        x2 = torch.randn(N, D_in, device=device)
        pt_prediction1, pt_prediction2 = run_step(pt_model1, pt_model2, x1, x2)
        ort_prediction1, ort_prediction2 = run_step(ort_model1, ort_model2, x1, x2)

        _test_helpers.assert_values_are_close(ort_prediction1, pt_prediction1, atol=1e-6)
        _test_helpers.assert_values_are_close(ort_prediction2, pt_prediction2, atol=1e-6)
        _test_helpers.assert_gradients_match_and_reset_gradient(ort_model1, pt_model1)
        _test_helpers.assert_gradients_match_and_reset_gradient(ort_model2, pt_model2)


def test_multiple_ortmodules_common_backbone_training():
    device = "cuda"
    N, D_in, H, D_out = 32, 64, 128, 64  # noqa: N806
    pt_model0 = NeuralNetSinglePositionalArgument(D_in, H, D_out).to(device)
    pt_model1 = NeuralNetSinglePositionalArgument(D_in, H, D_out).to(device)
    pt_model2 = NeuralNetSinglePositionalArgument(D_in, H, D_out).to(device)
    # model is the common backbone shared by model1 and model2
    ort_model0 = ORTModule(copy.deepcopy(pt_model0))
    ort_model1 = ORTModule(copy.deepcopy(pt_model1))
    ort_model2 = ORTModule(copy.deepcopy(pt_model2))

    def run_step(backbone_layers, task_layers, x):
        prediction = task_layers(backbone_layers(x))
        loss = prediction.sum()
        loss.backward()
        return prediction

    for _step in range(10):
        # Run task 1
        x1 = torch.randn(N, D_in, device=device)
        pt_prediction = run_step(pt_model0, pt_model1, x1)
        ort_prediction = run_step(ort_model0, ort_model1, x1)

        _test_helpers.assert_values_are_close(ort_prediction, pt_prediction)
        _test_helpers.assert_gradients_match_and_reset_gradient(ort_model0, pt_model0, reset_gradient=False)
        _test_helpers.assert_gradients_match_and_reset_gradient(ort_model1, pt_model1)

        # Run task 2
        torch.randn(N, D_in, device=device)
        pt_prediction = run_step(pt_model0, pt_model2, x1)
        ort_prediction = run_step(ort_model0, ort_model2, x1)

        _test_helpers.assert_values_are_close(ort_prediction, pt_prediction)
        _test_helpers.assert_gradients_match_and_reset_gradient(ort_model0, pt_model0, reset_gradient=True, atol=1e-5)
        _test_helpers.assert_gradients_match_and_reset_gradient(ort_model2, pt_model2)


def test_multiple_chained_ortmodules_training():
    device = "cuda"
    N, D_in, H, D_out = 32, 128, 500, 128  # noqa: N806
    pt_model1 = NeuralNetSinglePositionalArgument(D_in, H, D_out).to(device)
    pt_model2 = NeuralNetSinglePositionalArgument(D_in, H, D_out).to(device)
    ort_model1 = ORTModule(copy.deepcopy(pt_model1))
    ort_model2 = ORTModule(copy.deepcopy(pt_model2))

    def run_step(layers1, layers2, x):
        prediction = layers2(layers1(x))
        loss = prediction.sum()
        loss.backward()
        return prediction

    for _step in range(10):
        x = torch.randn(N, D_in, device=device, requires_grad=True)
        pt_prediction = run_step(pt_model1, pt_model2, x)
        ort_prediction = run_step(ort_model1, ort_model2, x)

        _test_helpers.assert_values_are_close(ort_prediction, pt_prediction)
        _test_helpers.assert_gradients_match_and_reset_gradient(ort_model1, pt_model1)
        _test_helpers.assert_gradients_match_and_reset_gradient(ort_model2, pt_model2)


def test_mixed_nnmodule_ortmodules_training():
    device = "cuda"
    N, D_in, H, D_out = 32, 128, 500, 128  # noqa: N806
    pt_model1 = NeuralNetSinglePositionalArgument(D_in, H, D_out).to(device)
    pt_model2 = NeuralNetSinglePositionalArgument(D_in, H, D_out).to(device)
    pt_model3 = NeuralNetMultiplePositionalArguments(D_in, H, D_out).to(device)
    ort_model1 = ORTModule(copy.deepcopy(pt_model1))
    ort_model2 = copy.deepcopy(pt_model2)  # model2 is intentionally left as nn.module
    ort_model3 = ORTModule(copy.deepcopy(pt_model3))

    def run_step(model1, model2, model3, x1, x2):
        a1 = model1(x1)
        a2 = model2(x2)
        a3 = model3(torch.sin(a1), torch.cos(a2))
        loss = a3.sum()
        loss.backward()
        return a1, a2, a3

    for _step in range(10):
        x1 = torch.randn(N, D_in, device=device)
        x2 = torch.randn(N, D_in, device=device)
        pt_p1, pt_p2, pt_p3 = run_step(pt_model1, pt_model2, pt_model3, x1, x2)
        ort_p1, ort_p2, ort_p3 = run_step(ort_model1, ort_model2, ort_model3, x1, x2)

        _test_helpers.assert_values_are_close(ort_p1, pt_p1, atol=1e-06)
        _test_helpers.assert_values_are_close(ort_p2, pt_p2, atol=1e-06)
        _test_helpers.assert_values_are_close(ort_p3, pt_p3, atol=1e-06)
        _test_helpers.assert_gradients_match_and_reset_gradient(ort_model1, pt_model1, atol=2e-6)
        _test_helpers.assert_gradients_match_and_reset_gradient(ort_model2, pt_model2)
        _test_helpers.assert_gradients_match_and_reset_gradient(ort_model3, pt_model3)


def test_identity_elimination():
    class NeuralNetSimpleIdentity(torch.nn.Module):
        def __init__(self, input_size, num_classes):
            super().__init__()

            self.fc = torch.nn.Linear(input_size, num_classes)

        # Identity node will be created between ReduceSum and graph output
        # and then eliminated after transformation
        def forward(self, x):
            y = self.fc(x)
            z = y
            return z

    device = "cuda"
    N, D_in, H, D_out = 64, 784, 500, 10  # noqa: F841, N806
    model = NeuralNetSimpleIdentity(D_in, D_out).to(device)
    model = ORTModule(model)
    x = torch.randn(N, D_in, device=device)
    output = model(x)

    # Make sure model runs OK
    assert output is not None


def test_ortmodule_inputs_with_dynamic_shape():
    D_in, H, D_out = 784, 500, 10  # noqa: N806

    pt_model = NeuralNetSinglePositionalArgument(D_in, H, D_out).to("cuda")
    ort_model = ORTModule(copy.deepcopy(pt_model))

    def run_step(model, x):
        p = model(x)
        loss = p.sum()
        loss.backward()
        return p

    for _step in range(10):
        N = random.randint(1, 100)  # noqa: N806
        x = torch.randn(N, D_in, device="cuda", requires_grad=True)
        assert x.grad is None

        pt_p = run_step(pt_model, x)
        ort_p = run_step(ort_model, x)

        _test_helpers.assert_values_are_close(ort_p, pt_p, atol=1e-6)  # relaxing tolerance, 1e-7 or less would fail
        _test_helpers.assert_gradients_match_and_reset_gradient(ort_model, pt_model)


def test_bert_inputs_with_dynamic_shape():
    # create pytorch model with dropout disabled
    pt_model = _get_bert_for_sequence_classification_model(
        "cuda", is_training=True, hidden_dropout_prob=0.0, attention_probs_dropout_prob=0.0
    )
    ort_model = ORTModule(copy.deepcopy(pt_model))

    def run_step(model, x, y, z):
        outputs = model(x, y, None, None, None, None, z)
        loss = outputs[0]
        loss.backward()
        return outputs[0]

    for _step in range(10):
        x, y, z = _get_bert_for_sequence_classification_sample_data_with_random_shapes("cuda")

        pt_p = run_step(pt_model, x, y, z)
        ort_p = run_step(ort_model, x, y, z)

        _test_helpers.assert_values_are_close(
            ort_p, pt_p, atol=1e-02
        )  # TODO: this assert is failing with smaller tolerance, need to investigate!!
        # _test_helpers.assert_gradients_match_and_reset_gradient(ort_model, pt_model)  #TODO - enable this check after the investigation


@pytest.mark.parametrize("device", ["cuda", "cpu"])
def test_changes_input_requires_grad_reinitializes_module_gradient_graph_builder(device):
    os.environ["ORTMODULE_SKIPCHECK_POLICY"] = "SKIP_CHECK_DISABLED"

    N, D_in, H, D_out = 32, 784, 500, 10  # noqa: N806
    model = NeuralNetSinglePositionalArgument(D_in, H, D_out).to(device)
    model = ORTModule(model)
    x = torch.randn(N, D_in, device=device)
    y = x.clone()
    y.requires_grad_(True)
    output_x = torch.sum(model(x))
    output_x.backward()
    assert x.grad is None
    module_gradient_graph_builder_training = model._torch_module._execution_manager(model._is_training())._graph_builder
    output_y = torch.sum(model(y))
    output_y.backward()
    assert y.grad is not None
    assert (
        module_gradient_graph_builder_training
        != model._torch_module._execution_manager(model._is_training())._graph_builder
    )

    del os.environ["ORTMODULE_SKIPCHECK_POLICY"]


@pytest.mark.parametrize("device", ["cuda"])
def test_input_requires_grad_backward_creates_input_grad_as_required0(device):
    N, D_in, H, D_out = 32, 784, 500, 10  # noqa: N806
    pt_model = NeuralNetMultiplePositionalArgumentsMultiOutputsWithoutDependency(D_in, H, D_out).to(device)
    ort_model = ORTModule(copy.deepcopy(pt_model))
    pt_x1 = torch.randn(N, D_in, device=device, requires_grad=True)
    pt_x2 = torch.randn(N, D_in, device=device, requires_grad=True)
    ort_x1 = pt_x1.clone().detach()
    ort_x2 = pt_x2.clone().detach()
    ort_x1.requires_grad = True
    ort_x2.requires_grad = True

    def run_step0(model, x1, x2):
        y1, _ = model(x1, x2)
        s1 = y1.sum()
        s1.backward()  # y2's gradient will be materialized to full shape.
        return y1

    pt_y1 = run_step0(pt_model, pt_x1, pt_x2)
    ort_y1 = run_step0(ort_model, ort_x1, ort_x2)

    _test_helpers.assert_values_are_close(pt_y1, ort_y1, atol=1e-06)
    _test_helpers.assert_values_are_close(ort_x1.grad, pt_x1.grad)
    _test_helpers.assert_values_are_close(ort_x2.grad, pt_x2.grad)
    # backward() is from y1, so grad of fc2.weight and fc2.bias will not be calculated.
    _test_helpers.assert_gradients_match_and_reset_gradient(
        ort_model, pt_model, none_pt_params=["fc2.weight", "fc2.bias"], reset_gradient=True
    )

    def run_step1(model, x1, x2):
        _, y2 = model(x1, x2)
        s2 = y2.sum()
        s2.backward()  # y1's gradient will be materialized to full shape.
        return y2

    pt_y2 = run_step1(pt_model, pt_x1, pt_x2)
    ort_y2 = run_step1(ort_model, ort_x1, ort_x2)

    _test_helpers.assert_values_are_close(pt_y2, ort_y2, atol=1e-06)
    _test_helpers.assert_values_are_close(ort_x1.grad, pt_x1.grad)
    _test_helpers.assert_values_are_close(ort_x2.grad, pt_x2.grad)
    # backward() is from y2, so grad of fc1.weight and fc1.bias will not be calculated.
    _test_helpers.assert_gradients_match_and_reset_gradient(
        ort_model, pt_model, none_pt_params=["fc1.weight", "fc1.bias"]
    )


@pytest.mark.parametrize("device", ["cuda"])
def test_model_output_with_inplace_update(device):
    class NeuralNetWithGradNeedOutput(torch.nn.Module):
        def __init__(self, input_size, hidden_size):
            super().__init__()
            self.fc1_1 = torch.nn.Linear(input_size, hidden_size)
            # Softmax's gradient is depending on its output
            self.act = torch.nn.Softmax(dim=1)

        def forward(self, input1):
            out1 = self.act(self.fc1_1(input1))
            return out1

    def run_step(model, x1):
        y1 = model(x1)
        y1.add_(1)  # inplace update to module output
        y1 = y1.sum()
        y1.backward()
        return y1

    N, D_in, H = 32, 784, 500  # noqa: N806
    pt_model = NeuralNetWithGradNeedOutput(D_in, H).to(device)
    ort_model = ORTModule(copy.deepcopy(pt_model))

    pt_x1 = torch.randn(N, D_in, device=device, requires_grad=True)
    ort_x1 = pt_x1.clone()

    with pytest.raises(Exception) as ex_info:
        run_step(pt_model, pt_x1)
    assert "modified by an inplace operation" in str(ex_info.value)

    with pytest.raises(Exception) as ex_info:
        run_step(ort_model, ort_x1)
    assert "modified by an inplace operation" in str(ex_info.value)


@pytest.mark.parametrize("device", ["cuda"])
def test_loss_combines_two_outputs_with_dependency(device):
    def run_step(model, x1, x2):
        y1, y2 = model(x1, x2)
        loss = y1.sum() + y2.sum()
        loss.backward()
        return y1, y2

    N, D_in, H, D_out = 32, 784, 500, 10  # noqa: N806
    pt_model = NeuralNetMultiplePositionalArgumentsMultiOutputsWithDependency(D_in, H, D_out).to(device)
    ort_model = ORTModule(copy.deepcopy(pt_model))

    pt_x1 = torch.randn(N, D_in, device=device, requires_grad=False)
    pt_x2 = torch.randn(N, D_in, device=device, requires_grad=False)
    ort_x1 = pt_x1.clone()
    ort_x2 = pt_x2.clone()

    # Both y1 and y2's gradients are not None.
    pt_y1, pt_y2 = run_step(pt_model, pt_x1, pt_x2)
    ort_y1, ort_y2 = run_step(ort_model, ort_x1, ort_x2)

    _test_helpers.assert_values_are_close(pt_y1, ort_y1, atol=1e-06)
    _test_helpers.assert_values_are_close(pt_y2, ort_y2, atol=1e-06)
    _test_helpers.assert_gradients_match_and_reset_gradient(ort_model, pt_model)


@pytest.mark.parametrize("x1_requires_grad", [True, False])
@pytest.mark.parametrize("x2_requires_grad", [True, False])
def test_input_requires_grad_backward_creates_input_grad_as_required1(x1_requires_grad, x2_requires_grad):
    def run_step(model, x1, x2):
        y1, y2 = model(x1, x2)
        s = y2.sum()
        s.backward()
        return y1, y2

    N, D_in, H, D_out = 32, 784, 500, 10  # noqa: N806
    device = "cuda"
    pt_model = NeuralNetMultiplePositionalArgumentsMultiOutputsWithDependency(D_in, H, D_out).to(device)
    ort_model = ORTModule(copy.deepcopy(pt_model))
    pt_x1 = torch.randn(N, D_in, device=device, requires_grad=x1_requires_grad)
    pt_x2 = torch.randn(N, D_in, device=device, requires_grad=x2_requires_grad)

    ort_x1 = pt_x1.clone().detach()
    ort_x2 = pt_x2.clone().detach()
    ort_x1.requires_grad = x1_requires_grad
    ort_x2.requires_grad = x2_requires_grad

    pt_y1, pt_y2 = run_step(pt_model, pt_x1, pt_x2)
    ort_y1, ort_y2 = run_step(ort_model, ort_x1, ort_x2)

    _test_helpers.assert_values_are_close(ort_y1, pt_y1, atol=1e-06)
    _test_helpers.assert_values_are_close(ort_y2, pt_y2, atol=1e-06)
    assert not x1_requires_grad or ort_x1.grad is not None
    assert not x2_requires_grad or ort_x2.grad is not None
    assert not x1_requires_grad or torch.allclose(ort_x1.grad, pt_x1.grad)
    assert not x2_requires_grad or torch.allclose(ort_x2.grad, pt_x2.grad)
    _test_helpers.assert_gradients_match_and_reset_gradient(ort_model, pt_model)


@pytest.mark.parametrize("device", ["cuda"])
def test_model_with_bypass_input(device):
    class NeuralNetWithBypassInput(torch.nn.Module):
        def __init__(self, input_size, hidden_size, num_classes):
            super().__init__()

            self.fc1_1 = torch.nn.Linear(input_size, hidden_size)
            self.relu1 = torch.nn.ReLU()
            self.fc1_2 = torch.nn.Linear(hidden_size, num_classes)

        def forward(self, input1, bypass_input):
            out1 = self.fc1_2(self.relu1(self.fc1_1(input1)))
            # use shape from bypass_input
            out1 = out1.view(bypass_input.size()[0], -1)
            return out1, bypass_input

    def run_step(model, x1, x2):
        y1, y2 = model(x1, x2)
        loss = y1.sum() + y2.sum()
        loss.backward()
        return y1, y2

    N, D_in, H, D_out = 32, 784, 500, 10  # noqa: N806
    pt_model = NeuralNetWithBypassInput(D_in, H, D_out).to(device)
    ort_model = ORTModule(copy.deepcopy(pt_model))

    pt_x1 = torch.randn(N, D_in, device=device, requires_grad=True)
    pt_x2 = torch.randn(N, D_in, device=device, requires_grad=True)
    ort_x1 = pt_x1.clone()
    ort_x2 = pt_x2.clone()

    # Both y1 and y2's gradients are not None.
    pt_y1, pt_y2 = run_step(pt_model, pt_x1, pt_x2)
    ort_y1, ort_y2 = run_step(ort_model, ort_x1, ort_x2)

    _test_helpers.assert_values_are_close(pt_y1, ort_y1, atol=1e-06)
    _test_helpers.assert_values_are_close(pt_y2, ort_y2, atol=1e-06)
    _test_helpers.assert_gradients_match_and_reset_gradient(ort_model, pt_model)


def test_gpu_reserved_memory_with_torch_no_grad():
    device = "cuda"

    # Create a model and get the memory_reserved when torch.no_grad has been enabled
    # before and after export
    model_with_no_grad = _get_bert_for_sequence_classification_model(device)
    x, y, z = _get_bert_for_sequence_classification_sample_data(device)

    torch.cuda.empty_cache()
    model_with_no_grad = ORTModule(model_with_no_grad)
    model_with_no_grad(x, attention_mask=y, labels=z)
    mem_reserved_after_export_with_torch_no_grad = torch.cuda.memory_reserved(device)
    del model_with_no_grad

    # Create another model and get the memory_reserved when torch.no_grad has not been enabled after export.
    model_without_no_grad = _get_bert_for_sequence_classification_model(device)
    model_without_no_grad = ORTModule(model_without_no_grad)
    mem_reserved_after_export_without_torch_no_grad = 0

    with unittest.mock.patch("torch.no_grad"):
        model_without_no_grad(x, attention_mask=y, labels=z)
        mem_reserved_after_export_without_torch_no_grad = torch.cuda.memory_reserved(device)

    assert mem_reserved_after_export_with_torch_no_grad <= mem_reserved_after_export_without_torch_no_grad


@pytest.mark.parametrize("return_type", [dict, OrderedDict, SequenceClassifierOutput])
@pytest.mark.parametrize("device", ["cpu", "cuda"])
def test_dict_return_value_module(return_type, device):
    class NeuralNetDictOutput(torch.nn.Module):
        def __init__(self, input_size, hidden_size, num_classes):
            super().__init__()

            self.fc1_1 = torch.nn.Linear(input_size, hidden_size)
            self.relu1 = torch.nn.ReLU()
            self.fc1_2 = torch.nn.Linear(hidden_size, num_classes)

            self.fc2_1 = torch.nn.Linear(input_size, hidden_size)
            self.relu2 = torch.nn.ReLU()
            self.fc2_2 = torch.nn.Linear(hidden_size, num_classes)

            self.fc3_1 = torch.nn.Linear(input_size, hidden_size)
            self.relu3 = torch.nn.ReLU()
            self.fc3_2 = torch.nn.Linear(hidden_size, num_classes)

        def forward(self, input1, input2, input3):
            out1 = self.fc1_2(self.relu1(self.fc1_1(input1)))
            out2 = self.fc2_2(self.relu2(self.fc2_1(input2)))
            out3 = self.fc3_2(self.relu3(self.fc3_1(input3)))
            return return_type([("loss", out1), ("logits", out2), ("hidden_states", out3)])

    N, D_in, H, D_out = 64, 784, 500, 10  # noqa: N806
    model = NeuralNetDictOutput(D_in, H, D_out).to(device)
    model = ORTModule(model)
    x = torch.randn(N, D_in, device=device)
    y = torch.randn(N, D_in, device=device)
    z = torch.randn(N, D_in, device=device)

    output = model(x, y, z)
    assert isinstance(output, return_type)
    assert "loss" in output and "logits" in output and "hidden_states" in output


@pytest.mark.parametrize("device", ["cuda", "cpu"])
def test_dict_of_tuple_return_value_module(device):
    class NeuralNetDictOfTuplesOutput(torch.nn.Module):
        def __init__(self, input_size, hidden_size, num_classes):
            super().__init__()

            self.fc1_1 = torch.nn.Linear(input_size, hidden_size)
            self.relu1 = torch.nn.ReLU()
            self.fc1_2 = torch.nn.Linear(hidden_size, num_classes)

            self.fc2_1 = torch.nn.Linear(input_size, hidden_size)
            self.relu2 = torch.nn.ReLU()
            self.fc2_2 = torch.nn.Linear(hidden_size, num_classes)

            self.fc3_1 = torch.nn.Linear(input_size, hidden_size)
            self.relu3 = torch.nn.ReLU()
            self.fc3_2 = torch.nn.Linear(hidden_size, num_classes)

        def forward(self, input1, input2, input3):
            out1 = self.fc1_2(self.relu1(self.fc1_1(input1)))
            out2 = self.fc2_2(self.relu2(self.fc2_1(input2)))
            out3 = self.fc3_2(self.relu3(self.fc3_1(input3)))
            return {"loss": (out1, out2, out3)}

    N, D_in, H, D_out = 64, 784, 500, 10  # noqa: N806
    model = NeuralNetDictOfTuplesOutput(D_in, H, D_out).to(device)
    model = ORTModule(model)
    x = torch.randn(N, D_in, device=device)
    y = torch.randn(N, D_in, device=device)
    z = torch.randn(N, D_in, device=device)

    output = model(x, y, z)
    assert "loss" in output
    assert len(output["loss"]) == 3


@pytest.mark.parametrize("device", ["cuda", "cpu"])
def test_tuple_of_tuple_return_value_module(device):
    class NeuralNetTupleOfTuplesOutput(torch.nn.Module):
        def __init__(self, input_size, hidden_size, num_classes):
            super().__init__()

            self.fc1_1 = torch.nn.Linear(input_size, hidden_size)
            self.relu1 = torch.nn.ReLU()
            self.fc1_2 = torch.nn.Linear(hidden_size, num_classes)

            self.fc2_1 = torch.nn.Linear(input_size, hidden_size)
            self.relu2 = torch.nn.ReLU()
            self.fc2_2 = torch.nn.Linear(hidden_size, num_classes)

            self.fc3_1 = torch.nn.Linear(input_size, hidden_size)
            self.relu3 = torch.nn.ReLU()
            self.fc3_2 = torch.nn.Linear(hidden_size, num_classes)

        def forward(self, input1, input2, input3):
            out1 = self.fc1_2(self.relu1(self.fc1_1(input1)))
            out2 = self.fc2_2(self.relu2(self.fc2_1(input2)))
            out3 = self.fc3_2(self.relu3(self.fc3_1(input3)))
            return ((out1, out2), out3)

    N, D_in, H, D_out = 64, 784, 500, 10  # noqa: N806
    model = NeuralNetTupleOfTuplesOutput(D_in, H, D_out).to(device)
    model = ORTModule(model)
    x = torch.randn(N, D_in, device=device)
    y = torch.randn(N, D_in, device=device)
    z = torch.randn(N, D_in, device=device)

    output = model(x, y, z)
    assert len(output) == 2
    assert isinstance(output[0], tuple)
    assert len(output[0]) == 2
    assert isinstance(output[1], torch.Tensor)


@pytest.mark.parametrize("device", ["cpu", "cuda"])
def test_named_tuple_return_value_module(device):
    ReturnValue = namedtuple("NamedTupleReturnValue", "loss logits hidden_states")

    class NeuralNetNamedTupleOutput(torch.nn.Module):
        def __init__(self, input_size, hidden_size, num_classes):
            super().__init__()

            self.fc1_1 = torch.nn.Linear(input_size, hidden_size)
            self.relu1 = torch.nn.ReLU()
            self.fc1_2 = torch.nn.Linear(hidden_size, num_classes)

            self.fc2_1 = torch.nn.Linear(input_size, hidden_size)
            self.relu2 = torch.nn.ReLU()
            self.fc2_2 = torch.nn.Linear(hidden_size, num_classes)

            self.fc3_1 = torch.nn.Linear(input_size, hidden_size)
            self.relu3 = torch.nn.ReLU()
            self.fc3_2 = torch.nn.Linear(hidden_size, num_classes)

        def forward(self, input1, input2, input3):
            out1 = self.fc1_2(self.relu1(self.fc1_1(input1)))
            out2 = self.fc2_2(self.relu2(self.fc2_1(input2)))
            out3 = self.fc3_2(self.relu3(self.fc3_1(input3)))

            return ReturnValue(out1, out2, out3)

    N, D_in, H, D_out = 64, 784, 500, 10  # noqa: N806
    model = NeuralNetNamedTupleOutput(D_in, H, D_out).to(device)
    model = ORTModule(model)
    x = torch.randn(N, D_in, device=device)
    y = torch.randn(N, D_in, device=device)
    z = torch.randn(N, D_in, device=device)

    output = model(x, y, z)
    assert isinstance(output, tuple)
    assert isinstance(output, ReturnValue)


@pytest.mark.parametrize("device", ["cpu", "cuda"])
def test_exception_raised_for_custom_class_return_value_module(device):
    os.environ["ORTMODULE_SKIPCHECK_POLICY"] = "SKIP_CHECK_DISABLED"

    N, D_in, H, D_out = 64, 784, 500, 10  # noqa: N806
    pt_model = NeuralNetCustomClassOutput(D_in, H, D_out).to(device)
    ort_model = ORTModule(copy.deepcopy(pt_model))
    x = torch.randn(N, D_in, device=device)
    y = torch.randn(N, D_in, device=device)
    z = torch.randn(N, D_in, device=device)

    if _test_helpers.is_all_or_nothing_fallback_enabled(None, _fallback._FallbackPolicy.FALLBACK_UNSUPPORTED_DATA):
        # Fallback
        pt_out = pt_model(x, y, z)
        ort_out = ort_model(x, y, z)
        # Assert that the output from torch is the same as the one from ORTModule
        _test_helpers.assert_values_are_close(pt_out.out1, ort_out.out1)
        _test_helpers.assert_values_are_close(pt_out.out2, ort_out.out2)
        _test_helpers.assert_values_are_close(pt_out.out3, ort_out.out3)
    else:
        # ORT backend
        with pytest.raises(_fallback.ORTModuleIOError) as runtime_error:
            ort_model(x, y, z)
        assert "ORTModule does not support the following model output type" in str(runtime_error.value)

    del os.environ["ORTMODULE_SKIPCHECK_POLICY"]


def test_dynamic_axes_config():
    device = "cuda"

    # Model 1
    N, D_in, H, D_out = 64, 784, 500, 10  # noqa: N806
    model = NeuralNetSinglePositionalArgument(D_in, H, D_out).to(device)
    model = ORTModule(model)
    x = torch.randn(N, D_in, device=device)
    output = model(x)
    assert output is not None
    assert _test_helpers.is_dynamic_axes(model)
    del model, output

    # Model 2
    model_with_no_grad = _get_bert_for_sequence_classification_model(device)
    model_with_no_grad = ORTModule(model_with_no_grad)
    x, y, z = _get_bert_for_sequence_classification_sample_data(device)
    output = model_with_no_grad(x, attention_mask=y, labels=z)
    assert output is not None
    assert _test_helpers.is_dynamic_axes(model_with_no_grad)


def test_model_with_multiple_devices_cpu_cuda():
    class MultipleDeviceModel(torch.nn.Module):
        def __init__(self):
            super().__init__()
            self.fc1 = torch.nn.Linear(10, 10).cpu()
            self.fc2 = torch.nn.Linear(10, 10).cuda()

        def forward(self, x):
            x = self.fc1(x)
            x = self.fc2(x)
            return x

    pt_model = MultipleDeviceModel()
    x = torch.randn(20, 10)

    if _test_helpers.is_all_or_nothing_fallback_enabled(None, _fallback._FallbackPolicy.FALLBACK_UNSUPPORTED_DEVICE):
        # Fallback
        ort_model = ORTModule(copy.deepcopy(pt_model))
        with pytest.raises(RuntimeError) as runtime_error:
            ort_model(x)
        assert "Expected all tensors to be on the same device, but found at least two devices" in str(
            runtime_error.value
        )
    else:
        # ORT backend
        with pytest.raises(_fallback.ORTModuleFallbackException) as e:
            ort_model = ORTModule(pt_model)
        assert str(e.value) == "ORTModule supports a single device per model"


def test_model_with_multiple_devices_to_to():
    class MultipleDeviceModel(torch.nn.Module):
        def __init__(self):
            super().__init__()
            self.fc1 = torch.nn.Linear(10, 10).to("cpu")
            self.fc2 = torch.nn.Linear(10, 10).to("cuda")

        def forward(self, x):
            x = self.fc1(x)
            x = self.fc2(x)
            return x

    pt_model = MultipleDeviceModel()
    x = torch.randn(20, 10)

    if _test_helpers.is_all_or_nothing_fallback_enabled(None, _fallback._FallbackPolicy.FALLBACK_UNSUPPORTED_DEVICE):
        # Fallback
        with pytest.raises(RuntimeError) as runtime_error:
            ort_model = ORTModule(copy.deepcopy(pt_model))
            ort_model(x)
        assert "Expected all tensors to be on the same device, but found at least two devices" in str(
            runtime_error.value
        )
    else:
        # ORT backend
        with pytest.raises(_fallback.ORTModuleFallbackException) as e:
            ort_model = ORTModule(pt_model)
        assert str(e.value) == "ORTModule supports a single device per model"


def test_model_with_multiple_devices_to_cpu():
    class MultipleDeviceModel(torch.nn.Module):
        def __init__(self):
            super().__init__()
            self.fc1 = torch.nn.Linear(10, 10).to("cuda")
            self.fc2 = torch.nn.Linear(10, 10).cpu()

        def forward(self, x):
            x = self.fc1(x)
            x = self.fc2(x)
            return x

    pt_model = MultipleDeviceModel()
    x = torch.randn(20, 10)

    if _test_helpers.is_all_or_nothing_fallback_enabled(None, _fallback._FallbackPolicy.FALLBACK_UNSUPPORTED_DEVICE):
        # Fallback
        ort_model = ORTModule(copy.deepcopy(pt_model))
        with pytest.raises(RuntimeError) as runtime_error:
            ort_model(x)
        assert "Expected all tensors to be on the same device, but found at least two devices" in str(
            runtime_error.value
        )
    else:
        # ORT backend
        with pytest.raises(_fallback.ORTModuleFallbackException) as e:
            ort_model = ORTModule(pt_model)
        assert str(e.value) == "ORTModule supports a single device per model"


def test_model_with_multiple_devices_to_cuda():
    class MultipleDeviceModel(torch.nn.Module):
        def __init__(self):
            super().__init__()
            self.fc1 = torch.nn.Linear(10, 10).to("cpu")
            self.fc2 = torch.nn.Linear(10, 10).cuda()

        def forward(self, x):
            x = self.fc1(x)
            x = self.fc2(x)
            return x

    pt_model = MultipleDeviceModel()
    x = torch.randn(20, 10)

    if _test_helpers.is_all_or_nothing_fallback_enabled(None, _fallback._FallbackPolicy.FALLBACK_UNSUPPORTED_DEVICE):
        # Fallback
        ort_model = ORTModule(copy.deepcopy(pt_model))
        with pytest.raises(RuntimeError) as runtime_error:
            ort_model(x)
        assert "Expected all tensors to be on the same device, but found at least two devices" in str(
            runtime_error.value
        )
    else:
        # ORT backend
        with pytest.raises(_fallback.ORTModuleFallbackException) as e:
            ort_model = ORTModule(pt_model)
        assert str(e.value) == "ORTModule supports a single device per model"


@pytest.mark.parametrize("device", ["cuda", "cuda:0", "cuda:1", "cuda:2"])
def test_model_with_different_cuda_devices(device):
    # Trick to run this test in single GPU machines
    device_id = _utils.get_device_index(device)
    if device_id >= torch.cuda.device_count():
        pytest.skip(f"Skipping test_model_with_different_cuda_devices(cuda:{device_id})")

    N, D_in, H, D_out = 64, 784, 500, 10  # noqa: N806
    model = NeuralNetSinglePositionalArgument(D_in, H, D_out).to(device)
    model = ORTModule(model)
    model.to(device)
    x = torch.randn(N, D_in, device=device)
    model(x)


def test_register_custom_ops_pytorch_exporter_tensor_triu():
    class SimpleTensorTriuModel(torch.nn.Module):
        def __init__(self):
            super().__init__()
            self.fc1 = torch.nn.Linear(10, 10)

        def forward(self, x):
            x = self.fc1(x)
            mask = torch.ones_like(x).triu(diagonal=1)
            x = x * mask
            return x

    model = SimpleTensorTriuModel()
    model = ORTModule(model)
    user_input = torch.ones(1, 10, 10)

    output = model(user_input)
    assert list(output.shape) == [1, 10, 10]


def test_register_custom_ops_pytorch_exporter_torch_triu():
    class SimpleTorchTriuModel(torch.nn.Module):
        def __init__(self):
            super().__init__()
            self.fc1 = torch.nn.Linear(10, 10)

        def forward(self, x):
            x = self.fc1(x)
            mask = torch.triu(torch.ones_like(x))
            x = x * mask
            return x

    model = SimpleTorchTriuModel()
    model = ORTModule(model)
    user_input = torch.ones(1, 10, 10)

    output = model(user_input)
    assert list(output.shape) == [1, 10, 10]


def test_wrap_ortmodule_and_change_device():
    # Basic Sequencial model wrapping ORTModule
    x = torch.linspace(-math.pi, math.pi, 2000)
    xx = x.unsqueeze(-1).pow(torch.tensor([1, 2, 3]))
    y = torch.sin(x)
    model = torch.nn.Sequential(ORTModule(torch.nn.Linear(3, 1)), torch.nn.Flatten(0, 1))

    # Changing device for fun
    model = model.cpu()
    xx = xx.cpu()
    y = y.cpu()
    model = model.cuda()
    xx = xx.cuda()
    y = y.cuda()

    # Quick train
    loss_fn = torch.nn.MSELoss(reduction="sum")
    learning_rate = 1e-6
    for _t in range(2000):
        y_pred = model(xx)
        loss = loss_fn(y_pred, y)
        model.zero_grad()
        loss.backward()
        with torch.no_grad():
            for param in model.parameters():
                param -= learning_rate * param.grad  # noqa: PLW2901

    # Checking training finished normally
    assert y_pred is not None and loss is not None


@pytest.mark.parametrize("return_dict", [True, False])
def test_hf_model_output_with_tuples(return_dict):
    device = "cuda"

    model = _get_bert_for_sequence_classification_model(
        device, output_attentions=True, output_hidden_states=True, return_dict=return_dict
    )
    x, y, z = _get_bert_for_sequence_classification_sample_data(device)

    model = ORTModule(model)
    output = model(x, attention_mask=y, labels=z)

    if return_dict:
        assert isinstance(output, SequenceClassifierOutput)
        assert "loss" in output and "logits" in output and "attentions" in output and "hidden_states" in output
        assert isinstance(output["loss"], torch.Tensor)
        assert isinstance(output["logits"], torch.Tensor)
        assert isinstance(output["attentions"], tuple)
        assert isinstance(output["hidden_states"], tuple)
    else:
        assert isinstance(output, tuple)
        assert isinstance(output[0], torch.Tensor)
        assert isinstance(output[1], torch.Tensor)
        assert isinstance(output[2], tuple)
        assert isinstance(output[3], tuple)


@pytest.mark.parametrize("device", ["cuda", "cpu"])
def test_nested_return_value_module(device):
    class NeuralNetNestedOutput(torch.nn.Module):
        def __init__(self, input_size, hidden_size, num_classes):
            super().__init__()

            self.fc1_1 = torch.nn.Linear(input_size, hidden_size)
            self.relu1 = torch.nn.ReLU()
            self.relu = torch.nn.ReLU()
            self.fc1_2 = torch.nn.Linear(hidden_size, num_classes)

            self.fc2_1 = torch.nn.Linear(input_size, hidden_size)
            self.relu2 = torch.nn.ReLU()
            self.fc2_2 = torch.nn.Linear(hidden_size, num_classes)

            self.fc3_1 = torch.nn.Linear(input_size, hidden_size)
            self.relu3 = torch.nn.ReLU()
            self.fc3_2 = torch.nn.Linear(hidden_size, num_classes)

        def forward(self, input1, input2, input3):
            out1 = self.fc1_2(self.relu1(self.fc1_1(input1)))
            out2 = self.fc2_2(self.relu2(self.fc2_1(input2)))
            out3 = self.fc3_2(self.relu(self.relu3(self.fc3_1(input3))))
            return {"a": {"b": {"c": out1}, "d": (out2, out3)}}

    N, D_in, H, D_out = 64, 784, 500, 10  # noqa: N806
    model = NeuralNetNestedOutput(D_in, H, D_out).to(device)
    model = ORTModule(model)

    x = torch.randn(N, D_in, device=device)
    y = torch.randn(N, D_in, device=device)
    z = torch.randn(N, D_in, device=device)

    output = model(x, y, z)
    assert "a" in output and "b" in output["a"] and "c" in output["a"]["b"]
    assert isinstance(output["a"]["b"]["c"], torch.Tensor)

    assert "d" in output["a"]
    assert isinstance(output["a"]["d"], tuple)
    assert len(output["a"]["d"]) == 2


@pytest.mark.parametrize("data_device, model_device", (["cuda", "cpu"], ["cpu", "cuda"]))
def test_forward_data_and_model_on_different_devices(data_device, model_device):
    os.environ["ORTMODULE_SKIPCHECK_POLICY"] = "SKIP_CHECK_DISABLED"

    N, D_in, H, D_out = 64, 784, 500, 10  # noqa: N806
    model = NeuralNetSinglePositionalArgument(D_in, H, D_out).to(model_device)
    ort_model = ORTModule(model)
    # When exporting the model, ensure device is same between input data and model (else pytorch will raise while exporting)
    x = torch.randn(N, D_in, device=model_device)
    _ = ort_model(x)

    # Now that the model has been exported, feed in data from device other than the model device
    x = torch.randn(N, D_in, device=data_device)

    if _test_helpers.is_all_or_nothing_fallback_enabled(None, _fallback._FallbackPolicy.FALLBACK_UNSUPPORTED_DEVICE):
        # Fallback
        with pytest.raises(RuntimeError) as runtime_error:
            ort_model(x)
        assert "Expected all tensors to be on the same device, but found at least two devices" in str(
            runtime_error.value
        )
    else:
        # ORT backend
        with pytest.raises(_fallback.ORTModuleDeviceException) as runtime_error:
            ort_model(x)
        assert (
            f"Input argument to forward found on device {torch.device(x.device)}, but expected it to be on module device {ort_model._torch_module._execution_manager(ort_model._is_training())._device}."
            in str(runtime_error.value)
        )

    del os.environ["ORTMODULE_SKIPCHECK_POLICY"]


def test_forward_returns_none_type_as_output():
    class NeuralNetNoneTypeOutput(torch.nn.Module):
        def __init__(self, input_size, num_classes):
            super().__init__()

            self.fc1 = torch.nn.Linear(input_size, num_classes)
            self.relu1 = torch.nn.ReLU()

        def forward(self, input1):
            out1 = self.fc1(input1)
            out1 = self.relu1(out1)
            return {"out": out1, "none_output": None}

    device = "cuda"
    N, D_in, H, D_out = 64, 784, 500, 10  # noqa: F841, N806
    model = NeuralNetNoneTypeOutput(D_in, D_out).to(device)
    model = ORTModule(model)
    x = torch.randn(N, D_in, device=device)
    output = model(x)

    assert output["out"] is not None
    assert output["none_output"] is None


def test_bool_input_and_output():
    class NeuralNetBoolInputOutput(torch.nn.Module):
        def __init__(self, input_size, num_classes):
            super().__init__()
            self.fc = torch.nn.Linear(input_size, num_classes)
            self.relu = torch.nn.ReLU()

        def forward(self, condition, x1, x2):
            out1 = self.relu(self.fc(torch.where(condition, x1, x2)))
            out2 = torch.tensor(out1).to(torch.bool)
            return out1, out2

    device = "cuda"
    N, D_in, D_out = 64, 784, 10  # noqa: N806
    model = NeuralNetBoolInputOutput(D_in, D_out).to(device)
    model = ORTModule(model)
    condition = torch.randint(2, (N, D_in), dtype=torch.bool, device=device)
    x1 = torch.randn(N, D_in, device=device)
    x2 = torch.randn(N, D_in, device=device)
    y1, y2 = model(condition, x1, x2)

    assert y1 is not None
    assert y2 is not None and y2.dtype == torch.bool


def test_uint8_input_and_output():
    class NeuralNetUInt8InputOutput(torch.nn.Module):
        def __init__(self, input_size, num_classes):
            super().__init__()
            self.fc = torch.nn.Linear(input_size, num_classes)
            self.relu = torch.nn.ReLU()

        def forward(self, mask, x1, x2):
            out1 = self.relu(self.fc(torch.where(mask == 1, x1, x2)))
            out2 = torch.tensor(out1).to(torch.uint8)
            return out1, out2

    device = "cuda"
    N, D_in, D_out = 64, 784, 10  # noqa: N806
    model = NeuralNetUInt8InputOutput(D_in, D_out).to(device)
    model = ORTModule(model)
    condition = torch.randint(2, (N, D_in), dtype=torch.uint8, device=device)
    x1 = torch.randn(N, D_in, device=device)
    x2 = torch.randn(N, D_in, device=device)
    y1, y2 = model(condition, x1, x2)

    assert y1 is not None
    assert y2 is not None and y2.dtype == torch.uint8


def test_model_partially_requires_grad():
    device = "cuda"
    N, D_in, H, D_out = 64, 784, 500, 10  # noqa: N806
    model = NeuralNetPartialNoGradModel(D_in, H, D_out).to(device)
    model = ORTModule(model)
    x = torch.randn(N, D_in, device=device)

    # Make sure no exception is raised
    output = model(x)

    loss = torch.sum(output)
    loss.backward()


def test_model_wrapped_inside_torch_no_grad():
    device = "cuda"
    N, D_in, H, D_out = 64, 784, 500, 10  # noqa: N806
    model = NeuralNetSinglePositionalArgument(D_in, H, D_out).to(device)
    model = ORTModule(model)
    x = torch.randn(N, D_in, device=device)

    # Make sure no exception is raised
    with torch.no_grad():
        model(x)


def test_model_initializer_requires_grad_changes_from_one_forward_to_next():
    os.environ["ORTMODULE_SKIPCHECK_POLICY"] = "SKIP_CHECK_DISABLED"

    device = "cuda"
    N, D_in, H, D_out = 64, 784, 500, 10  # noqa: N806
    model = NeuralNetPartialNoGradModel(D_in, H, D_out).to(device)
    model.fc1.requires_grad_(True)
    model = ORTModule(model)
    x = torch.randn(N, D_in, device=device)
    assert model.module.fc1.weight.grad is None
    assert model.module.fc1.bias.grad is None

    # Make sure no exception is raised
    output = model(x)
    loss = torch.sum(output)
    loss.backward()
    training_session1 = model._torch_module._execution_manager(model._is_training())._execution_agent
    weight_grad_2 = model.module.fc1.weight.grad
    bias_grad_2 = model.module.fc1.bias.grad
    assert weight_grad_2 is not None
    assert bias_grad_2 is not None

    model.module.fc1.requires_grad_(False)
    output = model(x)
    loss = torch.sum(output)
    loss.backward()
    training_session2 = model._torch_module._execution_manager(model._is_training())._execution_agent
    weight_grad_3 = model.module.fc1.weight.grad
    bias_grad_3 = model.module.fc1.bias.grad

    assert training_session1 != training_session2
    assert torch.equal(weight_grad_2, weight_grad_3)
    assert torch.equal(bias_grad_2, bias_grad_3)

    del os.environ["ORTMODULE_SKIPCHECK_POLICY"]


def test_model_with_registered_buffers():
    class NeuralNetWithRegisteredBuffer(torch.nn.Module):
        def __init__(self, input_size, hidden_size, num_classes):
            super().__init__()

            self.fc1 = torch.nn.Linear(input_size, hidden_size)
            self.relu = torch.nn.ReLU()
            self.fc2 = torch.nn.Linear(hidden_size, num_classes)
            self.register_buffer("buffer1s", torch.ones(num_classes))
            self.register_buffer("buffer2s", 1 + torch.ones(num_classes))

        def forward(self, input1):
            out = self.fc1(input1)
            out = self.relu(out)
            out = self.fc2(out)
            out += self.buffer1s
            out += self.buffer2s
            return out

    device = "cuda"

    N, D_in, H, D_out = 64, 784, 500, 10  # noqa: N806
    model = NeuralNetWithRegisteredBuffer(D_in, H, D_out).to(device)
    ort_model = ORTModule(model)
    # Check that the original forward signature is preserved.
    assert inspect.signature(model.forward) == inspect.signature(ort_model.forward)
    x = torch.randn(N, D_in, device=device)
    # Make sure model runs without any exception
    output = ort_model(x)
    assert output is not None


def test_model_with_unused_registered_buffers():
    class UnusedBufferNet(torch.nn.Module):
        def __init__(self, input_size, hidden_size, num_classes):
            super().__init__()

            self.fc1 = torch.nn.Linear(input_size, hidden_size)
            self.relu = torch.nn.ReLU()
            self.fc2 = torch.nn.Linear(hidden_size, num_classes)
            self.register_buffer("buffer1s", torch.ones(num_classes))
            self.register_buffer("buffer2s", 1 + torch.ones(num_classes))
            self.register_buffer("buffer3s", 2 + torch.ones(num_classes))

        def forward(self, input1):
            out = self.fc1(input1)
            out = self.relu(out)
            out = self.fc2(out)
            out += self.buffer3s
            return out

    device = "cuda"

    N, D_in, H, D_out = 64, 784, 500, 10  # noqa: N806
    model = UnusedBufferNet(D_in, H, D_out).to(device)
    ort_model = ORTModule(model)
    # Check that the original forward signature is preserved.
    assert inspect.signature(model.forward) == inspect.signature(ort_model.forward)
    x = torch.randn(N, D_in, device=device)
    # Make sure model runs without any exception
    output = ort_model(x)
    assert output is not None


def test_model_with_constant_and_registered_parameters():
    class NeuralNetWithRegisteredParamsWithConstant(torch.nn.Module):
        def __init__(self, input_size, hidden_size, num_classes):
            super().__init__()

            self.fc1 = torch.nn.Linear(input_size, hidden_size)
            self.relu = torch.nn.ReLU()
            self.fc2 = torch.nn.Linear(hidden_size, num_classes)
            self.register_parameter("param1", torch.nn.Parameter(torch.ones(num_classes)))
            self.register_parameter("param2", torch.nn.Parameter(1 + torch.ones(num_classes)))

        def forward(self, input1):
            out = self.fc1(input1)
            out = self.relu(out)
            out = self.fc2(out)
            out += self.param1
            out += self.param2
            out += torch.tensor([3.0], device=next(self.parameters()).device)
            return out

    device = "cuda"

    N, D_in, H, D_out = 64, 784, 500, 10  # noqa: N806
    model = NeuralNetWithRegisteredParamsWithConstant(D_in, H, D_out).to(device)
    ort_model = ORTModule(model)
    # Check that the original forward signature is preserved.
    assert inspect.signature(model.forward) == inspect.signature(ort_model.forward)
    x = torch.randn(N, D_in, device=device)
    # Make sure model runs without any exception
    output = ort_model(x)
    assert output is not None


def test_state_dict():
    device = "cuda"
    N, D_in, H, D_out = 64, 784, 500, 10  # noqa: N806
    pt_model = NeuralNetSinglePositionalArgument(D_in, H, D_out).to(device)
    ort_model = ORTModule(copy.deepcopy(pt_model))
    x = torch.randn(N, D_in, device=device)
    x.clone()

    state_dict_ort = ort_model.state_dict()
    state_dict_pt = pt_model.state_dict()
    assert state_dict_pt
    assert len(state_dict_pt.keys()) == len(state_dict_ort.keys())
    for param_name, param_value in state_dict_pt.items():
        assert param_name in state_dict_ort
        assert torch.equal(param_value, state_dict_ort[param_name])

    # Call forward once
    ort_model(x)
    pt_model(x)

    state_dict_ort = ort_model.state_dict()
    state_dict_pt = pt_model.state_dict()
    assert state_dict_pt
    assert len(state_dict_pt.keys()) == len(state_dict_ort.keys())
    for param_name, param_value in state_dict_pt.items():
        assert param_name in state_dict_ort
        assert torch.equal(param_value, state_dict_ort[param_name])


def test_load_state_dict():
    device = "cuda"
    N, D_in, H, D_out = 64, 784, 500, 10  # noqa: N806
    pt_model = NeuralNetSinglePositionalArgument(D_in, H, D_out).to(device)
    ort_model = ORTModule(copy.deepcopy(pt_model))
    x = torch.randn(N, D_in, device=device)
    x.clone()

    state_dict_pt = pt_model.state_dict()
    list(next(iter(state_dict_pt.items())))[1] += 10
    ort_model.load_state_dict(state_dict_pt)
    state_dict_ort = ort_model.state_dict()

    assert state_dict_pt
    assert len(state_dict_pt.keys()) == len(state_dict_ort.keys())
    for param_name, param_value in state_dict_pt.items():
        assert param_name in state_dict_ort
        assert torch.equal(param_value, state_dict_ort[param_name])

    # Call forward once
    ort_model(x)
    pt_model(x)

    state_dict_pt = pt_model.state_dict()
    ort_model.load_state_dict(state_dict_pt)
    state_dict_ort = ort_model.state_dict()

    assert state_dict_pt
    assert len(state_dict_pt.keys()) == len(state_dict_ort.keys())
    for param_name, param_value in state_dict_pt.items():
        assert param_name in state_dict_ort
        assert torch.equal(param_value, state_dict_ort[param_name])


def test_named_parameters():
    device = "cuda"
    N, D_in, H, D_out = 64, 784, 500, 10  # noqa: F841, N806
    pt_model = NeuralNetSinglePositionalArgument(D_in, H, D_out).to(device)
    ort_model = ORTModule(copy.deepcopy(pt_model))
    named_parameters_pt = [name for name, _ in pt_model.named_parameters()]
    named_parameters_ort = [name for name, _ in ort_model.named_parameters()]

    assert len(named_parameters_pt) > 0
    assert named_parameters_pt == named_parameters_ort


def test_parameters():
    device = "cuda"
    N, D_in, H, D_out = 64, 784, 500, 10  # noqa: F841, N806
    pt_model = NeuralNetSinglePositionalArgument(D_in, H, D_out).to(device)
    ort_model = ORTModule(copy.deepcopy(pt_model))
    parameters_pt = [param for param in pt_model.parameters()]
    parameters_ort = [param for param in ort_model.parameters()]

    assert len(parameters_pt) > 0
    assert len(parameters_pt) == len(parameters_ort)
    assert all(torch.equal(parameters_pt[i], parameters_ort[i]) for i in range(len(parameters_pt)))


def test_named_buffers():
    device = "cuda"
    N, D_in, H, D_out = 64, 784, 500, 10  # noqa: N806
    pt_model = NeuralNetSinglePositionalArgument(D_in, H, D_out).to(device)
    pt_model.register_buffer("sample_buffer_pt", torch.tensor(torch.randn(N, D_in, device=device)))
    ort_model = ORTModule(copy.deepcopy(pt_model))
    named_buffers_pt = [name for name, _ in pt_model.named_buffers()]
    named_buffers_ort = [name for name, _ in ort_model.named_buffers()]

    assert len(named_buffers_pt) > 0
    assert named_buffers_pt == named_buffers_ort

    ort_model.register_buffer("sample_buffer_ort", torch.tensor(torch.randn(N, D_in, device=device)))
    named_buffers_ort = [name for name, _ in ort_model.named_buffers()]
    assert named_buffers_ort == ["sample_buffer_pt", "sample_buffer_ort"]


def test_buffers():
    device = "cuda"
    N, D_in, H, D_out = 64, 784, 500, 10  # noqa: N806
    pt_model = NeuralNetSinglePositionalArgument(D_in, H, D_out).to(device)
    pt_model.register_buffer("sample_buffer_pt", torch.tensor(torch.randn(N, D_in, device=device)))
    ort_model = ORTModule(copy.deepcopy(pt_model))
    buffers_pt = [buffer for buffer in pt_model.buffers()]
    buffers_ort = [buffer for buffer in ort_model.buffers()]

    assert len(buffers_pt) > 0
    assert len(buffers_pt) == len(buffers_ort)
    assert all(torch.equal(buffers_pt[i], buffers_ort[i]) for i in range(len(buffers_pt)))

    x = torch.tensor(torch.randn(N, D_in, device=device))
    ort_model.register_buffer("sample_buffer_ort", x)
    buffers_ort = [buffer for buffer in ort_model.buffers()]
    assert len(buffers_ort) == 2
    assert torch.equal(buffers_ort[1], x)


def test_eval_with_dropout():
    class NeuralNetDropout(torch.nn.Module):
        def __init__(self, input_size, hidden_size, num_classes):
            super().__init__()

            self.fc1 = torch.nn.Linear(input_size, hidden_size)
            self.relu = torch.nn.ReLU()
            self.fc2 = torch.nn.Linear(hidden_size, num_classes)
            self.dropout = torch.nn.Dropout()

        def forward(self, input1):
            out = self.fc1(input1)
            out = self.relu(out)
            out = self.fc2(out)
            out = self.dropout(out)
            return out

    device = "cuda"

    N, D_in, H, D_out = 64, 784, 500, 10  # noqa: N806
    model = NeuralNetDropout(D_in, H, D_out).to(device)
    model.eval()
    ort_model = ORTModule(copy.deepcopy(model))
    ort_model.eval()

    x = torch.randn(N, D_in, device=device)
    y = x.clone()

    # Make sure model runs without any exception
    output = ort_model(x)
    output_pt = model(y)

    assert output is not None
    assert output_pt is not None
    # Assert that the output from torch is the same as the one from ORTModule
    _test_helpers.assert_values_are_close(output, output_pt)


def test_with_torch_no_grad_context():
    device = "cuda"

    N, D_in, H, D_out = 64, 784, 500, 10  # noqa: N806
    model = NeuralNetSinglePositionalArgument(D_in, H, D_out).to(device)
    ort_model = ORTModule(copy.deepcopy(model))

    x = torch.randn(N, D_in, device=device)
    y = x.clone()

    # Make sure model runs without any exception
    output = None
    output_pt = None
    with torch.no_grad():
        output = ort_model(x)
        output_pt = model(y)

    assert output is not None
    assert output_pt is not None
    # Assert that the output from torch is the same as the one from ORTModule
    _test_helpers.assert_values_are_close(output, output_pt)
    assert output.grad is None and output_pt.grad is None


def test_unused_layer():
    class Net(torch.nn.Module):
        def __init__(self, input_size, hidden_size, num_classes):
            super().__init__()

            self.fc1 = torch.nn.Linear(input_size, hidden_size)
            self.relu = torch.nn.ReLU()
            self.fc2 = torch.nn.Linear(hidden_size, num_classes)

        def forward(self, input1):
            out = self.fc1(input1)
            out = self.relu(out)
            return out

    device = torch.device("cuda")
    N, D_in, H, D_out = 64, 784, 500, 10  # noqa: N806
    pt_model = Net(D_in, H, D_out).to(device)
    ort_model = ORTModule(copy.deepcopy(pt_model))

    x = torch.randn(N, D_in, device=device)
    pt_output = pt_model(x)
    ort_output = ort_model(x)
    _test_helpers.assert_values_are_close(pt_output, ort_output)


def test_train_eval_with_various_outputs():
    class Net(torch.nn.Module):
        def __init__(self, input_size, hidden_size, num_classes):
            super().__init__()
            self.fc1 = torch.nn.Linear(input_size, hidden_size)
            self.relu = torch.nn.ReLU()

        def forward(self, input1):
            out1 = self.fc1(input1)
            out2 = self.relu(out1)
            # return different number of outputs for train and eval mode
            if self.training:
                return out1, out2
            else:
                return out2

    def train_step(model, x):
        out1, out2 = model(x)
        loss = out2.sum()
        loss.backward()
        return out1, out2

    device = torch.device("cuda")
    N, D_in, H, D_out = 64, 784, 500, 10  # noqa: N806
    pt_model = Net(D_in, H, D_out).to(device)
    ort_model = ORTModule(copy.deepcopy(pt_model))

    # train mode
    x = torch.randn(N, D_in, device=device)
    pt_out1, pt_out2 = train_step(pt_model, x)
    ort_out1, ort_out2 = train_step(ort_model, x)

    _test_helpers.assert_values_are_close(pt_out1, ort_out1)
    _test_helpers.assert_values_are_close(pt_out2, ort_out2)
    _test_helpers.assert_gradients_match_and_reset_gradient(ort_model, pt_model)

    # eval mode
    pt_model.eval()
    ort_model.eval()

    x = torch.randn(N, D_in, device=device)
    pt_out = pt_model(x)
    ort_out = ort_model(x)
    _test_helpers.assert_values_are_close(pt_out, ort_out)


def test_forward_dynamic_args():
    os.environ["ORTMODULE_SKIPCHECK_POLICY"] = "SKIP_CHECK_DISABLED"

    device = "cuda"

    N, D_in, H, D_out = 64, 784, 500, 10  # noqa: N806
    model = NeuralNetPositionalArguments(input_size=D_in, hidden_size=H, num_classes=D_out).to(device)
    model = ORTModule(model)
    args_size1 = [torch.randn(N, D_in, device=device)] * 4
    args_size2 = [torch.randn(N, D_in, device=device)] * 3
    args_size3 = [torch.randn(N, D_in, device=device)] * 5

    # Make sure model runs without any exception
    for i in range(2):
        # Test both train and inference mode
        if i % 2 == 0:
            model.train()
        else:
            model.eval()

        # Train model with one set of input
        for _ in range(10):
            output = model(*args_size1)
            assert output is not None
        hash_args_size1 = hash(repr(model._torch_module._execution_manager(model._is_training())._input_info.schema))
        assert hash_args_size1 is not None

        # Decrease number of inputs and train some more
        for _ in range(10):
            output = model(*args_size2)
            assert output is not None
        hash_args_size2 = hash(repr(model._torch_module._execution_manager(model._is_training())._input_info.schema))
        assert hash_args_size2 != hash_args_size1

        # Increase number of inputs and train some more
        for _ in range(10):
            output = model(*args_size3)
            assert output is not None
        hash_args_size3 = hash(repr(model._torch_module._execution_manager(model._is_training())._input_info.schema))
        assert hash_args_size3 != hash_args_size2

    del os.environ["ORTMODULE_SKIPCHECK_POLICY"]


def test_forward_dynamic_kwargs():
    os.environ["ORTMODULE_SKIPCHECK_POLICY"] = "SKIP_CHECK_DISABLED"

    one = torch.FloatTensor([1])
    model = NeuralNetSimplePositionalAndKeywordArguments()
    model = ORTModule(model)

    # Make sure model runs without any exception
    for i in range(2):
        # Test both train and inference mode
        if i % 2 == 0:
            model.train()
        else:
            model.eval()

        # Train model with positional argument x only
        for _ in range(10):
            output = model(one)
            assert output is not None
        hash_x = hash(repr(model._torch_module._execution_manager(model._is_training())._input_info.schema))
        assert hash_x is not None

        # Train with x and y as inputs
        for _ in range(10):
            output = model(one, y=one)
            assert output is not None
        hash_x_y = hash(repr(model._torch_module._execution_manager(model._is_training())._input_info.schema))
        assert hash_x_y != hash_x

        # Train with x and z as inputs
        for _ in range(10):
            output = model(one, z=one)
            assert output is not None
        hash_x_z = hash(repr(model._torch_module._execution_manager(model._is_training())._input_info.schema))
        assert hash_x_z != hash_x_y

        # Train with x, y and z as inputs
        for _ in range(10):
            output = model(one, y=one, z=one)
            assert output is not None
        hash_x_y_z = hash(repr(model._torch_module._execution_manager(model._is_training())._input_info.schema))
        assert hash_x_y_z != hash_x_z

        # Return to original input with x as input
        for _ in range(10):
            output = model(one)
            assert output is not None
        hash_x2 = hash(repr(model._torch_module._execution_manager(model._is_training())._input_info.schema))
        assert hash_x2 != hash_x_y_z
        assert hash_x2 == hash_x

    del os.environ["ORTMODULE_SKIPCHECK_POLICY"]


@pytest.mark.parametrize(
    "forward_function",
    [  # Only pos_X, pos_X as positionals
        lambda model, pos_0, pos_1, kw_0, kw_1, args, kwargs: model(pos_0, pos_1),
        # Only pos_X, pos_X as keywords
        lambda model, pos_0, pos_1, kw_0, kw_1, args, kwargs: model(pos_0=pos_0, pos_1=pos_1),
        # pos_X + *args, pos_X as positionals
        lambda model, pos_0, pos_1, kw_0, kw_1, args, kwargs: model(pos_0, pos_1, *args),
        # pos_X + kw_X, pos_X as positionals
        lambda model, pos_0, pos_1, kw_0, kw_1, args, kwargs: model(pos_0, pos_1, kw_0=kw_0, kw_1=kw_1),
        # pos_X + kw_X,  pos_X as keywords
        lambda model, pos_0, pos_1, kw_0, kw_1, args, kwargs: model(pos_0=pos_0, pos_1=pos_1, kw_0=kw_0, kw_1=kw_1),
        # pos_X + kw_X, pos_X as positionals (missing kw_1)
        lambda model, pos_0, pos_1, kw_0, kw_1, args, kwargs: model(pos_0, pos_1, kw_0=kw_0),
        # pos_X + kw_X, pos_X as keywords (missing kw_1)
        lambda model, pos_0, pos_1, kw_0, kw_1, args, kwargs: model(pos_0=pos_0, pos_1=pos_1, kw_0=kw_0),
        # pos_X + kw_X, pos_X as positionals (missing kw_0)
        lambda model, pos_0, pos_1, kw_0, kw_1, args, kwargs: model(pos_0, pos_1, kw_1=kw_1),
        # pos_X + kw_X, pos_X as keywords (missing kw_0)
        lambda model, pos_0, pos_1, kw_0, kw_1, args, kwargs: model(pos_0=pos_0, pos_1=pos_1, kw_1=kw_1),
        # pos_X + kwargs, pos_X as positionals
        lambda model, pos_0, pos_1, kw_0, kw_1, args, kwargs: model(pos_0, pos_1, **kwargs),
        # pos_X + kwargs, pos_X as keywords
        lambda model, pos_0, pos_1, kw_0, kw_1, args, kwargs: model(pos_0=pos_0, pos_1=pos_1, **kwargs),
        # pos_X + *args + kw_X, pos_X as positionals
        lambda model, pos_0, pos_1, kw_0, kw_1, args, kwargs: model(pos_0, pos_1, *args, kw_0=kw_0, kw_1=kw_1),
        # pos_X + *args + kw_X, pos_X as positionals (missing kw_0)
        lambda model, pos_0, pos_1, kw_0, kw_1, args, kwargs: model(pos_0, pos_1, *args, kw_1=kw_1),
        # pos_X + *args + kw_X, pos_X as positionals (missing kw_1)
        lambda model, pos_0, pos_1, kw_0, kw_1, args, kwargs: model(pos_0, pos_1, *args, kw_0=kw_0),
        # pos_X + *args + kwargs, pos_X as positionals
        lambda model, pos_0, pos_1, kw_0, kw_1, args, kwargs: model(pos_0, pos_1, *args, **kwargs),
        # pos_X + *args + kw_X + kwargs, pos_X as positionals
        lambda model, pos_0, pos_1, kw_0, kw_1, args, kwargs: model(
            pos_0, pos_1, *args, kw_0=kw_0, kw_1=kw_1, **kwargs
        ),
        # pos_X + *args + kw_X + kwargs, pos_X as positionals (missing kw_0)
        lambda model, pos_0, pos_1, kw_0, kw_1, args, kwargs: model(pos_0, pos_1, *args, kw_1=kw_1, **kwargs),
        # pos_X + *args + kw_X + kwargs, pos_X as positionals (missing kw_1)
        lambda model, pos_0, pos_1, kw_0, kw_1, args, kwargs: model(pos_0, pos_1, *args, kw_0=kw_0, **kwargs),
    ],
)
def test_forward_call_kwargs_input(forward_function):
    class KwargsNet(torch.nn.Module):
        def __init__(self, input_size, hidden_size, num_classes):
            super().__init__()

            self.fc1 = torch.nn.Linear(input_size, hidden_size)
            self.relu = torch.nn.ReLU()
            self.fc2 = torch.nn.Linear(hidden_size, num_classes)

        def forward(self, pos_0, pos_1, *args, kw_0=None, kw_1=None, **kwargs):
            model_input = pos_0 + pos_1
            if args:
                model_input += sum(args)
            if kw_0 is not None:
                model_input += kw_0
            if kw_1 is not None:
                model_input += kw_1
            if kwargs:
                if "kwargs_0" in kwargs:
                    model_input += kwargs["kwargs_0"]
                if "kwargs_1" in kwargs:
                    model_input += torch.matmul(kwargs["kwargs_0"], kwargs["kwargs_1"])

            out = self.fc1(model_input)
            out = self.relu(out)
            out = self.fc2(out)
            return out

    # Modeling
    device = "cuda"
    N, D_in, H, D_out = 64, 784, 500, 10  # noqa: N806
    model = KwargsNet(input_size=D_in, hidden_size=H, num_classes=D_out).to(device)
    model = ORTModule(model)

    # Dummy inputs used
    pos_0 = torch.randn(N, D_in, device=device)
    pos_1 = torch.randn(N, D_in, device=device)
    kw_0 = torch.randn(N, D_in, device=device)
    kw_1 = torch.randn(N, D_in, device=device)
    args = [torch.randn(N, D_in, device=device)] * 2
    kwargs = {"kwargs_0": torch.randn(N, D_in, device=device), "kwargs_1": torch.randn(D_in, D_in, device=device)}

    # Training step
    prediction = forward_function(model, pos_0, pos_1, kw_0, kw_1, args, kwargs)
    assert prediction is not None
    prediction = prediction.sum()
    prediction.backward()


def test_repro_iscontiguous():
    class SimpleNet(torch.nn.Module):
        def __init__(self):
            super().__init__()
            self.a = torch.nn.Parameter(torch.FloatTensor([-1.0, 1.0]))

        def forward(self, x):
            result = torch.mean(self.a) + x
            return result

    one = torch.FloatTensor([1])
    model = SimpleNet()
    model = ORTModule(model)
    prediction = model(one)
    prediction = prediction.sum()
    prediction.backward()


def test_forward_call_default_input():
    os.environ["ORTMODULE_SKIPCHECK_POLICY"] = "SKIP_CHECK_DISABLED"

    class UnusedNet(torch.nn.Module):
        def __init__(self):
            super().__init__()
            self.zeros = torch.nn.Parameter(torch.zeros(1, 1))

        def forward(self, a, b, c, d, *args, kw_0=None, **kwargs):
            result = a + d + self.zeros.sum()
            if args:
                result += args[-1]
            if kw_0:
                result += kw_0
            if kwargs:
                assert "kwargs_1" in kwargs
                result += kwargs["kwargs_1"]
            return result

    # Modeling
    device = "cuda"
    model = UnusedNet().to(device)
    model = ORTModule(model)

    # Dummy data
    one = torch.FloatTensor([1]).to(device)
    two = 2 * one
    three = 3 * one
    four = 4 * one
    args = [two] * 5
    kw_0 = 6 * one
    kwargs = {"kwargs_0": 7 * one, "kwargs_1": 8 * one}

    # Make sure model runs without any exception
    for i in range(2):
        # Test both train and inference mode
        if i % 2 == 0:
            model.train()
        else:
            model.eval()

        # Model only uses a,d out of a,b,c,d
        out = model(one, two, three, four)
        assert out.item() == 5.0
        if model._is_training():
            out.sum().backward()

        out = model(one, two, c=three, d=four)
        assert out.item() == 5.0
        if model._is_training():
            out.sum().backward()

        # Model only uses a,d,args[-1] out of a,b,c,d,*args
        out = model(one, two, three, four, *args)
        assert out.item() == 7.0
        if model._is_training():
            out.sum().backward()

        # Model only uses a,d,args[-1],kw_0 out of a,b,c,d,*args,kw_0
        out = model(one, two, three, four, *args, kw_0=kw_0)
        assert out.item() == 13.0
        if model._is_training():
            out.sum().backward()

        # Model only uses a,d,args[-1],kwargs['kwargs_1'] out of a,b,c,d,*args,kw_0,**kwargs
        out = model(one, two, three, four, *args, **kwargs)
        assert out.item() == 15.0
        if model._is_training():
            out.sum().backward()

    del os.environ["ORTMODULE_SKIPCHECK_POLICY"]


def test_forward_call_kwargs_input_unexpected_order():
    class OrderlyNet(torch.nn.Module):
        def __init__(self, input_size, hidden_size, num_classes):
            super().__init__()
            self.fc1 = torch.nn.Linear(input_size, hidden_size)
            self.relu = torch.nn.ReLU()
            self.fc2 = torch.nn.Linear(hidden_size, num_classes)

        def forward(self, input1=None, input2=None):
            assert input1.shape != input2.shape
            input2 = torch.transpose(input2, 0, 1)
            assert input1.shape == input2.shape

            model_input = input1 + input2
            out1 = self.fc1(model_input)
            out1 = self.relu(out1)
            out2 = self.fc2(out1)
            return out1, out2

    device = "cuda"
    N, D_in, H, D_out = 32, 784, 500, 10  # noqa: N806
    model = OrderlyNet(D_in, H, D_out).to(device)
    model = ORTModule(model)

    input1 = torch.randn(N, D_in, device=device, requires_grad=False)
    input2 = torch.randn(D_in, N, device=device, requires_grad=False)

    # Make sure model runs without any exception
    for i in range(2):
        # Test both train and inference mode
        if i % 2 == 0:
            model.train()
        else:
            model.eval()

        # Must work because forward() and dict order match
        y1, y2 = model(**{"input1": input1, "input2": input2})
        assert y1 is not None
        assert y2 is not None
        if model._is_training():
            loss = y1.sum() + y2.sum()
            loss.backward()

        # Must work even when forward() and dict order mismatch
        y1, y2 = model(**{"input2": input2, "input1": input1})
        assert y1 is not None
        assert y2 is not None
        if model._is_training():
            loss = y1.sum() + y2.sum()
            loss.backward()


def test_forward_call_lots_None():
    os.environ["ORTMODULE_SKIPCHECK_POLICY"] = "SKIP_CHECK_DISABLED"

    class NoneNet(torch.nn.Module):
        def __init__(self):
            super().__init__()
            self.zeros = torch.nn.Parameter(torch.zeros(1, 1))

        def forward(self, a, b, c, d, e, f, y=None, z=None):
            assert a is not None
            result = self.zeros.sum() + a
            if b is not None:
                result += b
            if c is not None:
                result += c
            if d is not None:
                result += d
            if e is not None:
                result += e
            if f is not None:
                result += f
            if y is not None:
                result += y
            if z is not None:
                result += z
            return result

    def run_step(expected, a, b, c, d, e, f, y, z):
        # Force model (re)export to validate (un)flattening with new input
        #   This is needed because for a `forward(self, a, b)`, and
        #   input `forward(a,b)` or `forward(**{'a': a, 'b': b})`,
        #   ORTModule produces the same schema, thus not re-exporting
        #   the model when `forward(a,b)` is used after `forward(**{'a': a, 'b': b})`
        #   or vice-versa
        model._torch_module._execution_manager(model._is_training())._onnx_model = None
        out = model(a, b, c, d, e, f, y, z)
        assert out is not None
        assert out.item() == expected
        if model._is_training():
            loss = out.sum()
            loss.backward()

    device = "cuda"
    model = NoneNet().to(device)
    model = ORTModule(model)

    a = torch.FloatTensor([1]).to(device) * 1
    b = torch.FloatTensor([1]).to(device) * 10
    c = torch.FloatTensor([1]).to(device) * 100
    d = torch.FloatTensor([1]).to(device) * 1000
    e = torch.FloatTensor([1]).to(device) * 10000
    f = torch.FloatTensor([1]).to(device) * 100000
    y = torch.FloatTensor([1]).to(device) * 1000000
    z = torch.FloatTensor([1]).to(device) * 10000000

    # Make sure model runs without any exception
    for i in range(2):
        # Test both train and inference mode
        if i % 2 == 0:
            model.train()
        else:
            model.eval()

        run_step(
            a.item() + f.item(),
            a,
            None,
            None,
            None,
            None,
            f,
            None,
            None,
        )
        run_step(
            a.item() + f.item(), **{"a": a, "b": None, "c": None, "d": None, "e": None, "f": f, "y": None, "z": None}
        )
        run_step(a.item() + z.item(), a, None, None, None, None, None, None, z)
        run_step(
            a.item() + z.item(), **{"a": a, "b": None, "c": None, "d": None, "e": None, "f": None, "y": None, "z": z}
        )
        run_step(a.item() + c.item() + y.item(), a, None, c, None, None, None, y, None)
        run_step(
            a.item() + c.item() + y.item(),
            **{"a": a, "b": None, "c": c, "d": None, "e": None, "f": None, "y": y, "z": None},
        )
        run_step(
            a.item() + b.item() + c.item() + d.item() + e.item() + f.item() + y.item() + z.item(),
            a,
            b,
            c,
            d,
            e,
            f,
            y,
            z,
        )
        run_step(
            a.item() + b.item() + c.item() + d.item() + e.item() + f.item() + y.item() + z.item(),
            **{"a": a, "b": b, "c": c, "d": d, "e": e, "f": f, "y": y, "z": z},
        )

    del os.environ["ORTMODULE_SKIPCHECK_POLICY"]


@pytest.mark.parametrize("bool_argument", [True, False])
@pytest.mark.parametrize("int_argument", [100, 100000, 100000000, -100, -100000, -100000000])
@pytest.mark.parametrize(
    "float_argument", [1.23, 11209123.12452, 12093702935.1249863, -1.23, -11209123.12452, -12093702935.1249863]
)
def test_primitive_inputs(bool_argument, int_argument, float_argument):
    class PrimitiveTypesInputNet(torch.nn.Module):
        def __init__(self, input_size, hidden_size, num_classes):
            super().__init__()

            self.fc1 = torch.nn.Linear(input_size, hidden_size)
            self.relu = torch.nn.ReLU()
            self.fc2 = torch.nn.Linear(hidden_size, num_classes)

        def forward(self, input1, bool_argument, int_argument, float_argument):
            input1 = input1 + int_argument + float_argument
            if bool_argument:
                out = self.fc1(input1)
                out = self.relu(out)
                out = self.fc2(out)
            else:
                out = self.fc1(input1)
                out = self.fc2(out)
                out = self.relu(out)
            return out

    assert type(bool_argument) is bool
    assert type(int_argument) is int
    assert type(float_argument) is float

    device = "cuda"
    N, D_in, H, D_out = 32, 784, 500, 10  # noqa: N806
    pt_model = PrimitiveTypesInputNet(D_in, H, D_out).to(device)
    ort_model = ORTModule(copy.deepcopy(pt_model))

    input1 = torch.randn(N, D_in, device=device)
    pt_out = pt_model(input1, bool_argument, int_argument, float_argument)
    ort_out = ort_model(input1, bool_argument, int_argument, float_argument)
    _test_helpers.assert_values_are_close(pt_out, ort_out, rtol=1e-03, atol=1e-04)


@pytest.mark.parametrize("bool_arguments", [(True, False), (False, True)])
def test_changing_bool_input_re_exports_model(bool_arguments):
    os.environ["ORTMODULE_SKIPCHECK_POLICY"] = "SKIP_CHECK_DISABLED"

    class PrimitiveTypesInputNet(torch.nn.Module):
        def __init__(self, input_size, hidden_size, num_classes):
            super().__init__()

            self.fc1 = torch.nn.Linear(input_size, hidden_size)
            self.relu = torch.nn.ReLU()
            self.fc2 = torch.nn.Linear(hidden_size, num_classes)

        def forward(self, input1, bool_argument):
            if bool_argument:
                out = self.fc1(input1)
                out = self.relu(out)
                out = self.fc2(out)
            else:
                out = self.fc1(input1)
                out = self.fc2(out)
                out = self.relu(out)
            return out

    assert type(bool_arguments[0]) is bool
    assert type(bool_arguments[1]) is bool

    device = "cuda"
    N, D_in, H, D_out = 32, 784, 500, 10  # noqa: N806
    pt_model = PrimitiveTypesInputNet(D_in, H, D_out).to(device)
    ort_model = ORTModule(pt_model)

    input1 = torch.randn(N, D_in, device=device)
    ort_model(input1, bool_arguments[0])
    exported_model1 = ort_model._torch_module._execution_manager(ort_model._is_training())._onnx_models.exported_model

    ort_model(input1, bool_arguments[1])
    exported_model2 = ort_model._torch_module._execution_manager(ort_model._is_training())._onnx_models.exported_model

    assert exported_model1 != exported_model2

    del os.environ["ORTMODULE_SKIPCHECK_POLICY"]


def test_model_with_registered_buffer_and_dropped_parameters():
    class ModelWithBufferAndDroppedParameter(torch.nn.Module):
        def __init__(self, input_size, hidden_size, num_classes):
            super().__init__()

            self.fc1 = torch.nn.Linear(input_size, hidden_size)
            self.relu = torch.nn.ReLU()
            self.fc2 = torch.nn.Linear(hidden_size, num_classes)
            self.register_buffer("buffer", torch.ones(num_classes))

        def forward(self, bool_argument, input1):
            if bool_argument:
                out = self.fc1(input1)
                out = self.relu(out)
                out = self.fc2(out)
                out = out + self.buffer
            else:
                out = self.fc1(input1)
                out = self.fc2(out)
                out = self.relu(out)
                out = out + self.buffer
            return out

    device = "cuda"
    N, D_in, H, D_out = 64, 784, 500, 10  # noqa: N806
    model = ModelWithBufferAndDroppedParameter(D_in, H, D_out).to(device)
    model = ORTModule(model)

    bool_argument = torch.tensor(True)
    x = torch.randn(N, D_in, device=device)

    # Ensure that no exceptions are raised
    model(bool_argument, x)


@pytest.mark.parametrize(
    "model, none_pt_params",
    [
        (UnusedBeginParameterNet(784, 500, 400, 10), ["fc1.weight", "fc1.bias"]),
        (UnusedMiddleParameterNet(784, 500, 400, 10), ["fc2.weight", "fc2.bias"]),
        (UnusedEndParameterNet(784, 500, 400, 10), ["fc2.weight", "fc2.bias"]),
    ],
)
def test_unused_parameters(model, none_pt_params):
    device = "cuda"

    N, D_in, H1, H2, D_out = 64, 784, 500, 400, 10  # noqa: F841, N806
    model = model.to(device)
    ort_model = ORTModule(copy.deepcopy(model))

    # Make sure model runs without any exception
    for _ in range(5):
        x = torch.randn(N, D_in, device=device)
        y = copy.deepcopy(x)

        out_pt = model(x)
        out_ort = ort_model(y)
        loss_pt = out_pt.sum()
        loss_pt.backward()
        loss_ort = out_ort.sum()
        loss_ort.backward()
        _test_helpers.assert_values_are_close(out_ort, out_pt)
        _test_helpers.assert_gradients_match_and_reset_gradient(ort_model, model, none_pt_params=none_pt_params)

    # Also try in eval mode
    model.eval()
    ort_model.eval()

    x = torch.randn(N, D_in, device=device)
    y = copy.deepcopy(x)

    # Make sure model runs without any exception
    out_pt = model(x)
    out_ort = ort_model(y)
    _test_helpers.assert_values_are_close(out_ort, out_pt)


def test_output_order():
    class OutputOrderNet(torch.nn.Module):
        def __init__(self, input_size, hidden_size, num_classes):
            super().__init__()

            self.fc1 = torch.nn.Linear(input_size, hidden_size)
            self.fc2 = torch.nn.Linear(input_size, hidden_size)
            self.fc3 = torch.nn.Linear(input_size, hidden_size)
            self.fc4 = torch.nn.Linear(input_size, hidden_size)
            self.fc5 = torch.nn.Linear(input_size, hidden_size)
            self.fc6 = torch.nn.Linear(input_size, hidden_size)
            self.fc7 = torch.nn.Linear(input_size, hidden_size)
            self.fc8 = torch.nn.Linear(input_size, hidden_size)
            self.fc9 = torch.nn.Linear(input_size, hidden_size)
            self.fc10 = torch.nn.Linear(input_size, hidden_size)
            self.fc11 = torch.nn.Linear(input_size, hidden_size)
            self.fc12 = torch.nn.Linear(input_size, hidden_size)

        def forward(
            self, input1, input2, input3, input4, input5, input6, input7, input8, input9, input10, input11, input12
        ):
            return (
                self.fc1(input1),
                self.fc2(input2),
                self.fc3(input3),
                self.fc4(input4),
                self.fc5(input5),
                self.fc6(input6),
                self.fc7(input7),
                self.fc8(input8),
                self.fc9(input9),
                self.fc10(input10),
                self.fc11(input11),
                self.fc12(input12),
            )

    device = "cuda"
    N, D_in, H, D_out = 64, 784, 500, 10  # noqa: N806
    model = OutputOrderNet(D_in, H, D_out).to(device)
    ort_model = ORTModule(copy.deepcopy(model))

    x = [torch.randn(N, D_in, device=device) for _ in range(12)]
    y = copy.deepcopy(x)

    out_pt = model(*x)
    out_ort = ort_model(*y)

    assert len(out_pt) == len(out_ort)
    for x, y in zip(out_pt, out_ort):
        _test_helpers.assert_values_are_close(x, y)


@pytest.mark.parametrize("device", ["cuda", "cpu", None])
def test_stateless_model_specified_device(device):
    N, D_in, H, D_out = 32, 784, 500, 10  # noqa: F841, N806
    pt_model = StatelessModel().to(device)
    ort_model = ORTModule(copy.deepcopy(pt_model))

    pt_x = torch.randn(N, D_in, device=device)
    ort_x = pt_x.clone()

    pt_y = pt_model(pt_x)
    ort_y = ort_model(ort_x)

    _test_helpers.assert_values_are_close(pt_y, ort_y)


def test_stateless_model_unspecified_device():
    N, D_in, H, D_out = 32, 784, 500, 10  # noqa: F841, N806
    pt_model = StatelessModel()
    ort_model = ORTModule(copy.deepcopy(pt_model))

    pt_x = torch.randn(N, D_in)
    ort_x = pt_x.clone()

    pt_y = pt_model(pt_x)
    ort_y = ort_model(ort_x)

    _test_helpers.assert_values_are_close(pt_y, ort_y)


@pytest.mark.parametrize(
    "model",
    [
        (UnusedBeginParameterNet(784, 500, 400, 10)),
        (UnusedMiddleParameterNet(784, 500, 400, 10)),
        (UnusedEndParameterNet(784, 500, 400, 10)),
    ],
)
def test_unused_parameters_does_not_unnecessarily_reinitialize(model):
    device = "cuda"

    N, D_in, H1, H2, D_out = 64, 784, 500, 400, 10  # noqa: F841, N806
    model = model.to(device)
    ort_model = ORTModule(copy.deepcopy(model))
    training_manager = ort_model._torch_module._execution_manager(ort_model._is_training())

    x = torch.randn(N, D_in, device=device)
    _ = ort_model(x)

    input_info = _io.parse_inputs_for_onnx_export(
        training_manager._module_parameters,
        training_manager._onnx_models.exported_model,
        training_manager._input_info.schema,
        x,
        {},
    )

    assert not training_manager._reinitialize_graph_builder(input_info)


def test_load_state_dict_for_wrapped_ortmodule():
    class WrapperModule(torch.nn.Module):
        def __init__(self, ortmodule):
            super().__init__()
            self._ortmodule = ortmodule

        def forward(self, x):
            return self._ortmodule(x)

    device = "cuda"
    N, D_in, H, D_out = 64, 784, 500, 10  # noqa: N806
    model = NeuralNetSinglePositionalArgument(D_in, H, D_out).to(device)
    model = ORTModule(copy.deepcopy(model))
    wrapper_module = WrapperModule(model)
    x = torch.randn(N, D_in, device=device)
    _ = wrapper_module(x)

    # Must copy the state_dict or else they are sharing the same memory
    state_dict1 = copy.deepcopy(wrapper_module.state_dict())
    list(next(iter(state_dict1.items())))[1] += 10
    wrapper_module.load_state_dict(state_dict1)
    state_dict2 = wrapper_module.state_dict()

    assert state_dict1
    assert len(state_dict1.keys()) == len(state_dict2.keys())
    for param_name, param_value in state_dict1.items():
        assert param_name in state_dict2
        assert torch.equal(param_value, state_dict2[param_name])


def test_hf_save_pretrained():
    device = "cuda"

    model1 = _get_bert_for_sequence_classification_model(device)
    model1 = ORTModule(model1)
    state_dict = model1.state_dict()
    list(next(iter(state_dict.items())))[1] += 100
    model1.load_state_dict(state_dict)

    trainer = Trainer(model=model1)

    # Assert that ORTModule has an attribute called module. This attribute is used
    # for trainer.save_model to reference the underlying HuggingFace PreTrainedModel
    assert hasattr(model1, "module")

    # Create a temporary directory for the checkpoint from save_pretrained
    with tempfile.TemporaryDirectory() as temporary_dir:
        trainer.save_model(temporary_dir)

        # Create a new model and compare all state dictionary values for equality
        # to check if from_pretrained worked.
        config = AutoConfig.from_pretrained(temporary_dir)
        model2 = BertForSequenceClassification.from_pretrained(
            temporary_dir,
            config=config,
        ).to(device)
        model2 = ORTModule(model2)

        for p1, p2 in zip(model1.parameters(), model2.parameters()):
            assert p1.data.ne(p2.data).sum() == 0


def test_ortmodule_string_inputs_are_ignored(caplog):
    pt_model = MyStrNet()
    ort_model = ORTModule(copy.deepcopy(pt_model), DebugOptions(log_level=LogLevel.INFO))
    x = torch.randn(1, 2)

    out = ort_model(x, "hello")

    target_str = "Received input of type <class 'str'> which may be treated as a constant by ORT by default."
    found_target_str = False
    for record in caplog.records:
        if target_str in record.message:
            found_target_str = True

    assert found_target_str
    _test_helpers.assert_values_are_close(out, x + 1)


def test_ortmodule_list_input():
    class ListNet(torch.nn.Module):
        def __init__(self):
            super().__init__()
            self.dummy = torch.nn.Parameter(torch.FloatTensor([0]))

        def forward(self, batch):
            a = batch[0]
            b = batch[1]
            return self.dummy + a + b

    device = "cuda"
    N, D_in, H, D_out = 64, 784, 500, 10  # noqa: F841, N806
    pt_model = ListNet().to(device)
    ort_model = ORTModule(copy.deepcopy(pt_model))
    x = [torch.randn(N, D_in, device=device), torch.randn(N, D_in, device=device)]
    y = copy.deepcopy(x)

    _test_helpers.assert_values_are_close(pt_model(x), ort_model(y))


def test_ortmodule_list_input_with_unused_values():
    class ListNet(torch.nn.Module):
        def __init__(self):
            super().__init__()
            self.dummy = torch.nn.Parameter(torch.FloatTensor([0]))

        def forward(self, batch):
            batch[0]
            b = batch[1]
            return self.dummy + b

    device = "cuda"
    N, D_in, H, D_out = 64, 784, 500, 10  # noqa: F841, N806
    pt_model = ListNet().to(device)
    ort_model = ORTModule(copy.deepcopy(pt_model))
    x = [torch.randn(N, D_in, device=device), torch.randn(N, D_in, device=device)]
    y = copy.deepcopy(x)

    _test_helpers.assert_values_are_close(pt_model(x), ort_model(y))


def test_ortmodule_list_input_with_none_values():
    class ListNet(torch.nn.Module):
        def __init__(self):
            super().__init__()
            self.dummy = torch.nn.Parameter(torch.FloatTensor([0]))

        def forward(self, batch):
            a = batch[0] if batch[0] is not None else torch.FloatTensor([2]).cuda()
            b = batch[1]
            return self.dummy + a + b

    device = "cuda"
    N, D_in, H, D_out = 64, 784, 500, 10  # noqa: F841, N806
    pt_model = ListNet().to(device)
    ort_model = ORTModule(copy.deepcopy(pt_model))
    x = [None, torch.randn(N, D_in, device=device)]
    y = copy.deepcopy(x)

    _test_helpers.assert_values_are_close(pt_model(x), ort_model(y))


def test_ortmodule_nested_list_input():
    class ListNet(torch.nn.Module):
        def __init__(self):
            super().__init__()
            self.dummy = torch.nn.Parameter(torch.FloatTensor([0]))

        def forward(self, batch):
            a = batch[0]
            b = batch[1][0]
            c = batch[1][1]
            d = batch[2][0]
            e = batch[2][1][0]
            return self.dummy + a + b + c + d + e

    device = "cuda"
    N, D_in, H, D_out = 64, 784, 500, 10  # noqa: F841, N806
    pt_model = ListNet().to(device)
    ort_model = ORTModule(copy.deepcopy(pt_model))
    x = [
        torch.randn(N, D_in, device=device),
        [torch.randn(N, D_in, device=device), torch.randn(N, D_in, device=device)],
        [torch.randn(N, D_in, device=device), [torch.randn(N, D_in, device=device)]],
    ]
    y = copy.deepcopy(x)

    _test_helpers.assert_values_are_close(pt_model(x), ort_model(y))


@pytest.mark.parametrize("mode", ["training", "inference"])
def test_debug_options_save_onnx_models_os_environment(mode):
    device = "cuda"
    N, D_in, H, D_out = 64, 784, 500, 10  # noqa: N806
    # Create a temporary directory for the onnx_models
    with tempfile.TemporaryDirectory() as temporary_dir:
        os.environ["ORTMODULE_SAVE_ONNX_PATH"] = temporary_dir
        model = NeuralNetSinglePositionalArgument(D_in, H, D_out).to(device)
        ort_model = ORTModule(model, DebugOptions(save_onnx=True, onnx_prefix="my_model"))
        if mode == "inference":
            ort_model.eval()
        x = torch.randn(N, D_in, device=device)
        _ = ort_model(x)

        # assert that the onnx models have been saved
        assert os.path.exists(os.path.join(temporary_dir, f"my_model_torch_exported_{mode}.onnx"))
        assert os.path.exists(os.path.join(temporary_dir, f"my_model_optimized_{mode}.onnx"))
        if mode == "training":
            assert os.path.exists(os.path.join(temporary_dir, f"my_model_optimized_pre_grad_{mode}.onnx"))
        assert os.path.exists(os.path.join(temporary_dir, f"my_model_execution_model_{mode}.onnx"))
        del os.environ["ORTMODULE_SAVE_ONNX_PATH"]


@pytest.mark.parametrize("mode", ["training", "inference"])
def test_debug_options_save_onnx_models_cwd(mode):
    device = "cuda"
    N, D_in, H, D_out = 64, 784, 500, 10  # noqa: N806
    model = NeuralNetSinglePositionalArgument(D_in, H, D_out).to(device)
    ort_model = ORTModule(model, DebugOptions(save_onnx=True, onnx_prefix="my_cwd_model"))
    if mode == "inference":
        ort_model.eval()
    x = torch.randn(N, D_in, device=device)
    _ = ort_model(x)

    # assert that the onnx models have been saved
    assert os.path.exists(os.path.join(os.getcwd(), f"my_cwd_model_torch_exported_{mode}.onnx"))
    assert os.path.exists(os.path.join(os.getcwd(), f"my_cwd_model_optimized_{mode}.onnx"))
    if mode == "training":
        assert os.path.exists(os.path.join(os.getcwd(), f"my_cwd_model_optimized_pre_grad_{mode}.onnx"))
    assert os.path.exists(os.path.join(os.getcwd(), f"my_cwd_model_execution_model_{mode}.onnx"))

    os.remove(os.path.join(os.getcwd(), f"my_cwd_model_torch_exported_{mode}.onnx"))
    os.remove(os.path.join(os.getcwd(), f"my_cwd_model_optimized_{mode}.onnx"))
    if mode == "training":
        os.remove(os.path.join(os.getcwd(), f"my_cwd_model_optimized_pre_grad_{mode}.onnx"))
    os.remove(os.path.join(os.getcwd(), f"my_cwd_model_execution_model_{mode}.onnx"))


def test_debug_options_save_onnx_models_validate_fail_on_non_writable_dir():
    os.environ["ORTMODULE_SAVE_ONNX_PATH"] = "/non/existent/directory"
    with pytest.raises(Exception) as ex_info:
        _ = DebugOptions(save_onnx=True, onnx_prefix="my_model")
    assert "Directory /non/existent/directory is not writable." in str(ex_info.value)
    del os.environ["ORTMODULE_SAVE_ONNX_PATH"]


def test_debug_options_save_onnx_models_validate_fail_on_non_str_prefix():
    prefix = 23
    with pytest.raises(Exception) as ex_info:
        _ = DebugOptions(save_onnx=True, onnx_prefix=prefix)
    assert f"Expected name prefix of type str, got {type(prefix)}." in str(ex_info.value)


def test_debug_options_save_onnx_models_validate_fail_on_no_prefix():
    with pytest.raises(Exception) as ex_info:
        _ = DebugOptions(save_onnx=True)
    assert "onnx_prefix must be provided when save_onnx is set." in str(ex_info.value)


def test_debug_options_log_level():
    # NOTE: This test will output verbose logging

    device = "cuda"
    N, D_in, H, D_out = 64, 784, 500, 10  # noqa: N806
    model = NeuralNetSinglePositionalArgument(D_in, H, D_out).to(device)
    ort_model = ORTModule(model, DebugOptions(log_level=LogLevel.VERBOSE))
    x = torch.randn(N, D_in, device=device)
    _ = ort_model(x)

    # assert that the logging is done in verbose mode
    assert ort_model._torch_module._execution_manager(True)._debug_options.logging.log_level == LogLevel.VERBOSE


def test_debug_options_log_level_os_environment():
    # NOTE: This test will output info logging

    os.environ["ORTMODULE_LOG_LEVEL"] = "INFO"
    device = "cuda"
    N, D_in, H, D_out = 64, 784, 500, 10  # noqa: N806
    model = NeuralNetSinglePositionalArgument(D_in, H, D_out).to(device)
    ort_model = ORTModule(model)
    x = torch.randn(N, D_in, device=device)
    _ = ort_model(x)

    # assert that the logging is done in info mode
    assert ort_model._torch_module._execution_manager(True)._debug_options.logging.log_level == LogLevel.INFO
    del os.environ["ORTMODULE_LOG_LEVEL"]


def test_debug_options_log_level_validation_fails_on_type_mismatch():
    log_level = "some_string"
    with pytest.raises(Exception) as ex_info:
        _ = DebugOptions(log_level=log_level)
    assert f"Expected log_level of type LogLevel, got {type(log_level)}." in str(ex_info.value)


def test_ortmodule_gradient_accumulation_optimization_correctness():
    class NeuralNetWithCast(torch.nn.Module):
        def __init__(self, input_size, hidden_size, num_classes):
            super().__init__()

            self.fc1 = torch.nn.Linear(input_size, hidden_size)
            self.relu = torch.nn.ReLU()
            self.fc2 = torch.nn.Linear(hidden_size, num_classes)

        def forward(self, input1):
            out = self.fc1(input1)
            out = self.relu(out)
            out = self.fc2(out)
            return out

    device = "cuda"
    N, D_in, H, D_out = 64, 784, 500, 10  # noqa: N806
    pt_model = NeuralNetWithCast(D_in, H, D_out).to(device)

    # baseline model with optimization disabled
    tgt_model = ORTModule(pt_model)
    tgt_optimizer = torch.optim.Adam(tgt_model.parameters())

    # model with optimization enabled
    opt_model = ORTModule(copy.deepcopy(pt_model))
    opt_model._torch_module._execution_manager(is_training=True)._runtime_options.enable_grad_acc_optimization = True
    opt_optimizer = torch.optim.Adam(opt_model.parameters())

    def run_step(model, x):
        with amp.autocast():
            prediction = model(x)
            loss = prediction.sum()
        loss.backward()
        return loss.detach()

    def run_optim_step(optimizer):
        optimizer.step()
        optimizer.zero_grad()

    GA_steps = 2  # noqa: N806
    tgt_model.zero_grad()
    opt_model.zero_grad()

    for step in range(10):
        x = torch.randn(N, D_in, device=device)
        tgt_loss = run_step(tgt_model, x)
        opt_loss = run_step(opt_model, x)

        # assert that loss values match
        _test_helpers.assert_values_are_close(tgt_loss, opt_loss)
        if step % GA_steps == 0:
            run_optim_step(tgt_optimizer)
            run_optim_step(opt_optimizer)


def test_ortmodule_dict_input():
    class DictNet(torch.nn.Module):
        def __init__(self):
            super().__init__()
            self.dummy = torch.nn.Parameter(torch.FloatTensor([0]))

        def forward(self, batch):
            b = batch["one_value"]
            a = batch["two_value"]
            return self.dummy + a + b

    device = "cuda"
    N, D_in, H, D_out = 64, 784, 500, 10  # noqa: F841, N806
    pt_model = DictNet().to(device)
    ort_model = ORTModule(copy.deepcopy(pt_model))
    x = {"one_value": torch.randn(N, D_in, device=device), "two_value": torch.randn(N, D_in, device=device)}
    x_copy = copy.deepcopy(x)

    _test_helpers.assert_values_are_close(pt_model(x), ort_model(x_copy))


def test_ortmodule_dict_input_with_unused_values():
    class DictNet(torch.nn.Module):
        def __init__(self):
            super().__init__()
            self.dummy = torch.nn.Parameter(torch.FloatTensor([0]))

        def forward(self, batch):
            batch["b"]
            a = batch["a"]
            return self.dummy + a

    device = "cuda"
    N, D_in, H, D_out = 64, 784, 500, 10  # noqa: F841, N806
    pt_model = DictNet().to(device)
    ort_model = ORTModule(copy.deepcopy(pt_model))
    x = {"a": torch.randn(N, D_in, device=device), "b": torch.randn(N, D_in, device=device)}
    x_copy = copy.deepcopy(x)

    _test_helpers.assert_values_are_close(pt_model(x), ort_model(x_copy))


def test_ortmodule_dict_input_with_none_values():
    class DictNet(torch.nn.Module):
        def __init__(self):
            super().__init__()
            self.dummy = torch.nn.Parameter(torch.FloatTensor([0]))

        def forward(self, batch):
            b = batch["b"]
            a = batch["a"] if batch["a"] else torch.FloatTensor([2.0]).cuda()
            return self.dummy + a + b

    device = "cuda"
    N, D_in, H, D_out = 64, 784, 500, 10  # noqa: F841, N806
    pt_model = DictNet().to(device)
    ort_model = ORTModule(copy.deepcopy(pt_model))
    x = {"a": None, "b": torch.randn(N, D_in, device=device)}
    x_copy = copy.deepcopy(x)

    _test_helpers.assert_values_are_close(pt_model(x), ort_model(x_copy))


def test_ortmodule_dict_input_with_nested_values():
    class DictNet(torch.nn.Module):
        def __init__(self):
            super().__init__()
            self.dummy = torch.nn.Parameter(torch.FloatTensor([0]))

        def forward(self, batch):
            a = batch["one_value"]
            b = batch["two_value"]["three_value"]
            c = batch["two_value"]["four_value"]
            d = batch["five_value"]["six_value"]
            e = batch["five_value"]["seven_value"]["eight_value"]
            return self.dummy + a + b + c + d + e

    device = "cuda"
    N, D_in, H, D_out = 64, 784, 500, 10  # noqa: F841, N806
    pt_model = DictNet().to(device)
    ort_model = ORTModule(copy.deepcopy(pt_model))
    x = {
        "one_value": torch.randn(N, D_in, device=device),
        "two_value": {
            "three_value": torch.randn(N, D_in, device=device),
            "four_value": torch.randn(N, D_in, device=device),
        },
        "five_value": {
            "six_value": torch.randn(N, D_in, device=device),
            "seven_value": {"eight_value": torch.randn(N, D_in, device=device)},
        },
    }
    x_copy = copy.deepcopy(x)

    _test_helpers.assert_values_are_close(pt_model(x), ort_model(x_copy))


def test_ortmodule_list_dict_input_with_nested_values():
    class ListDictNet(torch.nn.Module):
        def __init__(self):
            super().__init__()
            self.dummy = torch.nn.Parameter(torch.FloatTensor([3]))

        def forward(self, batch):
            a = batch["one_value"][0]
            b = batch["two_value"][0]
            c = batch["two_value"][1]
            d = batch["three_value"][0]
            e = batch["three_value"][1]["four_value"]
            return self.dummy + a + b + c + d + e

    device = "cuda"
    N, D_in, H, D_out = 64, 784, 500, 10  # noqa: F841, N806
    pt_model = ListDictNet().to(device)
    ort_model = ORTModule(copy.deepcopy(pt_model))
    x = {
        "one_value": [torch.randn(N, D_in, device=device)],
        "two_value": [torch.randn(N, D_in, device=device), torch.randn(N, D_in, device=device)],
        "three_value": [torch.randn(N, D_in, device=device), {"four_value": torch.randn(N, D_in, device=device)}],
    }
    x_copy = copy.deepcopy(x)

    _test_helpers.assert_values_are_close(pt_model(x), ort_model(x_copy))


def test_ortmodule_list_dict_input_with_kwargs_and_registered_buffer():
    class ListDictKwargsNet(torch.nn.Module):
        def __init__(self, N, D_in):
            super().__init__()
            self.register_buffer("buffer", torch.ones(N, D_in, device="cuda"))
            self.dummy = torch.nn.Parameter(torch.FloatTensor([3]))

        def forward(self, batch, **kwargs):
            a = batch["one_value"][0]
            b = batch["two_value"][0]
            c = batch["two_value"][1]
            d = batch["three_value"][0]
            e = batch["three_value"][1]["four_value"]
            out = self.buffer + self.dummy + a + b + c + d + e
            if kwargs:
                if "kwargs_0" in kwargs:
                    out += kwargs["kwargs_0"]
                if "kwargs_1" in kwargs:
                    out += torch.matmul(kwargs["kwargs_0"], kwargs["kwargs_1"])

            return out

    device = "cuda"
    N, D_in, H, D_out = 64, 784, 500, 10  # noqa: F841, N806
    pt_model = ListDictKwargsNet(N, D_in).to(device)
    ort_model = ORTModule(copy.deepcopy(pt_model), DebugOptions(save_onnx=True, onnx_prefix="kwargsanddict"))
    x = {
        "one_value": [torch.randn(N, D_in, device=device)],
        "two_value": [torch.randn(N, D_in, device=device), torch.randn(N, D_in, device=device)],
        "three_value": [torch.randn(N, D_in, device=device), {"four_value": torch.randn(N, D_in, device=device)}],
    }
    x_copy = copy.deepcopy(x)
    kwargs_input = {"kwargs_0": torch.randn(N, D_in, device=device), "kwargs_1": torch.randn(D_in, D_in, device=device)}
    kwargs_input_copy = copy.deepcopy(kwargs_input)

    _test_helpers.assert_values_are_close(pt_model(x, **kwargs_input), ort_model(x_copy, **kwargs_input_copy))


def test_ortmodule_user_defined_method():
    class UserDefinedMethodsNet(torch.nn.Module):
        def __init__(self):
            super().__init__()
            self.dummy = torch.nn.Parameter(torch.FloatTensor([12]))

        def forward(self, a):
            return self.dummy + a

        def custom_method_returns_input(self, user_input):
            return user_input

    device = "cuda"
    N, D_in, H, D_out = 64, 784, 500, 10  # noqa: F841, N806
    pt_model = UserDefinedMethodsNet().to(device)
    ort_model = ORTModule(copy.deepcopy(pt_model))
    x = torch.randn(N, D_in, device=device)
    y = copy.deepcopy(x)

    out = ort_model.custom_method_returns_input(x)
    assert x is out

    pt_out = pt_model(x)
    ort_out = ort_model(y)
    _test_helpers.assert_values_are_close(pt_out, ort_out)


def test_ortmodule_user_getattr_gets_successfully():
    class UserDefinedMethodsNet(torch.nn.Module):
        def __init__(self):
            super().__init__()
            self.dummy = torch.nn.Parameter(torch.FloatTensor([12]))

        def forward(self, a):
            return self.dummy + a

        def custom_method_returns_input(self, user_input):
            return user_input

    device = "cuda"
    N, D_in, H, D_out = 64, 784, 500, 10  # noqa: F841, N806
    pt_model = UserDefinedMethodsNet().to(device)
    ort_model = ORTModule(pt_model)

    assert ort_model.custom_method_returns_input != pt_model.custom_method_returns_input
    assert ort_model.custom_method_returns_input.__func__ == pt_model.custom_method_returns_input.__func__
    assert ort_model.dummy is pt_model.dummy


@pytest.mark.parametrize("attribute", ["True", "lambda x : x"])
def test_ortmodule_setattr_new_attribute(attribute):
    class UserNet(torch.nn.Module):
        def __init__(self):
            super().__init__()
            self.dummy = torch.nn.Parameter(torch.FloatTensor([0]))

        def forward(self, a):
            return self.dummy + a

    device = "cuda"
    pt_model = UserNet().to(device)
    ort_model = ORTModule(pt_model)
    ort_model.a_new_attribute = attribute

    assert hasattr(pt_model, "a_new_attribute")
    assert pt_model.a_new_attribute == attribute
    assert "a_new_attribute" not in ort_model.__dict__


def test_ortmodule_setattr_on_ortmodule_copied_user_model_attribute():
    class UserNet(torch.nn.Module):
        def __init__(self):
            super().__init__()
            self.dummy = torch.nn.Parameter(torch.FloatTensor([0]))

        def forward(self, a):
            return self.dummy + a

        def custom_method(self, a):
            return a

    def my_new_custom_method(self, a, b, c):
        return a + b + c

    device = "cuda"
    pt_model = UserNet().to(device)
    ort_model = ORTModule(pt_model)
    # custom_method is copied by ORTModule from the users model
    # and bound to itself
    ort_model.custom_method = my_new_custom_method
    # dummy is defined on pt model
    ort_model.dummy = torch.nn.Parameter(torch.FloatTensor([12]))

    assert hasattr(pt_model, "dummy")
    assert torch.eq(pt_model.dummy, torch.nn.Parameter(torch.FloatTensor([12])))
    assert "dummy" not in ort_model.__dict__

    assert hasattr(pt_model, "custom_method")
    assert pt_model.custom_method is not my_new_custom_method
    assert ort_model.custom_method is my_new_custom_method


def test_ortmodule_setattr_ortmodule_attribute():
    class UserNet(torch.nn.Module):
        def __init__(self):
            super().__init__()
            self.dummy = torch.nn.Parameter(torch.FloatTensor([0]))

        def forward(self, a):
            return self.dummy + a

    device = "cuda"
    pt_model = UserNet().to(device)
    ort_model = ORTModule(pt_model)
    ort_model._torch_module = True

    assert not hasattr(pt_model, "_torch_module")
    assert "_torch_module" in ort_model.__dict__
    assert ort_model._torch_module is True


def test_ortmodule_setattr_signals_model_changed():
    os.environ["ORTMODULE_SKIPCHECK_POLICY"] = "SKIP_CHECK_DISABLED"

    class UserNet(torch.nn.Module):
        def __init__(self, input_flag):
            super().__init__()
            self.dummy = torch.nn.Parameter(torch.FloatTensor([10]))
            self.input_flag = input_flag

        def forward(self, a):
            if self.input_flag:
                return self.dummy + a
            else:
                return a

    device = "cuda"
    N, D_in, H, D_out = 64, 784, 500, 10  # noqa: F841, N806
    pt_model = UserNet(True).to(device)
    ort_model = ORTModule(pt_model)

    _ = ort_model(torch.randn(N, D_in, device=device))
    exported_model1 = ort_model._torch_module._execution_manager(True)._onnx_models.exported_model

    for training_mode in [False, True]:
        assert ort_model._torch_module._execution_manager(training_mode)._original_model_has_changed is False
    ort_model.input_flag = False

    for training_mode in [False, True]:
        assert ort_model._torch_module._execution_manager(training_mode)._original_model_has_changed is True

    _ = ort_model(torch.randn(N, D_in, device=device))
    exported_model2 = ort_model._torch_module._execution_manager(True)._onnx_models.exported_model

    assert exported_model1 != exported_model2

    del os.environ["ORTMODULE_SKIPCHECK_POLICY"]


def test_ortmodule_attribute_name_collision_warning(caplog):
    class UserNet(torch.nn.Module):
        def __init__(self):
            super().__init__()
            self.dummy = torch.nn.Parameter(torch.FloatTensor([0]))
            self._torch_module = True

        def forward(self, a):
            return self.dummy + a

        def load_state_dict(self):
            pass

    device = "cuda"
    pt_model = UserNet().to(device)

    ORTModule(pt_model)
    warning_record = [record.message for record in caplog.records if record.levelname == "WARNING"]

    assert len(warning_record) == 2

    assert "_torch_module collides with ORTModule's attribute name." in warning_record[-2]
    assert "load_state_dict collides with ORTModule's attribute name." in warning_record[-1]


def test_ortmodule_ortmodule_method_attribute_copy():
    class UserNetWithSelfCallingForward(torch.nn.Module):
        def __init__(self, input_size, hidden_size, num_classes):
            super().__init__()

            self.fc1 = torch.nn.Linear(input_size, hidden_size)
            self.relu = torch.nn.ReLU()
            self.fc2 = torch.nn.Linear(hidden_size, num_classes)

        def forward(self, input1):
            out = self.fc1(input1)
            out = self.relu(out)
            out = self.fc2(out)
            return out

        def run_forward(self, *args, **kwargs):
            return self(*args, **kwargs)

    device = "cuda"
    N, D_in, H, D_out = 64, 784, 500, 10  # noqa: N806
    pt_model = UserNetWithSelfCallingForward(D_in, H, D_out).to(device)
    ort_model = ORTModule(copy.deepcopy(pt_model))

    x_1 = torch.randn(N, D_in, device=device)
    x_2 = copy.deepcopy(x_1)
    x_3 = copy.deepcopy(x_1)
    # Executed on ORTModule
    out1 = ort_model(x_1)
    # Executed on ORTModule even though run_forward is not defined on ORTModule
    out2 = ort_model.run_forward(x_2)
    # Executed on pytorch module since it is directly invoked from there
    out3 = pt_model.run_forward(x_3)

    assert torch.equal(out1, out2)
    _test_helpers.assert_values_are_close(out2, out3)

    assert type(out1.grad_fn).__name__ == "_ORTModuleFunctionBackward"
    assert type(out2.grad_fn).__name__ == "_ORTModuleFunctionBackward"
    assert (
        type(out3.grad_fn).__name__ == "AddmmBackward0"
        if Version(torch.__version__) >= Version("1.10.0")
        else "AddmmBackward"
    )


@pytest.mark.parametrize(
    "policy_str, policy",
    [
        ("SKIP_CHECK_DISABLED", _SkipCheck.SKIP_CHECK_DISABLED),
        ("SKIP_CHECK_DEVICE", _SkipCheck.SKIP_CHECK_DEVICE),
        ("SKIP_CHECK_BUILD_GRADIENT", _SkipCheck.SKIP_CHECK_BUILD_GRADIENT),
        ("SKIP_CHECK_EXECUTION_AGENT", _SkipCheck.SKIP_CHECK_EXECUTION_AGENT),
    ],
)
def test_ortmodule_skip_check_load_from_os_env(policy_str, policy):
    device = "cuda"
    N, D_in, H, D_out = 64, 784, 500, 10  # noqa: F841, N806
    os.environ["ORTMODULE_SKIPCHECK_POLICY"] = policy_str
    model = NeuralNetSinglePositionalArgument(D_in, H, D_out).to(device)
    ort_model = ORTModule(model)

    for training_mode in [False, True]:
        assert ort_model._torch_module._execution_manager(training_mode)._runtime_options.skip_check == policy

    del os.environ["ORTMODULE_SKIPCHECK_POLICY"]


@pytest.mark.parametrize("is_training,deterministic", list(itertools.product([True, False], repeat=2)))
def test_ortmodule_determinism_flag(is_training, deterministic):
    torch.use_deterministic_algorithms(deterministic)

    N, D_in, H, D_out = 64, 784, 500, 10  # noqa: N806
    model = NeuralNetSinglePositionalArgument(D_in, H, D_out)
    model = ORTModule(model)
    model.train(is_training)

    for _ in range(5):
        x = torch.randn(N, D_in)
        _ = model(x)

        assert ortmodule_module._are_deterministic_algorithms_enabled() is torch.are_deterministic_algorithms_enabled()


def test_ortmodule_gradient_builder():
    class Model(torch.nn.Module):
        def __init__(self):
            super().__init__()

        def forward(self, x):
            return torch.cos(x)

    device = "cuda"

    @register_gradient("", "Cos")
    def Cos_gradient():
        return [
            ("Sin", ["I(0)"], ["Sin_X"]),
            ("Mul", ["Sin_X", "GO(0)"], ["Sin_X_Times_dY"]),
            ("Neg", ["Sin_X_Times_dY"], ["GI(0)"]),
        ]

    pt_model = Model().to(device)
    ort_model = ORTModule(copy.deepcopy(pt_model))

    def run_step(model, x):
        prediction = model(x)
        loss = prediction.sum()
        loss.backward()
        return prediction

    pt_x = torch.randn(2, 2, device=device, requires_grad=True, dtype=torch.float32)
    ort_x = copy.deepcopy(pt_x)
    pt_prediction = run_step(pt_model, pt_x)
    ort_prediction = run_step(ort_model, ort_x)
    _test_helpers.assert_values_are_close(ort_prediction, pt_prediction)
    _test_helpers.assert_values_are_close(ort_x.grad, pt_x.grad)


def test_override_pytorch_exporter_kwargs():
    device = "cuda"

    N, D_in, H, D_out = 64, 784, 500, 10  # noqa: N806
    x = torch.randn(N, D_in, device=device)
    model = NeuralNetSinglePositionalArgument(D_in, H, D_out).to(device)

    ort_model = ORTModule(model)
    ort_model._torch_module._execution_manager(True)._export_extra_kwargs = {"custom_opsets": None}

    # Make sure model runs without any exception
    prediction = ort_model(x)
    assert prediction is not None
    prediction = prediction.sum()
    prediction.backward()


def test_override_pytorch_exporter_kwargs__invalid():
    device = "cuda"

    N, D_in, H, D_out = 64, 784, 500, 10  # noqa: N806
    x = torch.randn(N, D_in, device=device)
    model = NeuralNetSinglePositionalArgument(D_in, H, D_out).to(device)

    ort_model = ORTModule(model)
    ort_model._torch_module._execution_manager(True)._export_extra_kwargs = {"verbose": False}
    with pytest.raises(_fallback.ORTModuleONNXModelException) as type_error:
        _ = ort_model(x)
    assert "The following PyTorch exporter arguments cannot be specified: '{'verbose'}'." in str(type_error.value)


def test_override_pytorch_exporter_kwargs_using_ortmodule_extension__invalid():
    device = "cuda"

    class ORTModuleExtension(ORTModule):
        def __init__(self, module, debug_options=None):
            super().__init__(module, debug_options)
            for training_mode in [False, True]:
                self._torch_module._execution_manager(training_mode)._export_extra_kwargs = {"verbose": None}

    N, D_in, H, D_out = 64, 784, 500, 10  # noqa: N806
    x = torch.randn(N, D_in, device=device)
    model = NeuralNetSinglePositionalArgument(D_in, H, D_out).to(device)
    ort_model = ORTModuleExtension(model)

    with pytest.raises(_fallback.ORTModuleONNXModelException) as type_error:
        _ = ort_model(x)
    assert "The following PyTorch exporter arguments cannot be specified: '{'verbose'}'." in str(type_error.value)


def test_override_pytorch_exporter_kwargs_using_ortmodule_extension():
    device = "cuda"

    class ORTModuleExtension(ORTModule):
        def __init__(self, module, debug_options=None):
            super().__init__(module, debug_options)
            # modify GraphExecutionManager internally
            for training_mode in [False, True]:
                self._torch_module._execution_manager(training_mode)._export_extra_kwargs = {"custom_opsets": None}

    N, D_in, H, D_out = 64, 784, 500, 10  # noqa: N806
    x = torch.randn(N, D_in, device=device)
    model = NeuralNetSinglePositionalArgument(D_in, H, D_out).to(device)
    ort_model = ORTModuleExtension(model)

    # Make sure model runs without any exception
    prediction = ort_model(x)
    assert prediction is not None
    prediction = prediction.sum()
    prediction.backward()


def test_ortmodule_fused_adam_optimizer_correctness():
    torch.manual_seed(8888)

    device = "cuda"
    N, D_in, H, D_out = 32, 128, 500, 10  # noqa: N806

    pt_model = NeuralNetSinglePositionalArgument(D_in, H, D_out).to(device)
    transformers_adamw_optimizer = AdamW(pt_model.parameters(), lr=1)

    ort_model = ORTModule(copy.deepcopy(pt_model))
    ort_fused_adam_optimizer = FusedAdam(ort_model.parameters(), lr=1)

    def run_step(model, x):
        prediction = model(x)
        loss = prediction.sum()
        loss.backward()

        return loss

    def run_optim_step(optimizer):
        optimizer.step()
        optimizer.zero_grad()

    ga_steps = 2
    pt_model.zero_grad()
    ort_model.zero_grad()

    for step in range(1000):
        x1 = torch.randn(N, D_in, device=device, dtype=torch.float32)
        x2 = copy.deepcopy(x1)

        pt_loss = run_step(pt_model, x1)
        ort_loss = run_step(ort_model, x2)

        for pt_param, ort_param in zip(pt_model.parameters(), ort_model.parameters()):
            ort_param.grad = copy.deepcopy(pt_param.grad)

        _test_helpers.assert_values_are_close(pt_loss, ort_loss)
        _test_helpers.assert_gradients_match_and_reset_gradient(ort_model, pt_model, reset_gradient=False)

        if (step + 1) % ga_steps == 0:
            run_optim_step(transformers_adamw_optimizer)
            run_optim_step(ort_fused_adam_optimizer)

        for pt_param, ort_param in zip(pt_model.parameters(), ort_model.parameters()):
            _test_helpers.assert_values_are_close(pt_param, ort_param, atol=1e-4, rtol=1e-5)


def test_ortmodule_fused_adam_optimizer_correctness_torch():
    torch.manual_seed(8888)

    device = "cuda"
    N, D_in, H, D_out = 4, 4, 8, 4  # noqa: N806

    pt_model = NeuralNetSinglePositionalArgument(D_in, H, D_out).to(device)
    adamw_optimizer = torch.optim.AdamW(pt_model.parameters(), lr=1e-3)

    ort_model = ORTModule(copy.deepcopy(pt_model))
    ort_fused_adam_optimizer = FusedAdam(
        ort_model.parameters(), lr=1e-3, adam_w_mode=AdamWMode.ADAMW_TORCH, weight_decay=0.01, eps=1e-8
    )

    def run_step(model, x):
        prediction = model(x)
        loss = prediction.sum()
        loss.backward()

        return loss

    def run_optim_step(optimizer):
        optimizer.step()
        optimizer.zero_grad()

    ga_steps = 2
    pt_model.zero_grad()
    ort_model.zero_grad()

    for step in range(1000):
        x1 = torch.randn(N, D_in, device=device, dtype=torch.float32)
        x2 = copy.deepcopy(x1)

        pt_loss = run_step(pt_model, x1)
        ort_loss = run_step(ort_model, x2)

        for pt_param, ort_param in zip(pt_model.parameters(), ort_model.parameters()):
            ort_param.grad = copy.deepcopy(pt_param.grad)

        _test_helpers.assert_values_are_close(pt_loss, ort_loss, atol=1e-4, rtol=1e-5)
        _test_helpers.assert_gradients_match_and_reset_gradient(
            ort_model, pt_model, atol=1e-4, rtol=1e-5, reset_gradient=False
        )

        if (step + 1) % ga_steps == 0:
            run_optim_step(adamw_optimizer)
            run_optim_step(ort_fused_adam_optimizer)

        for pt_param, ort_param in zip(pt_model.parameters(), ort_model.parameters()):
            _test_helpers.assert_values_are_close(pt_param, ort_param, atol=1e-4, rtol=1e-5)


def test_sigmoid_grad():
    class NeuralNetSigmoid(torch.nn.Module):
        def __init__(self, input_size, hidden_size, num_classes):
            super().__init__()

            self.fc1 = torch.nn.Linear(input_size, hidden_size)
            self.sigmoid = torch.nn.Sigmoid()

        def forward(self, input1):
            out = self.fc1(input1)
            out = self.sigmoid(out)
            return out

    def run_step(model, x):
        prediction = model(x)
        loss = prediction.sum()
        loss.backward()
        return prediction, loss

    device = "cuda"

    N, D_in, H, D_out = 120, 15360, 500, 15360  # noqa: N806
    pt_model = NeuralNetSigmoid(D_in, H, D_out).to(device)
    ort_model = ORTModule(copy.deepcopy(pt_model))

    for _step in range(1000):
        pt_x = torch.randn(N, D_in, device=device, requires_grad=True)
        ort_x = copy.deepcopy(pt_x)
        ort_prediction, ort_loss = run_step(ort_model, ort_x)
        pt_prediction, pt_loss = run_step(pt_model, pt_x)
        _test_helpers.assert_values_are_close(ort_prediction, pt_prediction)
        _test_helpers.assert_values_are_close(ort_x.grad, pt_x.grad)
        _test_helpers.assert_values_are_close(ort_loss, pt_loss)


def test_tanh_grad():
    class NeuralNetTanh(torch.nn.Module):
        def __init__(self, input_size, hidden_size, num_classes):
            super().__init__()

            self.fc1 = torch.nn.Linear(input_size, hidden_size)
            self.tanh = torch.nn.Tanh()

        def forward(self, input1):
            out = self.fc1(input1)
            out = self.tanh(out)
            return out

    def run_step(model, x):
        prediction = model(x)
        loss = prediction.sum()
        loss.backward()
        return prediction, loss

    device = "cuda"

    N, D_in, H, D_out = 120, 1536, 500, 1536  # noqa: N806
    pt_model = NeuralNetTanh(D_in, H, D_out).to(device)
    ort_model = ORTModule(copy.deepcopy(pt_model))

    for _step in range(10):
        pt_x = torch.randn(N, D_in, device=device, requires_grad=True)
        ort_x = copy.deepcopy(pt_x)
        ort_prediction, ort_loss = run_step(ort_model, ort_x)
        pt_prediction, pt_loss = run_step(pt_model, pt_x)
        _test_helpers.assert_values_are_close(ort_prediction, pt_prediction)
        _test_helpers.assert_values_are_close(ort_x.grad, pt_x.grad)
        _test_helpers.assert_values_are_close(ort_loss, pt_loss)


def test__defined_from_envvar():
    os.environ["DUMMY_ORTMODULE"] = "15"
    assert ortmodule_module._defined_from_envvar("DUMMY_ORTMODULE", 14) == 15
    os.environ["DUMMY_ORTMODULE"] = "15j"
    with warnings.catch_warnings(record=True) as w:
        assert ortmodule_module._defined_from_envvar("DUMMY_ORTMODULE", 14) == 14
        assert len(w) == 1
        assert issubclass(w[-1].category, UserWarning)
        assert "Unable to overwrite constant" in str(w[-1].message)
    del os.environ["DUMMY_ORTMODULE"]


def test_sigmoid_grad_opset13():
    class NeuralNetSigmoid(torch.nn.Module):
        def __init__(self, input_size, hidden_size, num_classes):
            super().__init__()

            self.fc1 = torch.nn.Linear(input_size, hidden_size)
            self.sigmoid = torch.nn.Sigmoid()

        def forward(self, input1):
            out = self.fc1(input1)
            out = self.sigmoid(out)
            return out

    def run_step(model, x):
        prediction = model(x)
        loss = prediction.sum()
        loss.backward()
        return prediction, loss

    device = "cuda"

    N, D_in, H, D_out = 120, 15360, 500, 15360  # noqa: N806
    pt_model = NeuralNetSigmoid(D_in, H, D_out).to(device)

    old_opset = os.getenv("ORTMODULE_ONNX_OPSET_VERSION", None)
    os.environ["ORTMODULE_ONNX_OPSET_VERSION"] = "13"

    ort_model = ORTModule(copy.deepcopy(pt_model))

    for step in range(2):
        pt_x = torch.randn(N, D_in, device=device, requires_grad=True)
        ort_x = copy.deepcopy(pt_x)
        ort_prediction, ort_loss = run_step(ort_model, ort_x)
        pt_prediction, pt_loss = run_step(pt_model, pt_x)
        if step == 0:
            model_onx = ort_model._torch_module._execution_manager._training_manager._onnx_models
            for name in ["exported_model", "optimized_model", "optimized_pre_grad_model"]:
                onx = getattr(model_onx, name)
                opv = None
                for op in onx.opset_import:
                    if not op.domain:
                        opv = op.version
                assert opv == 13
        _test_helpers.assert_values_are_close(ort_prediction, pt_prediction)
        _test_helpers.assert_values_are_close(ort_x.grad, pt_x.grad)
        _test_helpers.assert_values_are_close(ort_loss, pt_loss)

    if old_opset is None:
        del os.environ["ORTMODULE_ONNX_OPSET_VERSION"]
    else:
        os.environ["ORTMODULE_ONNX_OPSET_VERSION"] = old_opset

    assert ort_model._torch_module._execution_manager(True)._runtime_options.onnx_opset_version == 13


@pytest.mark.parametrize("opset_version", [12, 13, 14, 15])
def test_opset_version_change(opset_version):
    original_env = None
    if "ORTMODULE_ONNX_OPSET_VERSION" in os.environ:
        original_env = os.environ["ORTMODULE_ONNX_OPSET_VERSION"]
        del os.environ["ORTMODULE_ONNX_OPSET_VERSION"]

    device = "cuda"

    N, D_in, H, D_out = 64, 784, 500, 10  # noqa: N806
    x = torch.randn(N, D_in, device=device)
    model = NeuralNetSinglePositionalArgument(D_in, H, D_out).to(device)

    ortmodule_module.ONNX_OPSET_VERSION = opset_version
    ort_model = ORTModule(model)

    # Make sure model runs without any exception
    prediction = ort_model(x)
    assert prediction is not None
    prediction = prediction.sum()
    prediction.backward()

    # Check opset version on ONNX model
    exported_model = ort_model._torch_module._execution_manager(ort_model._is_training())._onnx_models.exported_model
    assert exported_model.opset_import[0].version == opset_version

    if original_env is not None:
        os.environ["ORTMODULE_ONNX_OPSET_VERSION"] = original_env


def test_serialize_ortmodule():
    device = "cuda"
    N, D_in, H, D_out = 64, 784, 500, 10  # noqa: N806
    pt_model = SerializationNet(D_in, H, D_out).to(device)
    ort_model = ORTModule(copy.deepcopy(pt_model))

    x_1 = torch.randn(N, D_in, device=device)
    x_2 = copy.deepcopy(x_1)
    pt_out = pt_model.train_step(x_1)
    ort_out = ort_model.train_step(x_2)
    _test_helpers.assert_values_are_close(pt_out, ort_out)
    _test_helpers.assert_gradients_match_and_reset_gradient(ort_model, pt_model)
    pt_out, ort_out = None, None

    # Serialize ortmodule
    serialized_model = pickle.dumps(ort_model)

    # load from serialized string
    ort_model_2 = pickle.loads(serialized_model)

    x_1 = torch.randn(N, D_in, device=device)
    x_2 = copy.deepcopy(x_1)
    pt_out = pt_model.train_step(x_1)
    ort_out = ort_model_2.train_step(x_2)
    assert ort_out is not None
    _test_helpers.assert_values_are_close(pt_out, ort_out)
    _test_helpers.assert_gradients_match_and_reset_gradient(ort_model_2, pt_model)


@pytest.mark.parametrize("batch_size, M, N", [(1, 2, 3), (1, 4, 3), (1, 5, 5), (10, 3, 4), (10, 4, 3), (10, 4, 4)])
@pytest.mark.parametrize("k", [None, -5, -3, -1, 0, 2, 4])
@pytest.mark.parametrize("has_upper, upper", [(True, 1), (True, 0), (False, 1)])
def test_trilu_grad(batch_size, M, N, k, has_upper, upper):
    class NeuralNetTrilu(torch.nn.Module):
        def __init__(self, has_upper, upper):
            super().__init__()
            self.upper = upper
            self.has_upper = has_upper

        def forward(self, x, k):
            if self.has_upper is False or self.upper == 1:
                y = torch.triu(x) if k is None else torch.triu(x, k)
            else:
                y = torch.tril(x) if k is None else torch.tril(x, k)
            return y

    def run_step(model, x, k):
        prediction = model(x, k)
        loss = prediction.sum()
        loss.backward()
        return prediction, loss

    device = "cuda"
    pt_model = NeuralNetTrilu(has_upper, upper).to(device)
    ort_model = ORTModule(copy.deepcopy(pt_model))

    pt_x = torch.rand((batch_size, M, N), requires_grad=True, device=device)
    ort_x = copy.deepcopy(pt_x)

    pt_prediction, pt_loss = run_step(pt_model, pt_x, k)
    ort_prediction, ort_loss = run_step(ort_model, ort_x, k)
    _test_helpers.assert_values_are_close(pt_prediction, ort_prediction)
    _test_helpers.assert_values_are_close(pt_loss, ort_loss)
    _test_helpers.assert_values_are_close(pt_x.grad, ort_x.grad)


@pytest.mark.parametrize(
    "M, N", [(2400, 128), (2400, 256), (2400, 512), (2400, 1024), (2400, 2048), (2400, 4096), (2400, 12800)]
)
def test_softmax(M, N):
    class NeuralNetSoftmax(torch.nn.Module):
        def __init__(self):
            super().__init__()
            self.m = torch.nn.Softmax(dim=1)

        def forward(self, x):
            return self.m(x)

    def run_step(model, x):
        prediction = model(x)
        loss = prediction.sum()
        loss.backward()
        return prediction, loss

    device = "cuda"
    pt_model = NeuralNetSoftmax().to(device)
    ort_model = ORTModule(copy.deepcopy(pt_model))

    pt_x = torch.rand((M, N), requires_grad=True, device=device)
    ort_x = copy.deepcopy(pt_x)

    pt_prediction, pt_loss = run_step(pt_model, pt_x)
    ort_prediction, ort_loss = run_step(ort_model, ort_x)
    _test_helpers.assert_values_are_close(pt_prediction, ort_prediction)
    _test_helpers.assert_values_are_close(pt_loss, ort_loss)
    _test_helpers.assert_values_are_close(pt_x.grad, ort_x.grad)


def test_check_opset_is_default_opset_after_training():
    M, N = 24, 6  # noqa: N806

    class NeuralNetSoftmax(torch.nn.Module):
        def __init__(self):
            super().__init__()
            self.m = torch.nn.Softmax(dim=1)

        def forward(self, x):
            return self.m(x)

    def run_step(model, x):
        prediction = model(x)
        loss = prediction.sum()
        loss.backward()
        return prediction, loss

    device = "cuda"
    pt_model = NeuralNetSoftmax().to(device)
    ort_model = ORTModule(copy.deepcopy(pt_model))

    pt_x = torch.rand((M, N), requires_grad=True, device=device)
    ort_x = copy.deepcopy(pt_x)

    pt_prediction, pt_loss = run_step(pt_model, pt_x)
    ort_prediction, ort_loss = run_step(ort_model, ort_x)
    _test_helpers.assert_values_are_close(pt_prediction, ort_prediction)
    _test_helpers.assert_values_are_close(pt_loss, ort_loss)
    _test_helpers.assert_values_are_close(pt_x.grad, ort_x.grad)
    assert ortmodule_module.ONNX_OPSET_VERSION == DEFAULT_OPSET


def test_random_states_unchanged_for_ortmodule():
    os.environ["ORTMODULE_FALLBACK_RETRY"] = "False"

    class NeuralNetSlice(torch.nn.Module):
        def __init__(self):
            super().__init__()
            self.dim = 32

        def forward(self, x):
            # This slice operation will call sympy.Min() when exporting, which will change Python's random state
            return x[: self.dim, :]

    def random_state_equal(a, b):
        assert type(a) == type(b)
        if isinstance(a, tuple):
            assert len(a) == len(b)
            return all([random_state_equal(a_i, b_i) for a_i, b_i in zip(a, b)])
        if isinstance(a, np.ndarray):
            return np.array_equal(a, b)
        if isinstance(a, torch.Tensor):
            return torch.equal(a, b)
        return a == b

    model = NeuralNetSlice()
    x = torch.randn(16, 16)

    ori_random_states = _utils.get_random_states()

    ort_model = ORTModule(model)
    ort_model(x)

    new_random_states = _utils.get_random_states()

    assert random_state_equal(ori_random_states, new_random_states)

    del os.environ["ORTMODULE_FALLBACK_RETRY"]


def test_squeeze_custom_symbolic_registry():
    class SqueezeModel(torch.nn.Module):
        def __init__(self):
            super().__init__()
            self.conv = torch.nn.Conv2d(in_channels=3, out_channels=32, kernel_size=14, stride=14, bias=False)

        def forward(self, x):
            x = x.squeeze(1)
            return self.conv(x)

    def run_step(model, x):
        prediction = model(x)
        loss = prediction.sum()
        loss.backward()
        return prediction, loss

    device = "cuda"
    pt_model = SqueezeModel().to(device)
    ort_model = ORTModule(copy.deepcopy(pt_model))

    pt_x = torch.randn(1, 1, 3, 224, 224, requires_grad=True, device=device)
    ort_x = copy.deepcopy(pt_x)

    pt_prediction, pt_loss = run_step(pt_model, pt_x)
    ort_prediction, ort_loss = run_step(ort_model, ort_x)
    _test_helpers.assert_values_are_close(pt_prediction, ort_prediction)
    _test_helpers.assert_values_are_close(pt_loss, ort_loss)
    _test_helpers.assert_values_are_close(pt_x.grad, ort_x.grad)


def test_eval_model_mode():
    device = "cuda"
    n, d_in, h_size, d_out = 64, 2, 2, 2
    origin_model = NeuralNetSinglePositionalArgument(d_in, h_size, d_out).to(device)
    x = torch.randn(n, d_in, device=device)
    ort_model = ORTModule(origin_model)
    for initial_mode in (True, False):
        model = copy.deepcopy(ort_model)
        model.train(initial_mode)
        for _step in range(10):
            for new_mode in (True, False):
                model.train(new_mode)
                model(x)
                assert model.training == new_mode
                assert model._torch_module.is_training() == new_mode
                assert model._torch_module._flattened_module.training == new_mode


def test_eval_onnx_models():
    class NeuralNetBatchNorm(torch.nn.Module):
        def __init__(self, num_features):
            super().__init__()
            self.bn = torch.nn.BatchNorm1d(num_features)

        def forward(self, input):
            return self.bn(input)

    device = "cuda"

    N, H = 64, 128  # noqa: N806
    model = ORTModule(NeuralNetBatchNorm(H).to(device))

    x1 = torch.randn(N, H, device=device, requires_grad=True)
    output = model(x1)
    output.sum().backward()

    x2 = torch.randn(N, H, device=device)
    model.eval()
    model(x2)

    training_model = model._torch_module._execution_manager(True)._onnx_models.optimized_model
    eval_model = model._torch_module._execution_manager(False)._onnx_models.optimized_model
    # BatchNormInternal is for training, while BatchNormalization is for inference.
    assert "BatchNormInternal" in [node.op_type for node in training_model.graph.node]
    assert "BatchNormalization" in [node.op_type for node in eval_model.graph.node]


def test_kwargs_dict_input():
    class DictNet(torch.nn.Module):
        def __init__(self):
            super().__init__()
            self.dummy = torch.nn.Parameter(torch.FloatTensor([0]))

        def forward(self, *args, **kwargs):
            batch = kwargs["batch"]
            a = batch["one_value"]
            b = batch["two_value"]["three_value"]
            c = batch["two_value"]["four_value"]
            d = batch["five_value"]["six_value"]
            e = batch["five_value"]["seven_value"]["eight_value"]
            return self.dummy + a + b + c + d + e

    device = "cuda"
    N, D_in, H, D_out = 64, 784, 500, 10  # noqa: F841, N806
    pt_model = DictNet().to(device)
    ort_model = ORTModule(copy.deepcopy(pt_model))
    x = torch.randn(N, D_in, device=device)
    batch = {
        "one_value": torch.randn(N, D_in, device=device),
        "two_value": {
            "three_value": torch.randn(N, D_in, device=device),
            "four_value": torch.randn(N, D_in, device=device),
        },
        "five_value": {
            "six_value": torch.randn(N, D_in, device=device),
            "seven_value": {"eight_value": torch.randn(N, D_in, device=device)},
        },
    }
    batch_copy = copy.deepcopy(batch)
    x_copy = copy.deepcopy(x)

    _test_helpers.assert_values_are_close(pt_model(x, batch=batch), ort_model(x_copy, batch=batch_copy))


def test_named_kwargs_dict_input():
    class DictNet(torch.nn.Module):
        def __init__(self):
            super().__init__()
            self.dummy = torch.nn.Parameter(torch.FloatTensor([0]))

        def forward(self, *args, named_kwarg, **kwargs):
            a = named_kwarg["named_one"]
            b = named_kwarg["named_two"]["named_three"]
            c = named_kwarg["named_two"]["named_four"]
            d = named_kwarg["named_five"]["named_six"]
            e = named_kwarg["named_five"]["named_seven"]["named_eight"]
            batch = kwargs["batch"]
            f = batch["one_value"]
            g = batch["two_value"]["three_value"]
            h = batch["two_value"]["four_value"]
            i = batch["five_value"]["six_value"]
            j = batch["five_value"]["seven_value"]["eight_value"]
            return self.dummy + a + b + c + d + e + f + g + h + i + j

    device = "cuda"
    N, D_in = 64, 784  # noqa: N806
    pt_model = DictNet().to(device)
    ort_model = ORTModule(copy.deepcopy(pt_model))
    x = torch.randn(N, D_in, device=device)
    named_kwarg = {
        "named_one": torch.randn(N, D_in, device=device),
        "named_two": {
            "named_three": torch.randn(N, D_in, device=device),
            "named_four": torch.randn(N, D_in, device=device),
        },
        "named_five": {
            "named_six": torch.randn(N, D_in, device=device),
            "named_seven": {"named_eight": torch.randn(N, D_in, device=device)},
        },
    }
    batch = {
        "one_value": torch.randn(N, D_in, device=device),
        "two_value": {
            "three_value": torch.randn(N, D_in, device=device),
            "four_value": torch.randn(N, D_in, device=device),
        },
        "five_value": {
            "six_value": torch.randn(N, D_in, device=device),
            "seven_value": {"eight_value": torch.randn(N, D_in, device=device)},
        },
    }
    batch_copy = copy.deepcopy(batch)
    x_copy = copy.deepcopy(x)

    _test_helpers.assert_values_are_close(
        pt_model(x, named_kwarg=named_kwarg, batch=batch), ort_model(x_copy, named_kwarg=named_kwarg, batch=batch_copy)
    )


@pytest.mark.parametrize("training_mode", [False, True])
def test_non_contiguous_tensors_as_inputs(training_mode):
    class NonContigousNet(torch.nn.Module):
        def __init__(self):
            super().__init__()
            self.dummy = torch.nn.Parameter(torch.FloatTensor([0]))

        def forward(self, non_contiguous_tensor):
            return self.dummy + non_contiguous_tensor

    device = "cuda"
    pt_model = NonContigousNet().to(device)
    pt_model.train(training_mode)
    ort_model = ORTModule(copy.deepcopy(pt_model))
    ort_model.train(training_mode)
    x = torch.arange(12).view(4, 3).t().to(device)
    x_copy = copy.deepcopy(x)
    assert not x.is_contiguous()
    _test_helpers.assert_values_are_close(pt_model(x), ort_model(x_copy))


def test_gradient_correctness_bce_with_logits():
    class NeuralNetBCEWithLogitsLoss(torch.nn.Module):
        def __init__(self, input_size, hidden_size):
            super().__init__()
            self.linear = torch.nn.Linear(input_size, hidden_size)

        def forward(self, input, target):
            loss_fct = torch.nn.BCEWithLogitsLoss()
            return loss_fct(self.linear(input), target)

    N, D, H = 16, 256, 128  # noqa: N806
    device = "cuda"
    pt_model = NeuralNetBCEWithLogitsLoss(D, H).to(device)
    ort_model = ORTModule(copy.deepcopy(pt_model))

    def run_step(model, input, target):
        prediction = model(input, target)
        loss = prediction.sum()
        loss.backward()
        return prediction

    for _ in range(10):
        pt_input = torch.rand((N, D), device=device, requires_grad=True)
        ort_input = copy.deepcopy(pt_input)
        pt_target = torch.rand((N, H), device=device)
        ort_target = copy.deepcopy(pt_target)
        pt_prediction = run_step(pt_model, pt_input, pt_target)
        ort_prediction = run_step(ort_model, ort_input, ort_target)

        _test_helpers.assert_values_are_close(ort_prediction, pt_prediction)
        _test_helpers.assert_values_are_close(ort_input.grad, pt_input.grad)


@pytest.mark.parametrize("embed_is_sparse", [False, True])
@pytest.mark.parametrize("label_is_sparse", [False, True])
@pytest.mark.parametrize("rank", [1, 2])
def test_runtime_inspector_label_and_embed_sparsity_detection(embed_is_sparse, label_is_sparse, rank, caplog):
    os.environ["ORTMODULE_ENABLE_EMBEDDING_SPARSE_OPTIMIZER"] = "1"

    class NeuralNetCrossEntropyLoss(torch.nn.Module):
        def __init__(self, num_embeddings, embedding_dim):
            super().__init__()
            self.embedding = torch.nn.Embedding(num_embeddings, embedding_dim, padding_idx=1)
            self.num_class = 3
            self.fc1 = torch.nn.Linear(embedding_dim, self.num_class, bias=False)
            with torch.no_grad():
                self.fc1.weight.fill_(1.0)
            self.loss_fct = torch.nn.CrossEntropyLoss()

        def forward(self, input, labels):
            output = self.embedding(input)
            output = self.fc1(output)
            if rank == 1:
                return self.loss_fct(output, labels)
            else:
                return self.loss_fct(output.view(-1, self.num_class), labels.view(-1))

    device = "cuda"
    num_embeddings, embedding_dim = 16, 128
    pt_model = NeuralNetCrossEntropyLoss(num_embeddings, embedding_dim).to(device)
    from onnxruntime.training.ortmodule import DebugOptions, LogLevel

    ort_model = ORTModule(pt_model, DebugOptions(log_level=LogLevel.INFO))

    def run_step(model, input, positions):
        with amp.autocast(True):
            loss = model(input, positions)
        loss.backward()
        return loss

    # batch_size = 3
    # sequence = 4

    if embed_is_sparse:
        input = torch.tensor([[0, 2, 3, 4], [2, 3, 1, 1], [1, 1, 1, 1]], device=device)
    else:
        input = torch.tensor([[0, 2, 3, 4], [2, 3, 5, 6], [8, 7, 7, 7]], device=device)

    if label_is_sparse:
        label = torch.tensor([[1, 2, -100, 2], [-100, -100, 2, 1], [-100, 1, 2, -100]], device=device)
    else:
        label = torch.tensor([[1, 2, 0, 2], [0, 0, 2, 1], [0, 1, 2, 0]], device=device)

    if rank == 1:
        input = input.view(-1)
        label = label.view(-1)

    _ = run_step(ort_model, input, label)

    found_embed_is_sparse = False
    found_label_is_sparse = False
    for record in caplog.records:
        if "Label sparsity-based optimization is ON for" in record.getMessage():
            found_label_is_sparse = True

        if "Embedding sparsity-based optimization is ON for" in record.getMessage():
            found_embed_is_sparse = True

    if label_is_sparse:
        assert found_label_is_sparse

    if embed_is_sparse:
        assert found_embed_is_sparse


@pytest.mark.parametrize(
    "test_cases",
    [
        ("Add", 0),
        ("Add", 1),
        ("Add", 2),
        ("Sub", 0),
        ("Sub", 1),
        ("Sub", 2),
        ("Mul", 0),
        ("Mul", 1),
        ("Mul", 2),
        ("MatMul", 0),
        ("MatMul", 1),
        ("Dropout", 0),
        ("LayerNormalization", 0),
        ("Cast", 0),
        ("BiasGelu", 0),
    ],
)
def test_ops_for_padding_elimination(test_cases):
    os.environ["ORTMODULE_ENABLE_EMBEDDING_SPARSE_OPTIMIZER"] = "1"
    test_op = test_cases[0]
    case = test_cases[1]
    # test_op = "Sub"
    # case = 2

    class ToyModel(torch.nn.Module):
        def __init__(self, vocab_size, hidden_size, pad_token_id):
            super().__init__()
            self.word_embeddings = nn.Embedding(vocab_size, hidden_size, padding_idx=pad_token_id)
            if test_op == "LayerNormalization":
                self.LayerNorm = nn.LayerNorm(hidden_size, eps=1e-05)
            self.hidden_size = hidden_size

        # test test_elementwise op for padding elimination
        # in case 0, the shapes of inputs of test_op are [batch_size, seqlen, hidden_size] and [hidden_size],
        #            the test_op should be included in padding elimination subgraph and the GatherGrad should be added to
        #            output of test_op.
        # in case 1, the shapes of inputs of test_op are [batch_size, seqlen, hidden_size] and [batch_size, 1, hidden_size],
        #            this case is not support in padding elimination, so the test_op should not be included in padding
        #            elimination subgraph and the GatherGrad should be added before test_op.
        # in case 2, the shapes of inputs of test_op are [batch_size, seqlen, hidden_size] and [batch_size, seqlen, hidden_size],
        #            the test_op should be included in padding elimination subgraph and the GatherGrad should be added to
        #            output of test_op. Besides, the other input of Add should be added 'Reshape + ShrunkenGather' to
        #            flatten and elimination padding.
        def test_elementwise(self, input_ids):
            input_shape = input_ids.size()
            one_input = None
            if case == 0:
                one_input = torch.ones(self.hidden_size, dtype=torch.long).to(device)
            elif case == 1:
                one_input = torch.ones((input_shape[0], 1, self.hidden_size), dtype=torch.long).to(device)
            elif case == 2:
                one_input = torch.ones(input_shape, dtype=torch.long).to(device)
                one_input = one_input.unsqueeze(-1).expand(-1, -1, self.hidden_size)
            inputs_embeds = self.word_embeddings(input_ids)
            if test_op == "Add":
                output = one_input + inputs_embeds
            elif test_op == "Sub":
                output = one_input - inputs_embeds
            elif test_op == "Mul":
                output = one_input * inputs_embeds
            else:
                output = None
            return output

        # test MatMul op for padding elimination
        # in case 0, the shapes of inputs of MatMul are [2, seqlen] and [batch_size, seqlen, hidden_size]
        #            this case is not support in padding elimination, so the MatMul should not be included in padding
        #            elimination subgraph and the GatherGrad should be added before MatMul.
        # in case 1, the shapes of inputs of MatMul are [batch_size, seqlen, hidden_size] and [hidden_size, 128]
        #            the MatMul should be included in padding elimination subgraph and the GatherGrad should be added to
        #            output of MatMul.
        def test_matmul(self, input_ids):
            inputs_embeds = self.word_embeddings(input_ids)
            output = None
            if case == 0:
                matmul_input = torch.randn((2, input_ids.size(1))).to(device)
                output = torch.matmul(matmul_input, inputs_embeds)
            elif case == 1:
                matmul_input = torch.randn((self.hidden_size, 128)).to(device)
                output = torch.matmul(inputs_embeds, matmul_input)
            return output

        # test other ops for padding elimination
        # all these ops should be included in padding elimination subgraph and the GatherGrad should be added to
        # output of these ops.
        def test_other(self, input_ids):
            inputs_embeds = self.word_embeddings(input_ids)
            output = None
            if test_op == "Dropout":
                output = torch.nn.functional.dropout(inputs_embeds, p=0.5, training=True)
            elif test_op == "LayerNormalization":
                output = self.LayerNorm(inputs_embeds)
            elif test_op == "Cast":
                output = inputs_embeds.to(torch.float16)
            elif test_op == "BiasGelu":
                bias = torch.randn((self.hidden_size,)).to(device)
                output = torch.nn.functional.gelu(inputs_embeds + bias)
            return output

        def forward(self, input_ids):
            if test_op in ["Add", "Mul", "Sub"]:
                output = self.test_elementwise(input_ids)
            elif test_op == "MatMul":
                output = self.test_matmul(input_ids)
            else:
                output = self.test_other(input_ids)
            return output

    # Generate one batch of inputs (shape:[batch_size, max_seq_length]).
    # Each input has random length from 1 to max_seq_length*0.8 with values from 2 to vocab_size and padded with 1 at
    # [max_seq_length - length:].
    def generate_inputs(batch_size, max_seq_length, vocab_size):
        batched_inputs = []
        for _ in range(batch_size):
            # Generate random length from 1 to max_seq_length*0.8, to ensure sparsity > 20%
            seq_len = random.randint(1, int(max_seq_length * 0.8))

            # Generate input values and padding respectively and concatenate them
            input_id = torch.randint(2, vocab_size, (seq_len,), dtype=torch.long, device=device)
            padding = torch.ones((max_seq_length - seq_len,), dtype=torch.long, device=device)
            batched_inputs.append(torch.cat((input_id, padding)))
        return torch.stack(batched_inputs)

    vocab_size, hidden_size = 50265, 768
    batch_size, max_seq_length = 8, 128
    device = "cuda"
    model = ORTModule(ToyModel(vocab_size, hidden_size, 1).to(device))
    x = generate_inputs(batch_size, max_seq_length, vocab_size)
    model(x)

    training_model = model._torch_module._execution_manager(True)._onnx_models.optimized_model
    if test_op == "Sub":
        assert len([node.op_type for node in training_model.graph.node if node.op_type == "Sub"]) == 2
    else:
        assert len([node.op_type for node in training_model.graph.node if node.op_type == "Sub"]) == 1
    assert len([node.op_type for node in training_model.graph.node if node.op_type == "NonZero"]) == 1
    assert len([node.op_type for node in training_model.graph.node if node.op_type == "Squeeze"]) == 1
    assert len([node.op_type for node in training_model.graph.node if node.op_type == "PadAndUnflatten"]) == 1
    if case == 2:
        assert len([node.op_type for node in training_model.graph.node if node.op_type == "ShrunkenGather"]) == 2
    else:
        assert len([node.op_type for node in training_model.graph.node if node.op_type == "ShrunkenGather"]) == 1
    gathergrad_node = [node for node in training_model.graph.node if node.op_type == "PadAndUnflatten"][0]

    def find_input_node_type(model, arg):
        result = []
        for node in model.graph.node:
            if arg in node.output:
                result.append(node)
        return result[0].op_type if len(result) == 1 else None

    gathergrad_input_optypes = [find_input_node_type(training_model, arg) for arg in gathergrad_node.input]
    if test_op == "Add" or test_op == "Mul" or test_op == "Sub":
        if case == 0:
            assert test_op in gathergrad_input_optypes
        elif case == 1:
            assert "ATen" in gathergrad_input_optypes
    elif test_op == "MatMul":
        if case == 0:
            assert "ATen" in gathergrad_input_optypes
        elif case == 1:
            assert "MatMul" in gathergrad_input_optypes
    else:
        assert test_op in gathergrad_input_optypes

    del os.environ["ORTMODULE_ENABLE_EMBEDDING_SPARSE_OPTIMIZER"]


def test_e2e_padding_elimination():
    os.environ["ORTMODULE_ENABLE_EMBEDDING_SPARSE_OPTIMIZER"] = "1"
    seed = 5033
    random.seed(seed)
    np.random.seed(seed)
    torch.manual_seed(seed)
    torch.cuda.manual_seed(seed)
    torch.cuda.manual_seed_all(seed)
    torch.backends.cudnn.determinstic = True
    torch.backends.cudnn.benchmark = False

    class OneLayer(torch.nn.Module):
        def __init__(self, hidden_size, num_attention_heads):
            super().__init__()
            self.num_attention_heads = num_attention_heads
            self.attention_head_size = int(hidden_size / num_attention_heads)
            self.all_head_size = num_attention_heads * self.attention_head_size
            self.query = nn.Linear(hidden_size, self.all_head_size)
            self.key = nn.Linear(hidden_size, self.all_head_size)
            self.value = nn.Linear(hidden_size, self.all_head_size)
            self.dropout1 = nn.Dropout(0.0)
            self.dense = nn.Linear(hidden_size, hidden_size)
            self.LayerNorm = nn.LayerNorm(hidden_size, eps=1e-05)
            self.dropout2 = nn.Dropout(0.0)

        def transpose_for_scores(self, x: torch.Tensor) -> torch.Tensor:
            new_x_shape = x.size()[:-1] + (self.num_attention_heads, self.attention_head_size)
            x = x.view(new_x_shape)
            return x.permute(0, 2, 1, 3)

        def forward(self, hidden_states, attention_mask):
            query_layer = self.transpose_for_scores(self.query(hidden_states))
            key_layer = self.transpose_for_scores(self.key(hidden_states))
            value_layer = self.transpose_for_scores(self.value(hidden_states))
            attention_scores = torch.matmul(query_layer, key_layer.transpose(-1, -2))
            attention_scores = attention_scores / math.sqrt(self.attention_head_size)
            attention_scores = attention_scores + attention_mask
            attention_probs = nn.functional.softmax(attention_scores, dim=-1)
            attention_probs = self.dropout1(attention_probs)
            context_layer = torch.matmul(attention_probs, value_layer)
            context_layer = context_layer.permute(0, 2, 1, 3).contiguous()
            new_context_layer_shape = context_layer.size()[:-2] + (self.all_head_size,)
            context_layer = context_layer.view(new_context_layer_shape)

            output = self.dense(context_layer)
            output = self.dropout2(output)
            output = self.LayerNorm(output + hidden_states)
            return output

    # This toy model is written referring to HuggingFace bert-large-uncased model in run_glue.py:
    # https://github.com/huggingface/optimum/blob/72133e595f9a054c3221ec9ea87f42e0bdaa062b/examples/onnxruntime/training/text-classification/run_glue.py
    # This is just a simple version of it for convenient testing.
    class ToyModel(torch.nn.Module):
        def __init__(self, num_hidden_layers, vocab_size, hidden_size, num_attention_heads, pad_token_id, num_labels):
            super().__init__()
            self.word_embeddings = nn.Embedding(vocab_size, hidden_size, padding_idx=pad_token_id)
            self.token_type_embeddings = nn.Embedding(1, hidden_size)
            self.LayerNorm = nn.LayerNorm(hidden_size, eps=1e-05)
            self.dropout = nn.Dropout(0.0)
            self.layer = nn.ModuleList([OneLayer(hidden_size, num_attention_heads) for _ in range(num_hidden_layers)])
            self.out_proj = nn.Linear(hidden_size, num_labels)

        def forward(self, input_ids, attention_mask, target):
            input_shape = input_ids.size()
            token_type_ids = torch.zeros(input_shape, dtype=torch.long).to(device)
            inputs_embeds = self.word_embeddings(input_ids)
            token_type_embeddings = self.token_type_embeddings(token_type_ids)
            embeddings = inputs_embeds + token_type_embeddings
            embeddings = self.LayerNorm(embeddings)
            hidden_states = self.dropout(embeddings)
            extended_attention_mask = attention_mask[:, None, None, :]
            extended_attention_mask = extended_attention_mask.to(dtype=torch.float32)
            extended_attention_mask = (1.0 - extended_attention_mask) * torch.finfo(torch.float32).min
            for _, layer_module in enumerate(self.layer):
                hidden_states = layer_module(hidden_states, extended_attention_mask)
            x = hidden_states[:, 0, :]
            x = self.out_proj(x)
            loss_fct = torch.nn.CrossEntropyLoss()
            return loss_fct(x, target)

    def run_step(model, inputs, mask, target):
        loss = model(inputs, mask, target)
        loss.backward()
        return loss

    def run_optim_step(optimizer):
        optimizer.step()
        optimizer.zero_grad()

    # Generate one batch of inputs (shape:[batch_size, max_seq_length]) and masks (shape:[batch_size, max_seq_length]).
    # Each input has random length from 1 to max_seq_length*0.8 with values from 2 to vocab_size and padded with 1 at
    # [max_seq_length - length:]. Values of masks are 1 at [0:length] and 0 at [length:max_seq_length].
    def generate_inputs(batch_size, max_seq_length, vocab_size):
        batched_inputs = []
        batched_masks = []
        for _ in range(batch_size):
            # Generate random length from 1 to max_seq_length*0.8, to ensure sparsity > 20%
            seq_len = random.randint(1, int(max_seq_length * 0.8))

            # Generate input values and padding respectively and concatenate them
            input_id = torch.randint(2, vocab_size, (seq_len,), dtype=torch.long, device=device)
            padding = torch.ones((max_seq_length - seq_len,), dtype=torch.long, device=device)
            batched_inputs.append(torch.cat((input_id, padding)))

            # Generate mask values and padding respectively and concatenate them
            mask_ones = torch.ones((seq_len,), device=device)
            mask_zeros = torch.zeros((max_seq_length - seq_len,), device=device)
            batched_masks.append(torch.cat((mask_ones, mask_zeros)))
        return torch.stack(batched_inputs), torch.stack(batched_masks)

    num_layers, vocab_size, hidden_size, num_attention_heads = 12, 50265, 768, 12
    batch_size, max_seq_length = 8, 128
    device = "cuda"
    pt_model = ToyModel(num_layers, vocab_size, hidden_size, num_attention_heads, 1, 3).to(device)
    ort_model = ORTModule(copy.deepcopy(pt_model))
    pt_optimizer = torch.optim.Adam(pt_model.parameters())
    ort_optimizer = torch.optim.Adam(ort_model.parameters())

    for _ in range(10):
        pt_input, pt_mask = generate_inputs(batch_size, max_seq_length, vocab_size)
        ort_input = copy.deepcopy(pt_input)
        ort_mask = copy.deepcopy(pt_mask)
        pt_target = torch.randint(3, (batch_size,), device=device)
        ort_target = copy.deepcopy(pt_target)
        # Run one step of forward and backward for torch and ort respectively
        pt_prediction = run_step(pt_model, pt_input, pt_mask, pt_target)
        ort_prediction = run_step(ort_model, ort_input, ort_mask, ort_target)

        # Run one step of optimizer for torch and ort respectively
        run_optim_step(pt_optimizer)
        run_optim_step(ort_optimizer)

        for pt_param, ort_param in zip(pt_model.parameters(), ort_model.parameters()):
            if pt_param.grad is not None:
                _test_helpers.assert_values_are_close(pt_param.grad, ort_param.grad, atol=1e-4, rtol=1e-5)

        if os.getenv("ORTMODULE_ROCM_TEST", "0") == "1":
            # For ROCm EP, the difference between ORT and PyTorch is larger than CUDA EP.
            _test_helpers.assert_values_are_close(ort_prediction, pt_prediction, atol=2e-3, rtol=2e-4)
        else:
            _test_helpers.assert_values_are_close(ort_prediction, pt_prediction, atol=1e-3, rtol=1e-4)

    training_model = ort_model._torch_module._execution_manager(True)._onnx_models.optimized_model
    assert "ShrunkenGather" in [node.op_type for node in training_model.graph.node]
    assert "PadAndUnflatten" in [node.op_type for node in training_model.graph.node]
    del os.environ["ORTMODULE_ENABLE_EMBEDDING_SPARSE_OPTIMIZER"]


<<<<<<< HEAD
def test_cache_exported_model():
    class Net(torch.nn.Module):
        def __init__(self):
            super().__init__()
            self.fc = torch.nn.Linear(10, 1)

        def forward(self, x):
            x = x.view(x.shape[0], -1)
            x = torch.nn.functional.relu(self.fc(x))
            return x

    data = torch.randn(1, 10)

    with tempfile.TemporaryDirectory() as temporary_dir:
        os.environ["ORTMODULE_CACHE_DIR"] = temporary_dir

        # first time seeing the model, architecture should be cached under ORTMODULE_CACHE_DIR
        model_pre_cache = Net()
        model_pre_cache = ORTModule(model_pre_cache, DebugOptions(log_level=LogLevel.INFO))

        torch.onnx.export = unittest.mock.MagicMock(side_effect=torch.onnx.export)
        _ = model_pre_cache(data)
        torch.onnx.export.assert_called()
        torch.onnx.export.reset_mock()

        # second time seeing the model, architecture should be loaded from ORTMODULE_CACHE_DIR
        model_post_cache = Net()
        model_post_cache = ORTModule(model_post_cache, DebugOptions(log_level=LogLevel.INFO))

        torch.onnx.export = unittest.mock.MagicMock(side_effect=torch.onnx.export)
        _ = model_post_cache(data)
        torch.onnx.export.assert_not_called()
        torch.onnx.export.reset_mock()

        del os.environ["ORTMODULE_CACHE_DIR"]
=======
@pytest.mark.skipif(
    Version(torch.__version__) >= Version("1.13.0"),
    reason="PyTorch since 1.13 don't output expected warning messages any more",
)
@pytest.mark.parametrize("log_level", [LogLevel.VERBOSE, LogLevel.INFO, LogLevel.WARNING])
def test_ortmodule_log_level_control(log_level, caplog):
    class NeuralNetCrossEntropyLoss(torch.nn.Module):
        def __init__(self, num_embeddings, embedding_dim):
            super().__init__()
            self.embedding = torch.nn.Embedding(num_embeddings, embedding_dim, padding_idx=1)

        def forward(self, input, positions):
            output = torch.transpose(self.embedding(input), 0, 1)
            ignored_index = output.size(1)
            loss_fct = torch.nn.CrossEntropyLoss(ignore_index=ignored_index)
            return loss_fct(output, positions)

    device = "cuda"
    num_embeddings, embedding_dim = 32, 128
    pt_model = NeuralNetCrossEntropyLoss(num_embeddings, embedding_dim).to(device)

    ort_model = ORTModule(pt_model, DebugOptions(log_level=log_level))
    use_fp16 = True

    def run_step(model, input, positions):
        with amp.autocast(use_fp16):
            loss = model(input, positions)
        loss.backward()
        return loss

    N = random.randint(16, 32)  # noqa: N806
    input = torch.randint(high=num_embeddings, size=(N,), dtype=torch.int64, device=device)
    positions = torch.randint(high=N, size=(embedding_dim,), dtype=torch.int64, device=device)
    _ = run_step(ort_model, input, positions)

    found_missing_inference_log = False
    for record in caplog.records:
        msg = record.getMessage()
        print(msg)
        if "The shape inference of com.microsoft::SoftmaxCrossEntropyLossInternal type is missing" in msg:
            found_missing_inference_log = True
            break

    if log_level == LogLevel.VERBOSE:
        assert found_missing_inference_log
    else:
        assert not found_missing_inference_log
>>>>>>> eeef1578
<|MERGE_RESOLUTION|>--- conflicted
+++ resolved
@@ -6065,43 +6065,6 @@
     del os.environ["ORTMODULE_ENABLE_EMBEDDING_SPARSE_OPTIMIZER"]
 
 
-<<<<<<< HEAD
-def test_cache_exported_model():
-    class Net(torch.nn.Module):
-        def __init__(self):
-            super().__init__()
-            self.fc = torch.nn.Linear(10, 1)
-
-        def forward(self, x):
-            x = x.view(x.shape[0], -1)
-            x = torch.nn.functional.relu(self.fc(x))
-            return x
-
-    data = torch.randn(1, 10)
-
-    with tempfile.TemporaryDirectory() as temporary_dir:
-        os.environ["ORTMODULE_CACHE_DIR"] = temporary_dir
-
-        # first time seeing the model, architecture should be cached under ORTMODULE_CACHE_DIR
-        model_pre_cache = Net()
-        model_pre_cache = ORTModule(model_pre_cache, DebugOptions(log_level=LogLevel.INFO))
-
-        torch.onnx.export = unittest.mock.MagicMock(side_effect=torch.onnx.export)
-        _ = model_pre_cache(data)
-        torch.onnx.export.assert_called()
-        torch.onnx.export.reset_mock()
-
-        # second time seeing the model, architecture should be loaded from ORTMODULE_CACHE_DIR
-        model_post_cache = Net()
-        model_post_cache = ORTModule(model_post_cache, DebugOptions(log_level=LogLevel.INFO))
-
-        torch.onnx.export = unittest.mock.MagicMock(side_effect=torch.onnx.export)
-        _ = model_post_cache(data)
-        torch.onnx.export.assert_not_called()
-        torch.onnx.export.reset_mock()
-
-        del os.environ["ORTMODULE_CACHE_DIR"]
-=======
 @pytest.mark.skipif(
     Version(torch.__version__) >= Version("1.13.0"),
     reason="PyTorch since 1.13 don't output expected warning messages any more",
@@ -6149,4 +6112,39 @@
         assert found_missing_inference_log
     else:
         assert not found_missing_inference_log
->>>>>>> eeef1578
+
+def test_cache_exported_model():
+    class Net(torch.nn.Module):
+        def __init__(self):
+            super().__init__()
+            self.fc = torch.nn.Linear(10, 1)
+
+        def forward(self, x):
+            x = x.view(x.shape[0], -1)
+            x = torch.nn.functional.relu(self.fc(x))
+            return x
+
+    data = torch.randn(1, 10)
+
+    with tempfile.TemporaryDirectory() as temporary_dir:
+        os.environ["ORTMODULE_CACHE_DIR"] = temporary_dir
+
+        # first time seeing the model, architecture should be cached under ORTMODULE_CACHE_DIR
+        model_pre_cache = Net()
+        model_pre_cache = ORTModule(model_pre_cache, DebugOptions(log_level=LogLevel.INFO))
+
+        torch.onnx.export = unittest.mock.MagicMock(side_effect=torch.onnx.export)
+        _ = model_pre_cache(data)
+        torch.onnx.export.assert_called()
+        torch.onnx.export.reset_mock()
+
+        # second time seeing the model, architecture should be loaded from ORTMODULE_CACHE_DIR
+        model_post_cache = Net()
+        model_post_cache = ORTModule(model_post_cache, DebugOptions(log_level=LogLevel.INFO))
+
+        torch.onnx.export = unittest.mock.MagicMock(side_effect=torch.onnx.export)
+        _ = model_post_cache(data)
+        torch.onnx.export.assert_not_called()
+        torch.onnx.export.reset_mock()
+
+        del os.environ["ORTMODULE_CACHE_DIR"]