--- conflicted
+++ resolved
@@ -371,10 +371,9 @@
         3. Inside _ort_accelerated_call, it creates onnxruntime.InferenceSession and calls it to execute the sub-graph.
     """
 
-<<<<<<< HEAD
     def __init__(
         self,
-        ep: str = "",
+        ep: str = "CPUExecutionProvider",
         preallocate_output: bool = False,
         session_options=None,
         onnx_exporter_options: Optional["torch.onnx._internal.exporter.ExportOptions"] = None,
@@ -410,10 +409,6 @@
         }
 
         self._supported_ops = OrtOperatorSupport(self.support_dict, extra_support_dict)
-=======
-    def __init__(self, ep: str = "CPUExecutionProvider", preallocate_output: bool = False, session_options=None):
-        self._supported_ops = OrtOperatorSupport()
->>>>>>> 2ae041f3
         # TODO: this is a naive implementation of cache without proper guard
         self._partitioner_cache: Dict[torch.fx.GraphModule, torch.fx.GraphModule] = {}
         # TODO: this is a naive implementation of cache without proper guard, this will only work for identical inputs
