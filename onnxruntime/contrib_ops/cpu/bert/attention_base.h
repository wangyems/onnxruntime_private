// Copyright (c) Microsoft Corporation. All rights reserved.
// Licensed under the MIT License.

#pragma once

#include <vector>
#include "core/common/common.h"
#include "core/framework/op_kernel.h"
#include "contrib_ops/cpu/bert/attention_common.h"

namespace onnxruntime {
namespace contrib {

class AttentionBase {
 public:
  Status CheckInputs(const TensorShape& input_shape,
                     const TensorShape* weights_shape,
                     const TensorShape& bias_shape,
                     const Tensor*& mask_index,  // Dummy mask of shape (1 or batch_size, 1) will be updated to nullptr.
                     const Tensor* past,
<<<<<<< HEAD
                     const Tensor* extra_add_qk,
                     const Tensor* key,
                     const Tensor* value,
                     void* parameters,
                     const int max_threads_per_block) const;
=======
                     const Tensor* relative_position_bias,
                     void* parameters,
                     const int max_threads_per_block,  // for CUDA
                     const Tensor* past_seq_len = nullptr) const;
>>>>>>> 8372c86e

  Tensor* GetPresent(OpKernelContext* context,
                     const Tensor* past,
                     int batch_size,
                     int head_size,
                     int sequence_length,
                     int& past_sequence_length) const;

 protected:
<<<<<<< HEAD
  AttentionBase(const OpKernelInfo& info, bool require_same_hidden_size, bool require_weights) {
=======
  AttentionBase(const OpKernelInfo& info, bool require_same_hidden_size) {
>>>>>>> 8372c86e
    int64_t num_heads = 0;
    ORT_ENFORCE(info.GetAttr("num_heads", &num_heads).IsOK() && num_heads > 0);
    num_heads_ = static_cast<int>(num_heads);

    is_unidirectional_ = info.GetAttrOrDefault<int64_t>("unidirectional", 0) == 1;
    mask_filter_value_ = info.GetAttrOrDefault<float>("mask_filter_value", -10000.0f);
    scale_ = info.GetAttrOrDefault<float>("scale", 0.0f);

    if (!info.GetAttrs<int64_t>("qkv_hidden_sizes", qkv_hidden_sizes_).IsOK()) {
      qkv_hidden_sizes_.clear();
    }

<<<<<<< HEAD
    require_same_hidden_size_ = require_same_hidden_size;
    require_weights_ = require_weights;
  }

  Status CheckMask(const Tensor* mask_index,
                   bool& is_dummy,                // output: whether the mask is dummy with shape (1 or batch_size, 1)
=======
    past_present_share_buffer_ = info.GetAttrOrDefault<int64_t>("past_present_share_buffer", 0LL);

    require_same_hidden_size_ = require_same_hidden_size;
  }

  Status CheckMask(const Tensor* mask_index,
                   AttentionMaskType& mask_type,
>>>>>>> 8372c86e
                   int64_t& max_sequence_length,  // output: max_sequence_length when mask_index is 4D tensor
                   int64_t batch_size,
                   int64_t sequence_length,
                   int64_t total_sequence_length) const;

  Status CheckInputs(const TensorShape& input_shape,
                     const TensorShape* weights_shape,
                     const TensorShape& bias_shape,
                     const Tensor*& mask_index,  // Dummy mask of shape (1 or batch_size, 1) will be updated to nullptr.
                     const Tensor* past,
<<<<<<< HEAD
                     const Tensor* extra_add_qk,
                     const Tensor* key,
                     const Tensor* value,
                     void* parameters) const;
=======
                     const Tensor* relative_position_bias,
                     void* parameters,
                     const Tensor* past_seq_len = nullptr) const;
>>>>>>> 8372c86e

  int num_heads_;                          // number of attention heads
  bool is_unidirectional_;                 // whether every token can only attend to previous tokens.
  std::vector<int64_t> qkv_hidden_sizes_;  // Q, K, V hidden sizes parsed from the qkv_hidden_sizes attribute.
  bool require_same_hidden_size_;          // whether the implementation supports different hidden sizes of Q/K/V.
<<<<<<< HEAD
  bool require_weights_;                   // whether the implementation requires weights for Q/K/V.
=======
  bool past_present_share_buffer_;         // whether or not the past (if used) and present tensor share the same buffer
  float mask_filter_value_;                // the value to be used for filtered out positions
  float scale_;                            // the scale to be used for softmax
>>>>>>> 8372c86e
};

}  // namespace contrib
}  // namespace onnxruntime<|MERGE_RESOLUTION|>--- conflicted
+++ resolved
@@ -14,22 +14,14 @@
 class AttentionBase {
  public:
   Status CheckInputs(const TensorShape& input_shape,
-                     const TensorShape* weights_shape,
+                     const TensorShape& weights_shape,
                      const TensorShape& bias_shape,
                      const Tensor*& mask_index,  // Dummy mask of shape (1 or batch_size, 1) will be updated to nullptr.
                      const Tensor* past,
-<<<<<<< HEAD
-                     const Tensor* extra_add_qk,
-                     const Tensor* key,
-                     const Tensor* value,
-                     void* parameters,
-                     const int max_threads_per_block) const;
-=======
                      const Tensor* relative_position_bias,
                      void* parameters,
                      const int max_threads_per_block,  // for CUDA
                      const Tensor* past_seq_len = nullptr) const;
->>>>>>> 8372c86e
 
   Tensor* GetPresent(OpKernelContext* context,
                      const Tensor* past,
@@ -39,11 +31,7 @@
                      int& past_sequence_length) const;
 
  protected:
-<<<<<<< HEAD
-  AttentionBase(const OpKernelInfo& info, bool require_same_hidden_size, bool require_weights) {
-=======
   AttentionBase(const OpKernelInfo& info, bool require_same_hidden_size) {
->>>>>>> 8372c86e
     int64_t num_heads = 0;
     ORT_ENFORCE(info.GetAttr("num_heads", &num_heads).IsOK() && num_heads > 0);
     num_heads_ = static_cast<int>(num_heads);
@@ -56,14 +44,6 @@
       qkv_hidden_sizes_.clear();
     }
 
-<<<<<<< HEAD
-    require_same_hidden_size_ = require_same_hidden_size;
-    require_weights_ = require_weights;
-  }
-
-  Status CheckMask(const Tensor* mask_index,
-                   bool& is_dummy,                // output: whether the mask is dummy with shape (1 or batch_size, 1)
-=======
     past_present_share_buffer_ = info.GetAttrOrDefault<int64_t>("past_present_share_buffer", 0LL);
 
     require_same_hidden_size_ = require_same_hidden_size;
@@ -71,39 +51,27 @@
 
   Status CheckMask(const Tensor* mask_index,
                    AttentionMaskType& mask_type,
->>>>>>> 8372c86e
                    int64_t& max_sequence_length,  // output: max_sequence_length when mask_index is 4D tensor
                    int64_t batch_size,
                    int64_t sequence_length,
                    int64_t total_sequence_length) const;
 
   Status CheckInputs(const TensorShape& input_shape,
-                     const TensorShape* weights_shape,
+                     const TensorShape& weights_shape,
                      const TensorShape& bias_shape,
                      const Tensor*& mask_index,  // Dummy mask of shape (1 or batch_size, 1) will be updated to nullptr.
                      const Tensor* past,
-<<<<<<< HEAD
-                     const Tensor* extra_add_qk,
-                     const Tensor* key,
-                     const Tensor* value,
-                     void* parameters) const;
-=======
                      const Tensor* relative_position_bias,
                      void* parameters,
                      const Tensor* past_seq_len = nullptr) const;
->>>>>>> 8372c86e
 
   int num_heads_;                          // number of attention heads
   bool is_unidirectional_;                 // whether every token can only attend to previous tokens.
   std::vector<int64_t> qkv_hidden_sizes_;  // Q, K, V hidden sizes parsed from the qkv_hidden_sizes attribute.
   bool require_same_hidden_size_;          // whether the implementation supports different hidden sizes of Q/K/V.
-<<<<<<< HEAD
-  bool require_weights_;                   // whether the implementation requires weights for Q/K/V.
-=======
   bool past_present_share_buffer_;         // whether or not the past (if used) and present tensor share the same buffer
   float mask_filter_value_;                // the value to be used for filtered out positions
   float scale_;                            // the scale to be used for softmax
->>>>>>> 8372c86e
 };
 
 }  // namespace contrib
