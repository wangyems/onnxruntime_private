// Copyright (c) Microsoft Corporation. All rights reserved.
// Licensed under the MIT License.

#include "core/session/onnxruntime_cxx_api.h"
#include <vector>

#ifdef USE_CUDA
#include <cuda_runtime.h>
#endif

struct Input {
  const char* name = nullptr;
  std::vector<int64_t> dims;
  std::vector<float> values;
};

struct MyCustomKernel {
  MyCustomKernel(const OrtApi& ort_api, const OrtKernelInfo* /*info*/)
      : ort_(ort_api) {
  }

  void Compute(OrtKernelContext* context);

 private:
  const OrtApi& ort_;
};

struct MyCustomKernelSecondInputOnCpu {
  MyCustomKernelSecondInputOnCpu(const OrtKernelInfo* /*info*/, void* compute_stream)
      : compute_stream_(compute_stream) {
  }

  void Compute(OrtKernelContext* context);

 private:
  void* compute_stream_;
};

struct MyCustomOp : Ort::CustomOpBase<MyCustomOp, MyCustomKernel> {
  explicit MyCustomOp(const char* provider) : provider_(provider) {}
  void* CreateKernel(const OrtApi& api, const OrtKernelInfo* info) const { return new MyCustomKernel(api, info); };
  const char* GetName() const { return "Foo"; };
  const char* GetExecutionProviderType() const { return provider_; };

  size_t GetInputTypeCount() const { return 2; };
  ONNXTensorElementDataType GetInputType(size_t /*index*/) const {
    // Both the inputs need to be necessarily of float type
    return ONNX_TENSOR_ELEMENT_DATA_TYPE_FLOAT;
  };

  size_t GetOutputTypeCount() const { return 1; };
  ONNXTensorElementDataType GetOutputType(size_t /*index*/) const { return ONNX_TENSOR_ELEMENT_DATA_TYPE_FLOAT; };

 private:
  const char* provider_{"CPUExecutionProvider"};
};

struct MyCustomOpSecondInputOnCpu : Ort::CustomOpBase<MyCustomOpSecondInputOnCpu, MyCustomKernelSecondInputOnCpu> {
  explicit MyCustomOpSecondInputOnCpu(const char* provider, void* compute_stream) : provider_(provider), compute_stream_(compute_stream) {}

  void* CreateKernel(const OrtApi& /* api */, const OrtKernelInfo* info) const { return new MyCustomKernelSecondInputOnCpu(info, compute_stream_); };
  const char* GetName() const { return "Foo"; };
  const char* GetExecutionProviderType() const { return provider_; };

  size_t GetInputTypeCount() const { return 2; };
  ONNXTensorElementDataType GetInputType(size_t /*index*/) const {
    // Both the inputs need to be necessarily of float type
    return ONNX_TENSOR_ELEMENT_DATA_TYPE_FLOAT;
  };

  OrtMemType GetInputMemoryType(size_t i) const {
    if (i == 1) { return OrtMemTypeCPUInput; }
    return OrtMemTypeDefault;
  };

  size_t GetOutputTypeCount() const { return 1; };
  ONNXTensorElementDataType GetOutputType(size_t /*index*/) const { return ONNX_TENSOR_ELEMENT_DATA_TYPE_FLOAT; };

 private:
  const char* provider_{"CUDAExecutionProvider"};
  void* compute_stream_;
};

struct MyCustomKernelMultipleDynamicInputs {
  MyCustomKernelMultipleDynamicInputs(const OrtApi& ort_api, const OrtKernelInfo* /*info*/)
      : ort_(ort_api) {
  }

  void Compute(OrtKernelContext* context);

 private:
  const OrtApi& ort_;
};

struct MyCustomOpMultipleDynamicInputs : Ort::CustomOpBase<MyCustomOpMultipleDynamicInputs, MyCustomKernelMultipleDynamicInputs> {
  explicit MyCustomOpMultipleDynamicInputs(const char* provider) : provider_(provider) {}
  void* CreateKernel(const OrtApi& api, const OrtKernelInfo* info) const {
    return new MyCustomKernelMultipleDynamicInputs(api, info);
  };
  const char* GetName() const { return "Foo"; };
  const char* GetExecutionProviderType() const { return provider_; };

  size_t GetInputTypeCount() const { return 2; };
  ONNXTensorElementDataType GetInputType(size_t /*index*/) const {
    // Both the inputs are dynamic typed (i.e.) they can be any type and need not be
    // homogeneous
    return ONNX_TENSOR_ELEMENT_DATA_TYPE_UNDEFINED;
  };

  size_t GetOutputTypeCount() const { return 1; };
  ONNXTensorElementDataType GetOutputType(size_t /*index*/) const { return ONNX_TENSOR_ELEMENT_DATA_TYPE_FLOAT; };

 private:
  const char* provider_;
};

struct MyCustomKernelWithOptionalInput {
  MyCustomKernelWithOptionalInput(const OrtKernelInfo* /*info*/) {
  }
  void Compute(OrtKernelContext* context);
};

struct MyCustomOpWithOptionalInput : Ort::CustomOpBase<MyCustomOpWithOptionalInput, MyCustomKernelWithOptionalInput> {
  explicit MyCustomOpWithOptionalInput(const char* provider) : provider_(provider) {}

  void* CreateKernel(const OrtApi& /* api */, const OrtKernelInfo* info) const { return new MyCustomKernelWithOptionalInput(info); };
  const char* GetName() const { return "FooBar"; };
  const char* GetExecutionProviderType() const { return provider_; };

  size_t GetInputTypeCount() const { return 3; };
  ONNXTensorElementDataType GetInputType(size_t /*index*/) const { return ONNX_TENSOR_ELEMENT_DATA_TYPE_FLOAT; };
  OrtCustomOpInputOutputCharacteristic GetInputCharacteristic(size_t index) const {
    // The second input (index == 1) is optional
    if (index == 1)
      return OrtCustomOpInputOutputCharacteristic::INPUT_OUTPUT_OPTIONAL;

    return OrtCustomOpInputOutputCharacteristic::INPUT_OUTPUT_REQUIRED;
  }

  size_t GetOutputTypeCount() const { return 1; };
  ONNXTensorElementDataType GetOutputType(size_t /*index*/) const { return ONNX_TENSOR_ELEMENT_DATA_TYPE_FLOAT; };
  OrtCustomOpInputOutputCharacteristic GetOutputCharacteristic(size_t /*index*/) const {
    return OrtCustomOpInputOutputCharacteristic::INPUT_OUTPUT_REQUIRED;
  }

 private:
  const char* provider_;
};

// Custom kernel that outputs the lengths of all input strings.
struct MyCustomStringLengthsKernel {
  explicit MyCustomStringLengthsKernel(const OrtKernelInfo* /* info */) {}

  void Compute(OrtKernelContext* context);
};

// Utility function to be used when testing with MyCustomStringLengthsKernel.
// Creates an input tensor from the provided input string and adds it to `ort_inputs`.
// Also initializes the corresponding expected output and I/O names.
void AddInputForCustomStringLengthsKernel(std::string input_str, OrtAllocator* allocator,
                                          std::vector<Ort::Value>& ort_inputs, std::vector<std::string>& input_names,
                                          std::vector<std::string>& output_names,
                                          std::vector<std::vector<int64_t>>& expected_dims,
                                          std::vector<std::vector<int64_t>>& expected_outputs);

// Custom kernel that echos input arguments (shape [1]) in reversed order.
// Used to test variadic custom ops with heterogenous input types.
struct MyCustomEchoReversedArgsKernel {
  explicit MyCustomEchoReversedArgsKernel(const OrtKernelInfo* /* info */) {}
  void Compute(OrtKernelContext* context);
};

// Utility custom op class that can be configured with a kernel class (T) and input/output
// configurations.
template <typename T>
struct TemplatedCustomOp : Ort::CustomOpBase<TemplatedCustomOp<T>, T> {
  TemplatedCustomOp(const char* op_name, std::vector<ONNXTensorElementDataType> input_types,
                    std::vector<OrtCustomOpInputOutputCharacteristic> input_characs, int input_min_arity,
                    bool input_homogeneity, std::vector<ONNXTensorElementDataType> output_types,
                    std::vector<OrtCustomOpInputOutputCharacteristic> output_characs, int output_min_arity,
                    bool output_homogeneity)
<<<<<<< HEAD
      : op_name_(op_name), input_types_(std::move(input_types)), input_characs_(std::move(input_characs)), input_min_arity_(input_min_arity), input_homogeneity_(input_homogeneity), output_types_(std::move(output_types)), output_characs_(std::move(output_characs)), output_min_arity_(output_min_arity), output_homogeneity_(output_homogeneity) {}
=======
      : op_name_(op_name), input_types_(std::move(input_types)),
      input_characs_(std::move(input_characs)), input_min_arity_(input_min_arity),
      input_homogeneity_(input_homogeneity), output_types_(std::move(output_types)),
      output_characs_(std::move(output_characs)), output_min_arity_(output_min_arity),
      output_homogeneity_(output_homogeneity) {}
>>>>>>> 3bbcc279

  void* CreateKernel(const OrtApi& /* api */, const OrtKernelInfo* info) const {
    return new T(info);
  }

  const char* GetName() const noexcept { return op_name_; }

  size_t GetInputTypeCount() const noexcept { return input_types_.size(); }

  ONNXTensorElementDataType GetInputType(size_t index) const noexcept {
    return input_types_[index];
  }

  OrtCustomOpInputOutputCharacteristic GetInputCharacteristic(size_t index) const noexcept {
    return input_characs_[index];
  }

  int GetVariadicInputMinArity() const noexcept {
    return input_min_arity_;
  }

  bool GetVariadicInputHomogeneity() const noexcept {
    return input_homogeneity_;
  }

  size_t GetOutputTypeCount() const noexcept { return output_types_.size(); }

  ONNXTensorElementDataType GetOutputType(size_t index) const noexcept {
    return output_types_[index];
  }

  OrtCustomOpInputOutputCharacteristic GetOutputCharacteristic(size_t index) const noexcept {
    return output_characs_[index];
  }

  int GetVariadicOutputMinArity() const noexcept {
    return output_min_arity_;
  }

  bool GetVariadicOutputHomogeneity() const noexcept {
    return output_homogeneity_;
  }

 private:
  const char* op_name_;

  std::vector<ONNXTensorElementDataType> input_types_;
  std::vector<OrtCustomOpInputOutputCharacteristic> input_characs_;
  int input_min_arity_;
  bool input_homogeneity_;

  std::vector<ONNXTensorElementDataType> output_types_;
  std::vector<OrtCustomOpInputOutputCharacteristic> output_characs_;
  int output_min_arity_;
  bool output_homogeneity_;
};

struct MyCustomKernelWithAttributes {
  MyCustomKernelWithAttributes(const OrtKernelInfo* kernel_info) {
    Ort::ConstKernelInfo info{kernel_info};
    int_attr_ = info.GetAttribute<int64_t>("int_attr");
    float_attr_ = info.GetAttribute<float>("float_attr");

    ints_attr_ = info.GetAttributes<int64_t>("ints_attr");
    floats_attr_ = info.GetAttributes<float>("floats_attr");

    string_arr_ = info.GetAttribute<std::string>("string_attr");
  }

  void Compute(OrtKernelContext* context);

 private:
  int64_t int_attr_;
  float float_attr_;

  std::vector<int64_t> ints_attr_;
  std::vector<float> floats_attr_;

  std::string string_arr_;
};

struct MyCustomOpWithAttributes : Ort::CustomOpBase<MyCustomOpWithAttributes, MyCustomKernelWithAttributes> {
  explicit MyCustomOpWithAttributes(const char* provider) : provider_(provider) {}

  void* CreateKernel(const OrtApi&, const OrtKernelInfo* info) const { return new MyCustomKernelWithAttributes(info); };
  const char* GetName() const { return "FooBar_Attr"; };
  const char* GetExecutionProviderType() const { return provider_; };

  size_t GetInputTypeCount() const { return 1; };
  ONNXTensorElementDataType GetInputType(size_t /*index*/) const { return ONNX_TENSOR_ELEMENT_DATA_TYPE_FLOAT; };

  size_t GetOutputTypeCount() const { return 1; };
  ONNXTensorElementDataType GetOutputType(size_t /*index*/) const { return ONNX_TENSOR_ELEMENT_DATA_TYPE_FLOAT; };

 private:
  const char* provider_;
};

// Slice array of floats or doubles between [from, to) and save to output
struct SliceCustomOpKernel {
  SliceCustomOpKernel(const OrtKernelInfo* /*info*/) {
  }

  void Compute(OrtKernelContext* context);
};

struct SliceCustomOp : Ort::CustomOpBase<SliceCustomOp, SliceCustomOpKernel> {
  explicit SliceCustomOp(const char* provider) : provider_(provider) {}
  void* CreateKernel(const OrtApi&, const OrtKernelInfo* info) const {
    return new SliceCustomOpKernel(info);
  };

  const char* GetName() const { return "Slice"; };
  const char* GetExecutionProviderType() const { return provider_; };

  size_t GetInputTypeCount() const { return 3; };
  ONNXTensorElementDataType GetInputType(size_t index) const {
    if (index == 0)
      return ONNX_TENSOR_ELEMENT_DATA_TYPE_UNDEFINED;  // input array of float or double
    else if (index == 1)
      return ONNX_TENSOR_ELEMENT_DATA_TYPE_INT64;  // slice from

    // index 2 (keep compiler happy on Linux)
    return ONNX_TENSOR_ELEMENT_DATA_TYPE_INT64;  // slice to
  };

  size_t GetOutputTypeCount() const { return 1; };
  ONNXTensorElementDataType GetOutputType(size_t /*index*/) const {
    return ONNX_TENSOR_ELEMENT_DATA_TYPE_UNDEFINED;
  }

 private:
  const char* provider_;
};

struct StandaloneCustomKernel {
  StandaloneCustomKernel(const OrtKernelInfo* info);
  ~StandaloneCustomKernel();
  void Compute(OrtKernelContext* context);

 private:
  void InitTopK();
  void InvokeTopK(OrtKernelContext* context);

  void InitGru();
  void InvokeGru(OrtKernelContext* context);

  void InitInvokeConv(OrtKernelContext* context);  // create Conv and invoke in Compute(...)

  Ort::KernelInfo info_copy_{nullptr};
  Ort::Op op_add_{nullptr};
  Ort::Op op_topk_{nullptr};
  Ort::Op op_gru_{nullptr};
};

struct StandaloneCustomOp : Ort::CustomOpBase<StandaloneCustomOp, StandaloneCustomKernel> {
  explicit StandaloneCustomOp(const char* provider) : provider_(provider) {}

  void* CreateKernel(const OrtApi&, const OrtKernelInfo* info) const { return new StandaloneCustomKernel(info); };
  const char* GetName() const { return "Foo"; };
  const char* GetExecutionProviderType() const { return provider_; };

  size_t GetInputTypeCount() const { return 2; };
  ONNXTensorElementDataType GetInputType(size_t /*index*/) const {
    return ONNX_TENSOR_ELEMENT_DATA_TYPE_FLOAT;
  };

  size_t GetOutputTypeCount() const { return 1; };
  ONNXTensorElementDataType GetOutputType(size_t /*index*/) const { return ONNX_TENSOR_ELEMENT_DATA_TYPE_FLOAT; };

 private:
  const char* provider_;
};<|MERGE_RESOLUTION|>--- conflicted
+++ resolved
@@ -179,15 +179,11 @@
                     bool input_homogeneity, std::vector<ONNXTensorElementDataType> output_types,
                     std::vector<OrtCustomOpInputOutputCharacteristic> output_characs, int output_min_arity,
                     bool output_homogeneity)
-<<<<<<< HEAD
-      : op_name_(op_name), input_types_(std::move(input_types)), input_characs_(std::move(input_characs)), input_min_arity_(input_min_arity), input_homogeneity_(input_homogeneity), output_types_(std::move(output_types)), output_characs_(std::move(output_characs)), output_min_arity_(output_min_arity), output_homogeneity_(output_homogeneity) {}
-=======
       : op_name_(op_name), input_types_(std::move(input_types)),
       input_characs_(std::move(input_characs)), input_min_arity_(input_min_arity),
       input_homogeneity_(input_homogeneity), output_types_(std::move(output_types)),
       output_characs_(std::move(output_characs)), output_min_arity_(output_min_arity),
       output_homogeneity_(output_homogeneity) {}
->>>>>>> 3bbcc279
 
   void* CreateKernel(const OrtApi& /* api */, const OrtKernelInfo* info) const {
     return new T(info);
