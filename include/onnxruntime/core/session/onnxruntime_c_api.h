// Copyright (c) Microsoft Corporation. All rights reserved.
// Licensed under the MIT License.

// See docs\c_cxx\README.md on generating the Doxygen documentation from this file

/** \mainpage ONNX Runtime
 *
 * ONNX Runtime is a high-performance inference and training graph execution engine for deep learning models.
 *
 * ONNX Runtime's C, C++ APIs offer an easy to use interface to onboard and execute onnx models.
 * - \subpage c_cpp_api "Core C, C++ APIs"
 * - \subpage training_c_cpp_api "Training C, C++ APIs for on-device training"
 *
 * \page c_cpp_api Core C, C++ APIs
 * <h1>C</h1>
 *
 * ::OrtApi - Click here to go to the structure with all C API functions.
 *
 * <h1>C++</h1>
 *
 * ::Ort - Click here to go to the namespace holding all of the C++ wrapper classes
 *
 * It is a set of header only wrapper classes around the C API. The goal is to turn the C style return value error codes into C++ exceptions, and to
 * automate memory management through standard C++ RAII principles.
 *
 * \addtogroup Global
 * ONNX Runtime C API
 * @{
 */

#pragma once
#include <stdlib.h>
#include <stdint.h>
#include <string.h>

/** \brief The API version defined in this header
 *
 * This value is used by some API functions to behave as this version of the header expects.
 */
#define ORT_API_VERSION 16

#ifdef __cplusplus
extern "C" {
#endif

//! @}
// SAL2 Definitions
#ifndef _WIN32
#define _In_
#define _In_z_
#define _In_opt_
#define _In_opt_z_
#define _Out_
#define _Outptr_
#define _Out_opt_
#define _Inout_
#define _Inout_opt_
#define _Frees_ptr_opt_
#define _Ret_maybenull_
#define _Ret_notnull_
#define _Check_return_
#define _Outptr_result_maybenull_
#define _In_reads_(X)
#define _Inout_updates_all_(X)
#define _Out_writes_bytes_all_(X)
#define _Out_writes_all_(X)
#define _Success_(X)
#define _Outptr_result_buffer_maybenull_(X)
#define ORT_ALL_ARGS_NONNULL __attribute__((nonnull))
#else
#include <specstrings.h>
#define ORT_ALL_ARGS_NONNULL
#endif

#ifdef _WIN32
// Define ORT_DLL_IMPORT if your program is dynamically linked to Ort.
// dllexport is not used, we use a .def file.
#ifdef ORT_DLL_IMPORT
#define ORT_EXPORT __declspec(dllimport)
#else
#define ORT_EXPORT
#endif
#define ORT_API_CALL _stdcall
#define ORT_MUST_USE_RESULT
#define ORTCHAR_T wchar_t
#else
// To make symbols visible on macOS/iOS
#ifdef __APPLE__
#define ORT_EXPORT __attribute__((visibility("default")))
#else
#define ORT_EXPORT
#endif
#define ORT_API_CALL
#define ORT_MUST_USE_RESULT __attribute__((warn_unused_result))
#define ORTCHAR_T char
#endif

/// ORTCHAR_T, ORT_TSTR are reserved specifically for path handling.
/// All other strings are UTF-8 encoded, use char and std::string
#ifndef ORT_TSTR
#ifdef _WIN32
#define ORT_TSTR(X) L##X
// When X is a macro, L##X is not defined. In this case, we need to use ORT_TSTR_ON_MACRO.
#define ORT_TSTR_ON_MACRO(X) L"" X
#else
#define ORT_TSTR(X) X
#define ORT_TSTR_ON_MACRO(X) X
#endif
#endif

// On Windows, ORT_FILE is a wchar_t version of the __FILE__ macro.
// Otherwise, ORT_FILE is equivalent to __FILE__.
#ifndef ORT_FILE
#define ORT_FILE_INTERNAL(x) ORT_TSTR(x)
#define ORT_FILE ORT_FILE_INTERNAL(__FILE__)
#endif

// Any pointer marked with _In_ or _Out_, cannot be NULL.

// Windows users should use unicode paths when possible to bypass the MAX_PATH limitation
// Every pointer marked with _In_ or _Out_, cannot be NULL. Caller should ensure that.
// for ReleaseXXX(...) functions, they can accept NULL pointer.

#ifdef __cplusplus
// For any compiler with C++11 support, MSVC 2015 and greater, or Clang version supporting noexcept.
// Such complex condition is needed because compilers set __cplusplus value differently.
#ifndef __has_feature
#define __has_feature(x) 0
#endif
#if ((__cplusplus >= 201103L) || (_MSC_VER >= 1900) || (defined(__has_feature) && __has_feature(cxx_noexcept)))
#define NO_EXCEPTION noexcept
#else
#define NO_EXCEPTION throw()
#endif
#else
#define NO_EXCEPTION
#endif

// __VA_ARGS__ on Windows and Linux are different
#define ORT_API(RETURN_TYPE, NAME, ...) RETURN_TYPE ORT_API_CALL NAME(__VA_ARGS__) NO_EXCEPTION

#define ORT_API_STATUS(NAME, ...)                                                                   \
  _Success_(return == 0) _Check_return_ _Ret_maybenull_ OrtStatusPtr ORT_API_CALL NAME(__VA_ARGS__) \
  NO_EXCEPTION ORT_MUST_USE_RESULT

// XXX: Unfortunately, SAL annotations are known to not work with function pointers
#define ORT_API2_STATUS(NAME, ...) \
  _Check_return_ _Ret_maybenull_ OrtStatusPtr(ORT_API_CALL* NAME)(__VA_ARGS__) NO_EXCEPTION ORT_MUST_USE_RESULT

// Used in *.cc files. Almost as same as ORT_API_STATUS, except without ORT_MUST_USE_RESULT and ORT_EXPORT
#define ORT_API_STATUS_IMPL(NAME, ...) \
  _Success_(return == 0) _Check_return_ _Ret_maybenull_ OrtStatusPtr ORT_API_CALL NAME(__VA_ARGS__) NO_EXCEPTION

#define ORT_CLASS_RELEASE(X) void(ORT_API_CALL * Release##X)(_Frees_ptr_opt_ Ort##X * input)

#ifdef __DOXYGEN__
#undef ORT_API_STATUS
#define ORT_API_STATUS(NAME, ...) OrtStatus* NAME(__VA_ARGS__)
#undef ORT_API2_STATUS
#define ORT_API2_STATUS(NAME, ...) OrtStatus* NAME(__VA_ARGS__)
#undef ORT_CLASS_RELEASE
#define ORT_CLASS_RELEASE(X) void Release##X(Ort##X* input)
#undef NO_EXCEPTION
#define NO_EXCEPTION
#endif
/** \addtogroup Global
 * ONNX Runtime C API
 * @{
 */

/** Copied from TensorProto::DataType
 * Currently, Ort doesn't support complex64, complex128
 */
typedef enum ONNXTensorElementDataType {
  ONNX_TENSOR_ELEMENT_DATA_TYPE_UNDEFINED,
  ONNX_TENSOR_ELEMENT_DATA_TYPE_FLOAT,   // maps to c type float
  ONNX_TENSOR_ELEMENT_DATA_TYPE_UINT8,   // maps to c type uint8_t
  ONNX_TENSOR_ELEMENT_DATA_TYPE_INT8,    // maps to c type int8_t
  ONNX_TENSOR_ELEMENT_DATA_TYPE_UINT16,  // maps to c type uint16_t
  ONNX_TENSOR_ELEMENT_DATA_TYPE_INT16,   // maps to c type int16_t
  ONNX_TENSOR_ELEMENT_DATA_TYPE_INT32,   // maps to c type int32_t
  ONNX_TENSOR_ELEMENT_DATA_TYPE_INT64,   // maps to c type int64_t
  ONNX_TENSOR_ELEMENT_DATA_TYPE_STRING,  // maps to c++ type std::string
  ONNX_TENSOR_ELEMENT_DATA_TYPE_BOOL,
  ONNX_TENSOR_ELEMENT_DATA_TYPE_FLOAT16,
  ONNX_TENSOR_ELEMENT_DATA_TYPE_DOUBLE,      // maps to c type double
  ONNX_TENSOR_ELEMENT_DATA_TYPE_UINT32,      // maps to c type uint32_t
  ONNX_TENSOR_ELEMENT_DATA_TYPE_UINT64,      // maps to c type uint64_t
  ONNX_TENSOR_ELEMENT_DATA_TYPE_COMPLEX64,   // complex with float32 real and imaginary components
  ONNX_TENSOR_ELEMENT_DATA_TYPE_COMPLEX128,  // complex with float64 real and imaginary components
  ONNX_TENSOR_ELEMENT_DATA_TYPE_BFLOAT16     // Non-IEEE floating-point format based on IEEE754 single-precision
} ONNXTensorElementDataType;

// Synced with onnx TypeProto oneof
typedef enum ONNXType {
  ONNX_TYPE_UNKNOWN,
  ONNX_TYPE_TENSOR,
  ONNX_TYPE_SEQUENCE,
  ONNX_TYPE_MAP,
  ONNX_TYPE_OPAQUE,
  ONNX_TYPE_SPARSETENSOR,
  ONNX_TYPE_OPTIONAL
} ONNXType;

// These types are synced with internal
// SparseFormatFlags
typedef enum OrtSparseFormat {
  ORT_SPARSE_UNDEFINED = 0,
  ORT_SPARSE_COO = 0x1,
  ORT_SPARSE_CSRC = 0x2,
  ORT_SPARSE_BLOCK_SPARSE = 0x4
} OrtSparseFormat;

// Enum allows to query sparse tensor indices
enum OrtSparseIndicesFormat {
  ORT_SPARSE_COO_INDICES,
  ORT_SPARSE_CSR_INNER_INDICES,
  ORT_SPARSE_CSR_OUTER_INDICES,
  ORT_SPARSE_BLOCK_SPARSE_INDICES
};

/** \brief Logging severity levels
 *
 * In typical API usage, specifying a logging severity level specifies the minimum severity of log messages to show.
 */
typedef enum OrtLoggingLevel {
  ORT_LOGGING_LEVEL_VERBOSE,  ///< Verbose informational messages (least severe).
  ORT_LOGGING_LEVEL_INFO,     ///< Informational messages.
  ORT_LOGGING_LEVEL_WARNING,  ///< Warning messages.
  ORT_LOGGING_LEVEL_ERROR,    ///< Error messages.
  ORT_LOGGING_LEVEL_FATAL,    ///< Fatal error messages (most severe).
} OrtLoggingLevel;

typedef enum OrtErrorCode {
  ORT_OK,
  ORT_FAIL,
  ORT_INVALID_ARGUMENT,
  ORT_NO_SUCHFILE,
  ORT_NO_MODEL,
  ORT_ENGINE_ERROR,
  ORT_RUNTIME_EXCEPTION,
  ORT_INVALID_PROTOBUF,
  ORT_MODEL_LOADED,
  ORT_NOT_IMPLEMENTED,
  ORT_INVALID_GRAPH,
  ORT_EP_FAIL,
} OrtErrorCode;

typedef enum OrtOpAttrType {
  ORT_OP_ATTR_UNDEFINED = 0,
  ORT_OP_ATTR_INT,
  ORT_OP_ATTR_INTS,
  ORT_OP_ATTR_FLOAT,
  ORT_OP_ATTR_FLOATS,
  ORT_OP_ATTR_STRING,
  ORT_OP_ATTR_STRINGS,
} OrtOpAttrType;

//! @}
#define ORT_RUNTIME_CLASS(X) \
  struct Ort##X;             \
  typedef struct Ort##X Ort##X;

/** \addtogroup Global
 * ONNX Runtime C API
 * @{
 */
// The actual types defined have an Ort prefix
ORT_RUNTIME_CLASS(Env);
ORT_RUNTIME_CLASS(Status);  // nullptr for Status* indicates success
ORT_RUNTIME_CLASS(MemoryInfo);
ORT_RUNTIME_CLASS(IoBinding);
ORT_RUNTIME_CLASS(Session);  // Don't call ReleaseSession from Dllmain (because session owns a thread pool)
ORT_RUNTIME_CLASS(Value);
ORT_RUNTIME_CLASS(RunOptions);
ORT_RUNTIME_CLASS(TypeInfo);
ORT_RUNTIME_CLASS(TensorTypeAndShapeInfo);
ORT_RUNTIME_CLASS(MapTypeInfo);
ORT_RUNTIME_CLASS(SequenceTypeInfo);
ORT_RUNTIME_CLASS(OptionalTypeInfo);
ORT_RUNTIME_CLASS(SessionOptions);
ORT_RUNTIME_CLASS(CustomOpDomain);
ORT_RUNTIME_CLASS(ModelMetadata);
ORT_RUNTIME_CLASS(ThreadPoolParams);
ORT_RUNTIME_CLASS(ThreadingOptions);
ORT_RUNTIME_CLASS(ArenaCfg);
ORT_RUNTIME_CLASS(PrepackedWeightsContainer);
ORT_RUNTIME_CLASS(TensorRTProviderOptionsV2);
ORT_RUNTIME_CLASS(CUDAProviderOptionsV2);
ORT_RUNTIME_CLASS(CANNProviderOptions);
ORT_RUNTIME_CLASS(DnnlProviderOptions);
ORT_RUNTIME_CLASS(Op);
ORT_RUNTIME_CLASS(OpAttr);
ORT_RUNTIME_CLASS(Logger);

#ifdef _WIN32
typedef _Return_type_success_(return == 0) OrtStatus* OrtStatusPtr;
#else
typedef OrtStatus* OrtStatusPtr;
#endif

/** \brief Memory allocation interface
 *
 * Structure of function pointers that defines a memory allocator. This can be created and filled in by the user for custom allocators.
 *
 * When an allocator is passed to any function, be sure that the allocator object is not destroyed until the last allocated object using it is freed.
 */
typedef struct OrtAllocator {
  uint32_t version;                                                                   ///< Must be initialized to ORT_API_VERSION
  void*(ORT_API_CALL* Alloc)(struct OrtAllocator* this_, size_t size);                ///< Returns a pointer to an allocated block of `size` bytes
  void(ORT_API_CALL* Free)(struct OrtAllocator* this_, void* p);                      ///< Free a block of memory previously allocated with OrtAllocator::Alloc
  const struct OrtMemoryInfo*(ORT_API_CALL* Info)(const struct OrtAllocator* this_);  ///< Return a pointer to an ::OrtMemoryInfo that describes this allocator
} OrtAllocator;

typedef void(ORT_API_CALL* OrtLoggingFunction)(
    void* param, OrtLoggingLevel severity, const char* category, const char* logid, const char* code_location,
    const char* message);

/** \brief Graph optimization level
 *
 * Refer to https://www.onnxruntime.ai/docs/performance/graph-optimizations.html#graph-optimization-levels
 * for an in-depth understanding of the Graph Optimization Levels.
 */
typedef enum GraphOptimizationLevel {
  ORT_DISABLE_ALL = 0,
  ORT_ENABLE_BASIC = 1,
  ORT_ENABLE_EXTENDED = 2,
  ORT_ENABLE_ALL = 99
} GraphOptimizationLevel;

typedef enum ExecutionMode {
  ORT_SEQUENTIAL = 0,
  ORT_PARALLEL = 1,
} ExecutionMode;

/** \brief Language projection identifiers
 * /see OrtApi::SetLanguageProjection
 */
typedef enum OrtLanguageProjection {
  ORT_PROJECTION_C = 0,
  ORT_PROJECTION_CPLUSPLUS = 1,
  ORT_PROJECTION_CSHARP = 2,
  ORT_PROJECTION_PYTHON = 3,
  ORT_PROJECTION_JAVA = 4,
  ORT_PROJECTION_WINML = 5,
  ORT_PROJECTION_NODEJS = 6,
} OrtLanguageProjection;

struct OrtKernelInfo;
typedef struct OrtKernelInfo OrtKernelInfo;
struct OrtKernelContext;
typedef struct OrtKernelContext OrtKernelContext;
struct OrtCustomOp;
typedef struct OrtCustomOp OrtCustomOp;

typedef enum OrtAllocatorType {
  OrtInvalidAllocator = -1,
  OrtDeviceAllocator = 0,
  OrtArenaAllocator = 1
} OrtAllocatorType;

/** \brief Memory types for allocated memory, execution provider specific types should be extended in each provider.
 */
// Whenever this struct is updated, please also update the MakeKey function in onnxruntime / core / framework / execution_provider.cc
typedef enum OrtMemType {
  OrtMemTypeCPUInput = -2,              ///< Any CPU memory used by non-CPU execution provider
  OrtMemTypeCPUOutput = -1,             ///< CPU accessible memory outputted by non-CPU execution provider, i.e. CUDA_PINNED
  OrtMemTypeCPU = OrtMemTypeCPUOutput,  ///< Temporary CPU accessible memory allocated by non-CPU execution provider, i.e. CUDA_PINNED
  OrtMemTypeDefault = 0,                ///< The default allocator for execution provider
} OrtMemType;

/** \brief This mimics OrtDevice type constants so they can be returned in the API
 */
typedef enum OrtMemoryInfoDeviceType {
  OrtMemoryInfoDeviceType_CPU = 0,
  OrtMemoryInfoDeviceType_GPU = 1,
  OrtMemoryInfoDeviceType_FPGA = 2
} OrtMemoryInfoDeviceType;

/** \brief Algorithm to use for cuDNN Convolution Op
 */
typedef enum OrtCudnnConvAlgoSearch {
  OrtCudnnConvAlgoSearchExhaustive,  // expensive exhaustive benchmarking using cudnnFindConvolutionForwardAlgorithmEx
  OrtCudnnConvAlgoSearchHeuristic,   // lightweight heuristic based search using cudnnGetConvolutionForwardAlgorithm_v7
  OrtCudnnConvAlgoSearchDefault,     // default algorithm using CUDNN_CONVOLUTION_FWD_ALGO_IMPLICIT_PRECOMP_GEMM
} OrtCudnnConvAlgoSearch;

/** \brief CUDA Provider Options
 *
 * \see OrtApi::SessionOptionsAppendExecutionProvider_CUDA
 */
typedef struct OrtCUDAProviderOptions {
#ifdef __cplusplus
  OrtCUDAProviderOptions()
      : device_id{},
        cudnn_conv_algo_search{OrtCudnnConvAlgoSearchExhaustive},
        gpu_mem_limit{SIZE_MAX},
        arena_extend_strategy{},
        do_copy_in_default_stream{1},
        has_user_compute_stream{},
        user_compute_stream{},
        default_memory_arena_cfg{},
        tunable_op_enable{false},
        tunable_op_tuning_enable{false} {}
#endif

  /** \brief CUDA device Id
   *   Defaults to 0.
   */
  int device_id;

  /** \brief CUDA Convolution algorithm search configuration.
   *   See enum OrtCudnnConvAlgoSearch for more details.
   *   Defaults to OrtCudnnConvAlgoSearchExhaustive.
   */
  OrtCudnnConvAlgoSearch cudnn_conv_algo_search;

  /** \brief CUDA memory limit (To use all possible memory pass in maximum size_t)
   *   Defaults to SIZE_MAX.
   *   \note If a ::OrtArenaCfg has been applied, it will override this field
   */
  size_t gpu_mem_limit;

  /** \brief Strategy used to grow the memory arena
   *   0 = kNextPowerOfTwo<br>
   *   1 = kSameAsRequested<br>
   *   Defaults to 0.
   *   \note If a ::OrtArenaCfg has been applied, it will override this field
   */
  int arena_extend_strategy;

  /** \brief Flag indicating if copying needs to take place on the same stream as the compute stream in the CUDA EP
   *   0 = Use separate streams for copying and compute.
   *   1 = Use the same stream for copying and compute.
   *   Defaults to 1.
   *   WARNING: Setting this to 0 may result in data races for some models.
   *   Please see issue #4829 for more details.
   */
  int do_copy_in_default_stream;

  /** \brief Flag indicating if there is a user provided compute stream
   *   Defaults to 0.
   */
  int has_user_compute_stream;

  /** \brief User provided compute stream.
   *   If provided, please set `has_user_compute_stream` to 1.
   */
  void* user_compute_stream;

  /** \brief CUDA memory arena configuration parameters
   */
  OrtArenaCfg* default_memory_arena_cfg;

  /** \brief Enable TunableOp for using.
   *   Set it to 1/0 to enable/disable TunableOp. Otherwise, it is disabled by default.
   *   This option can be overriden by environment variable ORT_CUDA_TUNABLE_OP_ENABLE.
   */
  int tunable_op_enable;

  /** \brief Enable TunableOp for tuning.
   *   Set it to 1/0 to enable/disable TunableOp tuning. Otherwise, it is disabled by default.
   *   This option can be overriden by environment variable ORT_CUDA_TUNABLE_OP_TUNING_ENABLE.
   */
  int tunable_op_tuning_enable;

} OrtCUDAProviderOptions;

/** \brief ROCM Provider Options
 *
 * \see OrtApi::SessionOptionsAppendExecutionProvider_ROCM
 */
typedef struct OrtROCMProviderOptions {
#ifdef __cplusplus
  OrtROCMProviderOptions()
      : device_id{},
        miopen_conv_exhaustive_search{0},
        gpu_mem_limit{SIZE_MAX},
        arena_extend_strategy{},
        do_copy_in_default_stream{1},
        has_user_compute_stream{},
        user_compute_stream{},
        default_memory_arena_cfg{},
        tunable_op_enable{false},
        tunable_op_tuning_enable{false} {}
#endif

  /** \brief ROCM device Id
   *   Defaults to 0.
   */
  int device_id;

  /** \brief ROCM MIOpen Convolution algorithm exaustive search option.
   *   Defaults to 0 (false).
   */
  int miopen_conv_exhaustive_search;

  /** \brief ROCM memory limit (To use all possible memory pass in maximum size_t)
   *   Defaults to SIZE_MAX.
   *   \note If a ::OrtArenaCfg has been applied, it will override this field
   */
  size_t gpu_mem_limit;

  /** \brief Strategy used to grow the memory arena
   *   0 = kNextPowerOfTwo<br>
   *   1 = kSameAsRequested<br>
   *   Defaults to 0.
   *   \note If a ::OrtArenaCfg has been applied, it will override this field
   */
  int arena_extend_strategy;

  /** \brief Flag indicating if copying needs to take place on the same stream as the compute stream in the ROCM EP
   *   0 = Use separate streams for copying and compute.
   *   1 = Use the same stream for copying and compute.
   *   Defaults to 1.
   *   WARNING: Setting this to 0 may result in data races for some models.
   *   Please see issue #4829 for more details.
   */
  int do_copy_in_default_stream;

  /** \brief Flag indicating if there is a user provided compute stream
   *   Defaults to 0.
   */
  int has_user_compute_stream;

  /** \brief User provided compute stream.
   *   If provided, please set `has_user_compute_stream` to 1.
   */
  void* user_compute_stream;

  /** \brief ROCM memory arena configuration parameters
   */
  OrtArenaCfg* default_memory_arena_cfg;

  /** \brief Enable TunableOp for using.
   *   Set it to 1/0 to enable/disable TunableOp. Otherwise, it is disabled by default.
   *   This option can be overriden by environment variable ORT_ROCM_TUNABLE_OP_ENABLE.
   */
  int tunable_op_enable;

  /** \brief Enable TunableOp for tuning.
   *   Set it to 1/0 to enable/disable TunableOp tuning. Otherwise, it is disabled by default.
   *   This option can be overriden by environment variable ORT_ROCM_TUNABLE_OP_TUNING_ENABLE.
   */
  int tunable_op_tuning_enable;

} OrtROCMProviderOptions;

/** \brief TensorRT Provider Options
 *
 * \see OrtApi::SessionOptionsAppendExecutionProvider_TensorRT
 */
typedef struct OrtTensorRTProviderOptions {
  int device_id;                                ///< CUDA device id (0 = default device)
  int has_user_compute_stream;                  // indicator of user specified CUDA compute stream.
  void* user_compute_stream;                    // user specified CUDA compute stream.
  int trt_max_partition_iterations;             // maximum iterations for TensorRT parser to get capability
  int trt_min_subgraph_size;                    // minimum size of TensorRT subgraphs
  size_t trt_max_workspace_size;                // maximum workspace size for TensorRT.
  int trt_fp16_enable;                          // enable TensorRT FP16 precision. Default 0 = false, nonzero = true
  int trt_int8_enable;                          // enable TensorRT INT8 precision. Default 0 = false, nonzero = true
  const char* trt_int8_calibration_table_name;  // TensorRT INT8 calibration table name.
  int trt_int8_use_native_calibration_table;    // use native TensorRT generated calibration table. Default 0 = false, nonzero = true
  int trt_dla_enable;                           // enable DLA. Default 0 = false, nonzero = true
  int trt_dla_core;                             // DLA core number. Default 0
  int trt_dump_subgraphs;                       // dump TRT subgraph. Default 0 = false, nonzero = true
  int trt_engine_cache_enable;                  // enable engine caching. Default 0 = false, nonzero = true
  const char* trt_engine_cache_path;            // specify engine cache path
  int trt_engine_decryption_enable;             // enable engine decryption. Default 0 = false, nonzero = true
  const char* trt_engine_decryption_lib_path;   // specify engine decryption library path
  int trt_force_sequential_engine_build;        // force building TensorRT engine sequentially. Default 0 = false, nonzero = true
  // This is the legacy struct and don't add new fields here.
  // For new field that can be represented by string, please add it in include/onnxruntime/core/providers/tensorrt/tensorrt_provider_options.h
  // For non-string field, need to create a new separate api to handle it.
} OrtTensorRTProviderOptions;

/** \brief MIGraphX Provider Options
 *
 * \see OrtApi::SessionOptionsAppendExecutionProvider_MIGraphX
 */
typedef struct OrtMIGraphXProviderOptions {
  int device_id;             // hip device id.
  int migraphx_fp16_enable;  // enable MIGraphX FP16 precision. Default 0 = false, nonzero = true
  int migraphx_int8_enable;  // enable MIGraphX INT8 precision. Default 0 = false, nonzero = true
} OrtMIGraphXProviderOptions;

/** \brief OpenVINO Provider Options
 *
 * \see OrtApi::SessionOptionsAppendExecutionProvider_OpenVINO
 */
typedef struct OrtOpenVINOProviderOptions {
#ifdef __cplusplus
  OrtOpenVINOProviderOptions() : device_type{},
                                 enable_vpu_fast_compile{},
                                 device_id{},
                                 num_of_threads{},
                                 cache_dir{},
                                 context{},
                                 enable_opencl_throttling{},
                                 enable_dynamic_shapes{} {}
#endif
  /** \brief Device type string
   *
   * Valid settings are one of: "CPU_FP32", "CPU_FP16", "GPU_FP32", "GPU_FP16"
   */
  const char* device_type;
  unsigned char enable_vpu_fast_compile;  ///< 0 = disabled, nonzero = enabled
  const char* device_id;
  size_t num_of_threads;  ///< 0 = Use default number of threads
  const char* cache_dir;  // path is set to empty by default
  void* context;
  unsigned char enable_opencl_throttling;  ///< 0 = disabled, nonzero = enabled
  unsigned char enable_dynamic_shapes;     ///< 0 = disabled, nonzero = enabled
} OrtOpenVINOProviderOptions;

struct OrtApi;
typedef struct OrtApi OrtApi;

struct OrtTrainingApi;
typedef struct OrtTrainingApi OrtTrainingApi;

/** \brief The helper interface to get the right version of OrtApi
 *
 * Get a pointer to this structure through ::OrtGetApiBase
 */
struct OrtApiBase {
  /** \brief Get a pointer to the requested version of the ::OrtApi
   *
   * \param[in] version Must be ::ORT_API_VERSION
   * \return The ::OrtApi for the version requested, nullptr will be returned if this version is unsupported, for example when using a runtime
   *   older than the version created with this header file.
   *
   * One can call GetVersionString() to get the version of the Onnxruntime library for logging
   * and error reporting purposes.
   */
  const OrtApi*(ORT_API_CALL* GetApi)(uint32_t version)NO_EXCEPTION;

  /** \brief Returns a null terminated string of the version of the Onnxruntime library (eg: "1.8.1")
   *
   *  \return UTF-8 encoded version string. Do not deallocate the returned buffer.
   */
  const char*(ORT_API_CALL* GetVersionString)(void)NO_EXCEPTION;
};

typedef struct OrtApiBase OrtApiBase;

/** \brief The Onnxruntime library's entry point to access the C API
 *
 * Call this to get the a pointer to an ::OrtApiBase
 */
ORT_EXPORT const OrtApiBase* ORT_API_CALL OrtGetApiBase(void) NO_EXCEPTION;

/** \brief Thread work loop function
 *
 * Onnxruntime will provide the working loop on custom thread creation
 * Argument is an onnxruntime built-in type which will be provided when thread pool calls OrtCustomCreateThreadFn
 */
typedef void (*OrtThreadWorkerFn)(void* ort_worker_fn_param);

typedef const struct OrtCustomHandleType {
  char __place_holder;
}* OrtCustomThreadHandle;

/** \brief Ort custom thread creation function
 *
 * The function should return a thread handle to be used in onnxruntime thread pools
 * Onnxruntime will throw exception on return value of nullptr or 0, indicating that the function failed to create a thread
 */
typedef OrtCustomThreadHandle (*OrtCustomCreateThreadFn)(void* ort_custom_thread_creation_options, OrtThreadWorkerFn ort_thread_worker_fn, void* ort_worker_fn_param);

/** \brief Custom thread join function
 *
 * Onnxruntime thread pool destructor will call the function to join a custom thread.
 * Argument ort_custom_thread_handle is the value returned by OrtCustomCreateThreadFn
 */
typedef void (*OrtCustomJoinThreadFn)(OrtCustomThreadHandle ort_custom_thread_handle);

typedef OrtStatus*(ORT_API_CALL* RegisterCustomOpsFn)(OrtSessionOptions* options, const OrtApiBase* api);

/** \brief The C API
 *
 * All C API functions are defined inside this structure as pointers to functions.
 * Call OrtApiBase::GetApi to get a pointer to it
 *
 * \nosubgrouping
 */
struct OrtApi {
  /// \name OrtStatus
  /// @{

  /**
   * \brief Create an OrtStatus from a null terminated string
   *
   * \param[in] code
   * \param[in] msg A null-terminated string. Its contents will be copied.
   * \return A new OrtStatus object, must be destroyed with OrtApi::ReleaseStatus
   */
  OrtStatus*(ORT_API_CALL* CreateStatus)(OrtErrorCode code, _In_ const char* msg)NO_EXCEPTION ORT_ALL_ARGS_NONNULL;

  /** \brief Get OrtErrorCode from OrtStatus
   *
   * \param[in] status
   * \return OrtErrorCode that \p status was created with
   */
  OrtErrorCode(ORT_API_CALL* GetErrorCode)(_In_ const OrtStatus* status) NO_EXCEPTION ORT_ALL_ARGS_NONNULL;

  /** \brief Get error string from OrtStatus
   *
   * \param[in] status
   * \return The error message inside the `status`. Do not free the returned value.
   */
  const char*(ORT_API_CALL* GetErrorMessage)(_In_ const OrtStatus* status)NO_EXCEPTION ORT_ALL_ARGS_NONNULL;

  /// @}
  /// \name OrtEnv
  /// @{

  /** \brief Create an OrtEnv
   *
   * \param[in] log_severity_level The log severity level.
   * \param[in] logid The log identifier.
   * \param[out] out Returned newly created OrtEnv. Must be freed with OrtApi::ReleaseEnv
   *
   * \snippet{doc} snippets.dox OrtStatus Return Value
   */
  ORT_API2_STATUS(CreateEnv, OrtLoggingLevel log_severity_level, _In_ const char* logid, _Outptr_ OrtEnv** out);

  /** \brief Create an OrtEnv
   *
   * \param[in] logging_function A pointer to a logging function.
   * \param[in] logger_param A pointer to arbitrary data passed as the ::OrtLoggingFunction `param` parameter to
   *                         `logging_function`.
   * \param[in] log_severity_level The log severity level.
   * \param[in] logid The log identifier.
   * \param[out] out Returned newly created OrtEnv. Must be freed with OrtApi::ReleaseEnv
   *
   * \snippet{doc} snippets.dox OrtStatus Return Value
   */
  ORT_API2_STATUS(CreateEnvWithCustomLogger, OrtLoggingFunction logging_function, _In_opt_ void* logger_param,
                  OrtLoggingLevel log_severity_level, _In_ const char* logid, _Outptr_ OrtEnv** out);

  /** \brief Enable Telemetry
   *
   * \note Telemetry events are on by default since they are lightweight
   * \param[in] env
   *
   * \snippet{doc} snippets.dox OrtStatus Return Value
   */
  ORT_API2_STATUS(EnableTelemetryEvents, _In_ const OrtEnv* env);
  /** \brief Disable Telemetry
   *
   * \see OrtApi::EnableTelemetryEvents
   * \param[in] env
   *
   * \snippet{doc} snippets.dox OrtStatus Return Value
   */
  ORT_API2_STATUS(DisableTelemetryEvents, _In_ const OrtEnv* env);

  /// @}
  /// \name OrtSession
  /// @{

  /** \brief Create an OrtSession from a model file
   *
   * \param[in] env
   * \param[in] model_path
   * \param[in] options
   * \param[out] out Returned newly created OrtSession. Must be freed with OrtApi::ReleaseSession
   *
   * \snippet{doc} snippets.dox OrtStatus Return Value
   */
  // TODO: document the path separator convention? '/' vs '\'
  // TODO: should specify the access characteristics of model_path. Is this read only during the
  // execution of CreateSession, or does the OrtSession retain a handle to the file/directory
  // and continue to access throughout the OrtSession lifetime?
  //  What sort of access is needed to model_path : read or read/write?
  ORT_API2_STATUS(CreateSession, _In_ const OrtEnv* env, _In_ const ORTCHAR_T* model_path,
                  _In_ const OrtSessionOptions* options, _Outptr_ OrtSession** out);

  /** \brief Create an OrtSession from memory
   *
   * \param[in] env
   * \param[in] model_data
   * \param[in] model_data_length
   * \param[in] options
   * \param[out] out Returned newly created OrtSession. Must be freed with OrtApi::ReleaseSession
   *
   * \snippet{doc} snippets.dox OrtStatus Return Value
   */
  ORT_API2_STATUS(CreateSessionFromArray, _In_ const OrtEnv* env, _In_ const void* model_data, size_t model_data_length,
                  _In_ const OrtSessionOptions* options, _Outptr_ OrtSession** out);

  /** \brief Run the model in an ::OrtSession
   *
   * Will not return until the model run has completed. Multiple threads might be used to run the model based on
   * the options in the ::OrtSession and settings used when creating the ::OrtEnv
   *
   * \param[in] session
   * \param[in] run_options If nullptr, will use a default ::OrtRunOptions
   * \param[in] input_names Array of null terminated UTF8 encoded strings of the input names
   * \param[in] inputs Array of ::OrtValue%s of the input values
   * \param[in] input_len Number of elements in the input_names and inputs arrays
   * \param[in] output_names Array of null terminated UTF8 encoded strings of the output names
   * \param[in] output_names_len Number of elements in the output_names and outputs array
   * \param[out] outputs Array of ::OrtValue%s that the outputs are stored in. This can also be
   *     an array of nullptr values, in this case ::OrtValue objects will be allocated and pointers
   *     to them will be set into the `outputs` array.
   *
   * \snippet{doc} snippets.dox OrtStatus Return Value
   */
  ORT_API2_STATUS(Run, _Inout_ OrtSession* session, _In_opt_ const OrtRunOptions* run_options,
                  _In_reads_(input_len) const char* const* input_names,
                  _In_reads_(input_len) const OrtValue* const* inputs, size_t input_len,
                  _In_reads_(output_names_len) const char* const* output_names, size_t output_names_len,
                  _Inout_updates_all_(output_names_len) OrtValue** outputs);

  /// @}
  /// \name OrtSessionOptions
  /// @{

  /** \brief Create an ::OrtSessionOptions object
   *
   * To use additional providers, you must build ORT with the extra providers enabled. Then call one of these
   * functions to enable them in the session:<br>
   *   OrtSessionOptionsAppendExecutionProvider_CPU<br>
   *   OrtSessionOptionsAppendExecutionProvider_CUDA<br>
   *   OrtSessionOptionsAppendExecutionProvider_(remaining providers...)<br>
   * The order they are called indicates the preference order as well. In other words call this method
   * on your most preferred execution provider first followed by the less preferred ones.
   * If none are called Ort will use its internal CPU execution provider.
   *
   * \param[out] options The newly created OrtSessionOptions. Must be freed with OrtApi::ReleaseSessionOptions
   *
   * \snippet{doc} snippets.dox OrtStatus Return Value
   */
  ORT_API2_STATUS(CreateSessionOptions, _Outptr_ OrtSessionOptions** options);

  /** \brief Set filepath to save optimized model after graph level transformations
   *
   * \param[in] options
   * \param[in] optimized_model_filepath
   *
   * \snippet{doc} snippets.dox OrtStatus Return Value
   */
  ORT_API2_STATUS(SetOptimizedModelFilePath, _Inout_ OrtSessionOptions* options,
                  _In_ const ORTCHAR_T* optimized_model_filepath);

  /** \brief Create a copy of an existing ::OrtSessionOptions
   *
   * \param[in] in_options OrtSessionOptions to copy
   * \param[out] out_options Returned newly created ::OrtSessionOptions. Must be freed with OrtApi::ReleaseSessionOptions
   *
   * \snippet{doc} snippets.dox OrtStatus Return Value
   */
  ORT_API2_STATUS(CloneSessionOptions, _In_ const OrtSessionOptions* in_options,
                  _Outptr_ OrtSessionOptions** out_options);

  /** \brief Set execution mode
   *
   * Controls whether you want to execute operators in your graph sequentially or in parallel. Usually when the model
   *  has many branches, setting this option to ExecutionMode.ORT_PARALLEL will give you better performance.
   *  See [docs/ONNX_Runtime_Perf_Tuning.md] for more details.
   *
   * \param[in] options
   * \param[in] execution_mode
   *
   * \snippet{doc} snippets.dox OrtStatus Return Value
   */
  ORT_API2_STATUS(SetSessionExecutionMode, _Inout_ OrtSessionOptions* options, ExecutionMode execution_mode);

  /** \brief Enable profiling for a session
   *
   * \param[in] options
   * \param[in] profile_file_prefix
   *
   * \snippet{doc} snippets.dox OrtStatus Return Value
   */
  ORT_API2_STATUS(EnableProfiling, _Inout_ OrtSessionOptions* options, _In_ const ORTCHAR_T* profile_file_prefix);

  /** \brief Disable profiling for a session
   *
   * \param[in] options
   *
   * \snippet{doc} snippets.dox OrtStatus Return Value
   */
  ORT_API2_STATUS(DisableProfiling, _Inout_ OrtSessionOptions* options);

  /** \brief Enable the memory pattern optimization
   *
   * The idea is if the input shapes are the same, we could trace the internal memory allocation
   * and generate a memory pattern for future request. So next time we could just do one allocation
   * with a big chunk for all the internal memory allocation.
   * \note Memory pattern optimization is only available when Sequential Execution mode is enabled (see OrtApi::SetSessionExecutionMode)
   *
   * \see OrtApi::DisableMemPattern
   *
   * \param[in] options
   *
   * \snippet{doc} snippets.dox OrtStatus Return Value
   */
  ORT_API2_STATUS(EnableMemPattern, _Inout_ OrtSessionOptions* options);

  /** \brief Disable the memory pattern optimization
   *
   * \see OrtApi::EnableMemPattern
   *
   * \param[in] options
   *
   * \snippet{doc} snippets.dox OrtStatus Return Value
   */
  ORT_API2_STATUS(DisableMemPattern, _Inout_ OrtSessionOptions* options);

  /** \brief Enable the memory arena on CPU
   *
   * Arena may pre-allocate memory for future usage.
   *
   * \param[in] options
   *
   * \snippet{doc} snippets.dox OrtStatus Return Value
   */
  ORT_API2_STATUS(EnableCpuMemArena, _Inout_ OrtSessionOptions* options);

  /** \brief Disable the memory arena on CPU
   *
   * \param[in] options
   *
   * \snippet{doc} snippets.dox OrtStatus Return Value
   */
  ORT_API2_STATUS(DisableCpuMemArena, _Inout_ OrtSessionOptions* options);

  /** \brief Set session log id
   *
   * \param[in] options
   * \param[in] logid The log identifier.
   *
   * \snippet{doc} snippets.dox OrtStatus Return Value
   */
  ORT_API2_STATUS(SetSessionLogId, _Inout_ OrtSessionOptions* options, const char* logid);

  /** \brief Set session log verbosity level
   *
   * Applies to session load, initialization, etc
   *
   * \param[in] options
   * \param[in] session_log_verbosity_level \snippet{doc} snippets.dox Log Verbosity Level
   *
   * \snippet{doc} snippets.dox OrtStatus Return Value
   */
  ORT_API2_STATUS(SetSessionLogVerbosityLevel, _Inout_ OrtSessionOptions* options, int session_log_verbosity_level);

  /** \brief Set session log severity level
   *
   * \param[in] options
   * \param[in] session_log_severity_level The log severity level (refer to ::OrtLoggingLevel for possible values).
   *
   * \snippet{doc} snippets.dox OrtStatus Return Value
   */
  ORT_API2_STATUS(SetSessionLogSeverityLevel, _Inout_ OrtSessionOptions* options, int session_log_severity_level);

  /** \brief Set the optimization level to apply when loading a graph
   *
   * Please see https://onnxruntime.ai/docs/performance/graph-optimizations.html for an in-depth explanation
   * \param[in,out] options The session options object
   * \param[in] graph_optimization_level The optimization level
   *
   * \snippet{doc} snippets.dox OrtStatus Return Value
   */
  ORT_API2_STATUS(SetSessionGraphOptimizationLevel, _Inout_ OrtSessionOptions* options,
                  GraphOptimizationLevel graph_optimization_level);

  /** \brief Sets the number of threads used to parallelize the execution within nodes
   *
   * When running a single node operation, ex. add, this sets the maximum number of threads to use.
   *
   * \note If built with OpenMP, this has no effect on the number of threads used. In this case
   *       use the OpenMP env variables to configure the number of intra op num threads.
   *
   * \param[in] options
   * \param[in] intra_op_num_threads Number of threads to use<br>
   *   A value of 0 will use the default number of threads<br>
   *
   * \snippet{doc} snippets.dox OrtStatus Return Value
   */
  ORT_API2_STATUS(SetIntraOpNumThreads, _Inout_ OrtSessionOptions* options, int intra_op_num_threads);

  /** \brief Sets the number of threads used to parallelize the execution of the graph
   *
   * If nodes can be run in parallel, this sets the maximum number of threads to use to run them in parallel.
   *
   * \note If sequential execution is enabled this value is ignored, it acts as if it was set to 1.
   *
   * \param[in] options
   * \param[in] inter_op_num_threads Number of threads to use<br>
   *   A value of 0 will use the default number of threads<br>
   *
   * \snippet{doc} snippets.dox OrtStatus Return Value
   */
  ORT_API2_STATUS(SetInterOpNumThreads, _Inout_ OrtSessionOptions* options, int inter_op_num_threads);

  /// @}
  /// \name OrtCustomOpDomain
  /// @{

  /** \brief Create a custom op domain
   *
   * \param[in] domain
   * \param[out] out Newly created domain. Must be freed with OrtApi::ReleaseCustomOpDomain
   *
   * \snippet{doc} snippets.dox OrtStatus Return Value
   */
  ORT_API2_STATUS(CreateCustomOpDomain, _In_ const char* domain, _Outptr_ OrtCustomOpDomain** out);

  /** \brief Add a custom op to a custom op domain
   *
   * \note The OrtCustomOp* pointer must remain valid until the ::OrtCustomOpDomain using it is released
   *
   * \param[in] custom_op_domain
   * \param[in] op
   *
   * \snippet{doc} snippets.dox OrtStatus Return Value
   */
  ORT_API2_STATUS(CustomOpDomain_Add, _Inout_ OrtCustomOpDomain* custom_op_domain, _In_ const OrtCustomOp* op);

  /// @}
  /// \name OrtSessionOptions
  /// @{

  /** \brief Add custom op domain to a session options
   *
   * \note The OrtCustomOpDomain* must not be deleted until all sessions using it are released
   *
   * \param[in] options
   * \param[in] custom_op_domain
   *
   * \snippet{doc} snippets.dox OrtStatus Return Value
   */
  ORT_API2_STATUS(AddCustomOpDomain, _Inout_ OrtSessionOptions* options, _In_ OrtCustomOpDomain* custom_op_domain);

  /** \deprecated Use OrtApi::RegisterCustomOpsLibrary_V2.
   *
   * Registers custom ops from a shared library.
   *
   * Loads a shared library (dll on windows, so on linux, etc) named 'library_path' and looks for this entry point:
   *		OrtStatus* RegisterCustomOps(OrtSessionOptions * options, const OrtApiBase* api);
   * It then passes in the provided session options to this function along with the api base.
   * The handle to the loaded library is returned in library_handle. It can be freed by the caller after all sessions using the passed in
   * session options are destroyed, or if an error occurs and it is non null.
   *
   * \param[in] options
   * \param[in] library_path
   * \param[out] library_handle OS specific handle to the loaded library (Use FreeLibrary on Windows, dlclose on Linux, etc.. to unload)
   *
   * \snippet{doc} snippets.dox OrtStatus Return Value
   */
  ORT_API2_STATUS(RegisterCustomOpsLibrary, _Inout_ OrtSessionOptions* options, _In_ const char* library_path, _Outptr_ void** library_handle);

  /// @}
  /// \name OrtSession
  /// @{

  /** \brief Get input count for a session
   *
   * This number must also match the number of inputs passed to OrtApi::Run
   *
   * \see OrtApi::SessionGetInputTypeInfo, OrtApi::SessionGetInputName, OrtApi::Session
   *
   * \param[in] session
   * \param[out] out Number of inputs
   *
   * \snippet{doc} snippets.dox OrtStatus Return Value
   */
  ORT_API2_STATUS(SessionGetInputCount, _In_ const OrtSession* session, _Out_ size_t* out);

  /** \brief Get output count for a session
   *
   * This number must also match the number of outputs returned by OrtApi::Run
   *
   * \see OrtApi::SessionGetOutputTypeInfo, OrtApi::SessionGetOutputName, OrtApi::Session
   *
   * \param[in] session
   * \param[out] out Number of outputs
   *
   * \snippet{doc} snippets.dox OrtStatus Return Value
   */
  ORT_API2_STATUS(SessionGetOutputCount, _In_ const OrtSession* session, _Out_ size_t* out);

  /** \brief Get overridable initializer count
   *
   * \see OrtApi::SessionGetOverridableInitializerTypeInfo, OrtApi::SessionGetOverridableInitializerName
   *
   * \param[in] session
   * \param[in] out
   *
   * \snippet{doc} snippets.dox OrtStatus Return Value
   */
  ORT_API2_STATUS(SessionGetOverridableInitializerCount, _In_ const OrtSession* session, _Out_ size_t* out);

  /** \brief Get input type information
   *
   * \param[in] session
   * \param[in] index Must be between 0 (inclusive) and what OrtApi::SessionGetInputCount returns (exclusive)
   * \param[out] type_info Must be freed with OrtApi::ReleaseTypeInfo
   *
   * \snippet{doc} snippets.dox OrtStatus Return Value
   */
  ORT_API2_STATUS(SessionGetInputTypeInfo, _In_ const OrtSession* session, size_t index, _Outptr_ OrtTypeInfo** type_info);

  /** \brief Get output type information
   *
   * \param[in] session
   * \param[in] index Must be between 0 (inclusive) and what OrtApi::SessionGetOutputCount returns (exclusive)
   * \param[out] type_info Must be freed with OrtApi::ReleaseTypeInfo
   *
   * \snippet{doc} snippets.dox OrtStatus Return Value
   */
  ORT_API2_STATUS(SessionGetOutputTypeInfo, _In_ const OrtSession* session, size_t index, _Outptr_ OrtTypeInfo** type_info);

  /** \brief Get overridable initializer type information
   *
   * \param[in] session
   * \param[in] index Must be between 0 (inclusive) and what OrtApi::SessionGetOverridableInitializerCount returns (exclusive)
   * \param[out] type_info Must be freed with OrtApi::ReleaseTypeInfo
   *
   * \snippet{doc} snippets.dox OrtStatus Return Value
   */
  ORT_API2_STATUS(SessionGetOverridableInitializerTypeInfo, _In_ const OrtSession* session, size_t index, _Outptr_ OrtTypeInfo** type_info);

  /** \brief Get input name
   *
   * \param[in] session
   * \param[in] index Must be between 0 (inclusive) and what OrtApi::SessionGetInputCount returns (exclusive)
   * \param[in] allocator
   * \param[out] value Set to a null terminated UTF-8 encoded string allocated using `allocator`. Must be freed using `allocator`.
   *
   * \snippet{doc} snippets.dox OrtStatus Return Value
   */
  ORT_API2_STATUS(SessionGetInputName, _In_ const OrtSession* session, size_t index, _Inout_ OrtAllocator* allocator, _Outptr_ char** value);

  /** \brief Get output name
   *
   * \param[in] session
   * \param[in] index Must be between 0 (inclusive) and what OrtApi::SessionGetOutputCount returns (exclusive)
   * \param[in] allocator
   * \param[out] value Set to a null terminated UTF-8 encoded string allocated using `allocator`. Must be freed using `allocator`.
   *
   * \snippet{doc} snippets.dox OrtStatus Return Value
   */
  ORT_API2_STATUS(SessionGetOutputName, _In_ const OrtSession* session, size_t index, _Inout_ OrtAllocator* allocator, _Outptr_ char** value);

  /** \brief Get overridable initializer name
   *
   * \param[in] session
   * \param[in] index Must be between 0 (inclusive) and what OrtApi::SessionGetOverridableInitializerCount returns (exclusive)
   * \param[in] allocator
   * \param[out] value Set to a null terminated UTF-8 encoded string allocated using `allocator`. Must be freed using `allocator`.
   *
   * \snippet{doc} snippets.dox OrtStatus Return Value
   */
  ORT_API2_STATUS(SessionGetOverridableInitializerName, _In_ const OrtSession* session, size_t index,
                  _Inout_ OrtAllocator* allocator, _Outptr_ char** value);

  /// @}
  /// \name OrtRunOptions
  /// @{

  /** \brief Create an OrtRunOptions
   *
   * \param[out] out Returned newly created ::OrtRunOptions. Must be freed with OrtApi::ReleaseRunOptions
   *
   * \snippet{doc} snippets.dox OrtStatus Return Value
   */
  ORT_API2_STATUS(CreateRunOptions, _Outptr_ OrtRunOptions** out);

  /** \brief Set per-run log verbosity level
   *
   * \see OrtApi::RunOptionsGetRunLogVerbosityLevel
   *
   * \param[in] options
   * \param[in] log_verbosity_level \snippet{doc} snippets.dox Log Verbosity Level
   *
   * \snippet{doc} snippets.dox OrtStatus Return Value
   */
  ORT_API2_STATUS(RunOptionsSetRunLogVerbosityLevel, _Inout_ OrtRunOptions* options, int log_verbosity_level);

  /** \brief Set per-run log severity level
   *
   * \see OrtApi::RunOptionsGetRunLogSeverityLevel
   *
   * \param[in] options
   * \param[in] log_severity_level The log severity level (refer to ::OrtLoggingLevel for possible values).
   */
  ORT_API2_STATUS(RunOptionsSetRunLogSeverityLevel, _Inout_ OrtRunOptions* options, int log_severity_level);

  /** \brief Set per-run tag
   *
   * This is used in a per-run log identifier.
   *
   * \see OrtApi::RunOptionsGetRunTag
   *
   * \param[in] options
   * \param[in] run_tag The run tag.
   */
  ORT_API2_STATUS(RunOptionsSetRunTag, _Inout_ OrtRunOptions* options, _In_ const char* run_tag);

  /** \brief Get per-run log verbosity level
   *
   * \see OrtApi::RunOptionsSetRunLogVerbosityLevel
   *
   * \param[in] options
   * \param[out] log_verbosity_level \snippet{doc} snippets.dox Log Verbosity Level
   *
   * \snippet{doc} snippets.dox OrtStatus Return Value
   */
  ORT_API2_STATUS(RunOptionsGetRunLogVerbosityLevel, _In_ const OrtRunOptions* options,
                  _Out_ int* log_verbosity_level);

  /** \brief Get per-run log severity level
   *
   * \see OrtApi::RunOptionsSetRunLogSeverityLevel
   *
   * \param[in] options
   * \param[out] log_severity_level The log severity level (refer to ::OrtLoggingLevel for possible values).
   */
  ORT_API2_STATUS(RunOptionsGetRunLogSeverityLevel, _In_ const OrtRunOptions* options, _Out_ int* log_severity_level);

  /** \brief Get per-run tag
   *
   * This is used in a per-run log identifier.
   *
   * \see OrtApi::RunOptionsSetRunTag
   *
   * \param[in] options
   * \param[out] run_tag The run tag.
   *                     Do not free this value, it is owned by `options`. It will be invalidated if the run tag
   *                     changes (i.e., with OrtApi::RunOptionsSetRunTag) or `options` is freed.
   */
  ORT_API2_STATUS(RunOptionsGetRunTag, _In_ const OrtRunOptions* options, _Out_ const char** run_tag);

  /** \brief Set terminate flag
   *
   * If a currently executing session needs to be force terminated, this can be called from another thread to force it to fail with an error.
   *
   * \param[in] options
   *
   * \snippet{doc} snippets.dox OrtStatus Return Value
   */
  ORT_API2_STATUS(RunOptionsSetTerminate, _Inout_ OrtRunOptions* options);

  /** \brief Clears the terminate flag
   *
   * Used so the OrtRunOptions instance can be used in a new OrtApi::Run call without it instantly terminating
   *
   * \param[in] options
   *
   * \snippet{doc} snippets.dox OrtStatus Return Value
   */
  ORT_API2_STATUS(RunOptionsUnsetTerminate, _Inout_ OrtRunOptions* options);

  /// @}
  /// \name OrtValue
  /// @{

  /** \brief Create a tensor
   *
   * Create a tensor using a supplied ::OrtAllocator
   *
   * \param[in] allocator
   * \param[in] shape Pointer to the tensor shape dimensions.
   * \param[in] shape_len The number of tensor shape dimensions.
   * \param[in] type
   * \param[out] out Returns newly created ::OrtValue. Must be freed with OrtApi::ReleaseValue
   *
   * \snippet{doc} snippets.dox OrtStatus Return Value
   */
  ORT_API2_STATUS(CreateTensorAsOrtValue, _Inout_ OrtAllocator* allocator, _In_ const int64_t* shape, size_t shape_len,
                  ONNXTensorElementDataType type, _Outptr_ OrtValue** out);

  /** \brief Create a tensor backed by a user supplied buffer
   *
   * Create a tensor with user's buffer. You can fill the buffer either before calling this function or after.
   * p_data is owned by caller. ReleaseValue won't release p_data.
   *
   * \param[in] info Memory description of where the p_data buffer resides (CPU vs GPU etc).
   * \param[in] p_data Pointer to the data buffer.
   * \param[in] p_data_len The number of bytes in the data buffer.
   * \param[in] shape Pointer to the tensor shape dimensions.
   * \param[in] shape_len The number of tensor shape dimensions.
   * \param[in] type The data type.
   * \param[out] out Returns newly created ::OrtValue. Must be freed with OrtApi::ReleaseValue
   *
   * \snippet{doc} snippets.dox OrtStatus Return Value
   */
  ORT_API2_STATUS(CreateTensorWithDataAsOrtValue, _In_ const OrtMemoryInfo* info, _Inout_ void* p_data,
                  size_t p_data_len, _In_ const int64_t* shape, size_t shape_len, ONNXTensorElementDataType type,
                  _Outptr_ OrtValue** out);

  /** \brief Return if an ::OrtValue is a tensor type
   *
   * \param[in] value A tensor type (string tensors are not supported)
   * \param[out] out Set to 1 iff ::OrtValue is a tensor, 0 otherwise
   *
   * \snippet{doc} snippets.dox OrtStatus Return Value
   */
  ORT_API2_STATUS(IsTensor, _In_ const OrtValue* value, _Out_ int* out);

  /** \brief Get a pointer to the raw data inside a tensor
   *
   * Used to read/write/modify the internal tensor data directly.
   * \note The returned pointer is valid until the \p value is destroyed.
   *
   * \param[in] value A tensor type (string tensors are not supported)
   * \param[out] out Filled in with a pointer to the internal storage
   *
   * \snippet{doc} snippets.dox OrtStatus Return Value
   */
  ORT_API2_STATUS(GetTensorMutableData, _In_ OrtValue* value, _Outptr_ void** out);

  /** \brief Set all strings at once in a string tensor
   *
   * \param[in,out] value A tensor of type ONNX_TENSOR_ELEMENT_DATA_TYPE_STRING
   * \param[in] s An array of strings. Each string in this array must be null terminated.
   * \param[in] s_len Count of strings in s (Must match the size of \p value's tensor shape)
   *
   * \snippet{doc} snippets.dox OrtStatus Return Value
   */
  ORT_API2_STATUS(FillStringTensor, _Inout_ OrtValue* value, _In_ const char* const* s, size_t s_len);

  /** \brief Get total byte length for all strings in a string tensor
   *
   * Typically used with OrtApi::GetStringTensorContent
   *
   * \param[in] value A tensor of type ONNX_TENSOR_ELEMENT_DATA_TYPE_STRING
   * \param[out] len Total byte length of all strings (does not include trailing nulls)
   *
   * \snippet{doc} snippets.dox OrtStatus Return Value
   */
  ORT_API2_STATUS(GetStringTensorDataLength, _In_ const OrtValue* value, _Out_ size_t* len);

  /** \brief Get all strings from a string tensor
   *
   * An example of the results:<br>
   * Given \p value is a string tensor with the strings { "This" "is" "a" "test" }<br>
   * \p s must have a size of 11 bytes<br>
   * \p offsets must have 4 elements<br>
   * After the call, these values will be filled in:<br>
   * \p s will contain "Thisisatest"<br>
   * \p offsets will contain { 0, 4, 6, 7 }<br>
   * The length of the last string is just s_len - offsets[last]
   *
   * \param[in] value A tensor of type ONNX_TENSOR_ELEMENT_DATA_TYPE_STRING
   * \param[in] s Buffer to sequentially write all tensor strings to. Each string is NOT null-terminated.
   * \param[in] s_len Number of bytes of buffer pointed to by \p s (Get it from OrtApi::GetStringTensorDataLength)
   * \param[out] offsets Array of start offsets into the strings written to \p s
   * \param[in] offsets_len Number of elements in offsets
   *
   * \snippet{doc} snippets.dox OrtStatus Return Value
   */
  ORT_API2_STATUS(GetStringTensorContent, _In_ const OrtValue* value, _Out_writes_bytes_all_(s_len) void* s,
                  size_t s_len, _Out_writes_all_(offsets_len) size_t* offsets, size_t offsets_len);

  /// @}
  /// \name OrtTypeInfo
  /// @{

  /** \brief Get ::OrtTensorTypeAndShapeInfo from an ::OrtTypeInfo
   *
   * \param[in] type_info
   * \param[out] out Do not free this value, it will be valid until type_info is freed.
   *             If type_info does not represent tensor, this value will be set to nullptr.
   *
   * \snippet{doc} snippets.dox OrtStatus Return Value
   */
  ORT_API2_STATUS(CastTypeInfoToTensorInfo, _In_ const OrtTypeInfo* type_info,
                  _Outptr_result_maybenull_ const OrtTensorTypeAndShapeInfo** out);

  /** \brief Get ::ONNXType from ::OrtTypeInfo
   *
   * \param[in] type_info
   * \param[out] out
   *
   * \snippet{doc} snippets.dox OrtStatus Return Value
   */
  ORT_API2_STATUS(GetOnnxTypeFromTypeInfo, _In_ const OrtTypeInfo* type_info, _Out_ enum ONNXType* out);

  /// @}
  /// \name OrtTensorTypeAndShapeInfo
  /// @{

  /** \brief Create an ::OrtTensorTypeAndShapeInfo object
   *
   * \param[out] out Returns newly created ::OrtTensorTypeAndShapeInfo. Must be freed with OrtApi::ReleaseTensorTypeAndShapeInfo
   *
   * \snippet{doc} snippets.dox OrtStatus Return Value
   */
  ORT_API2_STATUS(CreateTensorTypeAndShapeInfo, _Outptr_ OrtTensorTypeAndShapeInfo** out);

  /** \brief Set element type in ::OrtTensorTypeAndShapeInfo
   *
   * \param[in] info
   * \param[in] type
   *
   * \snippet{doc} snippets.dox OrtStatus Return Value
   */
  ORT_API2_STATUS(SetTensorElementType, _Inout_ OrtTensorTypeAndShapeInfo* info, enum ONNXTensorElementDataType type);

  /** \brief Set shape information in ::OrtTensorTypeAndShapeInfo
   *
   * \param[in] info
   * \param[in] dim_values Array with `dim_count` elements. Can contain negative values.
   * \param[in] dim_count Number of elements in `dim_values`
   *
   * \snippet{doc} snippets.dox OrtStatus Return Value
   */
  ORT_API2_STATUS(SetDimensions, OrtTensorTypeAndShapeInfo* info, _In_ const int64_t* dim_values, size_t dim_count);

  /** \brief Get element type in ::OrtTensorTypeAndShapeInfo
   *
   * \see OrtApi::SetTensorElementType
   *
   * \param[in] info
   * \param[out] out
   *
   * \snippet{doc} snippets.dox OrtStatus Return Value
   */
  ORT_API2_STATUS(GetTensorElementType, _In_ const OrtTensorTypeAndShapeInfo* info,
                  _Out_ enum ONNXTensorElementDataType* out);

  /** \brief Get dimension count in ::OrtTensorTypeAndShapeInfo
   *
   * \see OrtApi::GetDimensions
   *
   * \param[in] info
   * \param[out] out
   *
   * \snippet{doc} snippets.dox OrtStatus Return Value
   */
  ORT_API2_STATUS(GetDimensionsCount, _In_ const OrtTensorTypeAndShapeInfo* info, _Out_ size_t* out);

  /** \brief Get dimensions in ::OrtTensorTypeAndShapeInfo
   *
   * \param[in] info
   * \param[out] dim_values Array with `dim_values_length` elements. On return, filled with the dimensions stored in the ::OrtTensorTypeAndShapeInfo
   * \param[in] dim_values_length Number of elements in `dim_values`. Use OrtApi::GetDimensionsCount to get this value
   *
   * \snippet{doc} snippets.dox OrtStatus Return Value
   */
  ORT_API2_STATUS(GetDimensions, _In_ const OrtTensorTypeAndShapeInfo* info, _Out_ int64_t* dim_values,
                  size_t dim_values_length);

  /** \brief Get symbolic dimension names in ::OrtTensorTypeAndShapeInfo
   *
   * \param[in] info
   * \param[in] dim_params Array with `dim_params_length` elements. On return filled with pointers to null terminated strings of the dimension names
   * \param[in] dim_params_length Number of elements in `dim_params`. Use OrtApi::GetDimensionsCount to get this value
   *
   * \snippet{doc} snippets.dox OrtStatus Return Value
   */
  ORT_API2_STATUS(GetSymbolicDimensions, _In_ const OrtTensorTypeAndShapeInfo* info,
                  _Out_writes_all_(dim_params_length) const char* dim_params[], size_t dim_params_length);

  /** \brief Get total number of elements in a tensor shape from an ::OrtTensorTypeAndShapeInfo
   *
   * Return the number of elements specified by the tensor shape (all dimensions multiplied by each other).
   * For 0 dimensions, 1 is returned. If any dimension is less than 0, the result is always -1.
   *
   * Examples:<br>
   * [] = 1<br>
   * [1,3,4] = 12<br>
   * [2,0,4] = 0<br>
   * [-1,3,4] = -1<br>
   *
   * \param[in] info
   * \param[out] out Number of elements
   *
   * \snippet{doc} snippets.dox OrtStatus Return Value
   */
  ORT_API2_STATUS(GetTensorShapeElementCount, _In_ const OrtTensorTypeAndShapeInfo* info, _Out_ size_t* out);

  /// @}
  /// \name OrtValue
  /// @{

  /** \brief Get type and shape information from a tensor ::OrtValue
   *
   * \param[in] value Must be a tensor (not a map/sequence/etc) or will return failure
   * \param[out] out Newly created ::OrtTensorTypeAndShapeInfo. Must be freed with OrtApi::ReleaseTensorTypeAndShapeInfo
   *
   * \snippet{doc} snippets.dox OrtStatus Return Value
   */
  ORT_API2_STATUS(GetTensorTypeAndShape, _In_ const OrtValue* value, _Outptr_ OrtTensorTypeAndShapeInfo** out);

  /** \brief Get type information of an OrtValue
   *
   * \param[in] value
   * \param[out] out Newly created ::OrtTypeInfo. Must be freed with OrtApi::ReleaseTypeInfo
   *
   * \snippet{doc} snippets.dox OrtStatus Return Value
   */
  ORT_API2_STATUS(GetTypeInfo, _In_ const OrtValue* value, _Outptr_result_maybenull_ OrtTypeInfo** out);

  /** \brief Get ONNXType of an ::OrtValue
   *
   * \param[in] value
   * \param[out] out
   *
   * \snippet{doc} snippets.dox OrtStatus Return Value
   */
  ORT_API2_STATUS(GetValueType, _In_ const OrtValue* value, _Out_ enum ONNXType* out);

  /// @}
  /// \name OrtMemoryInfo
  /// @{

  /** \brief Create an ::OrtMemoryInfo
   *
   * \param[in] name
   * \param[in] type
   * \param[in] id
   * \param[in] mem_type
   * \param[out] out Newly created ::OrtMemoryInfo. Must be freed with OrtAPi::ReleaseMemoryInfo
   *
   * \snippet{doc} snippets.dox OrtStatus Return Value
   */
  ORT_API2_STATUS(CreateMemoryInfo, _In_ const char* name, enum OrtAllocatorType type, int id,
                  enum OrtMemType mem_type, _Outptr_ OrtMemoryInfo** out);

  /** \brief Create an ::OrtMemoryInfo for CPU memory
   *
   * Special case version of OrtApi::CreateMemoryInfo for CPU based memory. Same as using OrtApi::CreateMemoryInfo with name = "Cpu" and id = 0.
   *
   * \param[in] type
   * \param[in] mem_type
   * \param[out] out
   *
   * \snippet{doc} snippets.dox OrtStatus Return Value
   */
  ORT_API2_STATUS(CreateCpuMemoryInfo, enum OrtAllocatorType type, enum OrtMemType mem_type,
                  _Outptr_ OrtMemoryInfo** out);

  /** \brief Compare ::OrtMemoryInfo objects for equality
   *
   * Compares all settings of each ::OrtMemoryInfo for equality
   *
   * \param[in] info1
   * \param[in] info2
   * \param[out] out Set to 0 if equal, -1 if not equal
   *
   * \snippet{doc} snippets.dox OrtStatus Return Value
   */
  ORT_API2_STATUS(CompareMemoryInfo, _In_ const OrtMemoryInfo* info1, _In_ const OrtMemoryInfo* info2, _Out_ int* out);

  /** \brief Get name from ::OrtMemoryInfo
   *
   * \param[in] ptr
   * \param[out] out Writes null terminated string to this pointer. Do NOT free the returned pointer. It is valid for the lifetime of the ::OrtMemoryInfo
   *
   * \snippet{doc} snippets.dox OrtStatus Return Value
   */
  ORT_API2_STATUS(MemoryInfoGetName, _In_ const OrtMemoryInfo* ptr, _Out_ const char** out);

  /** \brief Get the id from ::OrtMemoryInfo
   */
  ORT_API2_STATUS(MemoryInfoGetId, _In_ const OrtMemoryInfo* ptr, _Out_ int* out);

  /** \brief Get the ::OrtMemType from ::OrtMemoryInfo
   */
  ORT_API2_STATUS(MemoryInfoGetMemType, _In_ const OrtMemoryInfo* ptr, _Out_ OrtMemType* out);

  /** \brief Get the ::OrtAllocatorType from ::OrtMemoryInfo
   */
  ORT_API2_STATUS(MemoryInfoGetType, _In_ const OrtMemoryInfo* ptr, _Out_ OrtAllocatorType* out);

  /// @}
  /// \name OrtAllocator
  /// @{

  /// \brief Calls OrtAllocator::Alloc function
  ORT_API2_STATUS(AllocatorAlloc, _Inout_ OrtAllocator* ort_allocator, size_t size, _Outptr_ void** out);
  /// \brief Calls OrtAllocator::Free function
  ORT_API2_STATUS(AllocatorFree, _Inout_ OrtAllocator* ort_allocator, void* p);
  /// \brief Calls OrtAllocator::Info function
  ORT_API2_STATUS(AllocatorGetInfo, _In_ const OrtAllocator* ort_allocator, _Outptr_ const struct OrtMemoryInfo** out);

  /** \brief Get the default allocator
   *
   * The default allocator is a CPU based, non-arena. Always returns the same pointer to the same default allocator.
   *
   * \param[out] out Returned value should NOT be freed
   *
   * \snippet{doc} snippets.dox OrtStatus Return Value
   */
  ORT_API2_STATUS(GetAllocatorWithDefaultOptions, _Outptr_ OrtAllocator** out);

  /// @}
  /// \name OrtSessionOptions
  /// @{

  /** \brief Override session symbolic dimensions
   *
   * Override symbolic dimensions (by specific denotation strings) with actual values if known at session initialization time to enable
   * optimizations that can take advantage of fixed values (such as memory planning, etc)
   *
   * \param[in] options
   * \param[in] dim_denotation
   * \param[in] dim_value
   *
   * \snippet{doc} snippets.dox OrtStatus Return Value
   */
  ORT_API2_STATUS(AddFreeDimensionOverride, _Inout_ OrtSessionOptions* options, _In_ const char* dim_denotation,
                  _In_ int64_t dim_value);

  /// @}
  /// \name OrtValue
  /// @{

  /* Internal information (not seen in Doxygen)
   *
   * APIs to support non-tensor types - map and sequence.
   * Currently only the following types are supported
   * Note: the following types should be kept in sync with data_types.h
   * Map types
   * =========
   * std::map<std::string, std::string>
   * std::map<std::string, int64_t>
   * std::map<std::string, float>
   * std::map<std::string, double>
   * std::map<int64_t, std::string>
   * std::map<int64_t, int64_t>
   * std::map<int64_t, float>
   * std::map<int64_t, double>
   *
   * Sequence types
   * ==============
   * std::vector<std::string>
   * std::vector<int64_t>
   * std::vector<float>
   * std::vector<double>
   * std::vector<std::map<std::string, float>>
   * std::vector<std::map<int64_t, float>
   */

  /** \brief Get non tensor data from an ::OrtValue
   *
   * If `value` is of type ONNX_TYPE_MAP, you need to retrieve the keys and values
   * separately. Use index=0 to retrieve keys and index=1 to retrieve values.
   * If `value` is of type ONNX_TYPE_SEQUENCE, use index to retrieve the index'th element
   * of the sequence.
   *
   * \param[in] value
   * \param[in] index See above for usage based on `value` type
   * \param[in] allocator Allocator used to allocate ::OrtValue
   * \param[out] out Created ::OrtValue that holds the element requested. Must be freed with OrtApi::ReleaseValue
   *
   * \snippet{doc} snippets.dox OrtStatus Return Value
   */
  ORT_API2_STATUS(GetValue, _In_ const OrtValue* value, int index, _Inout_ OrtAllocator* allocator,
                  _Outptr_ OrtValue** out);

  /** \brief Get non tensor value count from an ::OrtValue
   *
   * If `value` is of type ONNX_TYPE_MAP 2 will always be returned. For ONNX_TYPE_SEQUENCE
   * the number of elements in the sequence will be returned
   *
   * \param[in] value
   * \param[out] out
   *
   * \snippet{doc} snippets.dox OrtStatus Return Value
   */
  ORT_API2_STATUS(GetValueCount, _In_ const OrtValue* value, _Out_ size_t* out);

  /** \brief Create a map or sequence ::OrtValue
   *
   * To construct a map (ONNX_TYPE_MAP), use num_values = 2 and `in` should be an array of 2 ::OrtValue%s
   * representing keys and values.<br>
   *
   * To construct a sequence (ONNX_TYPE_SEQUENCE), use num_values = N where N is the number of the elements in the
   * sequence. 'in' should be an array of N ::OrtValue%s.
   *
   * \param[in] in See above for details
   * \param[in] num_values
   * \param[in] value_type Must be either ONNX_TYPE_MAP or ONNX_TYPE_SEQUENCE
   * \param[out] out Newly created ::OrtValue. Must be freed with OrtApi::ReleaseValue
   *
   * \snippet{doc} snippets.dox OrtStatus Return Value
   */
  ORT_API2_STATUS(CreateValue, _In_reads_(num_values) const OrtValue* const* in, size_t num_values,
                  enum ONNXType value_type, _Outptr_ OrtValue** out);

  /** \brief Create an opaque (custom user defined type) ::OrtValue
   *
   * Constructs an ::OrtValue that contains a value of non-standard type created for
   * experiments or while awaiting standardization. ::OrtValue in this case would contain
   * an internal representation of the Opaque type. Opaque types are distinguished from
   * each other by two strings 1) domain and 2) type name. The combination of the two
   * must be unique, so the type representation is properly identified internally. The combination
   * must be properly registered from within ORT at both compile/run time or by another API.
   *
   * To construct the ::OrtValue pass domain and type names, also a pointer to a data container
   * the type of which must be known to both ORT and the client program. That data container may or may
   * not match the internal representation of the Opaque type. The sizeof(data_container) is passed for
   * verification purposes.
   *
   * \param[in] domain_name Null terminated string of the domain name
   * \param[in] type_name Null terminated string of the type name
   * \param[in] data_container User pointer Data to populate ::OrtValue
   * \param[in] data_container_size Size in bytes of what `data_container` points to
   * \param[out] out Newly created ::OrtValue. Must be freed with OrtApi::ReleaseValue
   *
   * \snippet{doc} snippets.dox OrtStatus Return Value
   */
  ORT_API2_STATUS(CreateOpaqueValue, _In_z_ const char* domain_name, _In_z_ const char* type_name,
                  _In_ const void* data_container, size_t data_container_size, _Outptr_ OrtValue** out);

  /** \brief Get internal data from an opaque (custom user defined type) ::OrtValue
   *
   * Copies internal data from an opaque value into a user provided buffer
   *
   * \see OrtApi::CreateOpaqueValue
   *
   * \param[in] domain_name Null terminated string of the domain name
   * \param[in] type_name Null terminated string of the type name
   * \param[in] in The opaque ::OrtValue
   * \param[out] data_container Buffer to copy data into
   * \param[out] data_container_size Size in bytes of the buffer pointed to by data_container. Must match the size of the internal buffer.
   *
   * \snippet{doc} snippets.dox OrtStatus Return Value
   */
  ORT_API2_STATUS(GetOpaqueValue, _In_ const char* domain_name, _In_ const char* type_name, _In_ const OrtValue* in,
                  _Out_ void* data_container, size_t data_container_size);

  /// @}
  /// \name OrtKernelInfo
  /// Custom operator APIs.
  /// @{

  /** \brief Get a float stored as an attribute in the graph node
   *
   * \param[in] info ::OrtKernelInfo instance
   * \param[in] name Null terminated string of the name of the attribute
   * \param[out] out Pointer to memory where the attribute will be stored
   *
   * \snippet{doc} snippets.dox OrtStatus Return Value
   */
  ORT_API2_STATUS(KernelInfoGetAttribute_float, _In_ const OrtKernelInfo* info, _In_ const char* name,
                  _Out_ float* out);

  /** \brief Fetch a 64-bit int stored as an attribute in the graph node
   *
   * \param[in] info ::OrtKernelInfo instance
   * \param[in] name Null terminated string of the name of the attribute
   * \param[out] out Pointer to memory where the attribute will be stored
   *
   * \snippet{doc} snippets.dox OrtStatus Return Value
   */
  ORT_API2_STATUS(KernelInfoGetAttribute_int64, _In_ const OrtKernelInfo* info, _In_ const char* name,
                  _Out_ int64_t* out);

  /** \brief Fetch a string stored as an attribute in the graph node
   *
   * If `out` is nullptr, the value of `size` is set to the true size of the string
   * attribute, and a success status is returned.
   *
   * If the `size` parameter is greater than or equal to the actual string attribute's size,
   * the value of `size` is set to the true size of the string attribute, the provided memory
   * is filled with the attribute's contents, and a success status is returned.
   *
   * If the `size` parameter is less than the actual string attribute's size and `out`
   * is not nullptr, the value of `size` is set to the true size of the string attribute
   * and a failure status is returned.)
   *
   * \param[in] info ::OrtKernelInfo instance
   * \param[in] name Null terminated string of the name of the attribute
   * \param[out] out Pointer to memory where the attribute will be stored
   * \param[in,out] size See above comments for details
   *
   * \snippet{doc} snippets.dox OrtStatus Return Value
   */
  ORT_API2_STATUS(KernelInfoGetAttribute_string, _In_ const OrtKernelInfo* info, _In_ const char* name, _Out_ char* out,
                  _Inout_ size_t* size);

  /// @}
  /// \name OrtKernelContext
  /// Custom operator APIs.
  /// @{

  /** \brief Used for custom operators, get the input count of a kernel
   *
   * \see ::OrtCustomOp
   */
  ORT_API2_STATUS(KernelContext_GetInputCount, _In_ const OrtKernelContext* context, _Out_ size_t* out);

  /** \brief Used for custom operators, get the output count of a kernel
   *
   * \see ::OrtCustomOp
   */
  ORT_API2_STATUS(KernelContext_GetOutputCount, _In_ const OrtKernelContext* context, _Out_ size_t* out);

  /** \brief Used for custom operators, get an input of a kernel
   *
   * \see ::OrtCustomOp
   */
  ORT_API2_STATUS(KernelContext_GetInput, _In_ const OrtKernelContext* context, _In_ size_t index,
                  _Out_ const OrtValue** out);

  /** \brief Used for custom operators, get an output of a kernel
   *
   * \see ::OrtCustomOp
   */
  ORT_API2_STATUS(KernelContext_GetOutput, _Inout_ OrtKernelContext* context, _In_ size_t index,
                  _In_ const int64_t* dim_values, size_t dim_count, _Outptr_ OrtValue** out);

  /// @}
  /// \name OrtEnv
  /// @{
  ORT_CLASS_RELEASE(Env);
  /// @}
  /// \name OrtStatus
  /// @{
  ORT_CLASS_RELEASE(Status);
  /// @}
  /// \name OrtMemoryInfo
  /// @{
  ORT_CLASS_RELEASE(MemoryInfo);
  /// @}
  /// \name OrtSession
  /// @{
  ORT_CLASS_RELEASE(Session);  // Don't call ReleaseSession from Dllmain (because session owns a thread pool)
  /// @}
  /// \name OrtValue
  /// @{
  ORT_CLASS_RELEASE(Value);
  /// @}
  /// \name OrtRunOptions
  /// @{
  ORT_CLASS_RELEASE(RunOptions);
  /// @}
  /// \name OrtTypeInfo
  /// @{
  ORT_CLASS_RELEASE(TypeInfo);
  /// @}
  /// \name OrtTensorTypeAndShapeInfo
  /// @{
  ORT_CLASS_RELEASE(TensorTypeAndShapeInfo);
  /// @}
  /// \name OrtSessionOptions
  /// @{
  ORT_CLASS_RELEASE(SessionOptions);
  /// @}
  /// \name OrtCustomOpDomain
  /// @{
  ORT_CLASS_RELEASE(CustomOpDomain);

  /// @}
  /// \name OrtTypeInfo
  /// @{

  /** \brief Get denotation from type information
   *
   * Augments ::OrtTypeInfo to return denotations on the type.
   *
   * This is used by WinML to determine if an input/output is intended to be an Image or a Tensor.
   *
   * \param[in] type_info
   * \param[out] denotation Pointer to the null terminated denotation string is written to this pointer. This pointer is valid until the object is destroyed or the name is changed, do not free.
   * \param[out] len Length in bytes of the string returned in `denotation`
   *
   * \snippet{doc} snippets.dox OrtStatus Return Value
   */
  ORT_API2_STATUS(GetDenotationFromTypeInfo, _In_ const OrtTypeInfo* type_info, _Out_ const char** const denotation,
                  _Out_ size_t* len);

  /** \brief Get detailed map information from an ::OrtTypeInfo
   *
   * This augments ::OrtTypeInfo to return an ::OrtMapTypeInfo when the type is a map.
   * The OrtMapTypeInfo has additional information about the map's key type and value type.
   *
   * This is used by WinML to support model reflection APIs.
   *
   * \param[out] type_info
   * \param[out] out A pointer to the ::OrtMapTypeInfo. Do not free this value. If type_info
   *             does not contain a map, this value will be set to nullptr.
   *
   * \snippet{doc} snippets.dox OrtStatus Return Value
   */
  ORT_API2_STATUS(CastTypeInfoToMapTypeInfo, _In_ const OrtTypeInfo* type_info,
                  _Outptr_result_maybenull_ const OrtMapTypeInfo** out);

  /** \brief Cast ::OrtTypeInfo to an ::OrtSequenceTypeInfo
   *
   * This api augments ::OrtTypeInfo to return an ::OrtSequenceTypeInfo when the type is a sequence.
   * The ::OrtSequenceTypeInfo has additional information about the sequence's element type.
   *
   * This is used by WinML to support model reflection APIs.
   *
   * \param[in] type_info
   * \param[out] out A pointer to the OrtSequenceTypeInfo. Do not free this value. If type_info
   *             doesn not contain a sequence, this value will be set to nullptr.
   *
   * \snippet{doc} snippets.dox OrtStatus Return Value
   */
  ORT_API2_STATUS(CastTypeInfoToSequenceTypeInfo, _In_ const OrtTypeInfo* type_info,
                  _Outptr_result_maybenull_ const OrtSequenceTypeInfo** out);

  /// @}
  /// \name OrtMapTypeInfo
  /// @{

  /** \brief Get key type from an ::OrtMapTypeInfo
   *
   * Key types are restricted to being scalar types.
   *
   * This is used by WinML to support model reflection APIs.
   *
   * \param[in] map_type_info
   * \param[out] out
   *
   * \snippet{doc} snippets.dox OrtStatus Return Value
   */
  ORT_API2_STATUS(GetMapKeyType, _In_ const OrtMapTypeInfo* map_type_info, _Out_ enum ONNXTensorElementDataType* out);

  /** \brief Get the value type from an ::OrtMapTypeInfo
   *
   * \param[in] map_type_info
   * \param[out] type_info
   *
   * \snippet{doc} snippets.dox OrtStatus Return Value
   */
  ORT_API2_STATUS(GetMapValueType, _In_ const OrtMapTypeInfo* map_type_info, _Outptr_ OrtTypeInfo** type_info);

  /// @}
  /// \name OrtSequenceTypeInfo
  /// @{

  /** \brief Get element type from an ::OrtSequenceTypeInfo
   *
   * This is used by WinML to support model reflection APIs.
   *
   * \param[in] sequence_type_info
   * \param[out] type_info
   *
   * \snippet{doc} snippets.dox OrtStatus Return Value
   */
  ORT_API2_STATUS(GetSequenceElementType, _In_ const OrtSequenceTypeInfo* sequence_type_info,
                  _Outptr_ OrtTypeInfo** type_info);

  /// @}
  /// \name OrtMapTypeInfo
  /// @{
  ORT_CLASS_RELEASE(MapTypeInfo);
  /// @}
  /// \name OrtSequenceTypeInfo
  /// @{
  ORT_CLASS_RELEASE(SequenceTypeInfo);

  /// @}
  /// \name OrtSession
  /// @{

  /** \brief End profiling and return filename of the profile data
   *
   * Profiling is turned on through OrtApi::EnableProfiling
   *
   * \param[in] session
   * \param[in] allocator
   * \param[out] out Null terminated string of the filename, allocated using `allocator`. Must be freed using `allocator`
   *
   * \snippet{doc} snippets.dox OrtStatus Return Value
   */
  ORT_API2_STATUS(SessionEndProfiling, _In_ OrtSession* session, _Inout_ OrtAllocator* allocator, _Outptr_ char** out);

  /** \brief Get ::OrtModelMetadata from an ::OrtSession
   *
   * \param[in] session
   * \param[out] out Newly created ::OrtModelMetadata. Must be freed using OrtApi::ReleaseModelMetadata
   *
   * \snippet{doc} snippets.dox OrtStatus Return Value
   */
  ORT_API2_STATUS(SessionGetModelMetadata, _In_ const OrtSession* session, _Outptr_ OrtModelMetadata** out);

  /// @}
  /// \name OrtModelMetadata
  /// @{

  /** \brief Get `producer name` from an ::OrtModelMetadata
   *
   * \param[in] model_metadata
   * \param[in] allocator
   * \param[out] value Set to a null terminated string allocated using `allocator`. Must be freed using `allocator`
   *
   * \snippet{doc} snippets.dox OrtStatus Return Value
   */
  ORT_API2_STATUS(ModelMetadataGetProducerName, _In_ const OrtModelMetadata* model_metadata,
                  _Inout_ OrtAllocator* allocator, _Outptr_ char** value);

  /** \brief Get `graph name` from an ::OrtModelMetadata
   *
   * \param[in] model_metadata
   * \param[in] allocator
   * \param[out] value Set to a null terminated string allocated using `allocator`. Must be freed using `allocator`
   *
   * \snippet{doc} snippets.dox OrtStatus Return Value
   */
  ORT_API2_STATUS(ModelMetadataGetGraphName, _In_ const OrtModelMetadata* model_metadata,
                  _Inout_ OrtAllocator* allocator, _Outptr_ char** value);

  /** \brief Get `domain` from an ::OrtModelMetadata
   *
   * \param[in] model_metadata
   * \param[in] allocator
   * \param[out] value Set to a null terminated string allocated using `allocator`. Must be freed using `allocator`
   *
   * \snippet{doc} snippets.dox OrtStatus Return Value
   */
  ORT_API2_STATUS(ModelMetadataGetDomain, _In_ const OrtModelMetadata* model_metadata, _Inout_ OrtAllocator* allocator,
                  _Outptr_ char** value);

  /** \brief Get `description` from an ::OrtModelMetadata
   *
   * \param[in] model_metadata
   * \param[in] allocator
   * \param[out] value Set to a null terminated string allocated using `allocator`. Must be freed using `allocator`
   *
   * \snippet{doc} snippets.dox OrtStatus Return Value
   */
  ORT_API2_STATUS(ModelMetadataGetDescription, _In_ const OrtModelMetadata* model_metadata,
                  _Inout_ OrtAllocator* allocator, _Outptr_ char** value);

  /** \brief Return data for a key in the custom metadata map in an ::OrtModelMetadata
   *
   * \param[in] model_metadata
   * \param[in] allocator
   * \param[in] key Null terminated string
   * \param[out] value Set to a null terminated string allocated using `allocator`. Must be freed using `allocator`
   * `value` will be set to nullptr if the given key is not found in the custom metadata map.
   *
   * \snippet{doc} snippets.dox OrtStatus Return Value
   */
  ORT_API2_STATUS(ModelMetadataLookupCustomMetadataMap, _In_ const OrtModelMetadata* model_metadata,
                  _Inout_ OrtAllocator* allocator, _In_ const char* key, _Outptr_result_maybenull_ char** value);

  /** \brief Get version number from an ::OrtModelMetadata
   *
   * \param[in] model_metadata
   * \param[out] value Set to the version number
   *
   * \snippet{doc} snippets.dox OrtStatus Return Value
   */
  ORT_API2_STATUS(ModelMetadataGetVersion, _In_ const OrtModelMetadata* model_metadata, _Out_ int64_t* value);

  ORT_CLASS_RELEASE(ModelMetadata);

  /// @}
  /// \name OrtEnv
  /// @{

  /** \brief Create an OrtEnv
   *
   * Create an environment with global threadpools that will be shared across sessions.
   * Use this in conjunction with OrtApi::DisablePerSessionThreads or else the session will use
   * its own thread pools.
   *
   * \param[in] log_severity_level The log severity level.
   * \param[in] logid The log identifier.
   * \param[in] tp_options
   * \param[out] out Returned newly created OrtEnv. Must be freed with OrtApi::ReleaseEnv
   *
   * \snippet{doc} snippets.dox OrtStatus Return Value
   */
  ORT_API2_STATUS(CreateEnvWithGlobalThreadPools, OrtLoggingLevel log_severity_level, _In_ const char* logid,
                  _In_ const OrtThreadingOptions* tp_options, _Outptr_ OrtEnv** out);

  /// @}
  /// \name OrtSessionOptions
  /// @{

  /** \brief Use global thread pool on a session
   *
   * Disable using per session thread pool and use the shared global threadpool.
   * This should be used in conjunction with OrtApi::CreateEnvWithGlobalThreadPools.
   *
   * \param[in] options
   *
   * \snippet{doc} snippets.dox OrtStatus Return Value
   */
  ORT_API2_STATUS(DisablePerSessionThreads, _Inout_ OrtSessionOptions* options);

  /// @}
  /// \name OrtThreadingOptions
  /// @{

  /** \brief Create an ::OrtThreadingOptions
   *
   * \param[out] out Newly created ::OrtThreadingOptions. Must be freed with OrtApi::ReleaseThreadingOptions
   * \snippet{doc} snippets.dox OrtStatus Return Value
   */
  ORT_API2_STATUS(CreateThreadingOptions, _Outptr_ OrtThreadingOptions** out);

  ORT_CLASS_RELEASE(ThreadingOptions);

  /// @}
  /// \name OrtModelMetadata
  /// @{

  /**
   *
   * \param[in] model_metadata
   * \param[in] allocator
   * \param[out] keys Array of null terminated strings (array count = num_keys) allocated using `allocator`.
   *  The strings and the pointer array must be freed using `allocator`
   *  `keys` will be set to nullptr if the custom metadata map is empty.
   * \param[out] num_keys Set to the number of elements in the `keys` array
   *
   * \snippet{doc} snippets.dox OrtStatus Return Value
   */
  ORT_API2_STATUS(ModelMetadataGetCustomMetadataMapKeys, _In_ const OrtModelMetadata* model_metadata,
                  _Inout_ OrtAllocator* allocator, _Outptr_result_buffer_maybenull_(*num_keys) char*** keys, _Out_ int64_t* num_keys);

  /// @}
  /// \name OrtSessionOptions
  /// @{

  /**
   *
   * Override symbolic dimensions (by specific name strings) with actual values
   * if known at session initialization time to enable optimizations that can
   * take advantage of fixed values (such as memory planning, etc)
   *
   */
  ORT_API2_STATUS(AddFreeDimensionOverrideByName,
                  _Inout_ OrtSessionOptions* options, _In_ const char* dim_name,
                  _In_ int64_t dim_value);

  /// @}
  /// \name Misc
  /// @{

  /** \brief Get the names of all available providers
   *
   * \note The providers in the list are not guaranteed to be usable. They may fail to load due to missing system dependencies.
   *    For example, if the CUDA/cuDNN libraries are not installed, the CUDA provider will report an error when it is added to the session options.
   *
   * \param[out] out_ptr Set to a pointer to an array of null terminated strings of the available providers. The entries and the
   *    array itself must be freed using OrtApi::ReleaseAvailableProviders
   * \param[out] provider_length Set to the number of entries in the `out_ptr` array
   *
   * \snippet{doc} snippets.dox OrtStatus Return Value
   */
  ORT_API2_STATUS(GetAvailableProviders, _Outptr_ char*** out_ptr, _Out_ int* provider_length);

  /** \brief Release data from OrtApi::GetAvailableProviders. This API will never fail
   * so you can rely on it in a noexcept code.
   *
   * \param[in] ptr The `out_ptr` result from OrtApi::GetAvailableProviders.
   * \param[in] providers_length The `provider_length` result from OrtApi::GetAvailableProviders
   *
   * \snippet{doc} snippets.dox OrtStatus Return Value
   */
  ORT_API2_STATUS(ReleaseAvailableProviders, _In_ char** ptr,
                  _In_ int providers_length);

  /// @}
  /// \name OrtValue
  /// @{

  /** \brief Get the length of a single string in a string tensor
   *
   * \param[in] value A string tensor
   * \param[in] index Index of the string in the tensor
   * \param[out] out Set to number of bytes of the string element
   *
   * \snippet{doc} snippets.dox OrtStatus Return Value
   */
  ORT_API2_STATUS(GetStringTensorElementLength, _In_ const OrtValue* value, size_t index, _Out_ size_t* out);

  /** \brief Get a single string from a string tensor
   *
   * \param[in] value A string tensor
   * \param[in] s_len Number of bytes in the `s` buffer. Must match the value returned by OrtApi::GetStringTensorElementLength.
   * \param[in] index Index of the string in the tensor
   * \param[out] s The string element contents in UTF-8 encoding. The string is NOT null-terminated.
   *
   * \snippet{doc} snippets.dox OrtStatus Return Value
   */
  ORT_API2_STATUS(GetStringTensorElement, _In_ const OrtValue* value, size_t s_len, size_t index, _Out_writes_bytes_all_(s_len) void* s);

  /** \brief Set a single string in a string tensor
   *
   * \param[in] value A string tensor
   * \param[in] s A null terminated UTF-8 encoded string
   * \param[in] index Index of the string in the tensor to set
   *
   * \snippet{doc} snippets.dox OrtStatus Return Value
   */
  ORT_API2_STATUS(FillStringTensorElement, _Inout_ OrtValue* value, _In_ const char* s, size_t index);

  /// @}
  /// \name OrtSessionOptions
  /// @{

  /** \brief Set a session configuration entry as a pair of strings
   *
   * If a configuration with same key exists, this will overwrite the configuration with the given config_value.
   *
   * The config_key and the format of config_value are defined in onnxruntime_session_options_config_keys.h
   *
   * \param[in] options
   * \param[in] config_key A null terminated string representation of the config key
   * \param[in] config_value A null terminated string representation of the config value
   *
   * \snippet{doc} snippets.dox OrtStatus Return Value
   */
  ORT_API2_STATUS(AddSessionConfigEntry, _Inout_ OrtSessionOptions* options,
                  _In_z_ const char* config_key, _In_z_ const char* config_value);

  /// @}
  /// \name OrtAllocator
  /// @{

  /** \brief Create an allocator for an ::OrtSession following an ::OrtMemoryInfo
   *
   * \param[in] session
   * \param[in] mem_info valid ::OrtMemoryInfo instance
   * \param[out] out Newly created ::OrtAllocator. Must be freed with OrtApi::ReleaseAllocator
   *
   * \snippet{doc} snippets.dox OrtStatus Return Value
   */
  ORT_API2_STATUS(CreateAllocator, _In_ const OrtSession* session, _In_ const OrtMemoryInfo* mem_info,
                  _Outptr_ OrtAllocator** out);

  /** \brief Release an ::OrtAllocator obtained from OrtApi::CreateAllocator
   */
  ORT_CLASS_RELEASE(Allocator);

  /// @}
  /// \name OrtSession
  /// @{

  /** \brief Run a model using Io Bindings for the inputs & outputs
   *
   * \see OrtApi::Run
   *
   * \param[in] session
   * \param[in] run_options
   * \param[in] binding_ptr
   *
   * \snippet{doc} snippets.dox OrtStatus Return Value
   */
  ORT_API2_STATUS(RunWithBinding, _Inout_ OrtSession* session, _In_ const OrtRunOptions* run_options, _In_ const OrtIoBinding* binding_ptr);

  /** \brief Create an ::OrtIoBinding instance
   *
   * An IoBinding object allows one to bind pre-allocated ::OrtValue%s to input names.
   * Thus if you want to use a raw on device buffer as input or output you can avoid
   * extra copy during runtime.
   *
   * \param[in] session
   * \param[out] out Newly created ::OrtIoBinding. Must be freed with OrtApi::ReleaseIoBinding
   *
   * \snippet{doc} snippets.dox OrtStatus Return Value
   */
  ORT_API2_STATUS(CreateIoBinding, _Inout_ OrtSession* session, _Outptr_ OrtIoBinding** out);

  /// @}
  /// \name OrtIoBinding
  /// @{

  /** \brief Release an ::OrtIoBinding obtained from OrtApi::CreateIoBinding
   */
  ORT_CLASS_RELEASE(IoBinding);

  /** \brief Bind an ::OrtValue to an ::OrtIoBinding input
   *
   * When using OrtApi::RunWithBinding this value is used for the named input
   *
   * \param[in] binding_ptr
   * \param[in] name Name for the model input
   * \param[in] val_ptr ::OrtValue of Tensor type.
   *
   * \snippet{doc} snippets.dox OrtStatus Return Value
   */
  ORT_API2_STATUS(BindInput, _Inout_ OrtIoBinding* binding_ptr, _In_ const char* name, _In_ const OrtValue* val_ptr);

  /** \brief Bind an ::OrtValue to an ::OrtIoBinding output
   *
   * When using OrtApi::RunWithBinding this value is used for the named output
   *
   * \param[in] binding_ptr
   * \param[in] name Null terminated string of the model output name
   * \param[in] val_ptr ::OrtValue of Tensor type.
   *
   * \snippet{doc} snippets.dox OrtStatus Return Value
   */
  ORT_API2_STATUS(BindOutput, _Inout_ OrtIoBinding* binding_ptr, _In_ const char* name, _In_ const OrtValue* val_ptr);

  /** \brief Bind an ::OrtIoBinding output to a device
   *
   * Binds the ::OrtValue to a device which is specified by ::OrtMemoryInfo.
   * You can either create an instance of ::OrtMemoryInfo with a device id or obtain one from the allocator that you have created/are using
   * This is useful when one or more outputs have dynamic shapes and, it is hard to pre-allocate and bind a chunk of
   * memory within ::OrtValue ahead of time.
   *
   * \see OrtApi::RunWithBinding
   *
   * \param[in] binding_ptr
   * \param[in] name Null terminated string of the device name
   * \param[in] mem_info_ptr
   *
   * \snippet{doc} snippets.dox OrtStatus Return Value
   */
  ORT_API2_STATUS(BindOutputToDevice, _Inout_ OrtIoBinding* binding_ptr, _In_ const char* name, _In_ const OrtMemoryInfo* mem_info_ptr);

  /** \brief Get the names of an ::OrtIoBinding's outputs
   *
   * Returns the names of the outputs in the order they were bound. This is useful after running the model
   * with bound outputs because the returned names are in order in which output ::OrtValue are returned. This is useful if
   * the order of outputs and their names is not known.
   *
   * \param[in] binding_ptr
   * \param[in] allocator Allocator used to allocate continuous buffers for output strings and lengths.
   * \param[out] buffer Returns an array of non-null terminated UTF-8 strings. The number of strings stored is returned in the count parameter.
   *   This buffer is allocated using `allocator` and must be freed using it.
   * \param[out] lengths Returns an array of `count` lengths of the strings returned in `buffer`
   *   This buffer is allocated using `allocator` and must be freed using it.
   * \param[out] count Number of strings returned. If `binding_ptr` has no bound outputs, zero is returned,
   *              no memory allocation is performed and buffer and lengths are set to nullptr.
   *
   * \snippet{doc} snippets.dox OrtStatus Return Value
   */
  ORT_API2_STATUS(GetBoundOutputNames, _In_ const OrtIoBinding* binding_ptr, _In_ OrtAllocator* allocator,
                  _Out_ char** buffer, _Out_writes_all_(count) size_t** lengths, _Out_ size_t* count);

  /** \brief Get the output ::OrtValue objects from an ::OrtIoBinding
   *
   * Returns an array of pointers to individually allocated ::OrtValue%s that contain results of a model execution with OrtApi::RunWithBinding
   * The array contains the same number of ::OrtValue%s and they are in the same order as they were bound with OrtApi::BindOutput
   * or OrtApi::BindOutputToDevice.
   *
   * The returned ::OrtValue%s must be released using OrtApi::ReleaseValue after they are no longer needed.
   * The array is allocated using the specified instance of the allocator and must be freed using the same allocator after
   * all the ::OrtValue%s contained therein are individually released.
   *
   * \param[in] binding_ptr
   * \param[in] allocator Allocator used to allocate output array
   * \param[out] output Set to the allocated array of allocated ::OrtValue outputs. Set to nullptr if there are 0 outputs.
   * \param[out] output_count Set to number of ::OrtValue%s returned
   *
   * \snippet{doc} snippets.dox OrtStatus Return Value
   */
  ORT_API2_STATUS(GetBoundOutputValues, _In_ const OrtIoBinding* binding_ptr, _In_ OrtAllocator* allocator,
                  _Out_writes_all_(output_count) OrtValue*** output, _Out_ size_t* output_count);

  /** \brief Clears any previously set Inputs for an ::OrtIoBinding
   */
  void(ORT_API_CALL* ClearBoundInputs)(_Inout_ OrtIoBinding* binding_ptr) NO_EXCEPTION ORT_ALL_ARGS_NONNULL;

  /** \brief Clears any previously set Outputs for an ::OrtIoBinding
   */
  void(ORT_API_CALL* ClearBoundOutputs)(_Inout_ OrtIoBinding* binding_ptr) NO_EXCEPTION ORT_ALL_ARGS_NONNULL;

  /// @}
  /// \name OrtValue
  /// @{

  /** \brief Direct memory access to a specified tensor element
   *
   * For example, given a tensor with shape of [3,224,224], a pointer to the element at location [2,150,128] can be retrieved
   *
   * This function only works for numeric type tensors (No strings, etc).
   * This is a no-copy method whose returned pointer is valid until the passed in ::OrtValue is free'd.
   *
   * \param[in] value
   * \param[in] location_values Pointer to an array of index values that specify an element's location relative to its shape
   * \param[in] location_values_count Number of elements in location_values. Must match the number of elements in the tensor's shape.
   * \param[out] out Set to a pointer to the element specified
   *
   * \snippet{doc} snippets.dox OrtStatus Return Value
   */
  ORT_API2_STATUS(TensorAt, _Inout_ OrtValue* value, const int64_t* location_values, size_t location_values_count, _Outptr_ void** out);

  /// @}
  /// \name OrtEnv
  /// @{

  /** \brief Create an allocator and register it with the ::OrtEnv
   *
   * Enables sharing the allocator between multiple sessions that use the same env instance.
   * Lifetime of the created allocator will be valid for the duration of the environment.
   * Returns an error if an allocator with the same ::OrtMemoryInfo is already registered.
   *
   * See https://onnxruntime.ai/docs/get-started/with-c.html for details.
   *
   * \param[in] env ::OrtEnv instance
   * \param[in] mem_info
   * \param[in] arena_cfg Pass nullptr for defaults
   *
   * \snippet{doc} snippets.dox OrtStatus Return Value
   */
  ORT_API2_STATUS(CreateAndRegisterAllocator, _Inout_ OrtEnv* env, _In_ const OrtMemoryInfo* mem_info,
                  _In_ const OrtArenaCfg* arena_cfg);

  /** \brief Set language projection
   *
   * Set the language projection for collecting telemetry data when Env is created.
   *
   * The default is ORT_PROJECTION_C, which means it will classify the language not in the list to C also.
   *
   * \param[in] ort_env
   * \param[in] projection
   *
   * \snippet{doc} snippets.dox OrtStatus Return Value
   */
  ORT_API2_STATUS(SetLanguageProjection, _In_ const OrtEnv* ort_env, _In_ OrtLanguageProjection projection);

  /// @}
  /// \name OrtSession
  /// @{

  /** \brief Return the time that profiling was started
   *
   * \note The timer precision varies per platform. On Windows and MacOS, the precision will be ~100ns
   *
   * \param[in] session
   * \param[out] out nanoseconds of profiling's start time
   *
   * \snippet{doc} snippets.dox OrtStatus Return Value
   */
  ORT_API2_STATUS(SessionGetProfilingStartTimeNs, _In_ const OrtSession* session, _Outptr_ uint64_t* out);

  /// @}
  /// \name OrtThreadingOptions
  /// @{

  /** \brief Set global intra-op thread count
   *
   * This configures the global thread pool options to be used in the call to OrtApi::CreateEnvWithGlobalThreadPools
   *
   * \param[in] tp_options
   * \param[in] intra_op_num_threads Number of threads, special values:<br>
   *    0 = Use default thread count<br>
   *    1 = The invoking thread will be used; no threads will be created in the thread pool.
   *
   * \snippet{doc} snippets.dox OrtStatus Return Value
   */
  ORT_API2_STATUS(SetGlobalIntraOpNumThreads, _Inout_ OrtThreadingOptions* tp_options, int intra_op_num_threads);

  /** \brief Set global inter-op thread count
   *
   * This configures the global thread pool options to be used in the call to OrtApi::CreateEnvWithGlobalThreadPools
   *
   * \param[in] tp_options
   * \param[in] inter_op_num_threads Number of threads, special values:<br>
   *    0 = Use default thread count<br>
   *    1 = The invoking thread will be used; no threads will be created in the thread pool.
   *
   * \snippet{doc} snippets.dox OrtStatus Return Value
   */
  ORT_API2_STATUS(SetGlobalInterOpNumThreads, _Inout_ OrtThreadingOptions* tp_options, int inter_op_num_threads);

  /** \brief Set global spin control options
   *
   * This will configure the global thread pool options to be used in the call to OrtApi::CreateEnvWithGlobalThreadPools.
   * Allow spinning of thread pools when their queues are empty. This will set the value for both
   * inter_op and intra_op threadpools.
   *
   * \param[in] tp_options
   * \param[in] allow_spinning Valid values are 0 or 1.<br>
   *   0 = It won't spin (recommended if CPU usage is high)<br>
   *   1 = Threadpool will spin to wait for queue to become non-empty
   *
   * \snippet{doc} snippets.dox OrtStatus Return Value
   */
  ORT_API2_STATUS(SetGlobalSpinControl, _Inout_ OrtThreadingOptions* tp_options, int allow_spinning);

  /// @}
  /// \name OrtSessionOptions
  /// @{

  /** \brief Add a pre-allocated initializer to a session
   *
   * If a model contains an initializer with a name that is same as the name passed to this call,
   * ORT will use this initializer instance instead of deserializing one from the model file. This
   * is useful when you want to share the same initializer across sessions.
   *
   * \param[in] options
   * \param[in] name Null terminated string of the initializer name
   * \param[in] val ::OrtValue containing the initializer. Its lifetime and the underlying initializer buffer must be
   *   managed by the user (created using the OrtApi::CreateTensorWithDataAsOrtValue) and it must outlive the session object
   *   to which it is added.
   *
   * \snippet{doc} snippets.dox OrtStatus Return Value
   */
  ORT_API2_STATUS(AddInitializer, _Inout_ OrtSessionOptions* options, _In_z_ const char* name,
                  _In_ const OrtValue* val);

  /// @}
  /// \name OrtEnv
  /// @{

  /**
   * Create a custom environment with global threadpools and logger that will be shared across sessions.
   * Use this in conjunction with OrtApi::DisablePerSessionThreads or else the session will use
   * its own thread pools.
   *
   * \param[in] logging_function A pointer to a logging function.
   * \param[in] logger_param A pointer to arbitrary data passed as the ::OrtLoggingFunction `param` parameter to
   *                         `logging_function`.
   * \param[in] log_severity_level The log severity level.
   * \param[in] logid The log identifier.
   * \param[in] tp_options
   * \param[out] out Newly created OrtEnv. Must be freed with OrtApi::ReleaseEnv
   *
   * \snippet{doc} snippets.dox OrtStatus Return Value
   */
  ORT_API2_STATUS(CreateEnvWithCustomLoggerAndGlobalThreadPools, OrtLoggingFunction logging_function, _In_opt_ void* logger_param, OrtLoggingLevel log_severity_level,
                  _In_ const char* logid, _In_ const struct OrtThreadingOptions* tp_options, _Outptr_ OrtEnv** out);

  /// @}
  /// \name OrtSessionOptions
  /// @{

  /** \brief Append CUDA provider to session options
   *
   * If CUDA is not available (due to a non CUDA enabled build, or if CUDA is not installed on the system), this function will return failure.
   *
   * \param[in] options
   * \param[in] cuda_options
   *
   * \snippet{doc} snippets.dox OrtStatus Return Value
   */
  ORT_API2_STATUS(SessionOptionsAppendExecutionProvider_CUDA,
                  _In_ OrtSessionOptions* options, _In_ const OrtCUDAProviderOptions* cuda_options);

  /** \brief Append ROCM execution provider to the session options
   *
   * If ROCM is not available (due to a non ROCM enabled build, or if ROCM is not installed on the system), this function will return failure.
   *
   * \param[in] options
   * \param[in] rocm_options
   *
   * \snippet{doc} snippets.dox OrtStatus Return Value
   */
  ORT_API2_STATUS(SessionOptionsAppendExecutionProvider_ROCM,
                  _In_ OrtSessionOptions* options, _In_ const OrtROCMProviderOptions* rocm_options);

  /** \brief Append OpenVINO execution provider to the session options
   *
   * If OpenVINO is not available (due to a non OpenVINO enabled build, or if OpenVINO is not installed on the system), this function will fail.
   *
   * \param[in] options
   * \param[in] provider_options
   *
   * \snippet{doc} snippets.dox OrtStatus Return Value
   */
  ORT_API2_STATUS(SessionOptionsAppendExecutionProvider_OpenVINO,
                  _In_ OrtSessionOptions* options, _In_ const OrtOpenVINOProviderOptions* provider_options);

  /// @}
  /// \name OrtThreadingOptions
  /// @{

  /** \brief Set threading flush-to-zero and denormal-as-zero
   *
   * Sets global thread pool options to be used in the call to OrtApi::CreateEnvWithGlobalThreadPools.
   * Flush-to-zero and denormal-as-zero are applied to threads in both intra and inter global thread pool.
   * \note This option is not needed if the models used have no denormals. Having no denormals is recommended as this option may hurt model accuracy.
   *
   * \param[in] tp_options
   *
   * \snippet{doc} snippets.dox OrtStatus Return Value
   */
  ORT_API2_STATUS(SetGlobalDenormalAsZero, _Inout_ OrtThreadingOptions* tp_options);

  /// @}
  /// \name OrtArenaCfg
  /// @{

  /** \deprecated Use OrtApi::CreateArenaCfgV2
   *
   * This will create the configuration of an arena that can eventually be used to define an arena based allocator's behavior
   *
   * \param[in] max_mem Use 0 to allow ORT to choose the default
   * \param[in] arena_extend_strategy Use -1 to allow ORT to choose the default, 0 = kNextPowerOfTwo, 1 = kSameAsRequested
   * \param[in] initial_chunk_size_bytes Use -1 to allow ORT to choose the default
   * \param[in] max_dead_bytes_per_chunk Use -1 to allow ORT to choose the default
   * \param[in] out A pointer to an OrtArenaCfg instance
   *
   * \snippet{doc} snippets.dox OrtStatus Return Value
   */
  ORT_API2_STATUS(CreateArenaCfg, _In_ size_t max_mem, int arena_extend_strategy, int initial_chunk_size_bytes,
                  int max_dead_bytes_per_chunk, _Outptr_ OrtArenaCfg** out);

  ORT_CLASS_RELEASE(ArenaCfg);

  /// @}
  /// \name OrtModelMetadata
  /// @{

  /**
   * Use this to obtain the description of the graph present in the model
   * (doc_string field of the GraphProto message within the ModelProto message).
   * If it doesn't exist, an empty string will be returned.
   *
   * \param[in] model_metadata An instance of ::OrtModelMetadata
   * \param[in] allocator Allocator used to allocate the string that will be returned back
   * \param[out] value Set to a null terminated string allocated using `allocator`.  The caller is responsible for freeing it using `allocator`
   *
   * \snippet{doc} snippets.dox OrtStatus Return Value
   */
  ORT_API2_STATUS(ModelMetadataGetGraphDescription, _In_ const OrtModelMetadata* model_metadata,
                  _Inout_ OrtAllocator* allocator, _Outptr_ char** value);

  /// @}
  /// \name OrtSessionOptions
  /// @{

  /** \brief Append TensorRT provider to session options
   *
   * If TensorRT is not available (due to a non TensorRT enabled build, or if TensorRT is not installed on the system), this function will return failure.
   *
   * \param[in] options
   * \param[in] tensorrt_options
   *
   * \snippet{doc} snippets.dox OrtStatus Return Value
   */
  ORT_API2_STATUS(SessionOptionsAppendExecutionProvider_TensorRT,
                  _In_ OrtSessionOptions* options, _In_ const OrtTensorRTProviderOptions* tensorrt_options);

  /// @}
  /// \name Misc
  /// @{

  /** \brief Set current GPU device ID
   *
   * Set the current device id of the GPU execution provider (CUDA/tensorrt/rocm). The device id should be less
   * than the total number of devices available. This is only useful when multiple-GPUs are installed and it is
   * required to restrict execution to a single GPU.
   *
   * \param[in] device_id
   *
   * \snippet{doc} snippets.dox OrtStatus Return Value
   */
  ORT_API2_STATUS(SetCurrentGpuDeviceId, _In_ int device_id);

  /** \brief Get current GPU device ID
   *
   * Get the current device id of the GPU execution provider (CUDA/tensorrt/rocm).
   *
   * \see OrtApi::SetCurrentGpuDeviceId
   *
   * \param[out] device_id
   *
   * \snippet{doc} snippets.dox OrtStatus Return Value
   */
  ORT_API2_STATUS(GetCurrentGpuDeviceId, _In_ int* device_id);

  /// @}
  /// \name OrtKernelInfo
  /// Custom operator APIs.
  /// @{

  /** \brief Fetch an array of int64_t values stored as an attribute in the graph node
   *
   *
   * If `out` is nullptr, the value of `size` is set to the true size of the attribute
   * array's size, and a success status is returned.
   *
   * If the `size` parameter is greater than or equal to the actual attribute array's size,
   * the value of `size` is set to the true size of the attribute array's size,
   * the provided memory is filled with the attribute's contents,
   * and a success status is returned.
   *
   * If the `size` parameter is less than the actual attribute array's size and `out`
   * is not nullptr, the value of `size` is set to the true size of the attribute array's size
   * and a failure status is returned.)
   *
   * \param[in] info instance
   * \param[in] name name of the attribute to be parsed
   * \param[out] out pointer to memory where the attribute's contents are to be stored
   * \param[in, out] size actual size of attribute array
   *
   * \snippet{doc} snippets.dox OrtStatus Return Value
   */
  ORT_API2_STATUS(KernelInfoGetAttributeArray_float, _In_ const OrtKernelInfo* info, _In_ const char* name,
                  _Out_ float* out, _Inout_ size_t* size);

  /** \brief Fetch an array of int64_t values stored as an attribute in the graph node
   *
   * If `out` is nullptr, the value of `size` is set to the true size of the attribute
   * array's size, and a success status is returned.
   *
   * If the `size` parameter is greater than or equal to the actual attribute array's size,
   * the value of `size` is set to the true size of the attribute array's size,
   * the provided memory is filled with the attribute's contents,
   * and a success status is returned.
   *
   * If the `size` parameter is less than the actual attribute array's size and `out`
   * is not nullptr, the value of `size` is set to the true size of the attribute array's size
   * and a failure status is returned.)
   *
   * \param[in] info instance
   * \param[in] name name of the attribute to be parsed
   * \param[out] out pointer to memory where the attribute's contents are to be stored
   * \param[in, out] size actual size of attribute array
   *
   * \snippet{doc} snippets.dox OrtStatus Return Value
   */
  ORT_API2_STATUS(KernelInfoGetAttributeArray_int64, _In_ const OrtKernelInfo* info, _In_ const char* name,
                  _Out_ int64_t* out, _Inout_ size_t* size);

  /// @}
  /// \name OrtArenaCfg
  /// @{

  /** \brief Create an ::OrtArenaCfg
   *
   * Create the configuration of an arena that can eventually be used to define an arena based allocator's behavior.
   *
   * Supported keys are (See https://onnxruntime.ai/docs/get-started/with-c.html for details on what the
   * following parameters mean and how to choose these values.):
   * "max_mem": Maximum memory that can be allocated by the arena based allocator.
   *  Use 0 for ORT to pick the best value. Default is 0.
   * "arena_extend_strategy": 0 = kNextPowerOfTwo, 1 = kSameAsRequested.
   *  Use -1 to allow ORT to choose the default.
   * "initial_chunk_size_bytes": (Possible) Size of the first allocation in the arena.
   *  Only relevant if arena strategy is `kNextPowerOfTwo`. Use -1 to allow ORT to choose the default.
   *  Ultimately, the first allocation size is determined by the allocation memory request.
   * "max_dead_bytes_per_chunk": Threshold of unused memory in an allocated chunk of arena memory after
   *  crossing which the current chunk is chunked into 2.
   * "initial_growth_chunk_size_bytes": (Possible) Size of the second allocation in the arena.
   *  Only relevant if arena strategy is `kNextPowerOfTwo`. Use -1 to allow ORT to choose the default.
   * "max_power_of_two_extend_bytes": The maximum enxtend size if arena strategy is `kNextPowerOfTwo`.
   *  It is not an allocation limit, it is only a limit for extention when requested byte is less than the limit.
   *  When requested bytes is more than the limit, allocator will still return as requested.
   *  Use -1 to allow ORT to choose the default 1GB for max_power_of_two_extend_bytes.
   *  Ultimately, the allocation size is determined by the allocation memory request.
   *  Further allocation sizes are governed by the arena extend strategy.
   *
   * \param[in] arena_config_keys Keys to configure the arena
   * \param[in] arena_config_values Values to configure the arena
   * \param[in] num_keys Number of keys in `arena_config_keys` and `arena_config_values`
   * \param[out] out Newly created ::OrtArenaCfg. Must be freed with OrtApi::ReleaseArenaCfg
   *
   * \snippet{doc} snippets.dox OrtStatus Return Value
   */
  ORT_API2_STATUS(CreateArenaCfgV2, _In_reads_(num_keys) const char* const* arena_config_keys,
                  _In_reads_(num_keys) const size_t* arena_config_values, _In_ size_t num_keys,
                  _Outptr_ OrtArenaCfg** out);

  /// @}
  /// \name OrtRunOptions
  /// @{

  /** \brief Set a single run configuration entry as a pair of strings
   *
   * If a configuration with same key exists, this will overwrite the configuration with the given config_value
   *
   * The config_key and the format of config_value are defined in onnxruntime_run_options_config_keys.h
   *
   * \param[in] options
   * \param[in] config_key A null terminated string representation of the config key
   * \param[in] config_value  A null terminated string representation of the config value
   *
   * \snippet{doc} snippets.dox OrtStatus Return Value
   */
  ORT_API2_STATUS(AddRunConfigEntry, _Inout_ OrtRunOptions* options,
                  _In_z_ const char* config_key, _In_z_ const char* config_value);

  /// @}
  /// \name OrtPrepackedWeightsContainer
  /// @{

  /** \brief Create an ::OrtPrepackedWeightsContainer
   *
   * This container will hold pre-packed buffers of shared initializers for sharing between sessions
   * (i.e.) if there are shared initializers that can be shared between sessions, the pre-packed buffers
   * of these (if any) may possibly be shared to provide memory footprint savings. Pass this container
   * to sessions that you would like to share pre-packed buffers of shared initializers at session
   * creation time.
   *
   *  \param[out] out Newly created ::OrtPrepackedWeightsContainer. Must be freed with OrtApi::ReleasePrepackedWeightsContainer
   *
   * \snippet{doc} snippets.dox OrtStatus Return Value
   */
  ORT_API2_STATUS(CreatePrepackedWeightsContainer, _Outptr_ OrtPrepackedWeightsContainer** out);

  /** \brief Release OrtPrepackedWeightsContainer instance
   *
   * \note instance must not be released until the sessions using it are released
   */
  ORT_CLASS_RELEASE(PrepackedWeightsContainer);

  /// @}
  /// \name OrtSession
  /// @{

  /** \brief Create session with prepacked weights container
   *
   * Same functionality offered by OrtApi::CreateSession except that a container that contains
   * pre-packed weights' buffers is written into/read from by the created session.
   * This is useful when used in conjunction with OrtApi::AddInitializer which injects
   * shared initializer info into sessions. Wherever possible, the pre-packed versions of these
   * shared initializers are cached in this container so that multiple sessions can just re-use
   * these instead of duplicating these in memory.
   *
   * \param[in] env OrtEnv instance instance
   * \param[in] model_path Null terminated string of the path (wchar on Windows, char otherwise)
   * \param[in] options
   * \param[in] prepacked_weights_container
   * \param[out] out Newly created ::OrtSession. Must be freed with OrtApi::ReleaseSession
   *
   * \snippet{doc} snippets.dox OrtStatus Return Value
   */
  ORT_API2_STATUS(CreateSessionWithPrepackedWeightsContainer, _In_ const OrtEnv* env, _In_ const ORTCHAR_T* model_path,
                  _In_ const OrtSessionOptions* options, _Inout_ OrtPrepackedWeightsContainer* prepacked_weights_container,
                  _Outptr_ OrtSession** out);

  /** \brief Create session from memory with prepacked weights container
   *
   * Same functionality offered by OrtApi::CreateSessionFromArray except that a container that contains
   * pre-packed weights' buffers is written into/read from by the created session.
   * This is useful when used in conjunction with OrtApi::AddInitializer which injects
   * shared initializer info into sessions. Wherever possible, the pre-packed versions of these
   * shared initializers are cached in this container so that multiple sessions can just re-use
   * these instead of duplicating these in memory.
   *
   * \param[in] env
   * \param[in] model_data Array of bytes holding the model
   * \param[in] model_data_length Number of bytes in `model_data_model`
   * \param[in] options
   * \param[in] prepacked_weights_container
   * \param[out] out Newly created ::OrtSession. Must be freed with OrtApi::ReleaseSession
   *
   * \snippet{doc} snippets.dox OrtStatus Return Value
   */
  ORT_API2_STATUS(CreateSessionFromArrayWithPrepackedWeightsContainer, _In_ const OrtEnv* env,
                  _In_ const void* model_data, size_t model_data_length,
                  _In_ const OrtSessionOptions* options, _Inout_ OrtPrepackedWeightsContainer* prepacked_weights_container,
                  _Outptr_ OrtSession** out);

  /// @}
  /// \name OrtSessionOptions
  /// @{

  /** \brief Append TensorRT execution provider to the session options
   *
   * If TensorRT is not available (due to a non TensorRT enabled build), this function will return failure.
   *
   * This is slightly different from OrtApi::SessionOptionsAppendExecutionProvider_TensorRT, it takes an
   * ::OrtTensorRTProviderOptions which is publicly defined. This takes an opaque ::OrtTensorRTProviderOptionsV2
   * which must be created with OrtApi::CreateTensorRTProviderOptions.
   *
   * For OrtApi::SessionOptionsAppendExecutionProvider_TensorRT, the user needs to instantiate ::OrtTensorRTProviderOptions
   * as well as allocate/release buffers for some members of ::OrtTensorRTProviderOptions.
   * Here, OrtApi::CreateTensorRTProviderOptions and Ortapi::ReleaseTensorRTProviderOptions will do the memory management for you.
   *
   * \param[in] options
   * \param[in] tensorrt_options
   *
   * \snippet{doc} snippets.dox OrtStatus Return Value
   */
  ORT_API2_STATUS(SessionOptionsAppendExecutionProvider_TensorRT_V2,
                  _In_ OrtSessionOptions* options, _In_ const OrtTensorRTProviderOptionsV2* tensorrt_options);

  /// @}
  /// \name OrtTensorRTProviderOptionsV2
  /// @{

  /** \brief Create an OrtTensorRTProviderOptionsV2
   *
   * \param[out] out Newly created ::OrtTensorRTProviderOptionsV2. Must be released with OrtApi::ReleaseTensorRTProviderOptions
   *
   * \snippet{doc} snippets.dox OrtStatus Return Value
   */
  ORT_API2_STATUS(CreateTensorRTProviderOptions, _Outptr_ OrtTensorRTProviderOptionsV2** out);

  /** \brief Set options in a TensorRT Execution Provider.
   *
   * Please refer to https://onnxruntime.ai/docs/execution-providers/TensorRT-ExecutionProvider.html#cc
   * to know the available keys and values. Key should be in null terminated string format of the member of ::OrtTensorRTProviderOptionsV2
   * and value should be its related range.
   *
   * For example, key="trt_max_workspace_size" and value="2147483648"
   *
   * \param[in] tensorrt_options
   * \param[in] provider_options_keys Array of UTF-8 null-terminated string for provider options keys
   * \param[in] provider_options_values Array of UTF-8 null-terminated string for provider options values
   * \param[in] num_keys Number of elements in the `provider_option_keys` and `provider_options_values` arrays
   *
   * \snippet{doc} snippets.dox OrtStatus Return Value
   */
  ORT_API2_STATUS(UpdateTensorRTProviderOptions, _Inout_ OrtTensorRTProviderOptionsV2* tensorrt_options,
                  _In_reads_(num_keys) const char* const* provider_options_keys,
                  _In_reads_(num_keys) const char* const* provider_options_values,
                  _In_ size_t num_keys);

  /** \brief Get serialized TensorRT provider options string.
   *
   * For example, "trt_max_workspace_size=2147483648;trt_max_partition_iterations=10;trt_int8_enable=1;......"
   *
   * \param tensorrt_options - OrtTensorRTProviderOptionsV2 instance
   * \param allocator - a ptr to an instance of OrtAllocator obtained with OrtApi::CreateAllocator or OrtApi::GetAllocatorWithDefaultOptions
   *                      the specified allocator will be used to allocate continuous buffers for output strings and lengths.
   * \param ptr - is a UTF-8 null terminated string allocated using 'allocator'. The caller is responsible for using the same allocator to free it.
   *
   * \snippet{doc} snippets.dox OrtStatus Return Value
   */
  ORT_API2_STATUS(GetTensorRTProviderOptionsAsString, _In_ const OrtTensorRTProviderOptionsV2* tensorrt_options, _Inout_ OrtAllocator* allocator, _Outptr_ char** ptr);

  /** \brief Release an ::OrtTensorRTProviderOptionsV2
   *
   * \note This is an exception in the naming convention of other Release* functions, as the name of the method does not have the V2 suffix, but the type does
   */
  void(ORT_API_CALL* ReleaseTensorRTProviderOptions)(_Frees_ptr_opt_ OrtTensorRTProviderOptionsV2* input);

  /// @}
  /// \name OrtSessionOptions
  /// @{

  /** \brief Enable custom operators
   *
   * See onnxruntime-extensions: https://github.com/microsoft/onnxruntime-extensions.git
   *
   * \snippet{doc} snippets.dox OrtStatus Return Value
   */
  ORT_API2_STATUS(EnableOrtCustomOps, _Inout_ OrtSessionOptions* options);

  /// @}
  /// \name OrtAllocator
  /// @{

  /** \brief Register a custom allocator
   *
   * Enables sharing between multiple sessions that use the same env instance.
   * Returns an error if an allocator with the same ::OrtMemoryInfo is already registered.
   *
   * The behavior of this is exactly the same as OrtApi::CreateAndRegisterAllocator except
   * instead of ORT creating an allocator based on provided info, in this case
   * ORT uses the user-provided custom allocator.
   * See https://onnxruntime.ai/docs/get-started/with-c.html for details.
   *
   * \param[in] env
   * \param[in] allocator User provided allocator
   *
   * \snippet{doc} snippets.dox OrtStatus Return Value
   */
  ORT_API2_STATUS(RegisterAllocator, _Inout_ OrtEnv* env, _In_ OrtAllocator* allocator);

  /** \brief Unregister a custom allocator
   *
   * It is an error if you provide an ::OrtMemoryInfo not corresponding to any
   * registered allocators for sharing.
   *
   * \param[in] env
   * \param[in] mem_info
   *
   * \snippet{doc} snippets.dox OrtStatus Return Value
   */
  ORT_API2_STATUS(UnregisterAllocator, _Inout_ OrtEnv* env,
                  _In_ const OrtMemoryInfo* mem_info);

  /// @}
  /// \name OrtValue
  /// @{

  /** \brief Sets *out to 1 iff an ::OrtValue is a SparseTensor, and 0 otherwise
   *
   * \param[in] value existing ::OrtValue
   * \param[out] out unless an error occurs, contains 1 iff the value contains an instance
   *  of sparse tensor or 0 otherwise.
   *
   * \snippet{doc} snippets.dox OrtStatus Return Value
   */
  ORT_API2_STATUS(IsSparseTensor, _In_ const OrtValue* value, _Out_ int* out);

  /** \brief Create an ::OrtValue with a sparse tensor that is empty.
   *
   * Use FillSparseTensor<Format>() functions to populate sparse tensor with non-zero values and
   * format specific indices data.
   * Use ReleaseValue to destroy the sparse tensor, this will also release the buffer inside the output value
   * if any was allocated.
   * \param[in,out] allocator allocator to use when performing an allocation. Allocation will be performed
   *   by FillSparseTensor<Format>() APIs. The lifespan of the allocator instance must eclipse the lifespan
   *   this sparse tensor instance as the same allocator will be used to free memory.
   * \param[in] dense_shape shape of the original dense tensor
   * \param[in] dense_shape_len number of shape dimensions being passed
   * \param[in] type must be one of TENSOR_ELEMENT_DATA_TYPE_xxxx
   * \param[out] out Should be freed by calling ReleaseValue
   *
   * \snippet{doc} snippets.dox OrtStatus Return Value
   */
  ORT_API2_STATUS(CreateSparseTensorAsOrtValue, _Inout_ OrtAllocator* allocator, _In_ const int64_t* dense_shape,
                  size_t dense_shape_len, ONNXTensorElementDataType type, _Outptr_ OrtValue** out);

  /**
   * This fills populates an empty tensor that was created using OrtApi::CreateSparseTensorAsOrtValue.
   * This will allocate required memory and copy the supplied NNZ values and COO indices into that memory allocation.
   * Memory allocation is performed using the allocator that was specified with OrtApi::CreateSparseTensorAsOrtValue.
   *
   * \param[in,out] ort_value ::OrtValue to populate with data
   * \param[in] data_mem_info serves to identify the location of the data to be copied. If the allocator specified
   *  at the creation time has memory info that is not the same as mem_info argument to this function a X-device copy will be performed.
   *  String data is assumed to be on CPU and will only be copied into a CPU allocated buffer.
   * \param[in] values_shape pointer to values shape array
   * \param[in] values_shape_len length of the values_shape
   * \param[in] values pointer to an array of values. For strings, pass const char**.
   * \param[in] indices_data pointer to a location of COO indices
   * \param[in] indices_num number of COO indices
   *
   * \snippet{doc} snippets.dox OrtStatus Return Value
   */
  ORT_API2_STATUS(FillSparseTensorCoo, _Inout_ OrtValue* ort_value, _In_ const OrtMemoryInfo* data_mem_info,
                  _In_ const int64_t* values_shape, size_t values_shape_len, _In_ const void* values,
                  _In_ const int64_t* indices_data, size_t indices_num);

  /**
   * This fills populates an empty tensor that was created using OrtApi::CreateSparseTensorAsOrtValue.
   * This will allocate required memory and copy the supplied NNZ values and CSR indices into that memory allocation.
   * Memory allocation is performed using the allocator that was specified with OrtApi::CreateSparseTensorAsOrtValue.
   *
   * \param[in,out] ort_value ::OrtValue to populate with data
   * \param[in] data_mem_info serves to identify the location of the data to be copied. If the allocator specified
   *  at the creation time has memory info that is not the same as mem_info argument to this function a X-device copy will be performed.
   *  String data is assumed to be on CPU and will only be copied into a CPU allocated buffer.
   * \param[in] values_shape pointer to values shape array
   * \param[in] values_shape_len length of the values_shape
   * \param[in] values - pointer to an array of values. For strings, pass const char**.
   * \param[in] inner_indices_data pointer to a location of CSR inner indices
   * \param[in] inner_indices_num number of CSR inner indices
   * \param[in] outer_indices_data pointer to a location of CSR outer indices
   * \param[in] outer_indices_num number of CSR outer indices
   *
   * \snippet{doc} snippets.dox OrtStatus Return Value
   */
  ORT_API2_STATUS(FillSparseTensorCsr, _Inout_ OrtValue* ort_value, _In_ const OrtMemoryInfo* data_mem_info,
                  _In_ const int64_t* values_shape, size_t values_shape_len, _In_ const void* values,
                  _In_ const int64_t* inner_indices_data, size_t inner_indices_num,
                  _In_ const int64_t* outer_indices_data, size_t outer_indices_num);

  /**
   * This fills populates an empty tensor that was created using OrtApi::CreateSparseTensorAsOrtValue.
   * This will allocate required memory and copy the supplied NNZ values and BlockSparse indices into that memory allocation.
   * Memory allocation is performed using the allocator that was specified with OrtApi::CreateSparseTensorAsOrtValue.
   *
   * \param[in,out] ort_value ::OrtValue to populate with data
   * \param[in] data_mem_info serves to identify the location of the data to be copied. If the allocator specified
   *  at the creation time has memory info that is not the same as mem_info argument to this function a X-device copy will be performed.
   *  String data is assumed to be on CPU and will only be copied into a CPU allocated buffer.
   * \param[in] values_shape
   * \param[in] values_shape_len
   * \param[in] values structure with values information
   * \param[in] indices_shape_data pointer to a location of indices shape
   * \param[in] indices_shape_len length of the block sparse indices shape
   * \param[in] indices_data pointer to a location of indices data. Shape will determine the length of the indices data.
   *
   * \snippet{doc} snippets.dox OrtStatus Return Value
   */
  ORT_API2_STATUS(FillSparseTensorBlockSparse, _Inout_ OrtValue* ort_value, _In_ const OrtMemoryInfo* data_mem_info,
                  _In_ const int64_t* values_shape, size_t values_shape_len, _In_ const void* values,
                  _In_ const int64_t* indices_shape_data, size_t indices_shape_len,
                  _In_ const int32_t* indices_data);

  /**
   * Create an ::OrtValue with a sparse tensor. This is the first step.
   * Next, use Use<Format>Indices() functions to supply sparse tensor with
   * format specific indices data and set its sparse format to a specific enum value.
   * This will not perform memory allocations. It will
   * use supplied user buffer which should outlive the created sparse tensor.
   * Use OrtApi::ReleaseValue to destroy the sparse tensor. It would not release the supplied values buffer.
   * This function can not be used to map strings from the user allocated memory. Strings must always be copied
   * and have UTF-8 encoding. Therefore, use OrtApi::CreateSparseTensorAsOrtValue above and then fill it with data
   * using appropriate Make*() function.
   *
   * \param[in] info memory info where sparse values reside.
   * \param[in,out] p_data pointer to a user allocated buffer with values. To create a full sparse tensor with no non-zero
   *   values, pass nullptr
   * \param[in] dense_shape shape of the original dense tensor
   * \param[in] dense_shape_len number of shape dimensions being passed
   * \param[in] values_shape shape of the values data. To create a fully sparse tensor with no non-zero values,
   *   pass {0} shape.
   * \param[in] values_shape_len number of values shape dimensions
   * \param[in] type must be one of TENSOR_ELEMENT_DATA_TYPE_xxxx
   * \param[out] out Should be freed by calling ReleaseValue
   *
   * \snippet{doc} snippets.dox OrtStatus Return Value
   */
  ORT_API2_STATUS(CreateSparseTensorWithValuesAsOrtValue, _In_ const OrtMemoryInfo* info, _Inout_ void* p_data,
                  _In_ const int64_t* dense_shape, size_t dense_shape_len,
                  _In_ const int64_t* values_shape, size_t values_shape_len,
                  ONNXTensorElementDataType type, _Outptr_ OrtValue** out);

  /**
   * This assigns Coo format indices to the SparseTensor that was created by
   * OrtApi::CreateSparseTensorWithValuesAsOrtValue above. It also sets OrtSparseFormat to
   * ORT_SPARSE_COO. This will not allocate any additional memory for data. The life span of
   * indices_data buffer should eclipse the life span of this ::OrtValue.
   *
   * \param[in,out] ort_value ::OrtValue instance constructed with OrtApi::CreateSparseTensorWithValuesAsOrtValue
   * \param[in,out] indices_data pointer to a user pre-allocated buffer or nullptr for fully sparse tensors.
   * \param[in] indices_num  number of COO indices. Should either be 0 for fully sparse tensors, be equal
   *  to the number of nnz values specified to OrtApi::CreateSparseTensorWithValuesAsOrtValue for 1-D {nnz} indices or
   *  be twice as number of nnz values for a  2-D indices {nnz, 2}
   *
   * \snippet{doc} snippets.dox OrtStatus Return Value
   */
  ORT_API2_STATUS(UseCooIndices, _Inout_ OrtValue* ort_value, _Inout_ int64_t* indices_data, size_t indices_num);

  /**
   * The assigns CSR format indices to the SparseTensor that was created by
   * OrtApi::CreateSparseTensorWithValuesAsOrtValue above. It also sets OrtSparseFormat to
   * ORT_SPARSE_CSRC. This will not allocate any additional memory for data. The life spans of
   * inner_data and outer_data buffers should eclipse the life span of this ::OrtValue.
   *
   * \param[in,out] ort_value ::OrtValue instance constructed with OrtApi::CreateSparseTensorWithValuesAsOrtValue
   * \param[in,out] inner_data pointer to a user pre-allocated buffer or nullptr for fully sparse tensors.
   * \param[in] inner_num  number of inner CSR indices. Should either be 0 for fully sparse tensors or be equal
   * to the number of nnz values specified to OrtApi::CreateSparseTensorWithValuesAsOrtValue.
   * \param[in,out] outer_data pointer to user pre-allocated buffer or nullptr for fully sparse tensors.
   * \param[in] outer_num number of CSR outer indices. Should either be 0 for fully sparse tensors or
   * equal to rows + 1 of the dense shape.
   *
   * \snippet{doc} snippets.dox OrtStatus Return Value
   */
  ORT_API2_STATUS(UseCsrIndices, _Inout_ OrtValue* ort_value, _Inout_ int64_t* inner_data, size_t inner_num,
                  _Inout_ int64_t* outer_data, size_t outer_num);

  /**
   * The assigns BlockSparse format indices to the SparseTensor that was created by
   * OrtApi::CreateSparseTensorWithValuesAsOrtValue above. It also sets OrtSparseFormat to
   * ORT_SPARSE_BLOCK_SPARSE. This will not allocate any additional memory for data. The life span of
   * indices_data buffer must eclipse the lifespan of this ::OrtValue.
   *
   * \param[in,out] ort_value OrtValue instance constructed with OrtApi::CreateSparseTensorWithValuesAsOrtValue
   * \param[in] indices_shape pointer to indices shape. Use {0} for fully sparse tensors
   * \param[in] indices_shape_len length of the indices shape
   * \param[in,out] indices_data pointer to user pre-allocated buffer or nullptr for fully sparse tensors.
   *
   * \snippet{doc} snippets.dox OrtStatus Return Value
   */
  ORT_API2_STATUS(UseBlockSparseIndices, _Inout_ OrtValue* ort_value, const int64_t* indices_shape, size_t indices_shape_len, _Inout_ int32_t* indices_data);

  /** \brief Returns sparse tensor format enum iff a given ort value contains an instance of sparse tensor.
   *
   * \param[in] ort_value ::OrtValue that contains an instance of sparse tensor
   * \param[out] out pointer to out parameter
   *
   * \snippet{doc} snippets.dox OrtStatus Return Value
   */
  ORT_API2_STATUS(GetSparseTensorFormat, _In_ const OrtValue* ort_value, _Out_ enum OrtSparseFormat* out);

  /** \brief Returns data type and shape of sparse tensor values (nnz) iff ::OrtValue contains a SparseTensor.
   *
   * \param[in] ort_value An ::OrtValue that contains a fully constructed sparse tensor
   * \param[out] out Must be freed by OrtApi::ReleaseTensorTypeAndShapeInfo
   *
   * \snippet{doc} snippets.dox OrtStatus Return Value
   */
  ORT_API2_STATUS(GetSparseTensorValuesTypeAndShape, _In_ const OrtValue* ort_value, _Outptr_ OrtTensorTypeAndShapeInfo** out);

  /** \brief Returns numeric data for sparse tensor values (nnz). For string values use GetStringTensor*().
   *
   * \param[in] ort_value an instance of ::OrtValue containing sparse tensor
   * \param[out] out returns a pointer to values data.  Do not attempt to free this ptr.
   *
   * \snippet{doc} snippets.dox OrtStatus Return Value
   */
  ORT_API2_STATUS(GetSparseTensorValues, _In_ const OrtValue* ort_value, _Outptr_ const void** out);

  /** \brief Returns data type, shape for the type of indices specified by indices_format.
   *
   * \param[in] ort_value ::OrtValue containing sparse tensor.
   * \param[in] indices_format One of the indices formats. It is an error to request a format that the sparse
   * tensor does not contain.
   * \param[out] out an instance of ::OrtTensorTypeAndShapeInfo. Must be freed by OrtApi::ReleaseTensorTypeAndShapeInfo
   *
   * \snippet{doc} snippets.dox OrtStatus Return Value
   */
  ORT_API2_STATUS(GetSparseTensorIndicesTypeShape, _In_ const OrtValue* ort_value, enum OrtSparseIndicesFormat indices_format, _Outptr_ OrtTensorTypeAndShapeInfo** out);

  /** \brief Returns indices data for the type of the indices specified by indices_format
   *
   * \param[in] ort_value ::OrtValue containing sparse tensor.
   * \param[in] indices_format One of the indices formats. It is an error to request a format that the sparse tensor does not contain.
   * \param[out] num_indices Pointer to where the number of indices entries is returned
   * \param[out] indices Returned pointer to the indices data. Do not free the returned pointer as it refers to internal data owned by the ::OrtValue
   *
   * \snippet{doc} snippets.dox OrtStatus Return Value
   */
  ORT_API2_STATUS(GetSparseTensorIndices, _In_ const OrtValue* ort_value, enum OrtSparseIndicesFormat indices_format, _Out_ size_t* num_indices, _Outptr_ const void** indices);
  /// @}
  /// \name OrtSessionOptions
  /// @{

  /**
   * \brief Sets out to 1 iff an optional type OrtValue has an element, 0 otherwise (OrtValue is None)
   * Use this API to find if the optional type OrtValue is None or not.
   * If the optional type OrtValue is not None, use the OrtValue just like any other OrtValue.
   * For example, if you get an OrtValue that corresponds to Optional(tensor) and
   * if HasValue() returns true, use it as tensor and so on.

   * \param[in] value Input OrtValue.
   * \param[out] out indicating if the input OrtValue contains data (1) or if it is a None (0)
   *
   * \snippet{doc} snippets.dox OrtStatus Return Value
   */
  ORT_API2_STATUS(HasValue, _In_ const OrtValue* value, _Out_ int* out);

  /// @}
  /// \name OrtKernelContext
  /// Custom operator APIs.
  /// @{

  /** \brief Used for custom operators, gets the GPU compute stream to use to launch the custom a GPU kernel
   *   \see ::OrtCustomOp
   * \param[in]  context OrtKernelContext instance
   * \param[out] out Returns pointer to a GPU compute stream that can be used to launch the custom GPU kernel.
   *             If retrieving the GPU compute stream is not relevant (GPU not enabled in the build, kernel partitioned to
   *             some other EP), then a nullptr is returned as the output param.
   *             Do not free or mutate the returned pointer as it refers to internal data owned by the underlying session.
   *             Only use it for custom kernel launching.
   *
   * \snippet{doc} snippets.dox OrtStatus Return Value
   */
  ORT_API2_STATUS(KernelContext_GetGPUComputeStream, _In_ const OrtKernelContext* context, _Outptr_ void** out);

  /// @}
  /// \name GetTensorMemoryInfo
  /// @{
  /** \brief Returns a pointer to the ::OrtMemoryInfo of a Tensor
   * \param[in] value ::OrtValue containing tensor.
   * \param[out] mem_info ::OrtMemoryInfo of the tensor. Do NOT free the returned pointer. It is valid for the lifetime of the ::OrtValue
   *
   * \snippet{doc} snippets.dox OrtStatus Return Value
   */
  ORT_API2_STATUS(GetTensorMemoryInfo, _In_ const OrtValue* value, _Out_ const OrtMemoryInfo** mem_info);

  /// @}
  /// \name GetExecutionProviderApi
  /// @{
  /** \brief Get a pointer to the requested version of the Execution Provider specific
   * API extensions to the OrtApi
   * \param[in] provider_name The name of the execution provider name. Currently only the following
   * values are supported: "DML".
   * \param[in] version Must be ::ORT_API_VERSION.
   * \param[out] provider_api A void pointer containing a reference to the execution provider versioned api structure.
   * For example, the provider_api pointer can be cast to the OrtDmlApi* when the provider_name is "DML".
   *
   * \snippet{doc} snippets.dox OrtStatus Return Value
   */
  ORT_API2_STATUS(GetExecutionProviderApi, _In_ const char* provider_name, _In_ uint32_t version, _Outptr_ const void** provider_api);

  /// @}

  /// \name SessionOptions
  /// @{
  /** \brief Set custom thread creation function
   *
   * \param[in] options Session options
   * \param[in] ort_custom_create_thread_fn Custom thread creation function
   *
   * \snippet{doc} snippets.dox OrtStatus Return Value
   */
  ORT_API2_STATUS(SessionOptionsSetCustomCreateThreadFn, _Inout_ OrtSessionOptions* options, _In_ OrtCustomCreateThreadFn ort_custom_create_thread_fn);

  /** \brief Set creation options for custom thread
   *
   * \param[in] options Session options
   * \param[in] ort_custom_thread_creation_options Custom thread creation options (can be nullptr)
   *
   * \snippet{doc} snippets.dox OrtStatus Return Value
   */
  ORT_API2_STATUS(SessionOptionsSetCustomThreadCreationOptions, _Inout_ OrtSessionOptions* options, _In_ void* ort_custom_thread_creation_options);

  /** \brief Set custom thread join function
   *
   * \param[in] options Session options
   * \param[in] ort_custom_join_thread_fn Custom join thread function, must not be nullptr when ort_custom_create_thread_fn is set
   *
   * \snippet{doc} snippets.dox OrtStatus Return Value
   */
  ORT_API2_STATUS(SessionOptionsSetCustomJoinThreadFn, _Inout_ OrtSessionOptions* options, _In_ OrtCustomJoinThreadFn ort_custom_join_thread_fn);
  /// @}

  /// \name OrtThreadingOptions
  /// @{
  /** \brief Set custom thread creation function for global thread pools
   *
   * \param[inout] tp_options
   * \param[in] ort_custom_create_thread_fn Custom thread creation function
   *
   * \snippet{doc} snippets.dox OrtStatus Return Value
   */
  ORT_API2_STATUS(SetGlobalCustomCreateThreadFn, _Inout_ OrtThreadingOptions* tp_options, _In_ OrtCustomCreateThreadFn ort_custom_create_thread_fn);

  /** \brief Set custom thread creation options for global thread pools
   *
   * \param[inout] tp_options
   * \param[in] ort_custom_thread_creation_options Custom thread creation options (can be nullptr)
   *
   * \snippet{doc} snippets.dox OrtStatus Return Value
   */
  ORT_API2_STATUS(SetGlobalCustomThreadCreationOptions, _Inout_ OrtThreadingOptions* tp_options, _In_ void* ort_custom_thread_creation_options);

  /** \brief Set custom thread join function for global thread pools
   *
   * \param[inout] tp_options
   * \param[in] ort_custom_join_thread_fn Custom thread join function, must not be nullptr when global ort_custom_create_thread_fn is set
   *
   * \snippet{doc} snippets.dox OrtStatus Return Value
   */
  ORT_API2_STATUS(SetGlobalCustomJoinThreadFn, _Inout_ OrtThreadingOptions* tp_options, _In_ OrtCustomJoinThreadFn ort_custom_join_thread_fn);
  /// @}

  /** \brief Synchronize bound inputs. The call may be necessary for some providers, such as cuda,
   *   in case the system that allocated bound memory operated on a different stream. However, the
   *   operation is provider specific and could be a no-op.
   *
   * \param[inout] binding_ptr
   *
   * \snippet{doc} snippets.dox OrtStatus Return Value
   */
  ORT_API2_STATUS(SynchronizeBoundInputs, _Inout_ OrtIoBinding* binding_ptr);

  /** \brief Synchronize bound outputs. The call may be necessary for some providers, such as cuda,
   *   in case the system that allocated bound memory operated on a different stream. However, the
   *   operation is provider specific and could be a no-op.
   *
   * \param[inout] binding_ptr
   *
   * \snippet{doc} snippets.dox OrtStatus Return Value
   */
  ORT_API2_STATUS(SynchronizeBoundOutputs, _Inout_ OrtIoBinding* binding_ptr);

  /// \name OrtSessionOptions
  /// @{

  /** \brief Append CUDA execution provider to the session options
   *
   * If CUDA is not available (due to a non CUDA enabled build), this function will return failure.
   *
   * This is slightly different from OrtApi::SessionOptionsAppendExecutionProvider_CUDA, it takes an
   * ::OrtCUDAProviderOptions which is publicly defined. This takes an opaque ::OrtCUDAProviderOptionsV2
   * which must be created with OrtApi::CreateCUDAProviderOptions.
   *
   * For OrtApi::SessionOptionsAppendExecutionProvider_CUDA, the user needs to instantiate ::OrtCUDAProviderOptions
   * as well as allocate/release buffers for some members of ::OrtCUDAProviderOptions.
   * Here, OrtApi::CreateCUDAProviderOptions and Ortapi::ReleaseCUDAProviderOptions will do the memory management for you.
   *
   * \param[in] options
   * \param[in] cuda_options
   *
   * \snippet{doc} snippets.dox OrtStatus Return Value
   *
   * \since Version 1.11.
   */
  ORT_API2_STATUS(SessionOptionsAppendExecutionProvider_CUDA_V2,
                  _In_ OrtSessionOptions* options, _In_ const OrtCUDAProviderOptionsV2* cuda_options);

  /// @}
  /// \name OrtCUDAProviderOptionsV2
  /// @{

  /** \brief Create an OrtCUDAProviderOptionsV2
   *
   * \param[out] out Newly created ::OrtCUDAProviderOptionsV2. Must be released with OrtApi::ReleaseCudaProviderOptions
   *
   * \snippet{doc} snippets.dox OrtStatus Return Value
   *
   * \since Version 1.11.
   */
  ORT_API2_STATUS(CreateCUDAProviderOptions, _Outptr_ OrtCUDAProviderOptionsV2** out);

  /** \brief Set options in a CUDA Execution Provider.
   *
   * Please refer to https://onnxruntime.ai/docs/execution-providers/CUDA-ExecutionProvider.html#configuration-options
   * to know the available keys and values. Key should be in null terminated string format of the member of ::OrtCUDAProviderOptionsV2
   * and value should be its related range.
   *
   * For example, key="device_id" and value="0"
   *
   * \param[in] cuda_options
   * \param[in] provider_options_keys Array of UTF-8 null-terminated string for provider options keys
   * \param[in] provider_options_values Array of UTF-8 null-terminated string for provider options values
   * \param[in] num_keys Number of elements in the `provider_option_keys` and `provider_options_values` arrays
   *
   * \snippet{doc} snippets.dox OrtStatus Return Value
   *
   * \since Version 1.11.
   */
  ORT_API2_STATUS(UpdateCUDAProviderOptions, _Inout_ OrtCUDAProviderOptionsV2* cuda_options,
                  _In_reads_(num_keys) const char* const* provider_options_keys,
                  _In_reads_(num_keys) const char* const* provider_options_values,
                  _In_ size_t num_keys);

  /**
   * Get serialized CUDA provider options string.
   *
   * For example, "device_id=0;arena_extend_strategy=0;......"
   *
   * \param cuda_options - OrtCUDAProviderOptionsV2 instance
   * \param allocator - a ptr to an instance of OrtAllocator obtained with CreateAllocator() or GetAllocatorWithDefaultOptions()
   *                      the specified allocator will be used to allocate continuous buffers for output strings and lengths.
   * \param ptr - is a UTF-8 null terminated string allocated using 'allocator'. The caller is responsible for using the same allocator to free it.
   *
   * \snippet{doc} snippets.dox OrtStatus Return Value
   *
   * \since Version 1.11.
   */
  ORT_API2_STATUS(GetCUDAProviderOptionsAsString, _In_ const OrtCUDAProviderOptionsV2* cuda_options, _Inout_ OrtAllocator* allocator, _Outptr_ char** ptr);

  /** \brief Release an ::OrtCUDAProviderOptionsV2
   *
   * \note This is an exception in the naming convention of other Release* functions, as the name of the method does not have the V2 suffix, but the type does
   *
   * \since Version 1.11.
   */
  void(ORT_API_CALL* ReleaseCUDAProviderOptions)(_Frees_ptr_opt_ OrtCUDAProviderOptionsV2* input);

  /// @}

  /** \brief Append MIGraphX provider to session options
   *
   * If MIGraphX is not available (due to a non MIGraphX enabled build, or if MIGraphX is not installed on the system), this function will return failure.
   *
   * \param[in] options
   * \param[in] migraphx_options
   *
   * \snippet{doc} snippets.dox OrtStatus Return Value
   *
   * \since Version 1.11.
   */
  ORT_API2_STATUS(SessionOptionsAppendExecutionProvider_MIGraphX,
                  _In_ OrtSessionOptions* options, _In_ const OrtMIGraphXProviderOptions* migraphx_options);

  /** \brief Replace initialized Tensors with external data with the data provided in initializers.
   *
   * The function will find the initialized TensorProtos with external data in the graph with the provided names and
   * replace them with the provided tensors. The API verifies that the TensorProto being replaced
   * has an external data reference and has the same name, dimensions and data type as its replacement. The replacement
   * will occur before any of the optimizations take place. The data will be copied into the graph
   * since TensorProto can't refer to the user provided buffers.
   *
   * Once the model has been loaded, the OrtValue(s) added to SessionOptions instance will be removed
   * from the internal SessionOptions copy to save memory, the user provided buffers can then be deallocated
   * and the SessionOptions instance that refers to them can be destroyed.
   *
   * \param[in] options
   * \param[in] initializer_names Array of null terminated UTF-8 encoded strings of the initializers names.
   * \param[in] initializers Array of ::OrtValue type
   * \param[in] initializers_num Number of elements in the initializer_names and initializers
   *
   * \snippet{doc} snippets.dox OrtStatus Return Value
   *
   * \since Version 1.12.
   */
  ORT_API2_STATUS(AddExternalInitializers, _In_ OrtSessionOptions* options,
                  _In_reads_(input_len) const char* const* initializer_names,
                  _In_reads_(input_len) const OrtValue* const* initializers, size_t initializers_num);

  /** \brief: Create attribute of onnxruntime operator
   *
   * \param[in] name Name of the attribute
   * \param[in] data Data content of the attribute
   * \param[in] len Number of bytes stored in data
   * \param[in] type Data type
   * \param[out] op_attr Attribute that has been created, which must be released by OrtApi::ReleaseOpAttr
   *
   * \since Version 1.12.
   */
  ORT_API2_STATUS(CreateOpAttr,
                  _In_ const char* name,
                  _In_ const void* data,
                  _In_ int len,
                  _In_ OrtOpAttrType type,
                  _Outptr_ OrtOpAttr** op_attr);

  /* \brief: Release op attribute
   *
   * \param[in] opAttr Attribute created by OrtApi::CreateOpAttr
   *
   * \since Version 1.12.
   */
  ORT_CLASS_RELEASE(OpAttr);

  /** \brief: Create onnxruntime native operator
   *
   * \param[in] info Kernel info
   * \param[in] op_name Operator name
   * \param[in] domain Operator domain
   * \param[in] version Operator opset version
   * \param[in] type_constraint_names Name of the type contraints, such as "T" or "T1"
   * \param[in] type_constraint_values Type of each contraints
   * \param[in] type_constraint_count Number of contraints
   * \param[in] attr_values Attributes used to initialize the operator
   * \param[in] attr_count Number of the attributes
   * \param[in] input_count Number of inputs
   * \param[in] output_count Number of outputs
   * \param[out] ort_op Operator that has been created
   *
   * \since Version 1.12.
   */
  ORT_API2_STATUS(CreateOp,
                  _In_ const OrtKernelInfo* info,
                  _In_z_ const char* op_name,
                  _In_z_ const char* domain,
                  int version,
                  _In_reads_(type_constraint_count) const char** type_constraint_names,
                  _In_reads_(type_constraint_count) const ONNXTensorElementDataType* type_constraint_values,
                  int type_constraint_count,
                  _In_reads_(attr_count) const OrtOpAttr* const* attr_values,
                  int attr_count,
                  int input_count,
                  int output_count,
                  _Outptr_ OrtOp** ort_op);

  /** \brief: Invoke the operator created by OrtApi::CreateOp
   * The inputs must follow the order as specified in onnx specification
   *
   * \param[in] context Kernel context
   * \param[in] ort_op Operator that has been created
   * \param[in] input_values Array of inputs
   * \param[in] input_count Number of inputs
   * \param[in] output_values Array of outputs
   * \param[in] output_count Number of outputs
   *
   * \since Version 1.12.
   */
  ORT_API2_STATUS(InvokeOp,
                  _In_ const OrtKernelContext* context,
                  _In_ const OrtOp* ort_op,
                  _In_ const OrtValue* const* input_values,
                  _In_ int input_count,
                  _Inout_ OrtValue* const* output_values,
                  _In_ int output_count);

  /* \brief: Release an onnxruntime operator
   *
   * \param[in] Op Operator created by OrtApi::CreateOp
   *
   * \since Version 1.12.
   */
  ORT_CLASS_RELEASE(Op);

  /** \brief: Append execution provider to the session options.
   * \param[in] options
   * \param[in] provider_name - provider to add.
   * \param[in] provider_options_keys - keys to configure the provider options
   * \param[in] provider_options_values - values to configure the provider options
   * \param[in] num_keys - number of keys passed in
   *
   * Currently supported providers:
   *   QNN
   *   SNPE
   *   XNNPACK
   *
   * Note: If an execution provider has a dedicated SessionOptionsAppendExecutionProvider_<provider name> function
   *       that should be used to add it.
   *
   * QNN supported keys:
   *   "backend_path": file path to QNN backend library.
   *   "qnn_context_cache_enable": 1 to enable QNN graph creation from cached QNN context file. If it's enabled: QNN EP will
   *    load from cached QNN context binary if it exist. It will generate a context binary file if it's not exist
   *   "qnn_context_cache_path": explicitly provide the QNN context cache file. Default to model_file.onnx.bin if not provided.
   *   "profiling_level": QNN profiling level, options: "off", "basic", "detailed". Default to off.
   *   "rpc_control_latency": QNN RPC control latency.
   *   "htp_performance_mode": QNN performance mode, options: "burst", "balanced", "default", "high_performance",
   *   "high_power_saver", "low_balanced", "low_power_saver", "power_saver", "sustained_high_performance". Default to "default".
   *
   * SNPE supported keys:
   *   "runtime": SNPE runtime engine, options: "CPU", "CPU_FLOAT32", "GPU", "GPU_FLOAT32_16_HYBRID", "GPU_FLOAT16",
   *   "DSP", "DSP_FIXED8_TF", "AIP_FIXED_TF", "AIP_FIXED8_TF".
   *   Mapping to SNPE Runtime_t definition: CPU, CPU_FLOAT32 => zdl::DlSystem::Runtime_t::CPU;
   *   GPU, GPU_FLOAT32_16_HYBRID => zdl::DlSystem::Runtime_t::GPU;
   *   GPU_FLOAT16 => zdl::DlSystem::Runtime_t::GPU_FLOAT16;
   *   DSP, DSP_FIXED8_TF => zdl::DlSystem::Runtime_t::DSP.
   *   AIP_FIXED_TF, AIP_FIXED8_TF => zdl::DlSystem::Runtime_t::AIP_FIXED_TF.
   *   "priority": execution priority, options: "low", "normal".
   *   "buffer_type": ITensor or user buffers, options: "ITENSOR", user buffer with different types - "TF8", "TF16", "UINT8", "FLOAT".
   *   "ITENSOR" -- default, ITensor which is float only.
   *   "TF8" -- quantized model required, "FLOAT" -- for both quantized or non-quantized model
   *   "enable_init_cache": enable SNPE init caching feature, set to 1 to enabled it. Disabled by default.
   *   If SNPE is not available (due to a non Snpe enabled build or its dependencies not being installed), this function will fail.
   *
   * XNNPACK supported keys:
   *   "intra_op_num_threads": number of thread-pool size to use for XNNPACK execution provider.
   *      default value is 0, which means to use the session thread-pool size.
   *
   * \since Version 1.12.
   */
  ORT_API2_STATUS(SessionOptionsAppendExecutionProvider, _In_ OrtSessionOptions* options,
                  _In_ const char* provider_name,
                  _In_reads_(num_keys) const char* const* provider_options_keys,
                  _In_reads_(num_keys) const char* const* provider_options_values,
                  _In_ size_t num_keys);

  /* \brief: Get a copy of kernel info
   *
   * \param[in] info Kernel info
   * \param[out] info_copy Copy of kernel info
   *
   * \since Version 1.12.
   */
  ORT_API2_STATUS(CopyKernelInfo,
                  _In_ const OrtKernelInfo* info,
                  _Outptr_ OrtKernelInfo** info_copy);

  /* \brief: Release kernel info
   *
   * \param[in] KernelInfo A copy of kernel info returned by CopyKernelInfo
   *
   * \since Version 1.12.
   */
  ORT_CLASS_RELEASE(KernelInfo);

  /// \name Ort Training
  /// @{
  /** \brief Gets the Training C Api struct
   *
   * Call this function to access the ::OrtTrainingApi structure that holds pointers to functions that enable
   * training with onnxruntime.
   * \note A NULL pointer will be returned and no error message will be printed if the training api
   * is not supported with this build. A NULL pointer will be returned and an error message will be
   * printed if the provided version is unsupported, for example when using a runtime older than the
   * version created with this header file.
   *
   * \param[in] version Must be ::ORT_API_VERSION
   * \return The ::OrtTrainingApi struct for the version requested.
   *
   * \since Version 1.13
   */
  const OrtTrainingApi*(ORT_API_CALL* GetTrainingApi)(uint32_t version)NO_EXCEPTION;

  /// @}

  /** \brief Append CANN provider to session options
   *
   * If CANN is not available (due to a non CANN enabled build, or if CANN is not installed on the system), this function will return failure.
   *
   * \param[in] options
   * \param[in] cann_options
   *
   * \snippet{doc} snippets.dox OrtStatus Return Value
   *
   * \since Version 1.13.
   */
  ORT_API2_STATUS(SessionOptionsAppendExecutionProvider_CANN,
                  _In_ OrtSessionOptions* options, _In_ const OrtCANNProviderOptions* cann_options);

  /** \brief Create an OrtCANNProviderOptions
   *
   * \param[out] out created ::OrtCANNProviderOptions. Must be released with OrtApi::ReleaseCANNProviderOptions
   *
   * \snippet{doc} snippets.dox OrtStatus Return Value
   *
   * \since Version 1.13.
   */
  ORT_API2_STATUS(CreateCANNProviderOptions, _Outptr_ OrtCANNProviderOptions** out);

  /** \brief Set options in a CANN Execution Provider.
   *
   * \param[in] cann_options
   * \param[in] provider_options_keys Array of UTF-8 null-terminated string for provider options keys
   * \param[in] provider_options_values Array of UTF-8 null-terminated string for provider options values
   * \param[in] num_keys Number of elements in the `provider_option_keys` and `provider_options_values` arrays
   *
   * \snippet{doc} snippets.dox OrtStatus Return Value
   *
   * \since Version 1.13.
   */
  ORT_API2_STATUS(UpdateCANNProviderOptions, _Inout_ OrtCANNProviderOptions* cann_options,
                  _In_reads_(num_keys) const char* const* provider_options_keys,
                  _In_reads_(num_keys) const char* const* provider_options_values,
                  _In_ size_t num_keys);

  /** \brief Get serialized CANN provider options string.
   *
   * \param[in] cann_options OrtCANNProviderOptions instance
   * \param[in] allocator a ptr to an instance of OrtAllocator obtained with CreateAllocator()
   *                      or GetAllocatorWithDefaultOptions(), the specified allocator will be used to allocate
   *                      continuous buffers for output strings and lengths.
   * \param[out] ptr is a UTF-8 null terminated string allocated using 'allocator'.
   *                 The caller is responsible for using the same allocator to free it.
   *
   * \snippet{doc} snippets.dox OrtStatus Return Value
   *
   * \since Version 1.13.
   */
  ORT_API2_STATUS(GetCANNProviderOptionsAsString, _In_ const OrtCANNProviderOptions* cann_options,
                  _Inout_ OrtAllocator* allocator, _Outptr_ char** ptr);

  /** \brief Release an OrtCANNProviderOptions
   *
   * \param[in] the pointer of OrtCANNProviderOptions which will been deleted
   *
   * \since Version 1.13.
   */
  void(ORT_API_CALL* ReleaseCANNProviderOptions)(_Frees_ptr_opt_ OrtCANNProviderOptions* input);

  /*  \brief Get OrtDevice type from MemoryInfo
   *
   *  \since Version 1.14
   */
  void(ORT_API_CALL* MemoryInfoGetDeviceType)(_In_ const OrtMemoryInfo* ptr, _Out_ OrtMemoryInfoDeviceType* out);

  /* \brief Update the OrtEnv instance with custom log severity level
   *
   * \param[in] ort_env The OrtEnv instance being used
   * \param[in] log_severity_level The log severity level.
   *
   * \since Version 1.14.
   */
  ORT_API2_STATUS(UpdateEnvWithCustomLogLevel, _In_ OrtEnv* ort_env, OrtLoggingLevel log_severity_level);

  /*  \brief Set affinities for intra op threads
   *
   * Affinity string follows format:
   * logical_processor_id,logical_processor_id;logical_processor_id,logical_processor_id
   * Semicolon isolates configurations among threads, while comma split processors where ith thread expected to attach to.
   * e.g. 1,2,3;4,5
   * specifies affinities for two threads, with the 1st thread attach to the 1st, 2nd, and 3rd processor, and 2nd thread to the 4th and 5th.
   * To ease the configuration, an "interval" is also allowed:
   * e.g. 1-8;8-16;17-24
   * orders that the 1st thread runs on first eight processors, 2nd thread runs on next eight processors, and so forth.
   * Note:
   * 1. Once set, the number of thread affinities must equal to intra_op_num_threads - 1,
   *    ort does not set affinity on the main thread which is started and managed by the calling app;
   * 2. For windows, ort will infer the group id from a logical processor id, for example, assuming there are two groups with each has 64 logical processors,
   *    an id of 64 will be inferred as the last processor of the 1st group, while 65 will be interpreted as the 1st processor of the second group.
   *    Hence 64-65 is an invalid configuration, because a windows thread cannot be attached to processors across group boundary.
   *
   *  \since Version 1.14
   */
  ORT_API2_STATUS(SetGlobalIntraOpThreadAffinity, _Inout_ OrtThreadingOptions* tp_options, const char* affinity_string);

  /** \brief Register custom ops from a shared library.
   *
   * Loads a shared library (.dll on windows, .so on linux, etc) named 'library_name' and looks for this entry point:
   *		OrtStatus* RegisterCustomOps(OrtSessionOptions * options, const OrtApiBase* api);
   * It then passes in the provided session options to this function along with the api base.
   *
   * The handle to the loaded library is automatically released by ORT when the last OrtSession that references the
   * library handle is released. If no OrtSession is created, then the library handle is released when the provided
   * OrtSessionOptions is released.
   *
   * \param[in] options The session options.
   * \param[in] library_name The name of the shared library to load and register. Refer to OS-specific dynamic library
   *                         loading utilities (e.g., LoadLibraryEx on Windows or dlopen on Linux/MacOS) for information
   *                         on the format of library names and search paths.
   *
   * \snippet{doc} snippets.dox OrtStatus Return Value
   * \since Version 1.14
   */
  ORT_API2_STATUS(RegisterCustomOpsLibrary_V2, _Inout_ OrtSessionOptions* options, _In_ const ORTCHAR_T* library_name);

  /** \brief Register custom ops by calling a RegisterCustomOpsFn function.
   *
   * Searches for registration_func_name and if found calls it.
   *
   * The library containing the function must either be linked against or previously loaded by the executable.
   *
   * If you want ONNX Runtime to load the library and manage its lifetime, use RegisterCustomOpsLibrary_V2.
   *
   * RegisterCustomOpsUsingFunction can be used in scenarios where it may not be possible for ONNX Runtime to load
   * the library from a path. e.g. mobile platforms where the library must be linked into the app.
   *
   * The registration function must have the signature of RegisterCustomOpsFn:
   *    OrtStatus* (*fn)(OrtSessionOptions* options, const OrtApiBase* api);
   *
   * See https://onnxruntime.ai/docs/reference/operators/add-custom-op.html for details on how the registration
   * function should be implemented.
   *
   * \param[in] options OrtSessionOptions that is passed through as the first argument in the call to the
   *                    registration function.
   * \param[in] registration_func_name Name of registration function to use.
   *
   * \snippet{doc} snippets.dox OrtStatus Return Value
   * \since Version 1.14
   */
  ORT_API2_STATUS(RegisterCustomOpsUsingFunction, _Inout_ OrtSessionOptions* options,
                  _In_ const char* registration_func_name);

  /// \name OrtKernelInfo
  /// Custom operator APIs.
  /// @{

  /** \brief Get the number of inputs from ::OrtKernelInfo.
   *
   * Used in the CreateKernel callback of an OrtCustomOp to query the number of inputs
   * during kernel/session creation.
   *
   * \param[in] info Instance of ::OrtKernelInfo.
   * \param[out] out Pointer to variable assigned with the result on success.
   *
   * \snippet{doc} snippets.dox OrtStatus Return Value
   * \since Version 1.14
   */
  ORT_API2_STATUS(KernelInfo_GetInputCount, _In_ const OrtKernelInfo* info, _Out_ size_t* out);

  /** \brief Get the number of outputs from ::OrtKernelInfo.
   *
   * Used in the CreateKernel callback of an OrtCustomOp to query the number of outputs
   * during kernel/session creation.
   *
   * \param[in] info Instance of ::OrtKernelInfo.
   * \param[out] out Pointer to variable assigned with the result on success.
   *
   * \snippet{doc} snippets.dox OrtStatus Return Value
   * \since Version 1.14
   */
  ORT_API2_STATUS(KernelInfo_GetOutputCount, _In_ const OrtKernelInfo* info, _Out_ size_t* out);

  /** \brief Get the name of a ::OrtKernelInfo's input.
   *
   * Used in the CreateKernel callback of an OrtCustomOp to query an input's name
   * during kernel/session creation.
   *
   * If `out` is nullptr, the value of `size` is set to the size of the name
   * string (including null-terminator), and a success status is returned.
   *
   * If the `size` parameter is greater than or equal to the name string's size,
   * the value of `size` is set to the true size of the string (including null-terminator),
   * the provided memory is filled with the string's contents, and a success status is returned.
   *
   * If the `size` parameter is less than the actual string's size and `out`
   * is not nullptr, the value of `size` is set to the true size of the string
   * and a failure status is returned.
   *
   * \param[in] info An instance of ::OrtKernelInfo.
   * \param[in] index The index of the input name to get. Returns a failure status if out-of-bounds.
   * \param[out] out Memory location into which to write the UTF-8 null-terminated string representing the input's name.
   * \param[in,out] size Pointer to the size of the `out` buffer. See above comments for details.
   *
   * \snippet{doc} snippets.dox OrtStatus Return Value
   * \since Version 1.14
   */
  ORT_API2_STATUS(KernelInfo_GetInputName, _In_ const OrtKernelInfo* info, size_t index, _Out_ char* out,
                  _Inout_ size_t* size);

  /** \brief Get the name of a ::OrtKernelInfo's output.
   *
   * Used in the CreateKernel callback of an OrtCustomOp to query an output's name
   * during kernel/session creation.
   *
   * If `out` is nullptr, the value of `size` is set to the size of the name
   * string (including null-terminator), and a success status is returned.
   *
   * If the `size` parameter is greater than or equal to the name string's size,
   * the value of `size` is set to the true size of the string (including null-terminator),
   * the provided memory is filled with the string's contents, and a success status is returned.
   *
   * If the `size` parameter is less than the actual string's size and `out`
   * is not nullptr, the value of `size` is set to the true size of the string
   * and a failure status is returned.
   *
   * \param[in] info An instance of ::OrtKernelInfo.
   * \param[in] index The index of the output name to get. Returns a failure status if out-of-bounds.
   * \param[out] out Memory location into which to write the UTF-8 null-terminated string representing the output's
   *                 name.
   * \param[in,out] size Pointer to the size of the `out` buffer. See above comments for details.
   *
   * \snippet{doc} snippets.dox OrtStatus Return Value
   * \since Version 1.14
   */
  ORT_API2_STATUS(KernelInfo_GetOutputName, _In_ const OrtKernelInfo* info, size_t index, _Out_ char* out,
                  _Inout_ size_t* size);

  /** \brief Get the type information for a ::OrtKernelInfo's input.
   *
   * Used in the CreateKernel callback of an OrtCustomOp to query the shape and type information
   * of an input during kernel/session creation.
   *
   * \param[in] info An instance of ::OrtKernelInfo.
   * \param[in] index Which input to get the type information for
   * \param[out] type_info Pointer set to the resulting ::OrtTypeInfo. Must be freed with OrtApi::ReleaseTypeInfo.
   *
   * \snippet{doc} snippets.dox OrtStatus Return Value
   * \since Version 1.14
   */
  ORT_API2_STATUS(KernelInfo_GetInputTypeInfo, _In_ const OrtKernelInfo* info, size_t index,
                  _Outptr_ OrtTypeInfo** type_info);

  /** \brief Get the type information for a ::OrtKernelInfo's output.
   *
   * Used in the CreateKernel callback of an OrtCustomOp to query the shape and type information
   * of an output during kernel/session creation.
   *
   * \param[in] info An instance of ::OrtKernelInfo.
   * \param[in] index Which input to get the type information for
   * \param[out] type_info Pointer set to the resulting ::OrtTypeInfo. Must be freed with OrtApi::ReleaseTypeInfo.
   *
   * \snippet{doc} snippets.dox OrtStatus Return Value
   * \since Version 1.14
   */
  ORT_API2_STATUS(KernelInfo_GetOutputTypeInfo, _In_ const OrtKernelInfo* info, size_t index,
                  _Outptr_ OrtTypeInfo** type_info);

  /** \brief Get a ::OrtValue tensor stored as an attribute in the graph node.
   *
   * Used in the CreateKernel callback of an OrtCustomOp to get a tensor attribute.
   *
   * \param[in] info ::OrtKernelInfo instance.
   * \param[in] name UTF-8 null-terminated string representing the attribute's name.
   * \param[in] allocator Allocator used to allocate the internal tensor state.
   * \param[out] out Returns newly created ::OrtValue. Must be freed with OrtApi::ReleaseValue,
   *                 which will also free internal tensor state allocated with the provided allocator.
   *
   * \snippet{doc} snippets.dox OrtStatus Return Value
   */
  ORT_API2_STATUS(KernelInfoGetAttribute_tensor, _In_ const OrtKernelInfo* info, _In_z_ const char* name,
                  _Inout_ OrtAllocator* allocator, _Outptr_ OrtValue** out);

  /// @}
  /// \name OrtSessionOptions
  /// Custom operator APIs
  /// @{

  /** \brief Checks if the given session configuration entry exists.
   *
   * The config_key formats are defined in onnxruntime_session_options_config_keys.h
   *
   * Can be used in a custom operator library to check for session configuration entries
   * that target one or more custom operators in the library. Example: The config entry
   * custom_op.myop.some_key targets a custom op named "myop".
   *
   * \param[in] options The ::OrtSessionOptions instance.
   * \param[in] config_key A null-terminated UTF-8 string representation of the configuration key.
   * \param[out] out Pointer set to 1 if the entry exists and 0 otherwise.
   *
   * \snippet{doc} snippets.dox OrtStatus Return Value
   * \since Version 1.14
   */
  ORT_API2_STATUS(HasSessionConfigEntry, _In_ const OrtSessionOptions* options,
                  _In_z_ const char* config_key, _Out_ int* out);

  /** \brief Get a session configuration value.
   *
   * Returns a failure status if the configuration key does not exist.
   * The config_key and the format of config_value are defined in onnxruntime_session_options_config_keys.h
   *
   * If `config_value` is nullptr, the value of `size` is set to the true size of the string
   * value (including null-terminator), and a success status is returned.
   *
   * If the `size` parameter is greater than or equal to the actual string value's size,
   * the value of `size` is set to the true size of the string value, the provided memory
   * is filled with the value's contents, and a success status is returned.
   *
   * If the `size` parameter is less than the actual string value's size and `config_value`
   * is not nullptr, the value of `size` is set to the true size of the string value
   * and a failure status is returned.
   *
   * Can be used in a custom operator library to get session configuration entries
   * that target one or more custom operators in the library. Example: The config entry
   * custom_op.myop.some_key targets a custom op named "myop".
   *
   * \param[in] options The session options.
   * \param[in] config_key A null-terminated UTF-8 string representation of the config key.
   * \param[in] config_value Pointer to memory where the null-terminated UTF-8 string value will be stored.
   * \param[in,out] size Pointer to the size of the `config_value` buffer. See above comments for details.
   *
   * \snippet{doc} snippets.dox OrtStatus Return Value
   * \since Version 1.14
   */
  ORT_API2_STATUS(GetSessionConfigEntry, _In_ const OrtSessionOptions* options,
                  _In_z_ const char* config_key, _Out_ char* config_value, _Inout_ size_t* size);

  /// @}

  /** \brief Append dnnl provider to session options
   *
   * If oneDNN is not available, this function will return failure.
   *
   * \param[in] options
   * \param[in] dnnl_options
   *
   * \snippet{doc} snippets.dox OrtStatus Return Value
   *
   * \since Version 1.15.
   */
  ORT_API2_STATUS(SessionOptionsAppendExecutionProvider_Dnnl,
                  _In_ OrtSessionOptions* options, _In_ const OrtDnnlProviderOptions* dnnl_options);

  /** \brief Create an OrtDnnlProviderOptions
   *
   * \param[out] out Newly created ::OrtDnnlProviderOptions. Must be released with OrtApi::ReleaseDnnlProviderOptions
   *
   * \snippet{doc} snippets.dox OrtStatus Return Value
   *
   * \since Version 1.15.
   */
  ORT_API2_STATUS(CreateDnnlProviderOptions, _Outptr_ OrtDnnlProviderOptions** out);

  /** \brief Set options in a oneDNN Execution Provider.
   *
   * Key should be in null terminated string format of the member of ::OrtDnnlProviderOptions
   * and value should be its related range.
   *
   * For example, key="use_arena" and value="1"
   *
   * \param[in] dnnl_options
   * \param[in] provider_options_keys Array of UTF-8 null-terminated string for provider options keys
   * \param[in] provider_options_values Array of UTF-8 null-terminated string for provider options values
   * \param[in] num_keys Number of elements in the `provider_option_keys` and `provider_options_values` arrays
   *
   * \snippet{doc} snippets.dox OrtStatus Return Value
   *
   * \since Version 1.15.
   */
  ORT_API2_STATUS(UpdateDnnlProviderOptions, _Inout_ OrtDnnlProviderOptions* dnnl_options,
                  _In_reads_(num_keys) const char* const* provider_options_keys,
                  _In_reads_(num_keys) const char* const* provider_options_values,
                  _In_ size_t num_keys);

  /**
   * Get serialized oneDNN provider options string.
   *
   * For example, "use_arena=1;......"
   *
   * \param dnnl_options - OrtDnnlProviderOptions instance
   * \param allocator - a ptr to an instance of OrtAllocator obtained with CreateAllocator() or GetAllocatorWithDefaultOptions()
   *                      the specified allocator will be used to allocate continuous buffers for output strings and lengths.
   * \param ptr - is a UTF-8 null terminated string allocated using 'allocator'. The caller is responsible for using the same allocator to free it.
   *
   * \snippet{doc} snippets.dox OrtStatus Return Value
   *
   * \since Version 1.15.
   */
  ORT_API2_STATUS(GetDnnlProviderOptionsAsString, _In_ const OrtDnnlProviderOptions* dnnl_options, _Inout_ OrtAllocator* allocator, _Outptr_ char** ptr);

  /** \brief Release an ::OrtDnnlProviderOptions
   *
   * \since Version 1.15.
   */
  void(ORT_API_CALL* ReleaseDnnlProviderOptions)(_Frees_ptr_opt_ OrtDnnlProviderOptions* input);

  /// \name OrtKernelInfo
  /// Custom operator APIs.
  /// @{

  /** \brief Get the graph node name from ::OrtKernelInfo.
   *
   * If `out` is nullptr, the value of `size` is set to the size of the name
   * string (including null-terminator), and a success status is returned.
   *
   * If the `size` parameter is greater than or equal to the name string's size,
   * the value of `size` is set to the true size of the string (including null-terminator),
   * the provided memory is filled with the string's contents, and a success status is returned.
   *
   * If the `size` parameter is less than the actual string's size and `out`
   * is not nullptr, the value of `size` is set to the true size of the string
   * and a failure status is returned.
   *
   * Can be used in a custom operator's CreateKernel callback to get the name of the operator's node name in the graph.
   *
   * \param[in] info An instance of ::OrtKernelInfo.
   * \param[out] out Memory location into which to write the UTF-8 null-terminated string representing the name.
   * \param[in,out] size Pointer to the size of the `out` buffer. See above comments for details.
   *
   * \snippet{doc} snippets.dox OrtStatus Return Value
   * \since Version 1.15
   */
  ORT_API2_STATUS(KernelInfo_GetNodeName, _In_ const OrtKernelInfo* info, _Out_ char* out, _Inout_ size_t* size);

  /** \brief Get the session logger from ::OrtKernelInfo.
   *
   * Used in the CreateKernel callback of an OrtCustomOp to get a logger that can be used to log
   * messages.
   *
   * \param[in] info An instance of ::OrtKernelInfo.
   * \param[out] logger Pointer set to the session's ::OrtLogger. Owned by ONNX Runtime, so do not free.
   *
   * \snippet{doc} snippets.dox OrtStatus Return Value
   * \since Version 1.15
   */
  ORT_API2_STATUS(KernelInfo_GetLogger, _In_ const OrtKernelInfo* info, _Outptr_ const OrtLogger** logger);

  /// @}
  /// \name OrtKernelContext
  /// Custom operator APIs.
  /// @{

  /** \brief Get the runtime logger from ::OrtKernelContext.
   *
   * Used in the KernelCompute callback of an OrtCustomOp to get a logger that can be used to log
   * messages during inference.
   *
   * \param[in] context An instance of ::OrtKernelContext.
   * \param[out] logger Pointer set to the kernel context's ::OrtLogger. Owned by ONNX Runtime, so do not free.
   *
   * \snippet{doc} snippets.dox OrtStatus Return Value
   * \since Version 1.15
   */
  ORT_API2_STATUS(KernelContext_GetLogger, _In_ const OrtKernelContext* context, _Outptr_ const OrtLogger** logger);

  /// @}
  /// \name OrtLogger
  /// Custom operator APIs.
  /// @{

  /** \brief Logs a message at the given severity level using the provided ::OrtLogger.
   *
   * Only messages with a severity level equal or greater than the ::OrtLogger's logging severity level
   * are logged. Use OrtApi::Logger_GetLoggingSeverityLevel to get the ::OrtLogger's logging severity
   * level.
   *
   * Can be used in custom operators to log messages with the logger retrieved via OrtApi::KernelInfo_GetLogger.
   *
   * \param[in] logger The ::OrtLogger instance.
   * \param[in] log_severity_level The message's severity level.
   * \param[in] message The message to log.
   * \param[in] file_path The filepath of the file in which the message is logged. Usually the value of ORT_FILE.
   * \param[in] line_number The file line number in which the message is logged. Usually the value of __LINE__.
   * \param[in] func_name The name of the function in which the message is logged. Usually the value of __FUNCTION__.
   *
   * \snippet{doc} snippets.dox OrtStatus Return Value
   * \since Version 1.15
   */
  ORT_API2_STATUS(Logger_LogMessage, _In_ const OrtLogger* logger, OrtLoggingLevel log_severity_level,
                  _In_z_ const char* message, _In_z_ const ORTCHAR_T* file_path, int line_number,
                  _In_z_ const char* func_name);

  /** \brief Get the logging severity level of the ::OrtLogger.
   *
   * Can be used in a custom operator to get the logging serverity level of the ::OrtLogger associated with
   * the ::OrtKernelInfo.
   *
   * \param[in] logger The ::OrtLogger instance.
   * \param[out] out Pointer to variable assigned with the logging severity level on success.
   *
   * \snippet{doc} snippets.dox OrtStatus Return Value
   * \since Version 1.15
   */
  ORT_API2_STATUS(Logger_GetLoggingSeverityLevel, _In_ const OrtLogger* logger, _Out_ OrtLoggingLevel* out);

  /// @}

  /** \brief Get a ::OrtValue tensor stored as a constant initializer in the graph node.
   *
   * Used in the CreateKernel callback of an OrtCustomOp to get a tensor value.
   *
   * \param[in] info ::OrtKernelInfo instance.
   * \param[in] index The node index.
   * \param[out] is_constant Is it a constant node input or not.
   * \param[out] out The OrtValue tensor value.
   *
   * \snippet{doc} snippets.dox OrtStatus Return Value
   *
   * \since Version 1.15.
   */
  ORT_API2_STATUS(KernelInfoGetConstantInput_tensor, _In_ const OrtKernelInfo* info, size_t index, _Out_ int* is_constant, _Outptr_ const OrtValue** out);

  /** \brief Get Optional Type information from an ::OrtTypeInfo
   *
   * This augments ::OrtTypeInfo to return an ::OrtOptionalTypeInfo when the type is optional.
   * The OrtOptionalTypeInfo also has a nested ::OrtTypeInfo that describes the type of the optional value.
   * ::OrtOptionalTypeInfo type can only appear within model metadata to describe inputs/outputs.
   * The actual OrtValues that are supplied in place of optional type inputs should contain
   * specific type that is described by ::OrtOptionalTypeInfo.
   *
   * So the picture: ::OrtTypeInfo -> ::OrtOptionalTypeInfo -> ::OrtTypeInfo (describes the type that can be supplied
   * in place of the optional type when creating the actual ::OrtValue).
   *
   * \param[in] type_info
   * \param[out] out A pointer to the ::OrtOptionalTypeInfo. Do not free this value,
   *                 it is owned by OrtTypeInfo instance. When the type_info does not represent
   *                 optional type, nullptr is returned in out.
   *
   * \snippet{doc} snippets.dox OrtStatus Return Value
   *
   * \since Version 1.15.
   */
  ORT_API2_STATUS(CastTypeInfoToOptionalTypeInfo, _In_ const OrtTypeInfo* type_info,
                  _Outptr_result_maybenull_ const OrtOptionalTypeInfo** out);

  /** \brief Get OrtTypeInfo for the allowed contained type from an ::OrtOptionalTypeInfo.
   *
   * This augments ::OrtOptionalTypeInfo to return an ::OrtTypeInfo for the contained type.
   * The OrtOptionalTypeInfo has a nested ::OrtTypeInfo that describes the type of the optional value.
   * ::OrtOptionalTypeInfo type can only appear within model metadata to describe inputs/outputs.
   * The actual OrtValues that are supplied in place of optional type inputs should contain
   * specific type that is described by the returned ::OrtTypeInfo.
   *
   * \param[in] optional_type_info
   * \param[out] out A pointer to the ::OrtTypeInfo for what the optional value could be.
   * it is owned by OrtOptionalTypeInfo instance.
   *
   * \snippet{doc} snippets.dox OrtStatus Return Value
   *
   * \since Version 1.15.
   */
  ORT_API2_STATUS(GetOptionalContainedTypeInfo, _In_ const OrtOptionalTypeInfo* optional_type_info,
                  _Outptr_ OrtTypeInfo** out);

  /** \brief Set a single string in a string tensor
   *  Do not zero terminate the string data.
   *
   * \param[in] value A string tensor
   * \param[in] index - flat index of the element
   * \param[in] length_in_bytes length of the buffer in utf-8 bytes (without the null terminator)
   * \param[inout] buffer - address of return value
   *
   * \snippet{doc} snippets.dox OrtStatus Return Value
   */
  ORT_API2_STATUS(GetResizedStringTensorElementBuffer, _Inout_ OrtValue* value, _In_ size_t index, _In_ size_t length_in_bytes, _Inout_ char** buffer);

  /** \brief Get Allocator from KernelContext for a specific memoryInfo.
   *
   * \param[in] context OrtKernelContext instance
   * \param[in] mem_info OrtMemoryInfo instance
   * \param[out] out A pointer to OrtAllocator.
   *
   * \snippet{doc} snippets.dox OrtStatus Return Value
   *
   * \since Version 1.15.
   */
  ORT_API2_STATUS(KernelContext_GetAllocator, _In_ const OrtKernelContext* context, _In_ const OrtMemoryInfo* mem_info, _Outptr_ OrtAllocator** out);

  /** \brief Returns a null terminated string of the build info including git info and cxx flags
   *
   * \return UTF-8 encoded version string. Do not deallocate the returned buffer.
   *
   * \since Version 1.15.
   */
  const char*(ORT_API_CALL* GetBuildInfoString)(void);

<<<<<<< HEAD
  /** \brief Create and register Cuda Allocator
  *  \param[in] env OrtEnv instance
  *  \param[in] mem_info OrtMemoryInfo instance
  */
  ORT_API2_STATUS(CreateAndRegisterCudaAllocator, _Inout_ OrtEnv* env, _In_ const OrtMemoryInfo* mem_info, _In_ const OrtArenaCfg* arena_cfg,
                  _In_reads_(num_keys) const char* const* provider_options_keys, _In_reads_(num_keys) const char* const* provider_options_values, _In_ size_t num_keys);
=======
  /// \name OrtROCMProviderOptions
  /// @{

  /** \brief Create an OrtROCMProviderOptions
   *
   * \param[out] out Newly created ::OrtROCMProviderOptions. Must be released with OrtApi::ReleaseROCMProviderOptions
   *
   * \snippet{doc} snippets.dox OrtStatus Return Value
   *
   * \since Version 1.16.
   */
  ORT_API2_STATUS(CreateROCMProviderOptions, _Outptr_ OrtROCMProviderOptions** out);

  /** \brief Set options in a ROCm Execution Provider.
   *
   * Please refer to https://onnxruntime.ai/docs/execution-providers/ROCm-ExecutionProvider.html
   * to know the available keys and values. Key should be in null terminated string format of the member of
   * ::OrtROCMProviderOptions and value should be its related range.
   *
   * For example, key="device_id" and value="0"
   *
   * \param[in] rocm_options
   * \param[in] provider_options_keys Array of UTF-8 null-terminated string for provider options keys
   * \param[in] provider_options_values Array of UTF-8 null-terminated string for provider options values
   * \param[in] num_keys Number of elements in the `provider_option_keys` and `provider_options_values` arrays
   *
   * \snippet{doc} snippets.dox OrtStatus Return Value
   *
   * \since Version 1.16.
   */
  ORT_API2_STATUS(UpdateROCMProviderOptions, _Inout_ OrtROCMProviderOptions* rocm_options,
                  _In_reads_(num_keys) const char* const* provider_options_keys,
                  _In_reads_(num_keys) const char* const* provider_options_values,
                  _In_ size_t num_keys);

  /**
   * Get serialized ROCm provider options string.
   *
   * For example, "device_id=0;arena_extend_strategy=0;......"
   *
   * \param rocm_options - OrtROCMProviderOptions instance
   * \param allocator - a ptr to an instance of OrtAllocator obtained with CreateAllocator() or GetAllocatorWithDefaultOptions()
   *                      the specified allocator will be used to allocate continuous buffers for output strings and lengths.
   * \param ptr - is a UTF-8 null terminated string allocated using 'allocator'. The caller is responsible for using the same allocator to free it.
   *
   * \snippet{doc} snippets.dox OrtStatus Return Value
   *
   * \since Version 1.16.
   */
  ORT_API2_STATUS(GetROCMProviderOptionsAsString, _In_ const OrtROCMProviderOptions* rocm_options, _Inout_ OrtAllocator* allocator, _Outptr_ char** ptr);

  /** \brief Release an ::OrtROCMProviderOptions
   *
   * \note This is an exception in the naming convention of other Release* functions, as the name of the method does not have the V2 suffix, but the type does
   *
   * \since Version 1.16.
   */
  void(ORT_API_CALL* ReleaseROCMProviderOptions)(_Frees_ptr_opt_ OrtROCMProviderOptions* input);

  /// @}
>>>>>>> 4ab7d410
};

/*
 * Steps to use a custom op:
 *   1 Create an OrtCustomOpDomain with the domain name used by the custom ops
 *   2 Create an OrtCustomOp structure for each op and add them to the domain
 *   3 Call OrtAddCustomOpDomain to add the custom domain of ops to the session options
 */

// Specifies some characteristics of inputs/outputs of custom ops:
// Specify if the inputs/outputs are one of:
// 1) Non-optional (input/output must be present in the node)
// 2) Optional (input/output may be absent in the node)
// 3) Variadic: A variadic input or output specifies N (i.e., the minimum arity) or more operands.
//              Only the last input or output of a custom op may be marked as variadic.
//              The homogeneity of the variadic input or output determines whether all operands must be of the same
//              tensor element type.
typedef enum OrtCustomOpInputOutputCharacteristic {
  INPUT_OUTPUT_REQUIRED = 0,
  INPUT_OUTPUT_OPTIONAL,
  INPUT_OUTPUT_VARIADIC,
} OrtCustomOpInputOutputCharacteristic;

/*
 * The OrtCustomOp structure defines a custom op's schema and its kernel callbacks. The callbacks are filled in by
 * the implementor of the custom op.
 */
struct OrtCustomOp {
  uint32_t version;  // Must be initialized to ORT_API_VERSION

  // This callback creates the kernel, which is a user defined parameter that is passed to the Kernel* callbacks below.
  void*(ORT_API_CALL* CreateKernel)(_In_ const struct OrtCustomOp* op, _In_ const OrtApi* api,
                                    _In_ const OrtKernelInfo* info);

  // Returns the name of the op
  const char*(ORT_API_CALL* GetName)(_In_ const struct OrtCustomOp* op);

  // Returns the type of the execution provider, return nullptr to use CPU execution provider
  const char*(ORT_API_CALL* GetExecutionProviderType)(_In_ const struct OrtCustomOp* op);

  // Returns the count and types of the input & output tensors
  ONNXTensorElementDataType(ORT_API_CALL* GetInputType)(_In_ const struct OrtCustomOp* op, _In_ size_t index);
  size_t(ORT_API_CALL* GetInputTypeCount)(_In_ const struct OrtCustomOp* op);
  ONNXTensorElementDataType(ORT_API_CALL* GetOutputType)(_In_ const struct OrtCustomOp* op, _In_ size_t index);
  size_t(ORT_API_CALL* GetOutputTypeCount)(_In_ const struct OrtCustomOp* op);

  // Op kernel callbacks
  void(ORT_API_CALL* KernelCompute)(_In_ void* op_kernel, _In_ OrtKernelContext* context);
  void(ORT_API_CALL* KernelDestroy)(_In_ void* op_kernel);

  // Returns the characteristics of the input & output tensors
  OrtCustomOpInputOutputCharacteristic(ORT_API_CALL* GetInputCharacteristic)(_In_ const struct OrtCustomOp* op, _In_ size_t index);
  OrtCustomOpInputOutputCharacteristic(ORT_API_CALL* GetOutputCharacteristic)(_In_ const struct OrtCustomOp* op, _In_ size_t index);

  // Returns the memory type of the input tensors. This API allows the custom op
  // to place the inputs on specific devices. By default, it returns
  // OrtMemTypeDefault, which means the input is placed on the default device for
  // the execution provider. If the inputs need to be with different memory tyeps,
  // this function can be overridden to return the specific memory types.
  OrtMemType(ORT_API_CALL* GetInputMemoryType)(_In_ const struct OrtCustomOp* op, _In_ size_t index);

  // Returns the minimum number of input arguments expected for the variadic input.
  // Applicable only for custom ops that have a variadic input.
  int(ORT_API_CALL* GetVariadicInputMinArity)(_In_ const struct OrtCustomOp* op);

  // Returns true (non-zero) if all arguments of a variadic input have to be of the same type (homogeneous),
  // and false (zero) otherwise.
  // Applicable only for custom ops that have a variadic input.
  int(ORT_API_CALL* GetVariadicInputHomogeneity)(_In_ const struct OrtCustomOp* op);

  // Returns the minimum number of output values expected for the variadic output.
  // Applicable only for custom ops that have a variadic output.
  int(ORT_API_CALL* GetVariadicOutputMinArity)(_In_ const struct OrtCustomOp* op);

  // Returns true (non-zero) if all outputs values of a variadic output have to be of the same type (homogeneous),
  // and false (zero) otherwise.
  // Applicable only for custom ops that have a variadic output.
  int(ORT_API_CALL* GetVariadicOutputHomogeneity)(_In_ const struct OrtCustomOp* op);
};

/*
 * This is the old way to add the CUDA provider to the session, please use SessionOptionsAppendExecutionProvider_CUDA above to access the latest functionality
 * This function always exists, but will only succeed if Onnxruntime was built with CUDA support and the CUDA provider shared library exists
 *
 * \param device_id CUDA device id, starts from zero.
 */
ORT_API_STATUS(OrtSessionOptionsAppendExecutionProvider_CUDA, _In_ OrtSessionOptions* options, int device_id);

/*
 * This is the old way to add the ROCm provider to the session, please use
 * SessionOptionsAppendExecutionProvider_ROCM above to access the latest functionality
 * This function always exists, but will only succeed if Onnxruntime was built with
 * HIP support and the ROCm provider shared library exists
 *
 * \param device_id HIP device id, starts from zero.
 */
ORT_API_STATUS(OrtSessionOptionsAppendExecutionProvider_ROCM, _In_ OrtSessionOptions* options, int device_id);

/*
 * This is the old way to add the MIGraphX provider to the session, please use
 * SessionOptionsAppendExecutionProvider_MIGraphX above to access the latest functionality
 * This function always exists, but will only succeed if Onnxruntime was built with
 * HIP support and the MIGraphX provider shared library exists
 *
 * \param device_id HIP device id, starts from zero.
 */
ORT_API_STATUS(OrtSessionOptionsAppendExecutionProvider_MIGraphX, _In_ OrtSessionOptions* options, int device_id);

/*
 * This is the old way to add the oneDNN provider to the session, please use
 * SessionOptionsAppendExecutionProvider_oneDNN above to access the latest functionality
 * This function always exists, but will only succeed if Onnxruntime was built with
 * oneDNN support and the oneDNN provider shared library exists
 *
 * \param use_arena zero: false. non-zero: true.
 */
ORT_API_STATUS(OrtSessionOptionsAppendExecutionProvider_Dnnl, _In_ OrtSessionOptions* options, int use_arena);

#ifdef __cplusplus
}
#endif
/// @}<|MERGE_RESOLUTION|>--- conflicted
+++ resolved
@@ -4221,75 +4221,73 @@
    */
   const char*(ORT_API_CALL* GetBuildInfoString)(void);
 
-<<<<<<< HEAD
+  /// \name OrtROCMProviderOptions
+  /// @{
+
+  /** \brief Create an OrtROCMProviderOptions
+   *
+   * \param[out] out Newly created ::OrtROCMProviderOptions. Must be released with OrtApi::ReleaseROCMProviderOptions
+   *
+   * \snippet{doc} snippets.dox OrtStatus Return Value
+   *
+   * \since Version 1.16.
+   */
+  ORT_API2_STATUS(CreateROCMProviderOptions, _Outptr_ OrtROCMProviderOptions** out);
+
+  /** \brief Set options in a ROCm Execution Provider.
+   *
+   * Please refer to https://onnxruntime.ai/docs/execution-providers/ROCm-ExecutionProvider.html
+   * to know the available keys and values. Key should be in null terminated string format of the member of
+   * ::OrtROCMProviderOptions and value should be its related range.
+   *
+   * For example, key="device_id" and value="0"
+   *
+   * \param[in] rocm_options
+   * \param[in] provider_options_keys Array of UTF-8 null-terminated string for provider options keys
+   * \param[in] provider_options_values Array of UTF-8 null-terminated string for provider options values
+   * \param[in] num_keys Number of elements in the `provider_option_keys` and `provider_options_values` arrays
+   *
+   * \snippet{doc} snippets.dox OrtStatus Return Value
+   *
+   * \since Version 1.16.
+   */
+  ORT_API2_STATUS(UpdateROCMProviderOptions, _Inout_ OrtROCMProviderOptions* rocm_options,
+                  _In_reads_(num_keys) const char* const* provider_options_keys,
+                  _In_reads_(num_keys) const char* const* provider_options_values,
+                  _In_ size_t num_keys);
+
+  /**
+   * Get serialized ROCm provider options string.
+   *
+   * For example, "device_id=0;arena_extend_strategy=0;......"
+   *
+   * \param rocm_options - OrtROCMProviderOptions instance
+   * \param allocator - a ptr to an instance of OrtAllocator obtained with CreateAllocator() or GetAllocatorWithDefaultOptions()
+   *                      the specified allocator will be used to allocate continuous buffers for output strings and lengths.
+   * \param ptr - is a UTF-8 null terminated string allocated using 'allocator'. The caller is responsible for using the same allocator to free it.
+   *
+   * \snippet{doc} snippets.dox OrtStatus Return Value
+   *
+   * \since Version 1.16.
+   */
+  ORT_API2_STATUS(GetROCMProviderOptionsAsString, _In_ const OrtROCMProviderOptions* rocm_options, _Inout_ OrtAllocator* allocator, _Outptr_ char** ptr);
+
+  /** \brief Release an ::OrtROCMProviderOptions
+   *
+   * \note This is an exception in the naming convention of other Release* functions, as the name of the method does not have the V2 suffix, but the type does
+   *
+   * \since Version 1.16.
+   */
+  void(ORT_API_CALL* ReleaseROCMProviderOptions)(_Frees_ptr_opt_ OrtROCMProviderOptions* input);
+
+  /// @}
+
   /** \brief Create and register Cuda Allocator
   *  \param[in] env OrtEnv instance
   *  \param[in] mem_info OrtMemoryInfo instance
   */
   ORT_API2_STATUS(CreateAndRegisterCudaAllocator, _Inout_ OrtEnv* env, _In_ const OrtMemoryInfo* mem_info, _In_ const OrtArenaCfg* arena_cfg,
                   _In_reads_(num_keys) const char* const* provider_options_keys, _In_reads_(num_keys) const char* const* provider_options_values, _In_ size_t num_keys);
-=======
-  /// \name OrtROCMProviderOptions
-  /// @{
-
-  /** \brief Create an OrtROCMProviderOptions
-   *
-   * \param[out] out Newly created ::OrtROCMProviderOptions. Must be released with OrtApi::ReleaseROCMProviderOptions
-   *
-   * \snippet{doc} snippets.dox OrtStatus Return Value
-   *
-   * \since Version 1.16.
-   */
-  ORT_API2_STATUS(CreateROCMProviderOptions, _Outptr_ OrtROCMProviderOptions** out);
-
-  /** \brief Set options in a ROCm Execution Provider.
-   *
-   * Please refer to https://onnxruntime.ai/docs/execution-providers/ROCm-ExecutionProvider.html
-   * to know the available keys and values. Key should be in null terminated string format of the member of
-   * ::OrtROCMProviderOptions and value should be its related range.
-   *
-   * For example, key="device_id" and value="0"
-   *
-   * \param[in] rocm_options
-   * \param[in] provider_options_keys Array of UTF-8 null-terminated string for provider options keys
-   * \param[in] provider_options_values Array of UTF-8 null-terminated string for provider options values
-   * \param[in] num_keys Number of elements in the `provider_option_keys` and `provider_options_values` arrays
-   *
-   * \snippet{doc} snippets.dox OrtStatus Return Value
-   *
-   * \since Version 1.16.
-   */
-  ORT_API2_STATUS(UpdateROCMProviderOptions, _Inout_ OrtROCMProviderOptions* rocm_options,
-                  _In_reads_(num_keys) const char* const* provider_options_keys,
-                  _In_reads_(num_keys) const char* const* provider_options_values,
-                  _In_ size_t num_keys);
-
-  /**
-   * Get serialized ROCm provider options string.
-   *
-   * For example, "device_id=0;arena_extend_strategy=0;......"
-   *
-   * \param rocm_options - OrtROCMProviderOptions instance
-   * \param allocator - a ptr to an instance of OrtAllocator obtained with CreateAllocator() or GetAllocatorWithDefaultOptions()
-   *                      the specified allocator will be used to allocate continuous buffers for output strings and lengths.
-   * \param ptr - is a UTF-8 null terminated string allocated using 'allocator'. The caller is responsible for using the same allocator to free it.
-   *
-   * \snippet{doc} snippets.dox OrtStatus Return Value
-   *
-   * \since Version 1.16.
-   */
-  ORT_API2_STATUS(GetROCMProviderOptionsAsString, _In_ const OrtROCMProviderOptions* rocm_options, _Inout_ OrtAllocator* allocator, _Outptr_ char** ptr);
-
-  /** \brief Release an ::OrtROCMProviderOptions
-   *
-   * \note This is an exception in the naming convention of other Release* functions, as the name of the method does not have the V2 suffix, but the type does
-   *
-   * \since Version 1.16.
-   */
-  void(ORT_API_CALL* ReleaseROCMProviderOptions)(_Frees_ptr_opt_ OrtROCMProviderOptions* input);
-
-  /// @}
->>>>>>> 4ab7d410
 };
 
 /*
