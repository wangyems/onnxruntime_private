--- conflicted
+++ resolved
@@ -208,58 +208,6 @@
             return True
         return False
 
-<<<<<<< HEAD
-    def quantize_tensors(self):
-        for tensor_name in self.tensors_to_quantize:
-            if tensor_name in self.quantized_value_map.keys():
-                continue
-            # Quantize the input
-            initializer = find_by_name(tensor_name, self.model.initializer())
-            if initializer is not None:
-
-                if self.add_qdq_pair_to_weight:
-                    q_weight_name, zp_name, scale_name = self.quantize_weight(
-                        initializer, self.weight_qType, keep_float_weight=True
-                    )
-                    qlinear_node = onnx.helper.make_node(
-                        "QuantizeLinear",
-                        [tensor_name, scale_name, zp_name],
-                        [tensor_name + "_QuantizeLinear"],
-                        tensor_name + "_QuantizeLinear",
-                    )
-                    dequant_node = onnx.helper.make_node(
-                        "DequantizeLinear",
-                        [tensor_name + "_QuantizeLinear", scale_name, zp_name],
-                        [tensor_name + "_DequantizeLinear"],
-                        tensor_name + "_DequantizeLinear",
-                    )
-                    self.model.replace_input_of_all_nodes(tensor_name, tensor_name + "_DequantizeLinear")
-
-                    self.model.add_nodes([qlinear_node, dequant_node])
-                else:
-                    q_weight_name, zp_name, scale_name = self.quantize_weight(initializer, self.weight_qType)
-                    inputs = [q_weight_name, scale_name, zp_name]
-                    output_name = tensor_name + "_DequantizeLinear"
-                    node = onnx.helper.make_node(
-                        "DequantizeLinear",
-                        inputs,
-                        [output_name],
-                        tensor_name + "_DequantizeLinear",
-                    )
-                    self.model.add_node(node)
-                    self.model.replace_input_of_all_nodes(tensor_name, tensor_name + "_DequantizeLinear")
-            else:
-                used_scale, used_zp = self.find_quant_scale_zp(tensor_name)
-                data_found, scale_name, zp_name, _, _ = self._get_quantization_params(tensor_name, used_scale, used_zp)
-
-                if data_found is False:
-                    raise ValueError(
-                        "Quantization parameters are not specified for param {}. "
-                        "In static mode quantization params for inputs and outputs of nodes to be quantized are required.".format(
-                            tensor_name
-                        )
-                    )
-=======
     def _create_qdq_nodes(
         self, q_input, q_output, quant_node_name, dq_input, dq_output, dequant_node_name, scale_name, zp_name, axis=None
     ):
@@ -291,7 +239,6 @@
             q_weight_name, zp_name, scale_name = self.quantize_weight(
                 weight_proto, self.weight_qType, keep_float_weight=self.add_qdq_pair_to_weight
             )
->>>>>>> cfa09d16
 
         weight_dequant_output = add_dequant_output_suffix(weight_name)
         self.model.replace_input_of_all_nodes(weight_name, weight_dequant_output)
@@ -393,7 +340,8 @@
                 if initializer:
                     self._add_qdq_pair_for_weight(initializer, tensor_info.axis)
                 else:
-                    data_found, scale_name, zp_name, _, _ = self._get_quantization_params(tensor_name)
+                    used_scale, used_zp = self.find_quant_scale_zp(tensor_name)
+                    data_found, scale_name, zp_name, _, _ = self._get_quantization_params(tensor_name, used_scale, used_zp)
 
                     if not data_found:
                         raise ValueError(
