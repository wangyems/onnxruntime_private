--- conflicted
+++ resolved
@@ -318,13 +318,8 @@
       displayName: 'build'
       inputs:
         scriptPath: '$(Build.SourcesDirectory)\tools\ci_build\build.py'
-<<<<<<< HEAD
-        arguments: --config RelWithDebInfo --build_dir $(Build.BinariesDirectory) --skip_submodule_sync --cmake_generator "Visual Studio 16 2019" --build_wheel --use_openmp --enable_onnx_tests --parallel --use_cuda --cuda_version=$(CUDA_VERSION) --cuda_home="C:\Program Files\NVIDIA GPU Computing Toolkit\CUDA\v$(CUDA_VERSION)" --cudnn_home="C:\local\cudnn-$(CUDA_VERSION)-windows10-x64-v7.6.5.32\cuda"
-        workingDirectory: '$(Build.BinariesDirectory)'   
-=======
-        arguments: --config RelWithDebInfo --enable_lto --build_dir $(Build.BinariesDirectory) --skip_submodule_sync --cmake_generator "Visual Studio 16 2019" --build_wheel --use_openmp --enable_onnx_tests $(FeaturizerBuildFlag) --parallel --use_cuda --cuda_version=$(CUDA_VERSION) --cuda_home="C:\Program Files\NVIDIA GPU Computing Toolkit\CUDA\v$(CUDA_VERSION)" --cudnn_home="C:\local\cudnn-$(CUDA_VERSION)-windows10-x64-v7.6.5.32\cuda"
+        arguments: --config RelWithDebInfo --build_dir $(Build.BinariesDirectory) --skip_submodule_sync --cmake_generator "Visual Studio 16 2019" --build_wheel --use_openmp --enable_onnx_tests $(FeaturizerBuildFlag) --parallel --use_cuda --cuda_version=$(CUDA_VERSION) --cuda_home="C:\Program Files\NVIDIA GPU Computing Toolkit\CUDA\v$(CUDA_VERSION)" --cudnn_home="C:\local\cudnn-$(CUDA_VERSION)-windows10-x64-v7.6.5.32\cuda"
         workingDirectory: '$(Build.BinariesDirectory)'
->>>>>>> 93b957a5
 
     - task: CopyFiles@2
       displayName: 'Copy Python Wheel to: $(Build.ArtifactStagingDirectory)'
