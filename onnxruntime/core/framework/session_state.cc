// Copyright (c) Microsoft Corporation. All rights reserved.
// Licensed under the MIT License.

#include "core/framework/session_state.h"

#include <sstream>

#include "core/common/logging/logging.h"
#include "core/framework/node_index_info.h"
#include "core/framework/op_kernel.h"
#include "core/framework/utils.h"

using namespace ::onnxruntime::common;
namespace onnxruntime {

void SessionState::SetGraphViewer(std::unique_ptr<onnxruntime::GraphViewer> graph_viewer) {
  ORT_ENFORCE(nullptr != graph_viewer);
  graph_viewer_ = std::move(graph_viewer);
}

const GraphViewer* SessionState::GetGraphViewer() const { return graph_viewer_.get(); }

const OpKernel* SessionState::GetKernel(NodeIndex node_id) const {
  if (session_kernels_.count(node_id) == 0) {
    return nullptr;
  }

  return session_kernels_.find(node_id)->second.get();
}

void SessionState::AddKernel(onnxruntime::NodeIndex node_id, std::unique_ptr<OpKernel> p_kernel) {
  // assumes vector is already resize()'ed to the number of nodes in the graph
  session_kernels_[node_id] = std::move(p_kernel);
}

void SessionState::SetExecutionPlan(std::unique_ptr<SequentialExecutionPlan> p_seq_exec_plan) {
  p_seq_exec_plan_ = std::move(p_seq_exec_plan);
}

const SequentialExecutionPlan* SessionState::GetExecutionPlan() const { return p_seq_exec_plan_.get(); }

Status SessionState::AddInitializedTensor(int mlvalue_index, const MLValue& mlvalue, const OrtCallback* d) {
  ORT_ENFORCE(mlvalue_index >= 0 && mlvalue_index <= mlvalue_name_idx_map_.MaxIdx());
  auto p = initialized_tensors_.insert({mlvalue_index, mlvalue});
  if (!p.second)
    return ORT_MAKE_STATUS(ONNXRUNTIME, INVALID_ARGUMENT, "duplicated mlvalue index:", mlvalue_index,
                           ". Do you have duplicated calls to SessionState::AddInitializedTensor function?");
  if (d != nullptr && d->f != nullptr) deleter_for_initialized_tensors_[mlvalue_index] = *d;
  return Status::OK();
}

const std::unordered_map<int, MLValue>& SessionState::GetInitializedTensors() const { return initialized_tensors_; }

SessionState& SessionState::SetLogger(const logging::Logger& logger) {
  logger_ = &logger;
  return *this;
}

const logging::Logger& SessionState::Logger() const {
  // DefaultLogger either throws or returns a valid logger.
  const logging::Logger* logger = logger_ != nullptr ? logger_ : &logging::LoggingManager::DefaultLogger();
  return *logger;
}

void SessionState::SetProfiler(profiling::Profiler& profiler) { profiler_ = &profiler; }

::onnxruntime::profiling::Profiler& SessionState::Profiler() const { return *profiler_; }

static int64_t CalculateMemoryPatternsKey(const std::vector<TensorShape>& shapes) {
  int64_t key = 0;
  for (auto& shape : shapes) {
    for (auto dim : shape.GetDims()) key ^= dim;
  }
  return key;
}

const MemoryPatternGroup* SessionState::GetMemoryPatternGroup(const std::vector<TensorShape>& input_shapes) const {
  std::lock_guard<OrtMutex> lock(mem_patterns_lock_);
  int64_t key = CalculateMemoryPatternsKey(input_shapes);
  auto it = mem_patterns_.find(key);
  if (it == mem_patterns_.end()) return nullptr;

  return it->second.get();
}

Status SessionState::UpdateMemoryPatternGroupCache(const std::vector<TensorShape>& input_shape,
                                                   std::unique_ptr<MemoryPatternGroup> mem_patterns) const {
  int64_t key = CalculateMemoryPatternsKey(input_shape);

  std::lock_guard<OrtMutex> lock(mem_patterns_lock_);
  auto it = mem_patterns_.find(key);
  if (it == mem_patterns_.end()) {
    mem_patterns_[key] = std::move(mem_patterns);
  }

  return Status::OK();
}


common::Status SessionState::AddInputNameToNodeInfoMapping(const std::string& input_name, const NodeInfo& node_info) {
  auto status = Status::OK();

  // in the future we could support multiple nodes on difference devices using an input, however right now
  // the logic in utils::CopyOneInputAcrossDevices only checks the first entry.
  // Instead of failing silently and adding extra entries that will be ignored, check if the required provider
  // is the same for any duplicate entries. If it differs we can't run the model.

  auto& entries = input_names_to_nodeinfo_mapping_[input_name];

  if (entries.empty()) {
    entries.push_back(node_info);
  } else {
    const auto& existing_entry = entries.front();

    // if index == max it's an entry for an implicit input to a subgraph or unused graph input.
    // we want to prefer the entry for explicit usage in this graph, as the implicit usage in a
    // subgraph will be handled by the subgraph's SessionState.
    if (node_info.index == std::numeric_limits<size_t>::max()) {
      // ignore and preserve existing value
    } else if (existing_entry.index == std::numeric_limits<size_t>::max()) {
      // replace existing entry that is for an implicit input with new entry for explicit usage in this graph
      entries[0] = node_info;
    } else {
      // if the providers match we can add the new entry for completeness (it will be ignored in
      // utils::CopyOneInputAcrossDevices though).
      // if they don't, we are broken.
      const auto& current_provider = utils::GetNodeInputProviderType(entries[0]);
      const auto& new_provider = utils::GetNodeInputProviderType(node_info);

      if (current_provider == new_provider) {
        entries.push_back(node_info);
      } else {
        ORT_MAKE_STATUS(ONNXRUNTIME, FAIL,
                        "Using an input in multiple nodes on different devices is not supported currently. Input:",
                        input_name, " is used by node ", existing_entry.p_node->Name(), " (", current_provider,
                        ") and node ", node_info.p_node->Name(), " (", new_provider, ").");
      }
    }
  }

  return status;
}

common::Status SessionState::GetInputNodeInfo(const std::string& input_name,
                                              std::vector<NodeInfo>& node_info_vec) const {
  if (!input_names_to_nodeinfo_mapping_.count(input_name)) {
    return Status(ONNXRUNTIME, FAIL, "Failed to find input name in the mapping: " + input_name);
  }
  node_info_vec = input_names_to_nodeinfo_mapping_.at(input_name);
  return Status::OK();
}

const SessionState::NameNodeInfoMapType& SessionState::GetInputNodeInfoMap() const {
  return input_names_to_nodeinfo_mapping_;
}

void SessionState::AddOutputNameToNodeInfoMapping(const std::string& output_name, const NodeInfo& node_info) {
  output_names_to_nodeinfo_mapping_[output_name].push_back(node_info);
}

const SessionState::NameNodeInfoMapType& SessionState::GetOutputNodeInfoMap() const {
  return output_names_to_nodeinfo_mapping_;
}

void SessionState::AddSubgraphSessionState(onnxruntime::NodeIndex index, const std::string& attribute_name,
                                           std::unique_ptr<SessionState> session_state) {
  auto entry = subgraph_session_states_.find(index);

  // make sure this is new. internal logic error if it is not so using ORT_ENFORCE.
  if (entry != subgraph_session_states_.cend()) {
    const auto& existing_entries = entry->second;
    ORT_ENFORCE(existing_entries.find(attribute_name) == existing_entries.cend(), "Entry exists in node ", index,
                " for attribute ", attribute_name);
  }

  subgraph_session_states_[index].insert(std::make_pair(attribute_name, std::move(session_state)));
}

SessionState* SessionState::GetMutableSubgraphSessionState(onnxruntime::NodeIndex index,
                                                           const std::string& attribute_name) {
  SessionState* session_state = nullptr;

  auto node_entry = subgraph_session_states_.find(index);
  if (node_entry != subgraph_session_states_.cend()) {
    const auto& attribute_state_map{node_entry->second};

    const auto& subgraph_entry = attribute_state_map.find(attribute_name);
    if (subgraph_entry != attribute_state_map.cend()) {
      session_state = subgraph_entry->second.get();
    }
  }

  return session_state;
}

const SessionState* SessionState::GetSubgraphSessionState(onnxruntime::NodeIndex index,
                                                          const std::string& attribute_name) const {
  return const_cast<SessionState*>(this)->GetMutableSubgraphSessionState(index, attribute_name);
}

void SessionState::CalculateNodeIndexInfo() {
  ORT_ENFORCE(graph_viewer_);
  node_index_info_ = std::make_unique<NodeIndexInfo>(*graph_viewer_, mlvalue_name_idx_map_);

  for (auto& node_to_map_pair : subgraph_session_states_) {
    for (auto& attr_name_to_subgraph : node_to_map_pair.second) {
      attr_name_to_subgraph.second->CalculateNodeIndexInfo();
    }
  }
}

const NodeIndexInfo& SessionState::GetNodeIndexInfo() const {
  ORT_ENFORCE(node_index_info_, "CalculateNodeIndexInfo must be called prior to GetExecutionInfo.");
  return *node_index_info_;
}
<<<<<<< HEAD
=======

// use a cheap way of matching first. if we have multiple entries with this key, we will do the more expensive
// check of the individual feed/output names
static int MakeFeedsFetchesManagerCacheKey(const std::vector<std::string>& feed_names,
                                           const std::vector<std::string>& output_names) {
  return static_cast<int>(feed_names.size()) << 16 | static_cast<int>(output_names.size());
};

const FeedsFetchesManager* SessionState::GetFeedsFetchesManager(const std::vector<std::string>& feed_names,
                                                                const std::vector<std::string>& output_names) const {
  int key = MakeFeedsFetchesManagerCacheKey(feed_names, output_names);
  auto num_matches = cached_feeds_fetches_managers_.count(key);

  const FeedsFetchesManager* manager = nullptr;

  if (num_matches > 0) {
    auto begin_end_pair = cached_feeds_fetches_managers_.equal_range(key);
    auto iter = begin_end_pair.first;
    auto end = begin_end_pair.second;

    while (iter != end) {
      auto& ffi = iter->second->GetFeedsFetchesInfo();
      auto check = [](const std::vector<std::string>& input, const std::vector<std::string>& existing) {
        for (size_t i = 0, end = input.size(); i < end; ++i) {
          if (input[i] != existing[i]) {
            return false;
          }
        }

        return true;
      };

      if (check(feed_names, ffi.feed_names) && check(output_names, ffi.output_names)) {
        manager = iter->second.get();
        break;
      }

      ++iter;
    }
  }

  return manager;
}

Status SessionState::CacheFeedsFetchesManager(const std::vector<std::string>& feed_names,
                                              const std::vector<std::string>& output_names,
                                              std::unique_ptr<FeedsFetchesManager> manager) {
  int key = MakeFeedsFetchesManagerCacheKey(feed_names, output_names);

  auto num_matches = cached_feeds_fetches_managers_.count(key);

  if (num_matches) {
    // be paranoid and make sure we're not attempting to insert a duplicate entry.
    // if so it would imply that there is probably a concurrency issue in InferenceSession::Run.
    ORT_ENFORCE(GetFeedsFetchesManager(feed_names, output_names) == nullptr, "Existing FeedsFetchesManager found.");
  }

  cached_feeds_fetches_managers_.emplace(key, std::move(manager));

  return Status::OK();
}

>>>>>>> 714d4100
}  // namespace onnxruntime<|MERGE_RESOLUTION|>--- conflicted
+++ resolved
@@ -213,69 +213,4 @@
   ORT_ENFORCE(node_index_info_, "CalculateNodeIndexInfo must be called prior to GetExecutionInfo.");
   return *node_index_info_;
 }
-<<<<<<< HEAD
-=======
-
-// use a cheap way of matching first. if we have multiple entries with this key, we will do the more expensive
-// check of the individual feed/output names
-static int MakeFeedsFetchesManagerCacheKey(const std::vector<std::string>& feed_names,
-                                           const std::vector<std::string>& output_names) {
-  return static_cast<int>(feed_names.size()) << 16 | static_cast<int>(output_names.size());
-};
-
-const FeedsFetchesManager* SessionState::GetFeedsFetchesManager(const std::vector<std::string>& feed_names,
-                                                                const std::vector<std::string>& output_names) const {
-  int key = MakeFeedsFetchesManagerCacheKey(feed_names, output_names);
-  auto num_matches = cached_feeds_fetches_managers_.count(key);
-
-  const FeedsFetchesManager* manager = nullptr;
-
-  if (num_matches > 0) {
-    auto begin_end_pair = cached_feeds_fetches_managers_.equal_range(key);
-    auto iter = begin_end_pair.first;
-    auto end = begin_end_pair.second;
-
-    while (iter != end) {
-      auto& ffi = iter->second->GetFeedsFetchesInfo();
-      auto check = [](const std::vector<std::string>& input, const std::vector<std::string>& existing) {
-        for (size_t i = 0, end = input.size(); i < end; ++i) {
-          if (input[i] != existing[i]) {
-            return false;
-          }
-        }
-
-        return true;
-      };
-
-      if (check(feed_names, ffi.feed_names) && check(output_names, ffi.output_names)) {
-        manager = iter->second.get();
-        break;
-      }
-
-      ++iter;
-    }
-  }
-
-  return manager;
-}
-
-Status SessionState::CacheFeedsFetchesManager(const std::vector<std::string>& feed_names,
-                                              const std::vector<std::string>& output_names,
-                                              std::unique_ptr<FeedsFetchesManager> manager) {
-  int key = MakeFeedsFetchesManagerCacheKey(feed_names, output_names);
-
-  auto num_matches = cached_feeds_fetches_managers_.count(key);
-
-  if (num_matches) {
-    // be paranoid and make sure we're not attempting to insert a duplicate entry.
-    // if so it would imply that there is probably a concurrency issue in InferenceSession::Run.
-    ORT_ENFORCE(GetFeedsFetchesManager(feed_names, output_names) == nullptr, "Existing FeedsFetchesManager found.");
-  }
-
-  cached_feeds_fetches_managers_.emplace(key, std::move(manager));
-
-  return Status::OK();
-}
-
->>>>>>> 714d4100
 }  // namespace onnxruntime