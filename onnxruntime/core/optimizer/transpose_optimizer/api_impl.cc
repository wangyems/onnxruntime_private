// Copyright (c) Microsoft Corporation. All rights reserved.
// Licensed under the MIT License.

#include "core/optimizer/transpose_optimizer/api_impl.h"

#include <deque>
#include "core/graph/graph_utils.h"
#include "core/optimizer/initializer.h"
#include "core/optimizer/utils.h"
#include "core/optimizer/transpose_optimizer/ort_transpose_optimizer.h"
#include "core/providers/cpu/tensor/transpose.h"

using namespace ONNX_NAMESPACE;
using namespace ::onnxruntime::common;
using namespace onnx_layout_transformation;

namespace onnxruntime {

class ApiValueInfo final : public api::ValueInfoRef {
 private:
  NodeArg& node_arg_;

 public:
  explicit ApiValueInfo(NodeArg& node_arg) : node_arg_(node_arg) {}
  std::string_view Name() const override;
  std::optional<std::vector<int64_t>> Shape() const override;
  api::DataType DType() const override;

  void SetShape(const std::vector<int64_t>* shape) override;
  void PermuteDims(const std::vector<int64_t>& perm) override;
  void UnsqueezeDims(const std::vector<int64_t>& axes) override;

 private:
  ORT_DISALLOW_COPY_ASSIGNMENT_AND_MOVE(ApiValueInfo);
};

class ApiTensor final : public api::TensorRef {
 private:
  const onnx::TensorProto& tensor_proto_;
  const Path& model_path_;
  AllocatorPtr cpu_allocator_;

 public:
  explicit ApiTensor(const onnx::TensorProto& tensor_proto, const Path& model_path, AllocatorPtr cpu_allocator)
      : tensor_proto_(tensor_proto), model_path_(model_path), cpu_allocator_(std::move(cpu_allocator)) {}

  const onnx::TensorProto& TensorProto() {
    return tensor_proto_;
  }

  std::vector<int64_t> Shape() const override;
  size_t NumElements() const override;
  api::DataType DType() const override;
  std::vector<uint8_t> Data() const override;

 private:
  ORT_DISALLOW_COPY_ASSIGNMENT_AND_MOVE(ApiTensor);
};

class ApiNode final : public api::NodeRef {
 private:
  onnxruntime::Node& node_;
  Graph& graph_;

 public:
  explicit ApiNode(onnxruntime::Node& node, Graph& graph) : node_(node), graph_(graph) {}

  onnxruntime::Node& Node() {
    return node_;
  }

  std::string_view OpType() const override {
    return node_.OpType();
  }
  std::string_view Domain() const override {
    return node_.Domain();
  }
  std::vector<std::string_view> Inputs() const override;
  std::vector<std::string_view> Outputs() const override;
  std::optional<int64_t> GetAttributeInt(std::string_view name) const override;
  std::optional<std::vector<int64_t>> GetAttributeInts(std::string_view name) const override;
  void SetAttributeInt(std::string_view name, int64_t value) override;
  void SetAttributeInts(std::string_view name, const std::vector<int64_t>& value) override;
  void CopyAttributes(const api::NodeRef& node) override;
  void ClearAttribute(std::string_view name) override;
  void SetInput(size_t i, std::string_view name) override;
  const std::string& GetExecutionProviderType() const override;
  virtual int SinceVersion() const override;

 private:
  ORT_DISALLOW_COPY_ASSIGNMENT_AND_MOVE(ApiNode);
};

class ApiGraph final : public api::GraphRef {
 private:
  onnxruntime::Graph& graph_;
  AllocatorPtr cpu_allocator_;
  const char* new_node_ep_;

 public:
<<<<<<< HEAD
  explicit ApiGraph(onnxruntime::Graph& graph, AllocatorPtr cpu_allocator, const logging::Logger& logger,
                    const char* new_node_ep) : graph_(graph), cpu_allocator_(std::move(cpu_allocator)),
                    logger_(logger), new_node_ep_(new_node_ep) {}
=======
  explicit ApiGraph(onnxruntime::Graph& graph, AllocatorPtr cpu_allocator, const char* new_node_ep)
      : graph_(graph), cpu_allocator_(std::move(cpu_allocator)), new_node_ep_(new_node_ep) {}
>>>>>>> c43c1691

  onnxruntime::Graph& Graph() {
    return graph_;
  }

  std::optional<int64_t> Opset(std::string_view domain = "") const override;
  std::vector<std::unique_ptr<api::NodeRef>> Nodes() const override;
  std::unique_ptr<api::TensorRef> GetConstant(std::string_view name) const override;
  std::unique_ptr<api::TensorRef> GetLocalConstant(std::string_view name) const override;
  std::unique_ptr<api::ValueInfoRef> GetValueInfo(std::string_view name) const override;
  std::unique_ptr<api::ValueConsumers> GetValueConsumers(std::string_view name) const override;
  std::unique_ptr<api::NodeRef> GetNodeProducingOutput(std::string_view name) const override;
  void TransposeInitializer(std::string_view name, const std::vector<int64_t>& perm) override;
  void ReshapeInitializer(std::string_view name, const std::vector<int64_t>& shape) override;
  std::unique_ptr<api::NodeRef> AddNode(std::string_view op_type, const std::vector<std::string_view>& inputs,
                                        size_t num_outputs = 1, std::string_view domain = "") override;
<<<<<<< HEAD

  std::unique_ptr<api::NodeRef> CopyNode(const api::NodeRef& source_node, std::string_view op_type, std::string_view domain = "") override;
=======
>>>>>>> c43c1691
  void RemoveNode(api::NodeRef& node) override;
  void RemoveInitializer(std::string_view name) override;
  std::string_view AddInitializer(api::DataType dtype, const std::vector<int64_t>& shape,
                                  const std::vector<uint8_t>& data) override;
  void MoveOutput(api::NodeRef& src_node, size_t src_idx, api::NodeRef& dst_node, size_t dst_idx) override;
  void CopyValueInfo(std::string_view src_name, std::string_view dst_name) override;
  bool HasValueConsumers(std::string_view name) const override;

 private:
  ORT_DISALLOW_COPY_ASSIGNMENT_AND_MOVE(ApiGraph);
};

// <ApiValueInfo>
std::string_view ApiValueInfo::Name() const {
  return node_arg_.Name();
}

const onnx::TensorShapeProto* GetNodeArgShape(const NodeArg* node_arg) {
  if (node_arg == nullptr) {
    return nullptr;
  }

  const auto* type = node_arg->TypeAsProto();
  if (type == nullptr) {
    return nullptr;
  }

  return utils::TryGetShape(*type);
}

std::optional<std::vector<int64_t>> ApiValueInfo::Shape() const {
  const auto* shape_proto = GetNodeArgShape(&node_arg_);
  if (shape_proto == nullptr) {
    return std::nullopt;
  }

  TensorShape shape = utils::GetTensorShapeFromTensorShapeProto(*shape_proto);
  const auto dims = shape.GetDims();
  std::vector<int64_t> result;
  result.reserve(dims.size());
  result.assign(dims.cbegin(), dims.cend());
  return result;
}

api::DataType ApiValueInfo::DType() const {
  const auto* type = node_arg_.TypeAsProto();
  if (!utils::HasTensorType(*type)) {
    return api::DataType::UNDEFINED;
  }

  if (!utils::HasElementType(*type)) {
    return api::DataType::UNDEFINED;
  }

  return gsl::narrow_cast<api::DataType>(type->tensor_type().elem_type());
}

void ApiValueInfo::SetShape(const std::vector<int64_t>* shape) {
  if (shape == nullptr) {
    node_arg_.ClearShape();
    return;
  }

  TensorShapeProto new_shape;
  for (int64_t d : *shape) {
    auto* dim = new_shape.add_dim();
    if (d > 0) {
      dim->set_dim_value(d);
    }
  }

  node_arg_.SetShape(new_shape);
}

void ApiValueInfo::PermuteDims(const std::vector<int64_t>& perm) {
  const auto* shape_proto = GetNodeArgShape(&node_arg_);
  if (shape_proto == nullptr) {
    return;
  }

  ORT_ENFORCE(perm.size() == gsl::narrow_cast<size_t>(shape_proto->dim_size()),
              "Permutation length ", perm.size(), " does not match rank ", shape_proto->dim_size());
  TensorShapeProto new_shape;
  for (int64_t p : perm) {
    int p_int = gsl::narrow_cast<int>(p);
    ORT_ENFORCE(0 <= p && p_int < shape_proto->dim_size(),
                "Permutation entry ", p, " out of bounds for shape ", shape_proto->dim_size());
    auto& dim = *new_shape.add_dim();
    const auto& src_dim = shape_proto->dim(p_int);
    dim = src_dim;
  }

  node_arg_.SetShape(new_shape);
}

void ApiValueInfo::UnsqueezeDims(const std::vector<int64_t>& axes) {
  const auto* shape_proto = GetNodeArgShape(&node_arg_);
  if (shape_proto == nullptr) {
    return;
  }

  size_t rank = shape_proto->dim_size();
  TensorShapeProto new_shape;
  int j = 0;
  int64_t i = 0;
  while (true) {
    if (std::find(axes.begin(), axes.end(), i) != axes.end()) {
      new_shape.add_dim()->set_dim_value(1);
    } else if (gsl::narrow_cast<size_t>(j) < rank) {
      auto& dim = *new_shape.add_dim();
      const auto& src_dim = shape_proto->dim(j);
      dim = src_dim;
      ++j;
    } else {
      break;
    }
    ++i;
  }

  node_arg_.SetShape(new_shape);
}
// </ApiValueInfo>

// <ApiTensor>
std::vector<int64_t> ApiTensor::Shape() const {
  return utils::GetTensorShapeFromTensorProto(tensor_proto_);
}

size_t ApiTensor::NumElements() const {
  int64_t size = TensorShape(utils::GetTensorShapeFromTensorProto(tensor_proto_)).Size();
  ORT_ENFORCE(size >= 0, "Failed to get size of TensorProto");
  return gsl::narrow_cast<size_t>(size);
}

api::DataType ApiTensor::DType() const {
  return gsl::narrow_cast<api::DataType>(tensor_proto_.data_type());
}

std::vector<uint8_t> ApiTensor::Data() const {
  // Reading tensor values from tensor_proto requires some work because of external storage and special/raw_data fields
  const DataTypeImpl* tensor_dtype = DataTypeImpl::TensorTypeFromONNXEnum(tensor_proto_.data_type())->GetElementType();
  auto tensor_shape_dims = utils::GetTensorShapeFromTensorProto(tensor_proto_);
  TensorShape tensor_shape{std::move(tensor_shape_dims)};
  auto tensor = onnxruntime::Tensor::Create(tensor_dtype, tensor_shape, cpu_allocator_);
  ORT_THROW_IF_ERROR(utils::TensorProtoToTensor(Env::Default(), model_path_.ToPathString().c_str(),
                                                tensor_proto_, *tensor));
  size_t num_bytes = gsl::narrow_cast<size_t>(tensor->SizeInBytes());
  const uint8_t* data = static_cast<const uint8_t*>(tensor->DataRaw());
  return std::vector<uint8_t>(data, data + num_bytes);
}
// </ApiTensor>

// <ApiNode>
std::vector<std::string_view> NodeArgsToStrings(ConstPointerContainer<std::vector<NodeArg*>> node_args) {
  std::vector<std::string_view> result;
  result.reserve(node_args.size());
  for (const auto* arg : node_args) {
    result.push_back(arg->Name());
  }

  return result;
}

std::vector<std::string_view> ApiNode::Inputs() const {
  return NodeArgsToStrings(node_.InputDefs());
}

std::vector<std::string_view> ApiNode::Outputs() const {
  return NodeArgsToStrings(node_.OutputDefs());
}

std::optional<int64_t> ApiNode::GetAttributeInt(std::string_view name) const {
  const onnx::AttributeProto* attr = graph_utils::GetNodeAttribute(node_, std::string(name));
  if (attr == nullptr || attr->type() != onnx::AttributeProto_AttributeType_INT) {
    return std::nullopt;
  }

  return attr->i();
}

std::optional<std::vector<int64_t>> ApiNode::GetAttributeInts(std::string_view name) const {
  const onnx::AttributeProto* attr = graph_utils::GetNodeAttribute(node_, std::string(name));
  if (attr == nullptr || attr->type() != onnx::AttributeProto_AttributeType_INTS) {
    return std::nullopt;
  }

  std::vector<int64_t> value;
  const auto& ints = attr->ints();
  value.reserve(ints.size());
  for (int64_t x : ints) {
    value.push_back(x);
  }

  return value;
}

void ApiNode::SetAttributeInt(std::string_view name, int64_t value) {
  node_.AddAttribute(std::string(name), value);
}

void ApiNode::SetAttributeInts(std::string_view name, const std::vector<int64_t>& value) {
  node_.AddAttribute(std::string(name), value);
}

void ApiNode::CopyAttributes(const api::NodeRef& node) {
  const ApiNode& ort_node = static_cast<const ApiNode&>(node);
  const NodeAttributes& attributes = ort_node.node_.GetAttributes();
  for (const auto& pair : attributes) {
    node_.AddAttribute(pair.first, pair.second);
  }
}

void ApiNode::ClearAttribute(std::string_view name) {
  node_.ClearAttribute(std::string(name));
}

void ApiNode::SetInput(size_t i, std::string_view name) {
  // name could be empty to represent a missing optional.
  const std::string name_str(name);
  NodeArg* new_node_arg = &graph_.GetOrCreateNodeArg(name_str, nullptr);
  auto& mutable_input_defs = node_.MutableInputDefs();

  // Pad with optionals if needed
  while (i >= mutable_input_defs.size()) {
    NodeArg& node_arg = graph_.GetOrCreateNodeArg("", nullptr);
    mutable_input_defs.push_back(&node_arg);

    std::vector<int32_t>& args_count = node_.MutableInputArgsCount();
    size_t j = mutable_input_defs.size() - 1;
    if (j < args_count.size() && args_count[j] == 0) {
      // New input fills missing optional
      args_count[j] = 1;
    } else {
      // Append 1. Technically wrong if last input is variadic (but it never is)
      args_count.push_back(1);
    }
  }

  NodeArg* old_node_arg = mutable_input_defs[i];
  if (old_node_arg->Exists()) {
    // Input may be referenced multiple times. Only remove from consumers if all references are gone.
    size_t usages = std::count(mutable_input_defs.begin(), mutable_input_defs.end(), old_node_arg);
    if (usages == 1) {
      graph_.RemoveConsumerNode(old_node_arg->Name(), &node_);
    }

    const auto* old_node = graph_.GetProducerNode(old_node_arg->Name());
    if (old_node != nullptr) {
      int inp_node_out_index = graph_utils::GetNodeOutputIndexFromOutputName(*old_node, old_node_arg->Name());
      graph_.RemoveEdge(old_node->Index(), node_.Index(), inp_node_out_index, gsl::narrow_cast<int>(i));
    }
  }

  mutable_input_defs[i] = new_node_arg;
  if (new_node_arg->Exists()) {
    graph_.AddConsumerNode(name_str, &node_);
    const auto* inp_node = graph_.GetProducerNode(name_str);
    if (inp_node != nullptr) {
      int inp_node_out_index = graph_utils::GetNodeOutputIndexFromOutputName(*inp_node, name_str);
      graph_.AddEdge(inp_node->Index(), node_.Index(), inp_node_out_index, gsl::narrow_cast<int>(i));
    }
  }
}

const std::string& ApiNode::GetExecutionProviderType() const {
  return node_.GetExecutionProviderType();
}

int ApiNode::SinceVersion() const {
  return node_.SinceVersion();
}

// </ApiNode>

std::optional<int64_t> ApiGraph::Opset(std::string_view domain) const {
  const auto& version_map = graph_.DomainToVersionMap();
  auto match = version_map.find(std::string(domain));
  if (match == version_map.end()) {
    return std::nullopt;
  }

  return match->second;
}

std::vector<std::unique_ptr<api::NodeRef>> ApiGraph::Nodes() const {
  GraphViewer graph_viewer(graph_);
  std::vector<std::unique_ptr<api::NodeRef>> nodes;
  const auto& sorted_nodes = graph_viewer.GetNodesInTopologicalOrder();
  nodes.reserve(sorted_nodes.size());
  for (NodeIndex index : sorted_nodes) {
    auto& node = *graph_.GetNode(index);
    nodes.push_back(std::make_unique<ApiNode>(node, graph_));
  }

  return nodes;
}

std::unique_ptr<api::TensorRef> ApiGraph::GetConstant(std::string_view name) const {
  const auto* tensor = graph_.GetConstantInitializer(std::string(name), /*check_outer_scope*/ true);
  if (tensor == nullptr) {
    return nullptr;
  }

  return std::make_unique<ApiTensor>(*tensor, graph_.ModelPath(), cpu_allocator_);
}

std::unique_ptr<api::TensorRef> ApiGraph::GetLocalConstant(std::string_view name) const {
  const auto* tensor = graph_.GetConstantInitializer(std::string(name), /*check_outer_scope*/ false);
  if (tensor == nullptr) {
    return nullptr;
  }

  return std::make_unique<ApiTensor>(*tensor, graph_.ModelPath(), cpu_allocator_);
}

std::unique_ptr<api::ValueInfoRef> ApiGraph::GetValueInfo(std::string_view name) const {
  NodeArg* node_arg_ = graph_.GetNodeArg(std::string(name));
  ORT_ENFORCE(node_arg_ != nullptr, "No NodeArg found for name ", name);
  return std::make_unique<ApiValueInfo>(*node_arg_);
}

std::unique_ptr<api::ValueConsumers> ApiGraph::GetValueConsumers(std::string_view name) const {
  auto consumers = std::make_unique<api::ValueConsumers>();
  consumers->comprehensive = true;
  // Consumers from GetConsumerNodes can be normal (explicit) inputs or implicit inputs used in subgraphs
  auto nodes = graph_.GetConsumerNodes(std::string(name));
  for (const auto* node : nodes) {
    // An input can technically be both an implicit input and an explicit inputs if used statically in a loop subgraph
    // and passed as an initial value for an input to that subgraph.
    for (const auto* input : node->ImplicitInputDefs()) {
      if (input->Exists() && input->Name() == name) {
        consumers->comprehensive = false;
        break;
      }
    }

    for (const auto* input : node->InputDefs()) {
      if (input->Exists() && input->Name() == name) {
        consumers->nodes.push_back(std::make_unique<ApiNode>(*graph_.GetNode(node->Index()), graph_));
        break;
      }
    }
  }

  const auto& graph_outputs = graph_.GetOutputs();
  for (const auto* output : graph_outputs) {
    if (output->Name() == name) {
      consumers->comprehensive = false;
    }
  }

  return consumers;
}

bool ApiGraph::HasValueConsumers(std::string_view name) const {
  auto nodes = graph_.GetConsumerNodes(std::string(name));
  if (nodes.size() > 0) {
    return true;
  }

  const auto& graph_outputs = graph_.GetOutputs();
  for (const auto* output : graph_outputs) {
    if (output->Name() == name) {
      return true;
    }
  }

  return false;
}

std::unique_ptr<api::NodeRef> ApiGraph::GetNodeProducingOutput(std::string_view name) const {
  auto* node = graph_.GetMutableProducerNode(std::string(name));
  if (node == nullptr) {
    return nullptr;
  }

  return std::make_unique<ApiNode>(*node, graph_);
}

void ApiGraph::TransposeInitializer(std::string_view name, const std::vector<int64_t>& perm) {
  const ONNX_NAMESPACE::TensorProto* tensor_proto = nullptr;
  const std::string name_str(name);
  bool success = graph_.GetInitializedTensor(name_str, tensor_proto);
  ORT_ENFORCE(success, "Failed to find initializer for name: ", name_str);
  const DataTypeImpl* tensor_dtype = DataTypeImpl::TensorTypeFromONNXEnum(tensor_proto->data_type())->GetElementType();
  auto tensor_shape_dims = utils::GetTensorShapeFromTensorProto(*tensor_proto);
  TensorShape tensor_shape{tensor_shape_dims};
  std::unique_ptr<Tensor> in_tensor = Tensor::Create(tensor_dtype, tensor_shape, cpu_allocator_);

  std::vector<int64_t> new_tensor_shape_dims;
  std::vector<size_t> permutations;
  permutations.reserve(perm.size());
  new_tensor_shape_dims.reserve(perm.size());
  for (int64_t p : perm) {
    size_t p_size_t = gsl::narrow_cast<size_t>(p);
    permutations.push_back(p_size_t);
    new_tensor_shape_dims.push_back(tensor_shape_dims[p_size_t]);
  }

  TensorShape new_tensor_shape(new_tensor_shape_dims);

  std::unique_ptr<Tensor> out_tensor = Tensor::Create(tensor_dtype, new_tensor_shape, cpu_allocator_);

  ORT_THROW_IF_ERROR(utils::TensorProtoToTensor(Env::Default(), graph_.ModelPath().ToPathString().c_str(),
                                                *tensor_proto, *in_tensor));

  ORT_THROW_IF_ERROR(Transpose::DoTranspose(permutations, *in_tensor, *out_tensor));

  auto& node_arg = *graph_.GetNodeArg(name_str);
  TensorShapeProto new_shape;
  for (int64_t d : new_tensor_shape_dims) {
    new_shape.add_dim()->set_dim_value(d);
  }

  node_arg.SetShape(new_shape);

  ONNX_NAMESPACE::TensorProto new_tensor_proto = utils::TensorToTensorProto(*out_tensor, name_str);
  graph_.RemoveInitializedTensor(name_str);
  graph_.AddInitializedTensor(new_tensor_proto);
}

void ApiGraph::ReshapeInitializer(std::string_view name, const std::vector<int64_t>& shape) {
  const std::string name_str(name);
  const ONNX_NAMESPACE::TensorProto* tensor_proto = nullptr;
  bool success = graph_.GetInitializedTensor(name_str, tensor_proto);
  ORT_ENFORCE(success, "Failed to find initializer to reshape with name ", name);
  int64_t new_num_elts = 1;
  for (int64_t d : shape) {
    new_num_elts *= d;
  }

  int64_t old_num_elts = 1;
  for (int64_t d : tensor_proto->dims()) {
    old_num_elts *= d;
  }

  ORT_ENFORCE(new_num_elts == old_num_elts, "Cannot reshape initializer ", name,
              " to have different number of elements");

  auto new_tensor_proto = ONNX_NAMESPACE::TensorProto(*tensor_proto);
  new_tensor_proto.clear_dims();
  for (int64_t d : shape) {
    new_tensor_proto.add_dims(d);
  }

  graph_.RemoveInitializedTensor(name_str);
  graph_.AddInitializedTensor(new_tensor_proto);

  auto* node_arg = graph_.GetNodeArg(name_str);
  TensorShapeProto new_shape;
  for (int64_t d : shape) {
    new_shape.add_dim()->set_dim_value(d);
  }

  node_arg->SetShape(new_shape);
}

static Node& CreateNodeHelper(onnxruntime::Graph& graph, std::string_view op_type,
                              const std::vector<std::string_view>& inputs, size_t num_outputs,
                              std::string_view domain, std::string_view node_ep) {

  const std::string op_type_str(op_type);
  std::string name = graph.GenerateNodeName(op_type_str);
  std::vector<NodeArg*> input_args;
  std::vector<NodeArg*> output_args;

  input_args.reserve(inputs.size());
  for (const auto& input : inputs) {
    NodeArg* arg;
    if (input == "") {
      arg = &graph.GetOrCreateNodeArg("", nullptr);
    } else {
      arg = graph.GetNodeArg(std::string(input));
    }
    input_args.push_back(arg);
  }

  output_args.reserve(num_outputs);
  for (size_t i = 0; i < num_outputs; ++i) {
    std::string output = graph.GenerateNodeArgName(name + "_out" + std::to_string(i));
    NodeArg* arg = &graph.GetOrCreateNodeArg(output, nullptr);
    output_args.push_back(arg);
  }

  std::vector<NodeArg*> outputs;
  Node& node = graph.AddNode(name, op_type_str, "Added in transpose optimizer", input_args, output_args, nullptr,
                              std::string(domain));

  graph.SetOpSchemaFromRegistryForNode(node);

  node.SetExecutionProviderType(std::string(node_ep));


  for (size_t i = 0; i < input_args.size(); ++i) {
    NodeArg* arg = input_args[i];
    if (arg->Exists()) {
      const std::string& name_str = arg->Name();
      graph.AddConsumerNode(name_str, &node);
      const auto* inp_node = graph.GetProducerNode(name_str);
      if (inp_node != nullptr) {
        int inp_node_out_index = graph_utils::GetNodeOutputIndexFromOutputName(*inp_node, name_str);
        graph.AddEdge(inp_node->Index(), node.Index(), inp_node_out_index, gsl::narrow_cast<int>(i));
      }
    }
  }

  for (NodeArg* arg : output_args) {
    graph.UpdateProducerNode(arg->Name(), node.Index());
  }

  return node;
}

std::unique_ptr<api::NodeRef> ApiGraph::AddNode(std::string_view op_type,
                                                const std::vector<std::string_view>& inputs, size_t num_outputs,
                                                std::string_view domain) {
  
  Node& node = CreateNodeHelper(graph_, op_type, inputs, num_outputs, 
                                domain, new_node_ep_ != nullptr ? new_node_ep_ : "");
  return std::make_unique<ApiNode>(node, graph_);
}

std::unique_ptr<api::NodeRef> ApiGraph::CopyNode(const api::NodeRef& source_node, std::string_view op_type,
    std::string_view domain) {
  Node& node = CreateNodeHelper(graph_, op_type, source_node.Inputs(),
                                source_node.Outputs().size(), domain, source_node.GetExecutionProviderType());

  if (node.SinceVersion() == -1) {
    node.SetSinceVersion(source_node.SinceVersion());
  }

  std::unique_ptr<api::NodeRef> new_node = std::make_unique<ApiNode>(node, graph_);
  new_node->CopyAttributes(source_node);

  return new_node;
}

void ApiGraph::RemoveNode(api::NodeRef& node) {
  Node& ort_node = static_cast<ApiNode&>(node).Node();
  for (const auto* node_arg : ort_node.InputDefs()) {
    if (node_arg->Exists()) {
      graph_.RemoveConsumerNode(node_arg->Name(), &ort_node);
    }
  }

  graph_.RemoveNode(ort_node.Index());
}

void ApiGraph::RemoveInitializer(std::string_view name) {
  graph_.RemoveInitializedTensor(std::string(name));
}

std::string_view ApiGraph::AddInitializer(api::DataType dtype, const std::vector<int64_t>& shape,
                                          const std::vector<uint8_t>& data) {
  std::string name = graph_.GenerateNodeArgName("const_transpose_optimizer");

  ONNX_NAMESPACE::TensorProto tensor_proto;
  tensor_proto.set_data_type(gsl::narrow_cast<int32_t>(dtype));
  tensor_proto.set_name(name);
  tensor_proto.set_raw_data(data.data(), data.size());
  for (int64_t dim : shape) {
    tensor_proto.add_dims(dim);
  }

  const auto& node_arg = graph_utils::AddInitializer(graph_, tensor_proto);
  return node_arg.Name();
}

void ApiGraph::MoveOutput(api::NodeRef& src_node, size_t src_idx, api::NodeRef& dst_node, size_t dst_idx) {
  Node& src_ort_node = static_cast<ApiNode&>(src_node).Node();
  Node& dst_ort_node = static_cast<ApiNode&>(dst_node).Node();

  std::vector<NodeArg*>& src_output_defs = src_ort_node.MutableOutputDefs();
  std::vector<NodeArg*>& dst_output_defs = dst_ort_node.MutableOutputDefs();
  const NodeArg* node_arg = src_output_defs[src_idx];
  const std::string& node_arg_name = node_arg->Name();
  dst_output_defs[dst_idx] = src_output_defs[src_idx];
  NodeIndex dst_node_idx = dst_ort_node.Index();
  NodeIndex src_node_idx = src_ort_node.Index();
  graph_.UpdateProducerNode(node_arg_name, dst_node_idx);

  auto output_edges = graph_utils::GraphEdge::GetNodeOutputEdges(src_ort_node, src_idx);
  int dst_idx_int = gsl::narrow_cast<int>(dst_idx);
  for (auto cur = output_edges.cbegin(), end = output_edges.cend(); cur != end; ++cur) {
    graph_.AddEdge(dst_node_idx, cur->dst_node, dst_idx_int, gsl::narrow_cast<int>(cur->dst_arg_index));
  }

  graph_utils::GraphEdge::RemoveGraphEdges(graph_, output_edges);

  std::string new_name = graph_.GenerateNodeArgName(src_ort_node.Name());
  src_output_defs[src_idx] = &graph_.GetOrCreateNodeArg(new_name, nullptr);
  graph_.UpdateProducerNode(new_name, src_node_idx);
}

void ApiGraph::CopyValueInfo(std::string_view src_name, std::string_view dst_name) {
  const NodeArg* src_arg = graph_.GetNodeArg(std::string(src_name));
  if (!src_arg) {
    return;
  }

  const TypeProto* src_type = src_arg->TypeAsProto();
  if (!src_type) {
    return;
  }

  NodeArg& dst_arg = graph_.GetOrCreateNodeArg(std::string(dst_name), nullptr);

  if (auto* dst_type = dst_arg.TypeAsProto(); dst_type != nullptr) {
    int32_t src_data_element_type;
    utils::TryGetElementDataType(*src_type, src_data_element_type);
    int32_t dst_data_element_type;
    const bool dst_data_element_type_present = utils::TryGetElementDataType(*dst_type, dst_data_element_type);

    ORT_ENFORCE(dst_type->value_case() == src_type->value_case() &&
                    (!dst_data_element_type_present || dst_data_element_type == src_data_element_type),
                "Existing destination type is not compatible with source type.");
  }

  graph_.SetNodeArgType(dst_arg, *src_type);
}

std::unique_ptr<api::GraphRef> MakeApiGraph(onnxruntime::Graph& graph, AllocatorPtr cpu_allocator,
                                            const char* new_node_ep) {
  return std::make_unique<ApiGraph>(graph, std::move(cpu_allocator), new_node_ep);
}

std::unique_ptr<api::NodeRef> MakeApiNode(onnxruntime::Graph& graph, onnxruntime::Node& node) {
  return std::make_unique<ApiNode>(node, graph);
}

onnxruntime::Graph& GraphFromApiGraph(onnx_layout_transformation::api::GraphRef& graph) {
  return static_cast<ApiGraph&>(graph).Graph();
}

onnxruntime::Node& NodeFromApiNode(onnx_layout_transformation::api::NodeRef& node) {
  return static_cast<ApiNode&>(node).Node();
}

}  // namespace onnxruntime<|MERGE_RESOLUTION|>--- conflicted
+++ resolved
@@ -98,14 +98,8 @@
   const char* new_node_ep_;
 
  public:
-<<<<<<< HEAD
-  explicit ApiGraph(onnxruntime::Graph& graph, AllocatorPtr cpu_allocator, const logging::Logger& logger,
-                    const char* new_node_ep) : graph_(graph), cpu_allocator_(std::move(cpu_allocator)),
-                    logger_(logger), new_node_ep_(new_node_ep) {}
-=======
   explicit ApiGraph(onnxruntime::Graph& graph, AllocatorPtr cpu_allocator, const char* new_node_ep)
       : graph_(graph), cpu_allocator_(std::move(cpu_allocator)), new_node_ep_(new_node_ep) {}
->>>>>>> c43c1691
 
   onnxruntime::Graph& Graph() {
     return graph_;
@@ -122,11 +116,9 @@
   void ReshapeInitializer(std::string_view name, const std::vector<int64_t>& shape) override;
   std::unique_ptr<api::NodeRef> AddNode(std::string_view op_type, const std::vector<std::string_view>& inputs,
                                         size_t num_outputs = 1, std::string_view domain = "") override;
-<<<<<<< HEAD
-
-  std::unique_ptr<api::NodeRef> CopyNode(const api::NodeRef& source_node, std::string_view op_type, std::string_view domain = "") override;
-=======
->>>>>>> c43c1691
+
+  std::unique_ptr<api::NodeRef> CopyNode(const api::NodeRef& source_node, std::string_view op_type,
+                                         std::string_view domain = "") override;
   void RemoveNode(api::NodeRef& node) override;
   void RemoveInitializer(std::string_view name) override;
   std::string_view AddInitializer(api::DataType dtype, const std::vector<int64_t>& shape,
@@ -587,7 +579,6 @@
 static Node& CreateNodeHelper(onnxruntime::Graph& graph, std::string_view op_type,
                               const std::vector<std::string_view>& inputs, size_t num_outputs,
                               std::string_view domain, std::string_view node_ep) {
-
   const std::string op_type_str(op_type);
   std::string name = graph.GenerateNodeName(op_type_str);
   std::vector<NodeArg*> input_args;
@@ -613,12 +604,11 @@
 
   std::vector<NodeArg*> outputs;
   Node& node = graph.AddNode(name, op_type_str, "Added in transpose optimizer", input_args, output_args, nullptr,
-                              std::string(domain));
+                             std::string(domain));
 
   graph.SetOpSchemaFromRegistryForNode(node);
 
   node.SetExecutionProviderType(std::string(node_ep));
-
 
   for (size_t i = 0; i < input_args.size(); ++i) {
     NodeArg* arg = input_args[i];
@@ -643,14 +633,13 @@
 std::unique_ptr<api::NodeRef> ApiGraph::AddNode(std::string_view op_type,
                                                 const std::vector<std::string_view>& inputs, size_t num_outputs,
                                                 std::string_view domain) {
-  
-  Node& node = CreateNodeHelper(graph_, op_type, inputs, num_outputs, 
+  Node& node = CreateNodeHelper(graph_, op_type, inputs, num_outputs,
                                 domain, new_node_ep_ != nullptr ? new_node_ep_ : "");
   return std::make_unique<ApiNode>(node, graph_);
 }
 
 std::unique_ptr<api::NodeRef> ApiGraph::CopyNode(const api::NodeRef& source_node, std::string_view op_type,
-    std::string_view domain) {
+                                                 std::string_view domain) {
   Node& node = CreateNodeHelper(graph_, op_type, source_node.Inputs(),
                                 source_node.Outputs().size(), domain, source_node.GetExecutionProviderType());
 
