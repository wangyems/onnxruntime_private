// Copyright (c) Microsoft Corporation. All rights reserved.
// Licensed under the MIT License.

#include "core/session/onnxruntime_c_api.h"
#include "core/session/allocator_impl.h"
#include "core/session/inference_session_utils.h"
#include "core/session/IOBinding.h"
#include "core/framework/allocator.h"
#include "core/framework/error_code_helper.h"
#include "core/framework/execution_provider.h"
#include "core/framework/utils.h"
#include <cassert>
#include <cstring>
#include <functional>
#include <sstream>

#include "core/common/common.h"
#include "core/common/logging/logging.h"
#include "core/common/status.h"
#include "core/common/safeint.h"
#include "core/graph/constants.h"
#include "core/graph/graph.h"
#include "core/framework/allocator.h"
#include "core/framework/tensor.h"
#include "core/framework/ml_value.h"
#include "core/providers/get_execution_providers.h"
#include "core/session/environment.h"
#include "core/framework/callback.h"
#include "core/framework/tensorprotoutils.h"
#include "core/framework/onnxruntime_typeinfo.h"
#include "core/session/inference_session.h"
#include "core/session/ort_apis.h"
#include "core/session/ort_env.h"
#include "core/framework/data_types.h"
#include "abi_session_options_impl.h"
#include "core/framework/TensorSeq.h"
#include "core/platform/ort_mutex.h"
#ifdef USE_CUDA
#include "core/providers/cuda/cuda_provider_factory.h"
#endif

using namespace onnxruntime::logging;
using onnxruntime::BFloat16;
using onnxruntime::DataTypeImpl;
using onnxruntime::Environment;
using onnxruntime::IAllocator;
using onnxruntime::InputDefList;
using onnxruntime::MLFloat16;
using onnxruntime::OutputDefList;
using onnxruntime::Tensor;
using onnxruntime::ToOrtStatus;
using onnxruntime::common::Status;

using namespace onnxruntime;

#ifndef ORT_STATUS_PTR
#ifdef _WIN32
#define ORT_STATUS_PTR _Check_return_ _Ret_maybenull_ OrtStatusPtr
#else
#define ORT_STATUS_PTR OrtStatus*
#endif
#endif

// Return the OrtStatus if it indicates an error
#define ORT_API_RETURN_IF_ERROR(expr) \
  do {                                \
    auto _status = (expr);            \
    if (_status)                      \
      return _status;                 \
  } while (0)

// Convert internal onnxruntime::Status to OrtStatus and return if there's an error
#define ORT_API_RETURN_IF_STATUS_NOT_OK(expr) \
  do {                                        \
    auto _status = (expr);                    \
    if (!_status.IsOK())                      \
      return ToOrtStatus(_status);            \
  } while (0)

#define TENSOR_READ_API_BEGIN                          \
  API_IMPL_BEGIN                                       \
  auto v = reinterpret_cast<const ::OrtValue*>(value); \
  auto& tensor = v->Get<onnxruntime::Tensor>();

#define TENSOR_READWRITE_API_BEGIN \
  API_IMPL_BEGIN                   \
  auto v = (value);                \
  auto tensor = v->GetMutable<onnxruntime::Tensor>();

ORT_API_STATUS_IMPL(OrtApis::CreateEnvWithCustomLogger, OrtLoggingFunction logging_function,
                    _In_opt_ void* logger_param, OrtLoggingLevel logging_level, _In_ const char* logid,
                    _Outptr_ OrtEnv** out) {
  API_IMPL_BEGIN
  OrtEnv::LoggingManagerConstructionInfo lm_info{logging_function, logger_param, logging_level, logid};
  Status status;
  *out = OrtEnv::GetInstance(lm_info, status);
  return ToOrtStatus(status);
  API_IMPL_END
}

ORT_API_STATUS_IMPL(OrtApis::CreateEnv, OrtLoggingLevel logging_level,
                    _In_ const char* logid, _Outptr_ OrtEnv** out) {
  API_IMPL_BEGIN
  OrtEnv::LoggingManagerConstructionInfo lm_info{nullptr, nullptr, logging_level, logid};
  Status status;
  *out = OrtEnv::GetInstance(lm_info, status);
  return ToOrtStatus(status);
  API_IMPL_END
}

ORT_API_STATUS_IMPL(OrtApis::CreateEnvWithGlobalThreadPools, OrtLoggingLevel logging_level,
                    _In_ const char* logid, _In_ const struct OrtThreadingOptions* tp_options, _Outptr_ OrtEnv** out) {
  API_IMPL_BEGIN
  OrtEnv::LoggingManagerConstructionInfo lm_info{nullptr, nullptr, logging_level, logid};
  Status status;
  *out = OrtEnv::GetInstance(lm_info, status, tp_options);
  return ToOrtStatus(status);
  API_IMPL_END
}

ORT_API_STATUS_IMPL(OrtApis::CreateEnvWithCustomLoggerAndGlobalThreadPools, OrtLoggingFunction logging_function, _In_opt_ void* logger_param,
                    OrtLoggingLevel logging_level, _In_ const char* logid, _In_ const struct OrtThreadingOptions* tp_options,
                    _Outptr_ OrtEnv** out) {
  API_IMPL_BEGIN
  OrtEnv::LoggingManagerConstructionInfo lm_info{logging_function, logger_param, logging_level, logid};
  Status status;
  *out = OrtEnv::GetInstance(lm_info, status, tp_options);
  return ToOrtStatus(status);
  API_IMPL_END
}

// enable platform telemetry
ORT_API_STATUS_IMPL(OrtApis::EnableTelemetryEvents, _In_ const OrtEnv* ort_env) {
  API_IMPL_BEGIN
  ORT_UNUSED_PARAMETER(ort_env);
  // note telemetry is controlled via the platform Env object, not the OrtEnv object instance
  const Env& env = Env::Default();
  env.GetTelemetryProvider().EnableTelemetryEvents();
  return nullptr;
  API_IMPL_END
}

ORT_API_STATUS_IMPL(OrtApis::DisableTelemetryEvents, _In_ const OrtEnv* ort_env) {
  API_IMPL_BEGIN
  ORT_UNUSED_PARAMETER(ort_env);
  // note telemetry is controlled via the platform Env object, not the OrtEnv object instance
  const Env& env = Env::Default();
  env.GetTelemetryProvider().DisableTelemetryEvents();
  return nullptr;
  API_IMPL_END
}

ORT_STATUS_PTR CreateTensorImpl(MLDataType ml_type, const int64_t* shape, size_t shape_len,
                                _Inout_ OrtAllocator* allocator, std::unique_ptr<Tensor>* out) {
  std::vector<int64_t> shapes(shape_len);
  for (size_t i = 0; i != shape_len; ++i) {
    shapes[i] = shape[i];
  }
  std::shared_ptr<IAllocator> alloc_ptr = std::make_shared<onnxruntime::AllocatorWrapper>(allocator);
  *out = std::make_unique<Tensor>(ml_type, onnxruntime::TensorShape(shapes), alloc_ptr);
  return nullptr;
}

ORT_STATUS_PTR CreateTensorImplForSeq(MLDataType elem_type, const int64_t* shape, size_t shape_len, Tensor& out) {
  std::vector<int64_t> shapes(shape_len);
  for (size_t i = 0; i != shape_len; ++i) {
    shapes[i] = shape[i];
  }
  OrtAllocator* allocator;
  // TODO(pranav): what allocator should be used to create the tensor here?
  // for the sake of simplicity of the API using the default one here
  auto st = OrtApis::GetAllocatorWithDefaultOptions(&allocator);
  if (st) {
    return st;
  }
  std::shared_ptr<IAllocator> alloc_ptr = std::make_shared<onnxruntime::AllocatorWrapper>(allocator);
  out = Tensor(elem_type, onnxruntime::TensorShape(shapes), alloc_ptr);
  return nullptr;
}

/**
 *
 * this function will create a copy of the allocator info
 */
ORT_STATUS_PTR CreateTensorImpl(MLDataType ml_type, const int64_t* shape, size_t shape_len, const OrtMemoryInfo* info,
                                void* p_data, size_t p_data_len, std::unique_ptr<Tensor>* out) {
  size_t elem_count = 1;
  std::vector<int64_t> shapes(shape_len);
  for (size_t i = 0; i != shape_len; ++i) {
    if (shape[i] < 0)
      return OrtApis::CreateStatus(ORT_INVALID_ARGUMENT, "tried creating tensor with negative value in shape");
    elem_count *= static_cast<size_t>(shape[i]);
    shapes[i] = shape[i];
  }

  size_t size_to_allocate;
  if (!IAllocator::CalcMemSizeForArray(ml_type->Size(), elem_count, &size_to_allocate)) {
    return OrtApis::CreateStatus(ORT_INVALID_ARGUMENT, "size overflow");
  }
  if (size_to_allocate > p_data_len) {
    std::ostringstream oss;
    oss << "not enough space: expected " << size_to_allocate << ", got " << p_data_len;
    return OrtApis::CreateStatus(ORT_INVALID_ARGUMENT, oss.str().c_str());
  }
  *out = std::make_unique<Tensor>(ml_type, onnxruntime::TensorShape(shapes), p_data, *info);
  return nullptr;
}

namespace c_api_internal {

template <class T>
inline ORT_STATUS_PTR CallCreateTensorImpl(const int64_t* shape, size_t shape_len, const OrtMemoryInfo* info,
                                           void* p_data, size_t p_data_len, std::unique_ptr<Tensor>* out) {
  auto ml_value = DataTypeImpl::GetType<T>();
  return CreateTensorImpl(ml_value, shape, shape_len, info, p_data, p_data_len, out);
}

template <class T>
inline ORT_STATUS_PTR CallCreateTensorImpl(const int64_t* shape, size_t shape_len, _Inout_ OrtAllocator* allocator,
                                           std::unique_ptr<Tensor>* out) {
  auto ml_type = DataTypeImpl::GetType<T>();
  return CreateTensorImpl(ml_type, shape, shape_len, allocator, out);
}

}  // namespace c_api_internal

ORT_API_STATUS_IMPL(OrtApis::CreateTensorWithDataAsOrtValue, _In_ const OrtMemoryInfo* info,
                    _Inout_ void* p_data, size_t p_data_len, _In_ const int64_t* shape, size_t shape_len,
                    ONNXTensorElementDataType type, _Outptr_ OrtValue** out) {
  API_IMPL_BEGIN
  std::unique_ptr<Tensor> tensor;
  switch (type) {
    case ONNX_TENSOR_ELEMENT_DATA_TYPE_FLOAT:
      ORT_API_RETURN_IF_ERROR(c_api_internal::CallCreateTensorImpl<float>(shape, shape_len, info, p_data, p_data_len, &tensor));
      break;
    case ONNX_TENSOR_ELEMENT_DATA_TYPE_UINT8:
      ORT_API_RETURN_IF_ERROR(c_api_internal::CallCreateTensorImpl<uint8_t>(shape, shape_len, info, p_data, p_data_len, &tensor));
      break;
    case ONNX_TENSOR_ELEMENT_DATA_TYPE_INT8:
      ORT_API_RETURN_IF_ERROR(c_api_internal::CallCreateTensorImpl<int8_t>(shape, shape_len, info, p_data, p_data_len, &tensor));
      break;
    case ONNX_TENSOR_ELEMENT_DATA_TYPE_UINT16:
      ORT_API_RETURN_IF_ERROR(c_api_internal::CallCreateTensorImpl<uint16_t>(shape, shape_len, info, p_data, p_data_len, &tensor));
      break;
    case ONNX_TENSOR_ELEMENT_DATA_TYPE_INT16:
      ORT_API_RETURN_IF_ERROR(c_api_internal::CallCreateTensorImpl<int16_t>(shape, shape_len, info, p_data, p_data_len, &tensor));
      break;
    case ONNX_TENSOR_ELEMENT_DATA_TYPE_INT32:
      ORT_API_RETURN_IF_ERROR(c_api_internal::CallCreateTensorImpl<int32_t>(shape, shape_len, info, p_data, p_data_len, &tensor));
      break;
    case ONNX_TENSOR_ELEMENT_DATA_TYPE_UINT32:
      ORT_API_RETURN_IF_ERROR(c_api_internal::CallCreateTensorImpl<uint32_t>(shape, shape_len, info, p_data, p_data_len, &tensor));
      break;
    case ONNX_TENSOR_ELEMENT_DATA_TYPE_INT64:
      ORT_API_RETURN_IF_ERROR(c_api_internal::CallCreateTensorImpl<int64_t>(shape, shape_len, info, p_data, p_data_len, &tensor));
      break;
    case ONNX_TENSOR_ELEMENT_DATA_TYPE_UINT64:
      ORT_API_RETURN_IF_ERROR(c_api_internal::CallCreateTensorImpl<uint64_t>(shape, shape_len, info, p_data, p_data_len, &tensor));
      break;
    case ONNX_TENSOR_ELEMENT_DATA_TYPE_STRING:
      ORT_API_RETURN_IF_ERROR(c_api_internal::CallCreateTensorImpl<std::string>(shape, shape_len, info, p_data, p_data_len, &tensor));
      break;
    case ONNX_TENSOR_ELEMENT_DATA_TYPE_BOOL:
      ORT_API_RETURN_IF_ERROR(c_api_internal::CallCreateTensorImpl<bool>(shape, shape_len, info, p_data, p_data_len, &tensor));
      break;
    case ONNX_TENSOR_ELEMENT_DATA_TYPE_FLOAT16:
      ORT_API_RETURN_IF_ERROR(c_api_internal::CallCreateTensorImpl<MLFloat16>(shape, shape_len, info, p_data, p_data_len, &tensor));
      break;
    case ONNX_TENSOR_ELEMENT_DATA_TYPE_BFLOAT16:
      ORT_API_RETURN_IF_ERROR(c_api_internal::CallCreateTensorImpl<BFloat16>(shape, shape_len, info, p_data, p_data_len, &tensor));
      break;
    case ONNX_TENSOR_ELEMENT_DATA_TYPE_DOUBLE:
      ORT_API_RETURN_IF_ERROR(c_api_internal::CallCreateTensorImpl<double>(shape, shape_len, info, p_data, p_data_len, &tensor));
      break;
    case ONNX_TENSOR_ELEMENT_DATA_TYPE_COMPLEX64:
    case ONNX_TENSOR_ELEMENT_DATA_TYPE_COMPLEX128:
    default: {
      std::ostringstream oss;
      oss << "type " << type << " is not supported in this function";
      std::string errmsg = oss.str();
      return OrtApis::CreateStatus(ORT_NOT_IMPLEMENTED, errmsg.c_str());
    }
  }
  auto value = std::make_unique<OrtValue>();
  auto ml_tensor = DataTypeImpl::GetType<Tensor>();
  value->Init(tensor.release(),
              ml_tensor,
              ml_tensor->GetDeleteFunc());
  *out = value.release();
  return nullptr;
  API_IMPL_END
}

ORT_API_STATUS_IMPL(OrtApis::CreateTensorAsOrtValue, _Inout_ OrtAllocator* allocator,
                    _In_ const int64_t* shape, size_t shape_len, ONNXTensorElementDataType type,
                    _Outptr_ OrtValue** out) {
  API_IMPL_BEGIN
  std::unique_ptr<Tensor> tensor;
  switch (type) {
    case ONNX_TENSOR_ELEMENT_DATA_TYPE_FLOAT:
      ORT_API_RETURN_IF_ERROR(c_api_internal::CallCreateTensorImpl<float>(shape, shape_len, allocator, &tensor));
      break;
    case ONNX_TENSOR_ELEMENT_DATA_TYPE_UINT8:
      ORT_API_RETURN_IF_ERROR(c_api_internal::CallCreateTensorImpl<uint8_t>(shape, shape_len, allocator, &tensor));
      break;
    case ONNX_TENSOR_ELEMENT_DATA_TYPE_INT8:
      ORT_API_RETURN_IF_ERROR(c_api_internal::CallCreateTensorImpl<int8_t>(shape, shape_len, allocator, &tensor));
      break;
    case ONNX_TENSOR_ELEMENT_DATA_TYPE_UINT16:
      ORT_API_RETURN_IF_ERROR(c_api_internal::CallCreateTensorImpl<uint16_t>(shape, shape_len, allocator, &tensor));
      break;
    case ONNX_TENSOR_ELEMENT_DATA_TYPE_INT16:
      ORT_API_RETURN_IF_ERROR(c_api_internal::CallCreateTensorImpl<int16_t>(shape, shape_len, allocator, &tensor));
      break;
    case ONNX_TENSOR_ELEMENT_DATA_TYPE_INT32:
      ORT_API_RETURN_IF_ERROR(c_api_internal::CallCreateTensorImpl<int32_t>(shape, shape_len, allocator, &tensor));
      break;
    case ONNX_TENSOR_ELEMENT_DATA_TYPE_UINT32:
      ORT_API_RETURN_IF_ERROR(c_api_internal::CallCreateTensorImpl<uint32_t>(shape, shape_len, allocator, &tensor));
      break;
    case ONNX_TENSOR_ELEMENT_DATA_TYPE_INT64:
      ORT_API_RETURN_IF_ERROR(c_api_internal::CallCreateTensorImpl<int64_t>(shape, shape_len, allocator, &tensor));
      break;
    case ONNX_TENSOR_ELEMENT_DATA_TYPE_UINT64:
      ORT_API_RETURN_IF_ERROR(c_api_internal::CallCreateTensorImpl<uint64_t>(shape, shape_len, allocator, &tensor));
      break;
    case ONNX_TENSOR_ELEMENT_DATA_TYPE_STRING:
      ORT_API_RETURN_IF_ERROR(c_api_internal::CallCreateTensorImpl<std::string>(shape, shape_len, allocator, &tensor));
      break;
    case ONNX_TENSOR_ELEMENT_DATA_TYPE_BOOL:
      ORT_API_RETURN_IF_ERROR(c_api_internal::CallCreateTensorImpl<bool>(shape, shape_len, allocator, &tensor));
      break;
    case ONNX_TENSOR_ELEMENT_DATA_TYPE_FLOAT16:
      ORT_API_RETURN_IF_ERROR(c_api_internal::CallCreateTensorImpl<MLFloat16>(shape, shape_len, allocator, &tensor));
      break;
    case ONNX_TENSOR_ELEMENT_DATA_TYPE_BFLOAT16:
      ORT_API_RETURN_IF_ERROR(c_api_internal::CallCreateTensorImpl<BFloat16>(shape, shape_len, allocator, &tensor));
      break;
    case ONNX_TENSOR_ELEMENT_DATA_TYPE_DOUBLE:
      ORT_API_RETURN_IF_ERROR(c_api_internal::CallCreateTensorImpl<double>(shape, shape_len, allocator, &tensor));
      break;
    case ONNX_TENSOR_ELEMENT_DATA_TYPE_COMPLEX64:
    case ONNX_TENSOR_ELEMENT_DATA_TYPE_COMPLEX128:
    default: {
      std::ostringstream oss;
      oss << "type " << type << " is not supported in this function";
      std::string errmsg = oss.str();
      return OrtApis::CreateStatus(ORT_NOT_IMPLEMENTED, errmsg.c_str());
    }
  }
  auto value = std::make_unique<OrtValue>();
  auto ml_tensor = DataTypeImpl::GetType<Tensor>();
  value->Init(tensor.release(),
              ml_tensor,
              ml_tensor->GetDeleteFunc());
  *out = value.release();
  return nullptr;
  API_IMPL_END
}

ORT_API_STATUS_IMPL(OrtApis::CreateCustomOpDomain, _In_ const char* domain, _Outptr_ OrtCustomOpDomain** out) {
  API_IMPL_BEGIN
  auto custom_op_domain = std::make_unique<OrtCustomOpDomain>();
  custom_op_domain->domain_ = domain;
  *out = custom_op_domain.release();
  return nullptr;
  API_IMPL_END
}

ORT_API(void, OrtApis::ReleaseCustomOpDomain, _Frees_ptr_opt_ OrtCustomOpDomain* ptr) {
  delete ptr;
}

ORT_API_STATUS_IMPL(OrtApis::CustomOpDomain_Add, _Inout_ OrtCustomOpDomain* custom_op_domain, _In_ const OrtCustomOp* op) {
  API_IMPL_BEGIN
  custom_op_domain->custom_ops_.emplace_back(op);
  return nullptr;
  API_IMPL_END
}

ORT_API_STATUS_IMPL(OrtApis::AddCustomOpDomain, _Inout_ OrtSessionOptions* options,
                    _In_ OrtCustomOpDomain* custom_op_domain) {
  API_IMPL_BEGIN
  options->custom_op_domains_.emplace_back(custom_op_domain);
  return nullptr;
  API_IMPL_END
}

ORT_API_STATUS_IMPL(OrtApis::RegisterCustomOpsLibrary, _Inout_ OrtSessionOptions* options, _In_ const char* library_path, void** library_handle) {
  API_IMPL_BEGIN

  Env::Default().LoadDynamicLibrary(library_path, library_handle);
  if (!*library_handle)
    return OrtApis::CreateStatus(ORT_FAIL, "RegisterCustomOpsLibrary: Failed to load library");

  OrtStatus*(ORT_API_CALL * RegisterCustomOps)(OrtSessionOptions * options, const OrtApiBase* api);

  Env::Default().GetSymbolFromLibrary(*library_handle, "RegisterCustomOps", (void**)&RegisterCustomOps);
  if (!RegisterCustomOps)
    return OrtApis::CreateStatus(ORT_FAIL, "RegisterCustomOpsLibrary: Entry point RegisterCustomOps not found in library");

  return RegisterCustomOps(options, OrtGetApiBase());
  API_IMPL_END
}

namespace {
// provider either model_path, or modal_data + model_data_length.
static ORT_STATUS_PTR CreateSessionAndLoadModel(_In_ const OrtSessionOptions* options,
                                                _In_ const OrtEnv* env,
                                                _In_opt_z_ const ORTCHAR_T* model_path,
                                                _In_opt_ const void* model_data,
                                                size_t model_data_length,

                                                std::unique_ptr<onnxruntime::InferenceSession>& sess) {
  // quick check here to decide load path. InferenceSession will provide error message for invalid values.
  // TODO: Could move to a helper
  const Env& os_env = Env::Default();  // OS environment (!= ORT environment)
  bool load_config_from_model =
      os_env.GetEnvironmentVar(inference_session_utils::kOrtLoadConfigFromModelEnvVar) == "1";

  if (load_config_from_model) {
#if !defined(ORT_MINIMAL_BUILD)
    if (model_path != nullptr) {
      sess = std::make_unique<onnxruntime::InferenceSession>(
          options == nullptr ? onnxruntime::SessionOptions() : options->value,
          env->GetEnvironment(),
          model_path);
    } else {
      sess = std::make_unique<onnxruntime::InferenceSession>(
          options == nullptr ? onnxruntime::SessionOptions() : options->value,
          env->GetEnvironment(),
          model_data, static_cast<int>(model_data_length));
    }
#else
    return OrtApis::CreateStatus(ORT_FAIL, "Loading config from ONNX models is not supported in this build.");
#endif
  } else {
    sess = std::make_unique<onnxruntime::InferenceSession>(
        options == nullptr ? onnxruntime::SessionOptions() : options->value,
        env->GetEnvironment());
  }

#if !defined(ORT_MINIMAL_BUILD) || defined(ORT_MINIMAL_BUILD_CUSTOM_OPS)
  // Add custom domains
  if (options && !options->custom_op_domains_.empty()) {
    ORT_API_RETURN_IF_STATUS_NOT_OK(sess->AddCustomOpDomains(options->custom_op_domains_));
  }
#endif

  // Finish load
  if (load_config_from_model) {
#if !defined(ORT_MINIMAL_BUILD)
    ORT_API_RETURN_IF_STATUS_NOT_OK(sess->Load());
#endif
  } else {
    if (model_path != nullptr) {
      ORT_API_RETURN_IF_STATUS_NOT_OK(sess->Load(model_path));
    } else {
      ORT_API_RETURN_IF_STATUS_NOT_OK(sess->Load(model_data, static_cast<int>(model_data_length)));
    }
  }

  return nullptr;
}

static ORT_STATUS_PTR InitializeSession(_In_ const OrtSessionOptions* options,
                                        _In_ std::unique_ptr<::onnxruntime::InferenceSession>& sess,
                                        _Inout_opt_ OrtPrepackedWeightsContainer* prepacked_weights_container = nullptr) {
  // we need to disable mem pattern if DML is one of the providers since DML doesn't have the concept of
  // byte addressable memory
  std::vector<std::unique_ptr<IExecutionProvider>> provider_list;
  if (options) {
    for (auto& factory : options->provider_factories) {
      auto provider = factory->CreateProvider();
      provider_list.push_back(std::move(provider));
    }
  }

  // register the providers
  for (auto& provider : provider_list) {
    if (provider) {
      ORT_API_RETURN_IF_STATUS_NOT_OK(sess->RegisterExecutionProvider(std::move(provider)));
    }
  }

  if (prepacked_weights_container != nullptr) {
    ORT_API_RETURN_IF_STATUS_NOT_OK(sess->AddPrePackedWeightsContainer(
        reinterpret_cast<PrepackedWeightsContainer*>(prepacked_weights_container)));
  }

  ORT_API_RETURN_IF_STATUS_NOT_OK(sess->Initialize());

  return nullptr;
}

}  // namespace

ORT_API_STATUS_IMPL(OrtApis::CreateSession, _In_ const OrtEnv* env, _In_ const ORTCHAR_T* model_path,
                    _In_ const OrtSessionOptions* options, _Outptr_ OrtSession** out) {
  API_IMPL_BEGIN
  std::unique_ptr<onnxruntime::InferenceSession> sess;
  OrtStatus* status = nullptr;
  *out = nullptr;

  ORT_TRY {
    ORT_API_RETURN_IF_ERROR(CreateSessionAndLoadModel(options, env, model_path, nullptr, 0, sess));
    ORT_API_RETURN_IF_ERROR(InitializeSession(options, sess));

    *out = reinterpret_cast<OrtSession*>(sess.release());
  }
  ORT_CATCH(const std::exception& e) {
    ORT_HANDLE_EXCEPTION([&]() {
      status = OrtApis::CreateStatus(ORT_FAIL, e.what());
    });
  }

  return status;
  API_IMPL_END
}

ORT_API_STATUS_IMPL(OrtApis::CreateSessionFromArray, _In_ const OrtEnv* env, _In_ const void* model_data,
                    size_t model_data_length, _In_ const OrtSessionOptions* options, _Outptr_ OrtSession** out) {
  API_IMPL_BEGIN
  std::unique_ptr<onnxruntime::InferenceSession> sess;
  OrtStatus* status = nullptr;
  *out = nullptr;

  ORT_TRY {
    ORT_API_RETURN_IF_ERROR(CreateSessionAndLoadModel(options, env, nullptr, model_data, model_data_length, sess));
    ORT_API_RETURN_IF_ERROR(InitializeSession(options, sess));

    *out = reinterpret_cast<OrtSession*>(sess.release());
  }
  ORT_CATCH(const std::exception& e) {
    ORT_HANDLE_EXCEPTION([&]() {
      status = OrtApis::CreateStatus(ORT_FAIL, e.what());
    });
  }

  return status;
  API_IMPL_END
}

ORT_API_STATUS_IMPL(OrtApis::Run, _Inout_ OrtSession* sess, _In_opt_ const OrtRunOptions* run_options,
                    _In_reads_(input_len) const char* const* input_names,
                    _In_reads_(input_len) const OrtValue* const* input, size_t input_len,
                    _In_reads_(output_names_len) const char* const* output_names1, size_t output_names_len,
                    _Inout_updates_all_(output_names_len) OrtValue** output) {
  API_IMPL_BEGIN
  auto session = reinterpret_cast<::onnxruntime::InferenceSession*>(sess);
  const int queue_id = 0;

  std::vector<std::string> feed_names(input_len);
  std::vector<OrtValue> feeds(input_len);

  for (size_t i = 0; i != input_len; ++i) {
    if (input_names[i] == nullptr || input_names[i][0] == '\0') {
      return OrtApis::CreateStatus(ORT_INVALID_ARGUMENT, "input name cannot be empty");
    }

    feed_names[i] = input_names[i];
    auto& ort_value = feeds[i] = *reinterpret_cast<const ::OrtValue*>(input[i]);

    if (ort_value.Fence()) ort_value.Fence()->BeforeUsingAsInput(onnxruntime::kCpuExecutionProvider, queue_id);
  }

  // Create output feed
  std::vector<std::string> output_names(output_names_len);
  for (size_t i = 0; i != output_names_len; ++i) {
    if (output_names1[i] == nullptr || output_names1[i][0] == '\0') {
      return OrtApis::CreateStatus(ORT_INVALID_ARGUMENT, "output name cannot be empty");
    }
    output_names[i] = output_names1[i];
  }

  std::vector<OrtValue> fetches(output_names_len);
  for (size_t i = 0; i != output_names_len; ++i) {
    if (output[i] != nullptr) {
      ::OrtValue& value = *(output[i]);
      if (value.Fence())
        value.Fence()->BeforeUsingAsOutput(onnxruntime::kCpuExecutionProvider, queue_id);
      fetches[i] = value;
    }
  }
  Status status;
  if (run_options == nullptr) {
    OrtRunOptions op;
    status = session->Run(op, feed_names, feeds, output_names, &fetches, nullptr);
  } else {
    status = session->Run(*run_options, feed_names, feeds, output_names, &fetches, nullptr);
  }

  if (!status.IsOK())
    return ToOrtStatus(status);
  for (size_t i = 0; i != output_names_len; ++i) {
    ::OrtValue& value = fetches[i];
    if (value.Fence())
      value.Fence()->BeforeUsingAsInput(onnxruntime::kCpuExecutionProvider, queue_id);
    if (output[i] == nullptr) {
      output[i] = new OrtValue(value);
    }
  }
  return nullptr;
  API_IMPL_END
}

struct OrtIoBinding {
  std::unique_ptr<::onnxruntime::IOBinding> binding_;
  explicit OrtIoBinding(std::unique_ptr<::onnxruntime::IOBinding>&& binding) : binding_(std::move(binding)) {}
  OrtIoBinding(const OrtIoBinding&) = delete;
  OrtIoBinding& operator=(const OrtIoBinding&) = delete;
};

ORT_API_STATUS_IMPL(OrtApis::RunWithBinding, _Inout_ OrtSession* sess, _In_ const OrtRunOptions* run_options,
                    _In_ const OrtIoBinding* binding_ptr) {
  API_IMPL_BEGIN
  auto session = reinterpret_cast<::onnxruntime::InferenceSession*>(sess);
  auto status = session->Run(*run_options, *binding_ptr->binding_);
  if (!status.IsOK()) {
    return ToOrtStatus(status);
  }
  return nullptr;
  API_IMPL_END
}

ORT_API_STATUS_IMPL(OrtApis::CreateIoBinding, _Inout_ OrtSession* sess, _Outptr_ OrtIoBinding** out) {
  API_IMPL_BEGIN
  auto session = reinterpret_cast<::onnxruntime::InferenceSession*>(sess);
  std::unique_ptr<::onnxruntime::IOBinding> binding;
  auto status = session->NewIOBinding(&binding);
  if (!status.IsOK()) {
    return ToOrtStatus(status);
  }
  *out = new OrtIoBinding(std::move(binding));
  return nullptr;
  API_IMPL_END
}

ORT_API(void, OrtApis::ReleaseIoBinding, _Frees_ptr_opt_ OrtIoBinding* binding_ptr) {
  delete binding_ptr;
}

ORT_API_STATUS_IMPL(OrtApis::BindInput, _Inout_ OrtIoBinding* binding_ptr, _In_ const char* name, _In_ const OrtValue* val_ptr) {
  API_IMPL_BEGIN
  auto st = binding_ptr->binding_->BindInput(name, *val_ptr);
  if (!st.IsOK()) {
    return ToOrtStatus(st);
  }
  return nullptr;
  API_IMPL_END
}

ORT_API_STATUS_IMPL(OrtApis::BindOutput, _Inout_ OrtIoBinding* binding_ptr, _In_ const char* name, _In_ const OrtValue* val_ptr) {
  API_IMPL_BEGIN
  auto st = binding_ptr->binding_->BindOutput(name, *val_ptr);
  if (!st.IsOK()) {
    return ToOrtStatus(st);
  }
  return nullptr;
  API_IMPL_END
}

ORT_API_STATUS_IMPL(OrtApis::BindOutputToDevice, _Inout_ OrtIoBinding* binding_ptr, _In_ const char* name, _In_ const OrtMemoryInfo* mem_info_ptr) {
  API_IMPL_BEGIN
  auto st = binding_ptr->binding_->BindOutput(name, mem_info_ptr->device);
  if (!st.IsOK()) {
    return ToOrtStatus(st);
  }
  return nullptr;
  API_IMPL_END
}

ORT_API_STATUS_IMPL(OrtApis::GetBoundOutputNames, _In_ const OrtIoBinding* binding_ptr, _In_ OrtAllocator* allocator,
                    _Out_ char** buffer, _Outptr_result_maybenull_ size_t** lengths, _Out_ size_t* count) {
  API_IMPL_BEGIN
  const auto& output_names = binding_ptr->binding_->GetOutputNames();
  if (output_names.empty()) {
    *buffer = nullptr;
    *lengths = nullptr;
    *count = 0U;
    return nullptr;
  }

  IAllocatorUniquePtr<size_t> lengths_alloc(reinterpret_cast<size_t*>(allocator->Alloc(allocator, output_names.size() * sizeof(size_t))),
                                            [allocator](size_t* p) { if(p) allocator->Free(allocator, p); });

  if (!lengths_alloc) {
    return OrtApis::CreateStatus(ORT_FAIL, "lengths allocation failed");
  }

  size_t total_len = 0;
  auto* len_ptr = lengths_alloc.get();
  for (const auto& n : output_names) {
    auto sz = n.size();
    total_len += sz;
    *len_ptr++ = sz;
  }

  IAllocatorUniquePtr<char> buffer_alloc(reinterpret_cast<char*>(allocator->Alloc(allocator, total_len * sizeof(char))),
                                         [allocator](char* p) { if(p) allocator->Free(allocator, p); });

  if (!buffer_alloc) {
    return OrtApis::CreateStatus(ORT_FAIL, "string buffer allocation failed");
  }

  char* buf_ptr = buffer_alloc.get();
  for (const auto& n : output_names) {
    auto sz = n.size();
    memcpy(buf_ptr, n.data(), sz);
    buf_ptr += sz;
  }

  *buffer = buffer_alloc.release();
  *lengths = lengths_alloc.release();
  *count = output_names.size();
  return nullptr;
  API_IMPL_END
}

ORT_API_STATUS_IMPL(OrtApis::GetBoundOutputValues, _In_ const OrtIoBinding* binding_ptr, _In_ OrtAllocator* allocator,
                    _Outptr_result_maybenull_ OrtValue*** output, _Out_ size_t* output_count) {
  API_IMPL_BEGIN
  const auto& outputs = binding_ptr->binding_->GetOutputs();
  if (outputs.empty()) {
    *output = nullptr;
    *output_count = 0U;
    return nullptr;
  }

  // Used to destroy and de-allocate on exception
  size_t created = 0;
  IAllocatorUniquePtr<OrtValue*> ortvalues_alloc(reinterpret_cast<OrtValue**>(allocator->Alloc(allocator, outputs.size() * sizeof(OrtValue*))),
                                                 [&created, allocator](OrtValue** buffer) {
                                                   if (buffer) {
                                                     while (created > 0) {
                                                       auto p = buffer + --created;
                                                       delete (*p);
                                                     }
                                                     allocator->Free(allocator, buffer);
                                                   }
                                                 });

  if (!ortvalues_alloc) {
    return OrtApis::CreateStatus(ORT_FAIL, "Output buffer allocation failed");
  }

  OrtValue** out_ptr = ortvalues_alloc.get();
  for (const auto& out_value : outputs) {
    *out_ptr = new OrtValue(out_value);
    ++out_ptr;
    ++created;
  }

  assert(created == outputs.size());

  *output = ortvalues_alloc.release();
  *output_count = created;
  return nullptr;
  API_IMPL_END
}

ORT_API(void, OrtApis::ClearBoundInputs, _Inout_ OrtIoBinding* binding_ptr) {
  binding_ptr->binding_->ClearInputs();
}

ORT_API(void, OrtApis::ClearBoundOutputs, _Inout_ OrtIoBinding* binding_ptr) {
  binding_ptr->binding_->ClearOutputs();
}

ORT_API_STATUS_IMPL(OrtApis::IsTensor, _In_ const OrtValue* value, _Out_ int* out) {
  auto v = reinterpret_cast<const ::OrtValue*>(value);
  *out = v->IsTensor() ? 1 : 0;
  return nullptr;
}

ORT_API_STATUS_IMPL(OrtApis::GetTensorMutableData, _Inout_ OrtValue* value, _Outptr_ void** output) {
  TENSOR_READWRITE_API_BEGIN
  //TODO: test if it's a string tensor
  *output = tensor->MutableDataRaw();
  return nullptr;
  API_IMPL_END
}

ORT_API_STATUS_IMPL(OrtApis::FillStringTensor, _Inout_ OrtValue* value, _In_ const char* const* s, size_t s_len) {
  TENSOR_READWRITE_API_BEGIN
  auto* dst = tensor->MutableData<std::string>();
  auto len = static_cast<size_t>(tensor->Shape().Size());
  if (s_len != len) {
    return OrtApis::CreateStatus(ORT_INVALID_ARGUMENT, "input array doesn't equal tensor size");
  }
  for (size_t i = 0; i != len; ++i) {
    //allocate and copy
    dst[i] = s[i];
  }
  return nullptr;
  API_IMPL_END
}

ORT_API_STATUS_IMPL(OrtApis::FillStringTensorElement, _Inout_ OrtValue* value, _In_ const char* s, size_t index) {
  TENSOR_READWRITE_API_BEGIN
  auto* dst = tensor->MutableData<std::string>();
  auto len = static_cast<size_t>(tensor->Shape().Size());
  if (index >= len) {
    return OrtApis::CreateStatus(ORT_INVALID_ARGUMENT, "element index is out of bounds");
  }

  dst[index] = s;

  return nullptr;
  API_IMPL_END
}

ORT_API_STATUS_IMPL(OrtApis::GetStringTensorDataLength, _In_ const OrtValue* value, _Out_ size_t* out) {
  TENSOR_READ_API_BEGIN
  const auto* src = tensor.Data<std::string>();
  int64_t len = tensor.Shape().Size();
  if (len >= 0) {
    size_t ret = 0;
    for (int64_t i = 0; i != len; ++i) {
      ret += src[i].size();
    }
    *out = ret;
  } else
    return OrtApis::CreateStatus(ORT_INVALID_ARGUMENT, "shape is invalid");
  return nullptr;
  API_IMPL_END
}

ORT_API_STATUS_IMPL(OrtApis::GetStringTensorElementLength, _In_ const OrtValue* value, size_t index, _Out_ size_t* out) {
  TENSOR_READ_API_BEGIN
  const auto* src = tensor.Data<std::string>();
  auto len = static_cast<size_t>(tensor.Shape().Size());
  if (index < len) {
    *out = src[index].size();
  } else
    return OrtApis::CreateStatus(ORT_INVALID_ARGUMENT, "shape is invalid");
  return nullptr;
  API_IMPL_END
}

ORT_API_STATUS_IMPL(OrtApis::GetStringTensorContent, _In_ const OrtValue* value, _Out_writes_bytes_all_(s_len) void* s,
                    size_t s_len, _Out_writes_all_(offsets_len) size_t* offsets, size_t offsets_len) {
  TENSOR_READ_API_BEGIN
  const auto* input = tensor.Data<std::string>();
  auto len = static_cast<size_t>(tensor.Shape().Size());
  if (offsets_len != len) {
    return OrtApis::CreateStatus(ORT_FAIL, "offsets buffer is not equal to tensor size");
  }
  {
    size_t ret = 0;
    for (size_t i = 0; i != len; ++i) {
      ret += input[i].size();
    }
    if (s_len < ret) {
      return OrtApis::CreateStatus(ORT_FAIL, "output buffer is too small");
    }
  }
  size_t f = 0;
  char* p = static_cast<char*>(s);
  for (size_t i = 0; i != len; ++i, ++offsets) {
    memcpy(p, input[i].data(), input[i].size());
    p += input[i].size();
    *offsets = f;
    f += input[i].size();
  }
  return nullptr;
  API_IMPL_END
}

ORT_API_STATUS_IMPL(OrtApis::GetStringTensorElement, _In_ const OrtValue* value, size_t s_len, size_t index, _Out_writes_bytes_all_(s_len) void* s) {
  TENSOR_READ_API_BEGIN
  const auto* input = tensor.Data<std::string>();
  auto len = static_cast<size_t>(tensor.Shape().Size());

  if (index >= len) {
    return OrtApis::CreateStatus(ORT_INVALID_ARGUMENT, "element index is out of bounds");
  }

  size_t ret = input[index].size();
  if (s_len < ret) {
    return OrtApis::CreateStatus(ORT_FAIL, "buffer size is too small for string");
  }

  memcpy(s, input[index].data(), input[index].size());

  return nullptr;
  API_IMPL_END
}

#define ORT_C_API_RETURN_IF_ERROR(expr)                 \
  do {                                                  \
    auto _status = (expr);                              \
    if ((!_status.IsOK())) return ToOrtStatus(_status); \
  } while (0)

#define DEFINE_RELEASE_ORT_OBJECT_FUNCTION(INPUT_TYPE, REAL_TYPE)                       \
  ORT_API(void, OrtApis::Release##INPUT_TYPE, _Frees_ptr_opt_ Ort##INPUT_TYPE* value) { \
    delete reinterpret_cast<REAL_TYPE*>(value);                                         \
  }

using DefListResult = std::pair<Status, const InputDefList*>;
using GetDefListFn = DefListResult (*)(const ::onnxruntime::InferenceSession*);
const auto get_inputs_fn = [](const ::onnxruntime::InferenceSession* session) -> DefListResult { return session->GetModelInputs(); };
const auto get_outputs_fn = [](const ::onnxruntime::InferenceSession* session) -> DefListResult { return session->GetModelOutputs(); };
const auto get_overridable_initializers_fn = [](const ::onnxruntime::InferenceSession* session) -> DefListResult { return session->GetOverridableInitializers(); };

static ORT_STATUS_PTR GetNodeDefListCountHelper(const OrtSession* sess, GetDefListFn get_fn, size_t* out) {
  API_IMPL_BEGIN
  auto session = reinterpret_cast<const ::onnxruntime::InferenceSession*>(sess);
  std::pair<Status, const InputDefList*> p = get_fn(session);
  if (!p.first.IsOK())
    return ToOrtStatus(p.first);
  *out = p.second->size();
  return nullptr;
  API_IMPL_END
}

ORT_API_STATUS_IMPL(OrtApis::SessionGetInputCount, _In_ const OrtSession* sess, _Out_ size_t* out) {
  return GetNodeDefListCountHelper(sess, get_inputs_fn, out);
}

ORT_API_STATUS_IMPL(OrtApis::SessionGetOutputCount, _In_ const OrtSession* sess, _Out_ size_t* out) {
  return GetNodeDefListCountHelper(sess, get_outputs_fn, out);
}

ORT_API_STATUS_IMPL(OrtApis::SessionGetOverridableInitializerCount, _In_ const OrtSession* sess, _Out_ size_t* out) {
  return GetNodeDefListCountHelper(sess, get_overridable_initializers_fn, out);
}

static ORT_STATUS_PTR GetNodeDefTypeInfoHelper(const OrtSession* sess, GetDefListFn get_fn, size_t index,
                                               _Outptr_ struct OrtTypeInfo** out) {
  API_IMPL_BEGIN
  auto session = reinterpret_cast<const ::onnxruntime::InferenceSession*>(sess);
  std::pair<Status, const InputDefList*> p = get_fn(session);
  if (!p.first.IsOK())
    return ToOrtStatus(p.first);
  if (p.second->size() <= index)
    return OrtApis::CreateStatus(ORT_FAIL, "out of index");
  const ONNX_NAMESPACE::TypeProto* type_proto = (*p.second)[index]->TypeAsProto();
  return OrtTypeInfo::FromTypeProto(type_proto, out);
  API_IMPL_END
}

ORT_API_STATUS_IMPL(OrtApis::SessionGetInputTypeInfo, _In_ const OrtSession* sess, size_t index, _Outptr_ struct OrtTypeInfo** out) {
  return GetNodeDefTypeInfoHelper(sess, get_inputs_fn, index, out);
}

ORT_API_STATUS_IMPL(OrtApis::SessionGetOutputTypeInfo, _In_ const OrtSession* sess, size_t index, _Outptr_ struct OrtTypeInfo** out) {
  return GetNodeDefTypeInfoHelper(sess, get_outputs_fn, index, out);
}

ORT_API_STATUS_IMPL(OrtApis::SessionGetOverridableInitializerTypeInfo, _In_ const OrtSession* sess, size_t index, _Outptr_ struct OrtTypeInfo** out) {
  return GetNodeDefTypeInfoHelper(sess, get_overridable_initializers_fn, index, out);
}

static char* StrDup(const std::string& str, _Inout_ OrtAllocator* allocator) {
  char* output_string = reinterpret_cast<char*>(allocator->Alloc(allocator, str.size() + 1));
  memcpy(output_string, str.c_str(), str.size());
  output_string[str.size()] = '\0';
  return output_string;
}

static ORT_STATUS_PTR GetNodeDefNameImpl(_In_ const OrtSession* sess, size_t index, _Inout_ OrtAllocator* allocator,
                                         GetDefListFn get_fn, _Outptr_ char** output) {
  auto session = reinterpret_cast<const ::onnxruntime::InferenceSession*>(sess);
  std::pair<Status, const InputDefList*> p = get_fn(session);
  if (!p.first.IsOK())
    return ToOrtStatus(p.first);
  if (p.second == nullptr)
    return OrtApis::CreateStatus(ORT_FAIL, "internal error");
  const InputDefList& defs = *p.second;
  if (index >= defs.size())
    return OrtApis::CreateStatus(ORT_FAIL, "index out of range");
  *output = StrDup(defs[index]->Name(), allocator);
  return nullptr;
}

ORT_API_STATUS_IMPL(OrtApis::SessionEndProfiling, _In_ OrtSession* sess, _Inout_ OrtAllocator* allocator,
                    _Outptr_ char** out) {
  API_IMPL_BEGIN
  auto session = reinterpret_cast<::onnxruntime::InferenceSession*>(sess);
  auto profile_file_name = session->EndProfiling();
  *out = StrDup(profile_file_name, allocator);
  return nullptr;
  API_IMPL_END
}

ORT_API_STATUS_IMPL(OrtApis::SessionGetModelMetadata, _In_ const OrtSession* sess,
                    _Outptr_ OrtModelMetadata** out) {
  API_IMPL_BEGIN
  auto session = reinterpret_cast<const ::onnxruntime::InferenceSession*>(sess);
  auto p = session->GetModelMetadata();
  if (!p.first.IsOK())
    return ToOrtStatus(p.first);
  *out = reinterpret_cast<OrtModelMetadata*>(new ModelMetadata(*p.second));
  return nullptr;
  API_IMPL_END
}

ORT_API_STATUS_IMPL(OrtApis::ModelMetadataGetProducerName,
                    _In_ const OrtModelMetadata* model_metadata,
                    _Inout_ OrtAllocator* allocator, _Outptr_ char** value) {
  API_IMPL_BEGIN
  auto producer_name = reinterpret_cast<const ::onnxruntime::ModelMetadata*>(model_metadata)->producer_name;
  *value = StrDup(producer_name, allocator);
  return nullptr;
  API_IMPL_END
}

ORT_API_STATUS_IMPL(OrtApis::ModelMetadataGetGraphName,
                    _In_ const OrtModelMetadata* model_metadata,
                    _Inout_ OrtAllocator* allocator, _Outptr_ char** value) {
  API_IMPL_BEGIN
  auto graph_name = reinterpret_cast<const ::onnxruntime::ModelMetadata*>(model_metadata)->graph_name;
  *value = StrDup(graph_name, allocator);
  return nullptr;
  API_IMPL_END
}

ORT_API_STATUS_IMPL(OrtApis::ModelMetadataGetDomain,
                    _In_ const OrtModelMetadata* model_metadata,
                    _Inout_ OrtAllocator* allocator, _Outptr_ char** value) {
  API_IMPL_BEGIN
  auto domain = reinterpret_cast<const ::onnxruntime::ModelMetadata*>(model_metadata)->domain;
  *value = StrDup(domain, allocator);
  return nullptr;
  API_IMPL_END
}

ORT_API_STATUS_IMPL(OrtApis::ModelMetadataGetDescription,
                    _In_ const OrtModelMetadata* model_metadata,
                    _Inout_ OrtAllocator* allocator, _Outptr_ char** value) {
  API_IMPL_BEGIN
  auto description = reinterpret_cast<const ::onnxruntime::ModelMetadata*>(model_metadata)->description;
  *value = StrDup(description, allocator);
  return nullptr;
  API_IMPL_END
}

ORT_API_STATUS_IMPL(OrtApis::ModelMetadataGetGraphDescription,
                    _In_ const OrtModelMetadata* model_metadata,
                    _Inout_ OrtAllocator* allocator, _Outptr_ char** value) {
  API_IMPL_BEGIN
  auto description = reinterpret_cast<const ::onnxruntime::ModelMetadata*>(model_metadata)->graph_description;
  *value = StrDup(description, allocator);
  return nullptr;
  API_IMPL_END
}

ORT_API_STATUS_IMPL(OrtApis::ModelMetadataLookupCustomMetadataMap, _In_ const OrtModelMetadata* model_metadata,
                    _Inout_ OrtAllocator* allocator, _In_ const char* key, _Outptr_result_maybenull_ char** value) {
  API_IMPL_BEGIN
  auto custom_metadata_map =
      reinterpret_cast<const ::onnxruntime::ModelMetadata*>(model_metadata)->custom_metadata_map;

  std::string temp(key);

  auto iter = custom_metadata_map.find(temp);

  if (iter == custom_metadata_map.end()) {
    *value = nullptr;
  } else {
    *value = StrDup(iter->second, allocator);
  }

  return nullptr;
  API_IMPL_END
}

ORT_API_STATUS_IMPL(OrtApis::ModelMetadataGetCustomMetadataMapKeys,
                    _In_ const OrtModelMetadata* model_metadata,
                    _Inout_ OrtAllocator* allocator, _Outptr_result_buffer_maybenull_(*num_keys) char*** keys, _Out_ int64_t* num_keys) {
  API_IMPL_BEGIN
  const auto& custom_metadata_map =
      reinterpret_cast<const ::onnxruntime::ModelMetadata*>(model_metadata)->custom_metadata_map;

  auto count = custom_metadata_map.size();
  if (count == 0) {
    *keys = nullptr;
  } else {
    // To guard against overflow in the next step where we compute bytes to allocate
    SafeInt<size_t> alloc_count(count);

    // alloc_count * sizeof(...) will throw if there was an overflow which will be caught in API_IMPL_END
    // and be returned to the user as a status
    char** p = reinterpret_cast<char**>(allocator->Alloc(allocator, alloc_count * sizeof(char*)));
    assert(p != nullptr);
    auto map_iter = custom_metadata_map.cbegin();
    int64_t i = 0;
    while (map_iter != custom_metadata_map.cend()) {
      p[i++] = StrDup(map_iter->first, allocator);
      ++map_iter;
    }
    *keys = p;
  }

  *num_keys = static_cast<int64_t>(count);
  return nullptr;
  API_IMPL_END
}

ORT_API_STATUS_IMPL(OrtApis::ModelMetadataGetVersion,
                    _In_ const OrtModelMetadata* model_metadata,
                    _Out_ int64_t* value) {
  API_IMPL_BEGIN
  *value = reinterpret_cast<const ::onnxruntime::ModelMetadata*>(model_metadata)->version;
  return nullptr;
  API_IMPL_END
}

ORT_API_STATUS_IMPL(OrtApis::SessionGetInputName, _In_ const OrtSession* sess, size_t index,
                    _Inout_ OrtAllocator* allocator, _Outptr_ char** output) {
  API_IMPL_BEGIN
  return GetNodeDefNameImpl(sess, index, allocator, get_inputs_fn, output);
  API_IMPL_END
}

ORT_API_STATUS_IMPL(OrtApis::SessionGetOutputName, _In_ const OrtSession* sess, size_t index,
                    _Inout_ OrtAllocator* allocator, _Outptr_ char** output) {
  API_IMPL_BEGIN
  return GetNodeDefNameImpl(sess, index, allocator, get_outputs_fn, output);
  API_IMPL_END
}

ORT_API_STATUS_IMPL(OrtApis::SessionGetOverridableInitializerName, _In_ const OrtSession* sess, size_t index,
                    _Inout_ OrtAllocator* allocator, _Outptr_ char** output) {
  API_IMPL_BEGIN
  return GetNodeDefNameImpl(sess, index, allocator, get_overridable_initializers_fn, output);
  API_IMPL_END
}

ORT_API_STATUS_IMPL(OrtApis::AllocatorAlloc, _Inout_ OrtAllocator* ptr, size_t size, _Outptr_ void** out) {
  API_IMPL_BEGIN
  *out = ptr->Alloc(ptr, size);
  return nullptr;
  API_IMPL_END
}

ORT_API_STATUS_IMPL(OrtApis::AllocatorFree, _Inout_ OrtAllocator* ptr, void* p) {
  API_IMPL_BEGIN
  ptr->Free(ptr, p);
  return nullptr;
  API_IMPL_END
}

ORT_API_STATUS_IMPL(OrtApis::AllocatorGetInfo, _In_ const OrtAllocator* ptr, _Outptr_ const struct OrtMemoryInfo** out) {
  API_IMPL_BEGIN
  *out = ptr->Info(ptr);
  return nullptr;
  API_IMPL_END
}

template <typename T>
ORT_STATUS_PTR OrtGetNumSequenceElements(const OrtValue* p_ml_value, size_t* out) {
  auto& data = p_ml_value->Get<T>();
  *out = data.size();
  return nullptr;
}

template <>
ORT_STATUS_PTR OrtGetNumSequenceElements<TensorSeq>(const OrtValue* p_ml_value, size_t* out) {
  auto& data = p_ml_value->Get<TensorSeq>();
  *out = data.Size();
  return nullptr;
}

#if !defined(DISABLE_ML_OPS)
static const int NUM_MAP_INDICES = 2;
#endif

static ORT_STATUS_PTR OrtGetValueCountImpl(const OrtValue* value, size_t* out) {
  ONNXType value_type;
  if (auto status = OrtApis::GetValueType(value, &value_type))
    return status;
  if (value_type == ONNX_TYPE_MAP) {
#if !defined(DISABLE_ML_OPS)
    *out = NUM_MAP_INDICES;
    return nullptr;
#else
    return OrtApis::CreateStatus(ORT_FAIL, "Map type is not supported in this build.");
#endif
  }
  if (value_type == ONNX_TYPE_SEQUENCE) {
    auto v = reinterpret_cast<const OrtValue*>(value);
    auto type = v->Type();
    // Note: keep these in sync with the registered types in data_types.h
    if (type->IsTensorSequenceType()) {
      return OrtGetNumSequenceElements<TensorSeq>(v, out);
    } else {
#if !defined(DISABLE_ML_OPS)
      utils::ContainerChecker c_checker(type);
      if (c_checker.IsSequenceOf<std::map<std::string, float>>()) {
        return OrtGetNumSequenceElements<VectorMapStringToFloat>(v, out);
      } else if (c_checker.IsSequenceOf<std::map<int64_t, float>>()) {
        return OrtGetNumSequenceElements<VectorMapInt64ToFloat>(v, out);
      } else {
        return OrtApis::CreateStatus(ORT_FAIL, "Input is not of one of the supported sequence types.");
      }
#else
      return OrtApis::CreateStatus(ORT_FAIL, "Map type is not supported in this build.");
#endif
    }
  } else {
    return OrtApis::CreateStatus(ORT_FAIL, "Input is not of type sequence or map.");
  }
}

ORT_API_STATUS_IMPL(OrtApis::GetValueCount, _In_ const OrtValue* value, _Out_ size_t* out) {
  API_IMPL_BEGIN
  return OrtGetValueCountImpl(value, out);
  API_IMPL_END
}

#if !defined(DISABLE_ML_OPS)
///////////////////
// OrtGetValueImplSeqOfMap
template <typename T>
static ORT_STATUS_PTR OrtGetValueImplSeqOfMap(const OrtValue* p_ml_value, int index, _Outptr_ OrtValue** out) {
  using TKey = typename T::value_type::key_type;
  using TVal = typename T::value_type::mapped_type;
  using MapType = std::map<TKey, TVal>;
  auto& data_vec = p_ml_value->Get<T>();
  auto& data_elem = data_vec.at(index);
  auto copy_data_elem = std::make_unique<MapType>(data_elem);
  auto value = std::make_unique<OrtValue>();
  auto ml_type = DataTypeImpl::GetType<MapType>();
  value->Init(copy_data_elem.release(),
              ml_type,
              ml_type->GetDeleteFunc());
  *out = value.release();
  return nullptr;
}
#endif

ORT_STATUS_PTR PopulateTensorWithData(_Inout_ OrtValue* oval, _In_ const void* data_elem, size_t num_elems,
                                      size_t elem_size) {
  void* raw_data = nullptr;
  auto st = OrtApis::GetTensorMutableData(oval, &raw_data);
  if (st) {
    return st;
  }
  memcpy(raw_data, data_elem, elem_size * num_elems);
  return nullptr;
}

ORT_STATUS_PTR PopulateTensorWithData(_Inout_ OrtValue* oval, _In_reads_(num_elems) const std::string* data_elem,
                                      size_t num_elems, size_t /* elem_size */) {
  auto v = reinterpret_cast<OrtValue*>(oval);
  auto tensor = v->GetMutable<Tensor>();
  auto* dst = tensor->MutableData<std::string>();
  auto len = static_cast<size_t>(tensor->Shape().Size());
  if (num_elems < len) {
    return OrtApis::CreateStatus(ORT_INVALID_ARGUMENT, "input array is too short");
  }
  for (size_t i = 0; i < len; ++i) {
    dst[i] = data_elem[i];
  }
  return nullptr;
}

namespace c_api_internal {
template <class TensorElemType>
struct CallGetValueImpl {
  ORT_STATUS_PTR operator()(_Inout_ OrtAllocator* allocator, const onnxruntime::Tensor& tensor,
                            _Outptr_ OrtValue** out) const {
    const auto& shape = tensor.Shape();
    const auto* tensor_data = tensor.Data<TensorElemType>();
    OrtStatus* st = OrtApis::CreateTensorAsOrtValue(allocator, shape.GetDims().data(), shape.NumDimensions(),
                                                    onnxruntime::utils::GetONNXTensorElementDataType<TensorElemType>(), out);
    //TODO: check overflow before doing static_cast
    return st ? st : PopulateTensorWithData(*out, tensor_data, static_cast<size_t>(shape.Size()), sizeof(TensorElemType));
  }
};

// Return status instead of throwing if unsupported type specified
struct UnsupportedReturnFailStatus {
  void operator()(int32_t dt_type, OrtStatusPtr& status) const {
    std::string msg("Unsupported tensor element type in the input: ");
    msg.append(std::to_string(dt_type));
    status = OrtApis::CreateStatus(ORT_FAIL, msg.c_str());
  }
};
}  // namespace c_api_internal
#ifdef _MSC_VER
#pragma warning(push)
#pragma warning(disable : 6101)
#endif
ORT_STATUS_PTR OrtGetValueImplSeqOfTensors(_In_ const OrtValue* p_ml_value, int index, _In_opt_ OrtAllocator* allocator,
                                           _Outptr_ OrtValue** out) {
  auto& data = p_ml_value->Get<TensorSeq>();
  auto& one_tensor = data.Get(index);

  using namespace c_api_internal;
  utils::MLTypeCallDispatcher<float, double, MLFloat16, BFloat16, bool, std::string,
                              int8_t, uint8_t, int16_t, uint16_t, int32_t, uint32_t, int64_t, uint64_t>
      t_disp(one_tensor.GetElementType());
  return t_disp.template InvokeRetWithUnsupportedPolicy<OrtStatusPtr, CallGetValueImpl, UnsupportedReturnFailStatus>(
      allocator, one_tensor, out);
}

#ifdef _MSC_VER
#pragma warning(pop)
#endif

static ORT_STATUS_PTR OrtGetValueImplSeq(_In_ const OrtValue* value, int index, _Inout_ OrtAllocator* allocator,
                                         _Outptr_ OrtValue** out) {
  auto p_ml_value = reinterpret_cast<const OrtValue*>(value);
  auto type = p_ml_value->Type();
  // Note: keep these in sync with the registered types in data_types.h
  if (type->IsTensorSequenceType()) {
    return OrtGetValueImplSeqOfTensors(p_ml_value, index, allocator, out);
  } else {
#if !defined(DISABLE_ML_OPS)
    utils::ContainerChecker c_checker(type);
    if (c_checker.IsSequenceOf<std::map<std::string, float>>()) {
      return OrtGetValueImplSeqOfMap<VectorMapStringToFloat>(p_ml_value, index, out);
    } else if (c_checker.IsSequenceOf<std::map<int64_t, float>>()) {
      return OrtGetValueImplSeqOfMap<VectorMapInt64ToFloat>(p_ml_value, index, out);
    } else {
      return OrtApis::CreateStatus(ORT_FAIL, "Input is not of one of the supported sequence types.");
    }
#else
    return OrtApis::CreateStatus(ORT_FAIL, "Map type is not supported in this build.");
#endif
  }
}

#if !defined(DISABLE_ML_OPS)
template <typename T>
static ORT_STATUS_PTR OrtGetValueImplMapHelper(_In_ const OrtValue* p_ml_value, int index,
                                               _Inout_ OrtAllocator* allocator, _Outptr_ OrtValue** out) {
  using namespace onnxruntime::utils;
  using TKey = typename T::key_type;
  using TVal = typename T::mapped_type;
  auto& data = p_ml_value->Get<T>();
  int64_t num_kv_pairs = data.size();
#if defined(_WIN32) && !defined(_M_AMD64)
  ORT_ENFORCE(static_cast<uint64_t>(num_kv_pairs) < std::numeric_limits<size_t>::max());
#endif
  switch (index) {
    case 0: {  // user is requesting keys
      std::vector<TKey> vec;
      vec.reserve(static_cast<size_t>(num_kv_pairs));
      for (const auto& kv : data) {
        vec.push_back(kv.first);
      }
      std::vector<int64_t> dims{num_kv_pairs};
      OrtStatus* st = OrtApis::CreateTensorAsOrtValue(allocator, dims.data(), dims.size(),
                                                      GetONNXTensorElementDataType<TKey>(), out);
      return st ? st : PopulateTensorWithData(*out, vec.data(), static_cast<size_t>(num_kv_pairs), sizeof(TKey));
    }
    case 1: {  // user is requesting values
      std::vector<TVal> vec;
      vec.reserve(static_cast<size_t>(num_kv_pairs));
      for (const auto& kv : data) {
        vec.push_back(kv.second);
      }
      std::vector<int64_t> dims{num_kv_pairs};
      OrtStatus* st = OrtApis::CreateTensorAsOrtValue(allocator, dims.data(), dims.size(),
                                                      GetONNXTensorElementDataType<TVal>(), out);
      return st ? st : PopulateTensorWithData(*out, vec.data(), static_cast<size_t>(num_kv_pairs), sizeof(TVal));
    }
    default:
      return OrtApis::CreateStatus(ORT_FAIL, "Invalid index requested for map type.");
  }
}

static ORT_STATUS_PTR OrtGetValueImplMap(_In_ const OrtValue* value, int index, _Inout_ OrtAllocator* allocator,
                                         _Outptr_ OrtValue** out) {
  auto p_ml_value = reinterpret_cast<const OrtValue*>(value);
  auto type = p_ml_value->Type();
  // Note: keep these in sync with the registered types in data_types.h
  utils::ContainerChecker c_checker(type);
  if (c_checker.IsMap()) {
    if (c_checker.IsMapOf<std::string, std::string>()) {
      return OrtGetValueImplMapHelper<MapStringToString>(p_ml_value, index, allocator, out);
    } else if (c_checker.IsMapOf<std::string, int64_t>()) {
      return OrtGetValueImplMapHelper<MapStringToInt64>(p_ml_value, index, allocator, out);
    } else if (c_checker.IsMapOf<std::string, float>()) {
      return OrtGetValueImplMapHelper<MapStringToFloat>(p_ml_value, index, allocator, out);
    } else if (c_checker.IsMapOf<std::string, double>()) {
      return OrtGetValueImplMapHelper<MapStringToDouble>(p_ml_value, index, allocator, out);
    } else if (c_checker.IsMapOf<int64_t, std::string>()) {
      return OrtGetValueImplMapHelper<MapInt64ToString>(p_ml_value, index, allocator, out);
    } else if (c_checker.IsMapOf<int64_t, int64_t>()) {
      return OrtGetValueImplMapHelper<MapInt64ToInt64>(p_ml_value, index, allocator, out);
    } else if (c_checker.IsMapOf<int64_t, float>()) {
      return OrtGetValueImplMapHelper<MapInt64ToFloat>(p_ml_value, index, allocator, out);
    } else if (c_checker.IsMapOf<int64_t, double>()) {
      return OrtGetValueImplMapHelper<MapInt64ToDouble>(p_ml_value, index, allocator, out);
    }
  }
  return OrtApis::CreateStatus(ORT_FAIL, "Input is not of one of the supported map types.");
}
#endif

static ORT_STATUS_PTR OrtGetValueImpl(_In_ const OrtValue* value, int index, _Inout_ OrtAllocator* allocator,
                                      _Outptr_ OrtValue** out) {
  ONNXType value_type;
  if (auto status = OrtApis::GetValueType(value, &value_type))
    return status;
  if (value_type == ONNX_TYPE_MAP) {
#if !defined(DISABLE_ML_OPS)
    return OrtGetValueImplMap(value, index, allocator, out);
#else
    return OrtApis::CreateStatus(ORT_FAIL, "Map type is not supported in this build.");
#endif
  }
  if (value_type == ONNX_TYPE_SEQUENCE) {
    return OrtGetValueImplSeq(value, index, allocator, out);
  } else {
    return OrtApis::CreateStatus(ORT_FAIL, "Input is not of type sequence or map.");
  }
}

ORT_API_STATUS_IMPL(OrtApis::GetValue, _In_ const OrtValue* value, int index, _Inout_ OrtAllocator* allocator,
                    _Outptr_ OrtValue** out) {
  API_IMPL_BEGIN
  return OrtGetValueImpl(value, index, allocator, out);
  API_IMPL_END
}

///////////////////
// OrtCreateValue

#if !defined(DISABLE_ML_OPS)
template <typename T>
static OrtStatus* OrtCreateValueImplSeqHelperMap(const OrtValue* const* in, size_t num_values,
                                                 _Outptr_ OrtValue** out) {
  using SeqType = std::vector<T>;
  auto seq_ptr = std::make_unique<SeqType>();
  seq_ptr->reserve(num_values);
  for (size_t idx = 0; idx < num_values; ++idx) {
    auto& m = reinterpret_cast<const OrtValue*>(in[idx])->Get<T>();
    seq_ptr->push_back(m);
  }
  // create OrtValue with this vector
  auto value = std::make_unique<OrtValue>();
  auto ml_type = DataTypeImpl::GetType<SeqType>();
  value->Init(seq_ptr.release(),
              ml_type,
              ml_type->GetDeleteFunc());
  *out = value.release();
  return nullptr;
}
#endif

template <typename TensorElemType>
static OrtStatus* OrtCreateValueImplSeqHelperTensor(const Tensor& tensor,
                                                    Tensor& out) {
  auto data = tensor.Data<TensorElemType>();
  if (!data) {
    return OrtApis::CreateStatus(ORT_FAIL, "Encountered nullptr.");
  }

  auto elem_type = DataTypeImpl::GetType<TensorElemType>();
  OrtStatus* st = CreateTensorImplForSeq(elem_type, tensor.Shape().GetDims().data(), tensor.Shape().NumDimensions(), out);
  if (st) {
    return st;
  }

  //TODO: check the cast below
  size_t num_elems = static_cast<size_t>(tensor.Shape().Size());
  auto* out_data = out.MutableData<TensorElemType>();
  for (size_t i = 0; i < num_elems; ++i) {
    *out_data++ = *data++;
  }
  return nullptr;
}

namespace c_api_internal {

template <class T>
struct CallCreateValueImpl {
  OrtStatus* operator()(const onnxruntime::Tensor& one_tensor, onnxruntime::Tensor& out) const {
    return OrtCreateValueImplSeqHelperTensor<T>(one_tensor, out);
  }
};

}  // namespace c_api_internal

static ORT_STATUS_PTR OrtCreateValueImplSeqHelper(const OrtValue* const* in, size_t num_values,
                                                  _Outptr_ OrtValue** out) {
  using namespace c_api_internal;
  std::vector<Tensor> tensors;
  tensors.resize(num_values);
  auto dtype = static_cast<const OrtValue*>(in[0])->Get<Tensor>().DataType();

  for (size_t idx = 0; idx < num_values; ++idx) {
    ORT_ENFORCE(in[idx]->IsTensor(), "Expecting all elements to be tensors. Got: ", DataTypeImpl::ToString(in[idx]->Type()));
    auto& one_tensor = static_cast<const OrtValue*>(in[idx])->Get<Tensor>();
    auto tensor_elem_type = one_tensor.DataType();

    // sequences must have tensors of the same data type
    if (idx > 0 && (tensor_elem_type != dtype)) {
      return OrtApis::CreateStatus(ORT_FAIL,
                                   "Sequences must have tensors of the same data type. There was at least one tensor in the input that was different.");
    }

    OrtStatus* st{};
    utils::MLTypeCallDispatcher<bool, float, double, std::string,
                                MLFloat16, BFloat16, int8_t, uint8_t, int16_t, uint16_t, int32_t, uint32_t, int64_t, uint64_t>
        t_disp(one_tensor.GetElementType());

    st = t_disp.InvokeRetWithUnsupportedPolicy<OrtStatus*, CallCreateValueImpl, UnsupportedReturnFailStatus>(
        one_tensor, tensors[idx]);

    if (st) {
      return st;
    }
  }
  // create OrtValue with this vector
  auto value = std::make_unique<OrtValue>();
  auto ml_type = DataTypeImpl::GetType<TensorSeq>();
  auto seq_ptr = std::make_unique<TensorSeq>(dtype);
  seq_ptr->SetElements(std::move(tensors));
  value->Init(seq_ptr.release(),
              ml_type,
              ml_type->GetDeleteFunc());
  *out = value.release();
  return nullptr;
}

static ORT_STATUS_PTR OrtCreateValueImplSeq(_In_reads_(num_values) const OrtValue* const* in, size_t num_values,
                                            _Outptr_ OrtValue** out) {
  // We only support limited sequence types. For the sake of simplicity the type of the first
  // OrtValue* in OrtValue** will determine the type of the vector used to create the output OrtValue
  // this type should be either a tensor of limited types or map of limited types
  const OrtValue* ovfirst = in[0];
  ONNXType first_value_type;
  if (auto status = OrtApis::GetValueType(ovfirst, &first_value_type))
    return status;
  // in onnxruntime type registrations we can support only a fixed vector types
  // this check ensures that the input conforms to that
  if (!(first_value_type == ONNX_TYPE_TENSOR || first_value_type == ONNX_TYPE_MAP)) {
    return OrtApis::CreateStatus(ORT_FAIL, "Each element of the sequence should be either tensor or map.");
  }
  // check if all OrtValues in the input array are of the same type
  // this is because even though the ONNX spec and this API spec supports heterogenous sequences,
  // only a fixed types are registered in onnxruntime
  for (size_t i = 0; i < num_values; ++i) {
    const OrtValue* ov = in[i];
    ONNXType ov_type;
    if (auto status = OrtApis::GetValueType(ov, &ov_type))
      return status;
    if (ov_type != first_value_type) {
      return OrtApis::CreateStatus(ORT_FAIL,
                                   "At least one element in the sequence is of a type different from others.");
    }
  }

  // finally create the output vector/MLValue
  auto first_mlvalue = reinterpret_cast<const OrtValue*>(ovfirst);
  if (first_value_type == ONNX_TYPE_TENSOR) {
    return OrtCreateValueImplSeqHelper(in, num_values, out);
  } else if (first_value_type == ONNX_TYPE_MAP) {
#if !defined(DISABLE_ML_OPS)
    auto map_type = first_mlvalue->Type();
    utils::ContainerChecker c_checker(map_type);
    if (c_checker.IsMapOf<std::string, float>()) {
      return OrtCreateValueImplSeqHelperMap<MapStringToFloat>(in, num_values, out);
    }
    if (c_checker.IsMapOf<int64_t, float>()) {
      return OrtCreateValueImplSeqHelperMap<MapInt64ToFloat>(in, num_values, out);
    } else {
      return OrtApis::CreateStatus(ORT_FAIL, "Input is not of one of the supported map types.");
    }
#else
    ORT_UNUSED_PARAMETER(first_mlvalue);
    return OrtApis::CreateStatus(ORT_FAIL, "Map type is not supported in this build.");
#endif

  } else {
    return OrtApis::CreateStatus(ORT_FAIL, "Unsupported input type");
  }
}

#if !defined(DISABLE_ML_OPS)
template <typename KeyType, typename ValueType>
static OrtStatus* OrtCreateMapMLValue(const Tensor& key_tensor, const Tensor& value_tensor, _Outptr_ OrtValue** out) {
  using MapType = std::map<KeyType, ValueType>;
  auto map_ptr = std::make_unique<MapType>();
  // iterate through the key and value tensors and populate map
  auto key_data = key_tensor.Data<KeyType>();
  auto value_data = value_tensor.Data<ValueType>();
  auto len = key_tensor.Shape().Size();
  ORT_ENFORCE(len >= 0 && static_cast<uint64_t>(len) < std::numeric_limits<size_t>::max());
  size_t num_kv_pairs = static_cast<size_t>(key_tensor.Shape().Size());
  for (size_t n = 0; n < num_kv_pairs; ++n, ++key_data, ++value_data) {
    map_ptr->insert({*key_data, *value_data});
  }
  // create ort_value with this map
  auto value = std::make_unique<OrtValue>();
  auto ml_type = DataTypeImpl::GetType<MapType>();
  value->Init(map_ptr.release(),
              ml_type,
              ml_type->GetDeleteFunc());
  *out = value.release();
  return nullptr;
}

template <typename KeyType>
static ORT_STATUS_PTR OrtCreateValueImplMapHelper(const Tensor& key_tensor, const Tensor& value_tensor,
                                                  _Outptr_ OrtValue** out) {
  auto value_type = value_tensor.DataType()->AsPrimitiveDataType();
  ORT_ENFORCE(value_type != nullptr, "Tensor must always contain primitive types. Found: ",
              DataTypeImpl::ToString(value_tensor.DataType()));

  switch (value_type->GetDataType()) {
    case ONNX_NAMESPACE::TensorProto_DataType_STRING:
      return OrtCreateMapMLValue<KeyType, std::string>(key_tensor, value_tensor, out);
      break;
    case ONNX_NAMESPACE::TensorProto_DataType_INT64:
      return OrtCreateMapMLValue<KeyType, int64_t>(key_tensor, value_tensor, out);
      break;
    case ONNX_NAMESPACE::TensorProto_DataType_FLOAT:
      return OrtCreateMapMLValue<KeyType, float>(key_tensor, value_tensor, out);
      break;
    case ONNX_NAMESPACE::TensorProto_DataType_DOUBLE:
      return OrtCreateMapMLValue<KeyType, double>(key_tensor, value_tensor, out);
      break;
    default:
      break;
  }

  std::string msg("Value type is not supported yet: ");
  msg += DataTypeImpl::ToString(value_tensor.DataType());
  return OrtApis::CreateStatus(ORT_FAIL, msg.c_str());
}

static ORT_STATUS_PTR OrtCreateValueImplMap(const OrtValue* const* in, size_t num_values, _Outptr_ OrtValue** out) {
  if (num_values != NUM_MAP_INDICES) {
    return OrtApis::CreateStatus(ORT_FAIL, "For map type num_values MUST be 2");
  }

  const OrtValue* ort_keys = in[0];
  auto p_key_ml_value = reinterpret_cast<const OrtValue*>(ort_keys);
  auto& key_tensor = p_key_ml_value->Get<Tensor>();

  const OrtValue* ort_values = in[1];
  auto p_value_ml_value = reinterpret_cast<const OrtValue*>(ort_values);
  auto& value_tensor = p_value_ml_value->Get<Tensor>();

  // as per data_types.h, we only support maps of primitive data types.
  if (key_tensor.Shape().NumDimensions() > 1 || value_tensor.Shape().NumDimensions() > 1) {
    return OrtApis::CreateStatus(ORT_FAIL, "Either the key tensor or the value tensor has NumDimensions > 1");
  }

  // since maps are represented by key and value tensors, their sizes have to be the same.
  if (key_tensor.Shape().Size() != value_tensor.Shape().Size()) {
    return OrtApis::CreateStatus(ORT_FAIL, "Key and value tensors have unequal number of elements.");
  }

  if (key_tensor.IsDataTypeString()) {
    return OrtCreateValueImplMapHelper<std::string>(key_tensor, value_tensor, out);
  }
  if (key_tensor.IsDataType<int64_t>()) {
    return OrtCreateValueImplMapHelper<int64_t>(key_tensor, value_tensor, out);
  }
  return OrtApis::CreateStatus(ORT_FAIL, "Key type is not supported yet.");
}
#endif

static ORT_STATUS_PTR OrtCreateValueImpl(_In_reads_(num_values) const OrtValue* const* in, size_t num_values,
                                         enum ONNXType value_type, _Outptr_ OrtValue** out) {
  if (num_values <= 0) {
    return OrtApis::CreateStatus(ORT_FAIL, "Number of values should be at least 1.");
  }
  if (value_type == ONNX_TYPE_MAP) {
#if !defined(DISABLE_ML_OPS)
    return OrtCreateValueImplMap(in, num_values, out);
#else
    return OrtApis::CreateStatus(ORT_FAIL, "Map type is not supported in this build.");
#endif
  }
  if (value_type == ONNX_TYPE_SEQUENCE) {
    return OrtCreateValueImplSeq(in, num_values, out);
  }
  return OrtApis::CreateStatus(ORT_FAIL, "Input is not of type sequence or map.");
}

ORT_API_STATUS_IMPL(OrtApis::CreateValue, _In_reads_(num_values) const OrtValue* const* in, size_t num_values,
                    enum ONNXType value_type, _Outptr_ OrtValue** out) {
  API_IMPL_BEGIN
  return OrtCreateValueImpl(in, num_values, value_type, out);
  API_IMPL_END
}

ORT_API_STATUS_IMPL(OrtApis::CreateOpaqueValue, _In_z_ const char* domain_name, _In_z_ const char* type_name,
                    _In_ const void* data_container, size_t data_container_size, _Outptr_ OrtValue** out) {
  API_IMPL_BEGIN
  std::string dtype("opaque(");
  dtype.append(domain_name).append(",").append(type_name).append(")");
  MLDataType ml_type = DataTypeImpl::GetDataType(dtype);
  ORT_ENFORCE(ml_type != nullptr,
              "Specified domain and type names combination does not refer to a registered opaque type");
  const auto* non_tensor_base = ml_type->AsNonTensorTypeBase();
  ORT_ENFORCE(non_tensor_base != nullptr, "Opaque type is not a non_tensor type!!!");
  std::unique_ptr<OrtValue> ort_val(new OrtValue);
  non_tensor_base->FromDataContainer(data_container, data_container_size, *ort_val);
  *out = ort_val.release();
  API_IMPL_END
  return nullptr;
}

ORT_API_STATUS_IMPL(OrtApis::GetOpaqueValue, _In_ const char* domain_name, _In_ const char* type_name,
                    _In_ const OrtValue* in, _Out_ void* data_container, size_t data_container_size) {
  API_IMPL_BEGIN
  std::string dtype("opaque(");
  dtype.append(domain_name).append(",").append(type_name).append(")");
  MLDataType ml_type = DataTypeImpl::GetDataType(dtype);
  ORT_ENFORCE(ml_type != nullptr,
              "Specified domain and type names combination does not refer to a registered opaque type");
  const auto* non_tensor_base = ml_type->AsNonTensorTypeBase();
  ORT_ENFORCE(non_tensor_base != nullptr, "Opaque type is not a non_tensor type!!!");
  non_tensor_base->ToDataContainer(*in, data_container_size, data_container);
  API_IMPL_END
  return nullptr;
}

ORT_API_STATUS_IMPL(OrtApis::GetAvailableProviders, _Outptr_ char*** out_ptr,
                    _In_ int* providers_length) {
  API_IMPL_BEGIN
  //TODO: there is no need to manually malloc/free these memory, it is insecure
  //and inefficient. Instead, the implementation could scan the array twice,
  //and use a single string object to hold all the names.
  const size_t MAX_LEN = 30;
  const auto& available_providers = GetAvailableExecutionProviderNames();
  const int available_count = gsl::narrow<int>(available_providers.size());
  char** const out = new char*[available_count];
  if (out) {
    for (int i = 0; i < available_count; i++) {
      out[i] = new char[MAX_LEN + 1];
#ifdef _MSC_VER
      strncpy_s(out[i], MAX_LEN, available_providers[i].c_str(), MAX_LEN);
      out[i][MAX_LEN] = '\0';
#elif defined(__APPLE__)
      strlcpy(out[i], available_providers[i].c_str(), MAX_LEN);
#else
      strncpy(out[i], available_providers[i].c_str(), MAX_LEN);
      out[i][MAX_LEN] = '\0';
#endif
    }
  }
  *providers_length = available_count;
  *out_ptr = out;
  API_IMPL_END
  return nullptr;
}

//TODO: we don't really need the second parameter
ORT_API_STATUS_IMPL(OrtApis::ReleaseAvailableProviders, _In_ char** ptr,
                    _In_ int providers_length) {
  API_IMPL_BEGIN
  if (ptr) {
    for (int i = 0; i < providers_length; i++) {
      delete[] ptr[i];
    }
    delete[] ptr;
  }
  API_IMPL_END
  return NULL;
}

ORT_API_STATUS_IMPL(OrtApis::TensorAt, _Inout_ OrtValue* value, const int64_t* location_values, size_t location_values_count,
                    _Outptr_ void** out) {
  TENSOR_READWRITE_API_BEGIN

  if (tensor->IsDataTypeString()) {
    return OrtApis::CreateStatus(ORT_INVALID_ARGUMENT, "this API does not support strings");
  }

  const auto& tensor_shape = tensor->Shape();
  const auto num_dimensions = tensor_shape.NumDimensions();
  if (location_values_count != num_dimensions) {
    return OrtApis::CreateStatus(ORT_INVALID_ARGUMENT, "location dimensions do not match shape size");
  }

  for (size_t i = 0; i < location_values_count; i++) {
    if (location_values[i] >= tensor_shape[i] || location_values[i] < 0) {
      return OrtApis::CreateStatus(ORT_INVALID_ARGUMENT, "invalid location range");
    }
  }

  // compute strides
  // TensorPitches p;
  std::vector<int64_t> strides(num_dimensions);
  {
    int64_t stride = 1;
    for (size_t dim = num_dimensions; dim > 0; --dim) {
      strides[dim - 1] = stride;
      stride *= tensor_shape[dim - 1];
    }
  }

  // For Scalers the offset would always be zero
  int64_t offset = 0;
  for (size_t i = 0; i < num_dimensions; i++) {
    offset += location_values[i] * strides[i];
  }

  auto data = reinterpret_cast<char*>(tensor->MutableDataRaw()) + tensor->DataType()->Size() * offset;
  *out = data;
  return nullptr;
  API_IMPL_END
}

ORT_API_STATUS_IMPL(OrtApis::SetLanguageProjection, _In_ const OrtEnv* ort_env, _In_ OrtLanguageProjection projection) {
  API_IMPL_BEGIN
  ORT_UNUSED_PARAMETER(ort_env);
  // note telemetry is controlled via the platform Env object, not the OrtEnv object instance
  const Env& env = Env::Default();
  env.GetTelemetryProvider().SetLanguageProjection(static_cast<uint32_t>(projection));
  return nullptr;
  API_IMPL_END
}

ORT_API_STATUS_IMPL(OrtApis::SessionGetProfilingStartTimeNs, _In_ const OrtSession* sess, _Out_ uint64_t* out) {
  API_IMPL_BEGIN
  const auto* session = reinterpret_cast<const ::onnxruntime::InferenceSession*>(sess);
  auto profiling_start_time = session->GetProfiling().GetStartTimeNs();
  *out = static_cast<uint64_t>(profiling_start_time);
  return nullptr;
  API_IMPL_END
}

// End support for non-tensor types

#ifndef USE_CUDA
ORT_API_STATUS_IMPL(OrtApis::SessionOptionsAppendExecutionProvider_CUDA,
                    _In_ OrtSessionOptions* options, _In_ const OrtCUDAProviderOptions* cuda_options) {
  ORT_UNUSED_PARAMETER(options);
  ORT_UNUSED_PARAMETER(cuda_options);
  return CreateStatus(ORT_FAIL, "CUDA execution provider is not enabled.");
}

ORT_API_STATUS_IMPL(OrtApis::SetCurrentGpuDeviceId, _In_ int device_id) {
  ORT_UNUSED_PARAMETER(device_id);
  return CreateStatus(ORT_FAIL, "CUDA execution provider is not enabled.");
}

ORT_API_STATUS_IMPL(OrtApis::GetCurrentGpuDeviceId, _In_ int* device_id) {
  ORT_UNUSED_PARAMETER(device_id);
  return CreateStatus(ORT_FAIL, "CUDA execution provider is not enabled.");
}
#endif

#ifndef USE_ROCM
ORT_API_STATUS_IMPL(OrtApis::SessionOptionsAppendExecutionProvider_ROCM,
                    _In_ OrtSessionOptions* options, _In_ const OrtROCMProviderOptions* rocm_options) {
  ORT_UNUSED_PARAMETER(options);
  ORT_UNUSED_PARAMETER(rocm_options);
  return CreateStatus(ORT_FAIL, "ROCM execution provider is not enabled.");
}
#endif

#if defined(ORT_MINIMAL_BUILD)
ORT_API_STATUS_IMPL(OrtApis::SessionOptionsAppendExecutionProvider_OpenVINO,
                    _In_ OrtSessionOptions* options, _In_ const OrtOpenVINOProviderOptions* provider_options) {
  ORT_UNUSED_PARAMETER(options);
  ORT_UNUSED_PARAMETER(provider_options);
  return CreateStatus(ORT_FAIL, "OpenVINO execution provider is not enabled.");
}
#endif

ORT_API_STATUS_IMPL(OrtApis::CreateArenaCfg, _In_ size_t max_mem, int arena_extend_strategy, int initial_chunk_size_bytes,
                    int max_dead_bytes_per_chunk, _Outptr_ OrtArenaCfg** out) {
  API_IMPL_BEGIN
  *out = new OrtArenaCfg();
  (*out)->max_mem = max_mem;
  (*out)->arena_extend_strategy = arena_extend_strategy;
  (*out)->initial_chunk_size_bytes = initial_chunk_size_bytes;
  (*out)->max_dead_bytes_per_chunk = max_dead_bytes_per_chunk;
  return nullptr;
  API_IMPL_END
}

ORT_API_STATUS_IMPL(OrtApis::CreateArenaCfgV2, _In_reads_(num_keys) const char* const* arena_config_keys, _In_reads_(num_keys) const size_t* arena_config_values,
                    _In_ size_t num_keys, _Outptr_ OrtArenaCfg** out) {
  API_IMPL_BEGIN
  auto cfg = std::make_unique<OrtArenaCfg>();

  for (size_t i = 0; i < num_keys; ++i) {
    if (strcmp(arena_config_keys[i], "max_mem") == 0) {
      cfg->max_mem = arena_config_values[i];
    } else if (strcmp(arena_config_keys[i], "arena_extend_strategy") == 0) {
      cfg->arena_extend_strategy = static_cast<int>(arena_config_values[i]);
    } else if (strcmp(arena_config_keys[i], "initial_chunk_size_bytes") == 0) {
      cfg->initial_chunk_size_bytes = static_cast<int>(arena_config_values[i]);
    } else if (strcmp(arena_config_keys[i], "max_dead_bytes_per_chunk") == 0) {
      cfg->max_dead_bytes_per_chunk = static_cast<int>(arena_config_values[i]);
    } else if (strcmp(arena_config_keys[i], "initial_regrowth_chunk_size_bytes") == 0) {
      cfg->initial_regrowth_chunk_size_bytes = static_cast<int>(arena_config_values[i]);
    } else {
      std::ostringstream oss;
      oss << "Invalid key found: " << arena_config_keys[i];

      return CreateStatus(ORT_INVALID_ARGUMENT, oss.str().c_str());
    }
  }

  *out = cfg.release();
  return nullptr;
  API_IMPL_END
}

ORT_API(void, OrtApis::ReleaseArenaCfg, _Frees_ptr_opt_ OrtArenaCfg* ptr) {
  delete ptr;
}

ORT_API_STATUS_IMPL(OrtApis::CreatePrepackedWeightsContainer, _Outptr_ OrtPrepackedWeightsContainer** out) {
  API_IMPL_BEGIN
  std::unique_ptr<PrepackedWeightsContainer> container(new PrepackedWeightsContainer());
  *out = reinterpret_cast<OrtPrepackedWeightsContainer*>(container.release());
  return nullptr;
  API_IMPL_END
}

ORT_API(void, OrtApis::ReleasePrepackedWeightsContainer, _Frees_ptr_opt_ OrtPrepackedWeightsContainer* ptr) {
  delete reinterpret_cast<PrepackedWeightsContainer*>(ptr);
}

ORT_API_STATUS_IMPL(OrtApis::CreateSessionWithPrepackedWeightsContainer, _In_ const OrtEnv* env, _In_ const ORTCHAR_T* model_path,
                    _In_ const OrtSessionOptions* options, _Inout_ OrtPrepackedWeightsContainer* prepacked_weights_container,
                    _Outptr_ OrtSession** out) {
  API_IMPL_BEGIN
  std::unique_ptr<onnxruntime::InferenceSession> sess;
  OrtStatus* status = nullptr;
  *out = nullptr;

  ORT_TRY {
    ORT_API_RETURN_IF_ERROR(CreateSessionAndLoadModel(options, env, model_path, nullptr, 0, sess));
    ORT_API_RETURN_IF_ERROR(InitializeSession(options, sess, prepacked_weights_container));

    *out = reinterpret_cast<OrtSession*>(sess.release());
  }
  ORT_CATCH(const std::exception& e) {
    ORT_HANDLE_EXCEPTION([&]() {
      status = OrtApis::CreateStatus(ORT_FAIL, e.what());
    });
  }

  return status;
  API_IMPL_END
}

ORT_API_STATUS_IMPL(OrtApis::CreateSessionFromArrayWithPrepackedWeightsContainer, _In_ const OrtEnv* env,
                    _In_ const void* model_data, size_t model_data_length,
                    _In_ const OrtSessionOptions* options, _Inout_ OrtPrepackedWeightsContainer* prepacked_weights_container,
                    _Outptr_ OrtSession** out) {
  API_IMPL_BEGIN
  std::unique_ptr<onnxruntime::InferenceSession> sess;
  OrtStatus* status = nullptr;
  *out = nullptr;

  ORT_TRY {
    ORT_API_RETURN_IF_ERROR(CreateSessionAndLoadModel(options, env, nullptr, model_data,
                                                      model_data_length, sess));
    ORT_API_RETURN_IF_ERROR(InitializeSession(options, sess, prepacked_weights_container));

    *out = reinterpret_cast<OrtSession*>(sess.release());
  }
  ORT_CATCH(const std::exception& e) {
    ORT_HANDLE_EXCEPTION([&]() {
      status = OrtApis::CreateStatus(ORT_FAIL, e.what());
    });
  }

  return status;
  API_IMPL_END
}

#if defined(ORT_MINIMAL_BUILD)
ORT_API_STATUS_IMPL(OrtApis::SessionOptionsAppendExecutionProvider_TensorRT,
                    _In_ OrtSessionOptions* options, _In_ const OrtTensorRTProviderOptions* tensorrt_options) {
  ORT_UNUSED_PARAMETER(options);
  ORT_UNUSED_PARAMETER(tensorrt_options);
  return CreateStatus(ORT_FAIL, "TensorRT execution provider is not enabled.");
}
#endif

static constexpr OrtApiBase ort_api_base = {
    &OrtApis::GetApi,
    &OrtApis::GetVersionString,
};

/* Rules on how to add a new Ort API version

In general, NEVER remove or rearrange the members in this structure unless a new version is being created. The
goal is for newer shared libraries of the Onnx Runtime to work with binaries targeting the previous versions.
In order to do that we need to ensure older binaries get the older interfaces they are expecting.

If the next version of the OrtApi only adds members, new members can be added at the end of the OrtApi structure
without breaking anything. In this case, rename the ort_api_# structure in a way that shows the range of versions
it supports, for example 'ort_api_1_to_2', and then GetApi can return the same structure for a range of versions.

If methods need to be removed or rearranged, then make a copy of the OrtApi structure and name it 'OrtApi#to#'.
The latest Api should always be named just OrtApi. Then make a copy of the latest ort_api_* structure below and
name it ort_api_# to match the latest version number supported, you'll need to be sure the structure types match
the API they're for (the compiler should complain if this isn't correct).

If there is no desire to have the headers still expose the older APIs (clutter, documentation, etc) then the
definition should be moved to a file included by this file so that it's still defined here for binary compatibility
but isn't visible in public headers.

So for example, if we wanted to just add some new members to the ort_api_1_to_2, we'd take the following steps:

	In include\onnxruntime\core\session\onnxruntime_c_api.h we'd just add the members to the end of the structure

	In this file, we'd correspondingly add the member values to the end of the ort_api_1_to_2 structure, and also rename
	it to ort_api_1_to_3.

	Then in GetApi we'd make it return ort_api_1_to_3 for versions 1 through 3.

Second example, if we wanted to add and remove some members, we'd do this:

	In include\onnxruntime\core\session\onnxruntime_c_api.h we'd make a copy of the OrtApi structure and name the
	old one OrtApi1to2. In the new OrtApi we'd add or remove any members that we desire.

	In this file, we'd create a new copy of ort_api_1_to_2 called ort_api_3 and make the corresponding changes that were
	made to the new OrtApi.

	In GetApi we now make it return ort_api_3 for version 3.
*/

static constexpr OrtApi ort_api_1_to_8 = {
    // NOTE: The ordering of these fields MUST not change after that version has shipped since existing binaries depend on this ordering.

    // Shipped as version 1 - DO NOT MODIFY (see above text for more information)
    &OrtApis::CreateStatus,
    &OrtApis::GetErrorCode,
    &OrtApis::GetErrorMessage,

    &OrtApis::CreateEnv,
    &OrtApis::CreateEnvWithCustomLogger,
    &OrtApis::EnableTelemetryEvents,
    &OrtApis::DisableTelemetryEvents,

    &OrtApis::CreateSession,
    &OrtApis::CreateSessionFromArray,
    &OrtApis::Run,

    &OrtApis::CreateSessionOptions,
    &OrtApis::SetOptimizedModelFilePath,
    &OrtApis::CloneSessionOptions,
    &OrtApis::SetSessionExecutionMode,
    &OrtApis::EnableProfiling,
    &OrtApis::DisableProfiling,
    &OrtApis::EnableMemPattern,
    &OrtApis::DisableMemPattern,
    &OrtApis::EnableCpuMemArena,
    &OrtApis::DisableCpuMemArena,
    &OrtApis::SetSessionLogId,
    &OrtApis::SetSessionLogVerbosityLevel,
    &OrtApis::SetSessionLogSeverityLevel,
    &OrtApis::SetSessionGraphOptimizationLevel,
    &OrtApis::SetIntraOpNumThreads,
    &OrtApis::SetInterOpNumThreads,

    &OrtApis::CreateCustomOpDomain,
    &OrtApis::CustomOpDomain_Add,
    &OrtApis::AddCustomOpDomain,
    &OrtApis::RegisterCustomOpsLibrary,

    &OrtApis::SessionGetInputCount,
    &OrtApis::SessionGetOutputCount,
    &OrtApis::SessionGetOverridableInitializerCount,
    &OrtApis::SessionGetInputTypeInfo,
    &OrtApis::SessionGetOutputTypeInfo,
    &OrtApis::SessionGetOverridableInitializerTypeInfo,
    &OrtApis::SessionGetInputName,
    &OrtApis::SessionGetOutputName,
    &OrtApis::SessionGetOverridableInitializerName,

    &OrtApis::CreateRunOptions,
    &OrtApis::RunOptionsSetRunLogVerbosityLevel,
    &OrtApis::RunOptionsSetRunLogSeverityLevel,
    &OrtApis::RunOptionsSetRunTag,
    &OrtApis::RunOptionsGetRunLogVerbosityLevel,
    &OrtApis::RunOptionsGetRunLogSeverityLevel,
    &OrtApis::RunOptionsGetRunTag,
    &OrtApis::RunOptionsSetTerminate,
    &OrtApis::RunOptionsUnsetTerminate,

    &OrtApis::CreateTensorAsOrtValue,
    &OrtApis::CreateTensorWithDataAsOrtValue,
    &OrtApis::IsTensor,
    &OrtApis::GetTensorMutableData,
    &OrtApis::FillStringTensor,

    &OrtApis::GetStringTensorDataLength,
    &OrtApis::GetStringTensorContent,

    &OrtApis::CastTypeInfoToTensorInfo,
    &OrtApis::GetOnnxTypeFromTypeInfo,
    &OrtApis::CreateTensorTypeAndShapeInfo,
    &OrtApis::SetTensorElementType,

    &OrtApis::SetDimensions,
    &OrtApis::GetTensorElementType,
    &OrtApis::GetDimensionsCount,
    &OrtApis::GetDimensions,
    &OrtApis::GetSymbolicDimensions,
    &OrtApis::GetTensorShapeElementCount,
    &OrtApis::GetTensorTypeAndShape,
    &OrtApis::GetTypeInfo,
    &OrtApis::GetValueType,
    &OrtApis::CreateMemoryInfo,
    &OrtApis::CreateCpuMemoryInfo,
    &OrtApis::CompareMemoryInfo,
    &OrtApis::MemoryInfoGetName,
    &OrtApis::MemoryInfoGetId,
    &OrtApis::MemoryInfoGetMemType,
    &OrtApis::MemoryInfoGetType,
    &OrtApis::AllocatorAlloc,
    &OrtApis::AllocatorFree,
    &OrtApis::AllocatorGetInfo,
    &OrtApis::GetAllocatorWithDefaultOptions,
    &OrtApis::AddFreeDimensionOverride,
    &OrtApis::GetValue,
    &OrtApis::GetValueCount,
    &OrtApis::CreateValue,
    &OrtApis::CreateOpaqueValue,
    &OrtApis::GetOpaqueValue,

    &OrtApis::KernelInfoGetAttribute_float,
    &OrtApis::KernelInfoGetAttribute_int64,
    &OrtApis::KernelInfoGetAttribute_string,
    &OrtApis::KernelContext_GetInputCount,
    &OrtApis::KernelContext_GetOutputCount,
    &OrtApis::KernelContext_GetInput,
    &OrtApis::KernelContext_GetOutput,

    &OrtApis::ReleaseEnv,
    &OrtApis::ReleaseStatus,
    &OrtApis::ReleaseMemoryInfo,
    &OrtApis::ReleaseSession,
    &OrtApis::ReleaseValue,
    &OrtApis::ReleaseRunOptions,
    &OrtApis::ReleaseTypeInfo,
    &OrtApis::ReleaseTensorTypeAndShapeInfo,
    &OrtApis::ReleaseSessionOptions,
    &OrtApis::ReleaseCustomOpDomain,
    // End of Version 1 - DO NOT MODIFY ABOVE (see above text for more information)

    &OrtApis::GetDenotationFromTypeInfo,
    &OrtApis::CastTypeInfoToMapTypeInfo,
    &OrtApis::CastTypeInfoToSequenceTypeInfo,
    &OrtApis::GetMapKeyType,
    &OrtApis::GetMapValueType,
    &OrtApis::GetSequenceElementType,
    &OrtApis::ReleaseMapTypeInfo,
    &OrtApis::ReleaseSequenceTypeInfo,
    &OrtApis::SessionEndProfiling,
    &OrtApis::SessionGetModelMetadata,
    &OrtApis::ModelMetadataGetProducerName,
    &OrtApis::ModelMetadataGetGraphName,
    &OrtApis::ModelMetadataGetDomain,
    &OrtApis::ModelMetadataGetDescription,
    &OrtApis::ModelMetadataLookupCustomMetadataMap,
    &OrtApis::ModelMetadataGetVersion,
    &OrtApis::ReleaseModelMetadata,
    // End of Version 2 - DO NOT MODIFY ABOVE (see above text for more information)

    &OrtApis::CreateEnvWithGlobalThreadPools,
    &OrtApis::DisablePerSessionThreads,
    &OrtApis::CreateThreadingOptions,
    &OrtApis::ReleaseThreadingOptions,
    &OrtApis::ModelMetadataGetCustomMetadataMapKeys,
    &OrtApis::AddFreeDimensionOverrideByName,
    // End of Version 3 - DO NOT MODIFY ABOVE (see above text for more information)

    &OrtApis::GetAvailableProviders,
    &OrtApis::ReleaseAvailableProviders,
    // End of Version 4 - DO NOT MODIFY ABOVE (see above text for more information)

    &OrtApis::GetStringTensorElementLength,
    &OrtApis::GetStringTensorElement,
    &OrtApis::FillStringTensorElement,
    &OrtApis::AddSessionConfigEntry,

    // IoBinding and above are propagated in the same order to C# API
    // Do not move
    &OrtApis::CreateAllocator,
    &OrtApis::ReleaseAllocator,
    &OrtApis::RunWithBinding,
    &OrtApis::CreateIoBinding,
    &OrtApis::ReleaseIoBinding,
    &OrtApis::BindInput,
    &OrtApis::BindOutput,
    &OrtApis::BindOutputToDevice,
    &OrtApis::GetBoundOutputNames,
    &OrtApis::GetBoundOutputValues,
    &OrtApis::ClearBoundInputs,
    &OrtApis::ClearBoundOutputs,
    &OrtApis::TensorAt,
    &OrtApis::CreateAndRegisterAllocator,
    &OrtApis::SetLanguageProjection,
    &OrtApis::SessionGetProfilingStartTimeNs,
    &OrtApis::SetGlobalIntraOpNumThreads,
    &OrtApis::SetGlobalInterOpNumThreads,
    &OrtApis::SetGlobalSpinControl,
    // End of Version 5 - DO NOT MODIFY ABOVE (see above text for more information)

    &OrtApis::AddInitializer,
    &OrtApis::CreateEnvWithCustomLoggerAndGlobalThreadPools,
    &OrtApis::SessionOptionsAppendExecutionProvider_CUDA,
    &OrtApis::SessionOptionsAppendExecutionProvider_ROCM,
    &OrtApis::SessionOptionsAppendExecutionProvider_OpenVINO,
    &OrtApis::SetGlobalDenormalAsZero,
    &OrtApis::CreateArenaCfg,
    &OrtApis::ReleaseArenaCfg,
    // End of Version 6 - DO NOT MODIFY ABOVE (see above text for more information)

    &OrtApis::ModelMetadataGetGraphDescription,
    &OrtApis::SessionOptionsAppendExecutionProvider_TensorRT,
    &OrtApis::SetCurrentGpuDeviceId,
    &OrtApis::GetCurrentGpuDeviceId,
    // End of Version 7 - DO NOT MODIFY ABOVE (see above text for more information)

    // Version 8 - In development, feel free to add/remove/rearrange here
    &OrtApis::KernelInfoGetAttributeArray_float,
    &OrtApis::KernelInfoGetAttributeArray_int64,
<<<<<<< HEAD
    &OrtApis::SetSessionOnnxOpsetVersion,
=======
    &OrtApis::CreateArenaCfgV2,
    &OrtApis::AddRunConfigEntry,
    &OrtApis::CreatePrepackedWeightsContainer,
    &OrtApis::ReleasePrepackedWeightsContainer,
    &OrtApis::CreateSessionWithPrepackedWeightsContainer,
    &OrtApis::CreateSessionFromArrayWithPrepackedWeightsContainer,
>>>>>>> 0e48187b
};

// Assert to do a limited check to ensure Version 1 of OrtApi never changes (will detect an addition or deletion but not if they cancel out each other)
// If this assert hits, read the above 'Rules on how to add a new Ort API version'
static_assert(offsetof(OrtApi, ReleaseCustomOpDomain) / sizeof(void*) == 101, "Size of version 1 API cannot change");

ORT_API(const OrtApi*, OrtApis::GetApi, uint32_t version) {
  if (version >= 1 && version <= ORT_API_VERSION)
    return &ort_api_1_to_8;

  fprintf(stderr, "The given version [%u] is not supported, only version 1 to %u is supported in this build.\n",
          version, ORT_API_VERSION);

  return nullptr;  // Unsupported version
}

ORT_API(const char*, OrtApis::GetVersionString) {
  return ORT_VERSION;
}

const OrtApiBase* ORT_API_CALL OrtGetApiBase(void) NO_EXCEPTION {
  return &ort_api_base;
}

ORT_API(void, OrtApis::ReleaseEnv, OrtEnv* value) {
  OrtEnv::Release(value);
}

DEFINE_RELEASE_ORT_OBJECT_FUNCTION(Value, OrtValue)
DEFINE_RELEASE_ORT_OBJECT_FUNCTION(RunOptions, OrtRunOptions)
DEFINE_RELEASE_ORT_OBJECT_FUNCTION(Session, ::onnxruntime::InferenceSession)
DEFINE_RELEASE_ORT_OBJECT_FUNCTION(ModelMetadata, ::onnxruntime::ModelMetadata)<|MERGE_RESOLUTION|>--- conflicted
+++ resolved
@@ -2221,16 +2221,13 @@
     // Version 8 - In development, feel free to add/remove/rearrange here
     &OrtApis::KernelInfoGetAttributeArray_float,
     &OrtApis::KernelInfoGetAttributeArray_int64,
-<<<<<<< HEAD
-    &OrtApis::SetSessionOnnxOpsetVersion,
-=======
     &OrtApis::CreateArenaCfgV2,
     &OrtApis::AddRunConfigEntry,
     &OrtApis::CreatePrepackedWeightsContainer,
     &OrtApis::ReleasePrepackedWeightsContainer,
     &OrtApis::CreateSessionWithPrepackedWeightsContainer,
     &OrtApis::CreateSessionFromArrayWithPrepackedWeightsContainer,
->>>>>>> 0e48187b
+    &OrtApis::SetSessionOnnxOpsetVersion,
 };
 
 // Assert to do a limited check to ensure Version 1 of OrtApi never changes (will detect an addition or deletion but not if they cancel out each other)
