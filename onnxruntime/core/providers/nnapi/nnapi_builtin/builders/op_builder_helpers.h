--- conflicted
+++ resolved
@@ -63,7 +63,6 @@
 // note: the pre-conditions of this function are checked in IsSupportedBatchMatMul()
 Status BuildBatchMatMul(ModelBuilder& model_builder, const NodeUnit& node_unit);
 
-<<<<<<< HEAD
 // This is primarily used for adding the weight (an initializer) of Conv/QlinearConv
 // And perform layout change from ONNX -> NNAPI
 // If is_per_tensor_u8s8 is true, the QlinearConv is per-tensor u8s8 (input X is unsigned int8
@@ -210,9 +209,8 @@
                                   const NodeUnitIODef& io_def,
                                   const Path& path,
                                   float required_scale, int32_t required_zp);
-=======
+
 // performs broadcasting operation on two shapes to make them compatible
 Status PerformBroadcasting(const Shape& shape1, const Shape& shape2, Shape& output_shape);
->>>>>>> 7116825a
 
 }  // namespace onnxruntime::nnapi::op_builder_helpers