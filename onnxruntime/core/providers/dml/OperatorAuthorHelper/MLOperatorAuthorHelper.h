// Copyright (c) Microsoft Corporation. All rights reserved.
// Licensed under the MIT License.

#pragma once

#include "core/providers/dml/DmlExecutionProvider/inc/MLOperatorAuthor.h"
#include "MLOperatorAuthorPrivate.h"

#define ML_CHECK_BOOL(x) THROW_HR_IF(E_INVALIDARG, !(x))

namespace onnxruntime
{
    struct MLFloat16;
}

using MLFloat16 = onnxruntime::MLFloat16;

//
// Traits for numeric attribute types
//
template <typename T>
struct MLTypeTraits
{
};

template <>
struct MLTypeTraits<float>
{
    static const MLOperatorAttributeType AttributeType = MLOperatorAttributeType::Float;
    static const MLOperatorAttributeType AttributeVectorType = MLOperatorAttributeType::FloatArray;
    static const MLOperatorTensorDataType TensorType = MLOperatorTensorDataType::Float;
};

template <>
struct MLTypeTraits<int32_t>
{
    static const MLOperatorTensorDataType TensorType = MLOperatorTensorDataType::Int32;
};

template <>
struct MLTypeTraits<uint8_t>
{
    static const MLOperatorTensorDataType TensorType = MLOperatorTensorDataType::UInt8;
};

template <>
struct MLTypeTraits<int8_t>
{
    static const MLOperatorTensorDataType TensorType = MLOperatorTensorDataType::Int8;
};

template <>
struct MLTypeTraits<uint16_t>
{
    static const MLOperatorTensorDataType TensorType = MLOperatorTensorDataType::UInt16;
};

template <>
struct MLTypeTraits<int16_t>
{
    static const MLOperatorTensorDataType TensorType = MLOperatorTensorDataType::Int16;
};

template <>
struct MLTypeTraits<int64_t>
{
    static const MLOperatorTensorDataType TensorType = MLOperatorTensorDataType::Int64;
    static const MLOperatorAttributeType AttributeType = MLOperatorAttributeType::Int;
    static const MLOperatorAttributeType AttributeVectorType = MLOperatorAttributeType::IntArray;
};

template <>
struct MLTypeTraits<bool>
{
    static const MLOperatorTensorDataType TensorType = MLOperatorTensorDataType::Bool;
};

template <>
struct MLTypeTraits<double>
{
    static const MLOperatorTensorDataType TensorType = MLOperatorTensorDataType::Double;
};

template <>
struct MLTypeTraits<uint32_t>
{
    static const MLOperatorTensorDataType TensorType = MLOperatorTensorDataType::UInt32;
};

template <>
struct MLTypeTraits<uint64_t>
{
    static const MLOperatorTensorDataType TensorType = MLOperatorTensorDataType::UInt64;
};

template <>
struct MLTypeTraits<onnxruntime::MLFloat16> {
  static const MLOperatorTensorDataType TensorType = MLOperatorTensorDataType::Float16;
};

inline uint32_t ComputeElementCountFromDimensions(gsl::span<const uint32_t> dimensions)
{
    return std::accumulate(dimensions.begin(), dimensions.end(), 1, std::multiplies<uint32_t>());
}

#pragma warning(disable:4702)
inline size_t GetByteSizeFromMlDataType(MLOperatorTensorDataType tensorDataType)
{
    switch (tensorDataType)
    {
    case MLOperatorTensorDataType::Float: return 4;
    case MLOperatorTensorDataType::UInt8: return 1;
    case MLOperatorTensorDataType::Int8: return 1;
    case MLOperatorTensorDataType::UInt16: return 2;
    case MLOperatorTensorDataType::Int16: return 2;
    case MLOperatorTensorDataType::Int32: return 4;
    case MLOperatorTensorDataType::Int64: return 8;
    case MLOperatorTensorDataType::String: THROW_HR(E_INVALIDARG);
    case MLOperatorTensorDataType::Bool: return 1;
    case MLOperatorTensorDataType::Float16: return 2;
    case MLOperatorTensorDataType::Double: return 8;
    case MLOperatorTensorDataType::UInt32: return 4;
    case MLOperatorTensorDataType::UInt64: return 8;
    case MLOperatorTensorDataType::Complex64: return 8;
    case MLOperatorTensorDataType::Complex128: return 16;
    case MLOperatorTensorDataType::Undefined:
<<<<<<< HEAD
    default: 
    	THROW_HR(E_INVALIDARG);
    	return 0;
=======
    default:
        THROW_HR(E_INVALIDARG);
        return 0;
>>>>>>> 2d44bd52
    };
    #pragma warning(default:4702)
}

using MLConstStringParam = const char*;
class MLOperatorKernelContext;

//
// Wrappers for ABI objects consumed by kernels.
// These wrappers provide typesafe methods which use STL types and convert
// return values to exceptions.
//

class MLOperatorTensorShapeDescription
{
 public:
    MLOperatorTensorShapeDescription(IMLOperatorTensorShapeDescription* impl) : m_impl(impl) {}

    uint32_t GetInputTensorDimensionCount(uint32_t inputIndex) const
    {
        uint32_t ret;
        THROW_IF_FAILED(m_impl->GetInputTensorDimensionCount(inputIndex, &ret));
        return ret;
    }

    std::vector<uint32_t> GetInputTensorShape(uint32_t inputIndex) const
    {
        std::vector<uint32_t> ret;
        uint32_t dimensionCount = GetInputTensorDimensionCount(inputIndex);
        ret.resize(dimensionCount);

        THROW_IF_FAILED(m_impl->GetInputTensorShape(inputIndex, dimensionCount, ret.data()));
        return ret;
    }

    bool HasOutputShapeDescription() const noexcept
    {
        return m_impl->HasOutputShapeDescription();
    }

    uint32_t GetOutputTensorDimensionCount(uint32_t outputIndex) const
    {
        uint32_t ret;
        THROW_IF_FAILED(m_impl->GetOutputTensorDimensionCount(outputIndex, &ret));
        return ret;
    }

    std::vector<uint32_t> GetOutputTensorShape(uint32_t outputIndex) const
    {
        std::vector<uint32_t> ret;
        uint32_t dimensionCount = GetOutputTensorDimensionCount(outputIndex);
        ret.resize(dimensionCount);

        THROW_IF_FAILED(m_impl->GetOutputTensorShape(outputIndex, dimensionCount, ret.data()));
        return ret;
    }

    Microsoft::WRL::ComPtr<IMLOperatorTensorShapeDescription> GetInterface() const { return m_impl; }

 protected:
    Microsoft::WRL::ComPtr<IMLOperatorTensorShapeDescription> m_impl ;
};

class MLOperatorAttributes
{
 public:
    MLOperatorAttributes(IMLOperatorAttributes* impl) : m_impl(impl)
    {
    }

    uint32_t GetAttributeElementCount(
        _In_z_ MLConstStringParam name, 
        MLOperatorAttributeType type) const
    {
        uint32_t elementCount;
        THROW_IF_FAILED(m_impl->GetAttributeElementCount(name, type, &elementCount));
        return elementCount;
    }

    bool HasAttribute(_In_z_ MLConstStringParam name, MLOperatorAttributeType type) const noexcept
    {
        return GetAttributeElementCount(name, type) > 0;
    }

    //
    // Templatized methods to query numeric attributes using MLTypeTraits
    //
    template <typename T>
    T GetAttribute(_In_z_ MLConstStringParam name) const
    {
        T value;

        THROW_IF_FAILED(m_impl->GetAttribute(
                name,
                MLTypeTraits<T>::AttributeType,
                1,
                sizeof(T),
                &value));

        return value;
    }

    template <typename T>
    std::vector<T> GetAttributeVector(_In_z_ MLConstStringParam name) const
    {
        uint32_t count = GetAttributeElementCount(name, MLTypeTraits<T>::AttributeVectorType);
        std::vector<T> values(count);

        THROW_IF_FAILED(m_impl->GetAttribute(
                name,
                MLTypeTraits<T>::AttributeVectorType,
                count,
                sizeof(T),
                values.data()));

        return values;
    }

    std::string GetAttribute(_In_z_ MLConstStringParam name) const
    {
        return GetAttributeElement(name, 0);
    }

    std::vector<std::string> GetAttributeVector(_In_z_ MLConstStringParam name) const
    {
        uint32_t count = GetAttributeElementCount(name, MLOperatorAttributeType::StringArray);
        std::vector<std::string> values;
        values.resize(count);

        for (uint32_t i = 0; i < count; ++i)
        {
            values[i] = GetAttributeElement(name, i);
        }

        return values;
    }

    std::string GetAttributeElement(_In_z_ MLConstStringParam name, uint32_t elementIndex) const
    {
        uint32_t length = 0;
        THROW_IF_FAILED(m_impl->GetStringAttributeElementLength(name, elementIndex, &length));

        // Construct a string by copying a character array.    The copy can be removed with C++17
        // using the non-const std::basic_string::data method.
        std::vector<char> temp(length);
        THROW_IF_FAILED(m_impl->GetStringAttributeElement(name, elementIndex, length, temp.data()));
        std::string value(temp.data());
        return value;
    }

    std::vector<int32_t> GetOptionalAttributeVectorInt32(MLConstStringParam attributeName) const
    {
        std::vector<int32_t> vector32Bit;
        if (HasAttribute(attributeName, MLOperatorAttributeType::IntArray))
        {
            auto vector64Bit = GetAttributeVector<int64_t>(attributeName);
            vector32Bit.resize(vector64Bit.size());
            std::transform(vector64Bit.begin(), vector64Bit.end(), /*out*/vector32Bit.begin(), [](auto i) 
                                    {return gsl::narrow_cast<int32_t>(std::clamp<int64_t>(i, INT32_MIN, INT32_MAX)); });
        }
        return vector32Bit;
    }

    std::vector<std::string> GetOptionalStringAttributeVector(MLConstStringParam attributeName) const
    {
        return HasAttribute(attributeName, MLOperatorAttributeType::StringArray)
            ?  GetAttributeVector(attributeName)
            :  std::vector<std::string>{}; // Empty vector if attribute absent.
    }
    
    // Not implemented
    template <typename T> T GetOptionalAttribute(MLConstStringParam attributeName, T defaultValue) const;

    template <>
    int32_t GetOptionalAttribute<int32_t>(MLConstStringParam attributeName, int32_t defaultValue) const
    {
        return HasAttribute(attributeName, MLOperatorAttributeType::Int)
            ?  gsl::narrow_cast<int32_t>(GetAttribute<int64_t>(attributeName))
            :  defaultValue;
    }

    template <>
    uint32_t GetOptionalAttribute<uint32_t>(MLConstStringParam attributeName, uint32_t defaultValue) const
    {
        return HasAttribute(attributeName, MLOperatorAttributeType::Int)
            ?  gsl::narrow_cast<uint32_t>(GetAttribute<int64_t>(attributeName))
            :  defaultValue;
    }

    template <>
    int64_t GetOptionalAttribute<int64_t>(MLConstStringParam attributeName, int64_t defaultValue) const
    {
        return HasAttribute(attributeName, MLOperatorAttributeType::Int)
            ?  GetAttribute<int64_t>(attributeName)
            :  defaultValue;
    }

    template <>
    float GetOptionalAttribute<float>(MLConstStringParam attributeName, float defaultValue) const
    {
        return HasAttribute(attributeName, MLOperatorAttributeType::Float)
            ? GetAttribute<float>(attributeName)
            : defaultValue;
    }

    template <>
    std::vector<float> GetOptionalAttribute<std::vector<float>>(MLConstStringParam attributeName, std::vector<float> defaultValue) const
    {
        return HasAttribute(attributeName, MLOperatorAttributeType::FloatArray)
            ?  GetAttributeVector<float>(attributeName)
            :  defaultValue;
    }

    template <>
    bool GetOptionalAttribute<bool>(MLConstStringParam attributeName, bool defaultValue) const
    {
        return HasAttribute(attributeName, MLOperatorAttributeType::Int)
            ?  gsl::narrow_cast<bool>(GetAttribute<int64_t>(attributeName))
            :  defaultValue;
    }

    template <>
    std::string GetOptionalAttribute<std::string>(MLConstStringParam attributeName, std::string defaultValue) const
    {
        return HasAttribute(attributeName, MLOperatorAttributeType::String)
            ?  GetAttribute(attributeName)
            :  defaultValue;
    }

 private:
    Microsoft::WRL::ComPtr<IMLOperatorAttributes> m_impl;
};

class MLOperatorTensor
{
public:
    MLOperatorTensor(IMLOperatorTensor* impl) : m_impl(impl) {}

    // For cases of interop where the caller needs to pass the unwrapped class across a boundary.
    Microsoft::WRL::ComPtr<IMLOperatorTensor> GetInterface() const noexcept
    {
        return m_impl;
    }

    // Need default constructor for usage in STL containers.
    MLOperatorTensor() = default;
    MLOperatorTensor(const MLOperatorTensor&) = default;
    MLOperatorTensor(MLOperatorTensor&&) = default;
    MLOperatorTensor& operator=(const MLOperatorTensor&) = default;

    uint32_t GetDimensionCount() const
    {
        return m_impl->GetDimensionCount();
    }

    const std::vector<uint32_t>& GetShape() const
    {
        if (m_dimensionsCache.empty())
        {
            uint32_t dimensionCount = GetDimensionCount();
            const_cast<MLOperatorTensor*>(this)->m_dimensionsCache.resize(dimensionCount);
            THROW_IF_FAILED(m_impl->GetShape(dimensionCount, const_cast<MLOperatorTensor*>(this)->m_dimensionsCache.data()));
        }

        return m_dimensionsCache;
    }

    uint32_t GetTotalElementCount() const
    {
        return ComputeElementCountFromDimensions(GetShape());
    }

    size_t GetUnalignedTensorByteSize() const
    {
        return GetTotalElementCount() * GetByteSizeFromMlDataType(GetTensorDataType());
    }

    MLOperatorTensorDataType GetTensorDataType() const noexcept
    {
        return m_impl->GetTensorDataType();
    }

    bool IsCpuData() const noexcept
    {
        return m_impl->IsCpuData();
    }

    bool IsDataInterface() const noexcept
    {
        return m_impl->IsDataInterface();
    }

    // Return data as an explicitly typed array, verifying the requested type
    // is the actual data type in the tensor.
    template <typename T>
    T* GetData()
    {
        ML_CHECK_BOOL(GetTensorDataType() == MLTypeTraits<T>::TensorType);
        ML_CHECK_BOOL(!IsDataInterface());

        return static_cast<T*>(m_impl->GetData());
    }

    template <typename T>
    const T* GetData() const
    {
        ML_CHECK_BOOL(GetTensorDataType() == MLTypeTraits<T>::TensorType);
        ML_CHECK_BOOL(!IsDataInterface());

        return static_cast<const T*>(m_impl->GetData());
    }

    // Return as raw bytes, regardless of underlying type, which is useful when
    // needing to agnostically copy memory.
    const void* GetByteData() const
    {
        ML_CHECK_BOOL(!IsDataInterface());

        return m_impl->GetData();
    }

    void* GetByteData()
    {
        ML_CHECK_BOOL(!IsDataInterface());

        return m_impl->GetData();
    }

    Microsoft::WRL::ComPtr<IUnknown> GetDataInterface()
    {
        ML_CHECK_BOOL(IsDataInterface());
        Microsoft::WRL::ComPtr<IUnknown> ret;
        m_impl->GetDataInterface(&ret);
        return ret;
    }

 private:
    Microsoft::WRL::ComPtr<IMLOperatorTensor> m_impl;
    std::vector<uint32_t> m_dimensionsCache;
};

class MLOperatorKernelCreationContext : public MLOperatorAttributes
{
public:
    MLOperatorKernelCreationContext(IMLOperatorKernelCreationContext* impl) : MLOperatorAttributes(impl), m_impl(impl)
    {
        m_impl.As(&m_implPrivate);
    }

    // For cases of interop where the caller needs to pass the unwrapped class across a boundary.
    Microsoft::WRL::ComPtr<IMLOperatorKernelCreationContext> GetInterface() const noexcept
    {
        return m_impl;
    }

    Microsoft::WRL::ComPtr<IUnknown> GetExecutionInterface() const noexcept
    {
        Microsoft::WRL::ComPtr<IUnknown> ret;
        m_impl->GetExecutionInterface(&ret);
        return ret;
    }

    uint32_t GetInputCount() const noexcept
    {
        return m_impl->GetInputCount();
    }

    uint32_t GetOutputCount() const noexcept
    {
        return m_impl->GetOutputCount();
    }
    
    bool IsInputValid(uint32_t index) const {
        return m_impl->IsInputValid(index);
    }

    bool IsOutputValid(uint32_t index) const {
        return m_impl->IsOutputValid(index);
    }

    MLOperatorEdgeDescription GetInputEdgeDescription(uint32_t inputIndex) const
    {
        MLOperatorEdgeDescription ret;
        THROW_IF_FAILED(m_impl->GetInputEdgeDescription(inputIndex, &ret));

        return ret;
    }

    MLOperatorEdgeDescription GetOutputEdgeDescription(uint32_t outputIndex) const
    {
        MLOperatorEdgeDescription ret = {};
        THROW_IF_FAILED(m_impl->GetOutputEdgeDescription(outputIndex, &ret));

        return ret;
    }

    bool HasTensorShapeDescription() const noexcept
    {
        return m_impl->HasTensorShapeDescription();
    }

    MLOperatorTensorShapeDescription GetTensorShapeDescription() const
    {
        Microsoft::WRL::ComPtr<IMLOperatorTensorShapeDescription> ret;
        THROW_IF_FAILED(m_impl->GetTensorShapeDescription(&ret));
        return MLOperatorTensorShapeDescription(ret.Get());
    }

    MLOperatorTensor GetConstantInputTensor(uint32_t inputIndex) const
    {
        Microsoft::WRL::ComPtr<IMLOperatorTensor> tensor;
        THROW_IF_FAILED(m_implPrivate->GetConstantInputTensor(inputIndex, &tensor));
        return MLOperatorTensor(tensor.Get());
    }

 private:
    Microsoft::WRL::ComPtr<IMLOperatorKernelCreationContext> m_impl;
    Microsoft::WRL::ComPtr<IMLOperatorKernelCreationContextPrivate> m_implPrivate;
};

class MLShapeInferenceContext : public MLOperatorAttributes
{
public:
    MLShapeInferenceContext(IMLOperatorShapeInferenceContext* impl) : MLOperatorAttributes(impl) 
    {
        THROW_IF_FAILED(impl->QueryInterface(m_impl.GetAddressOf()));
    }

    // For cases of interop where the caller needs to pass the unwrapped class across a boundary.
    Microsoft::WRL::ComPtr<IMLOperatorShapeInferenceContextPrivate> GetInterface() const noexcept
    {
        return m_impl;
    }

    uint32_t GetInputCount() const noexcept
    {
        return m_impl->GetInputCount();
    }

    uint32_t GetOutputCount() const noexcept
    {
        return m_impl->GetOutputCount();
    }

    // Returns true if an input to the operator is valid.
    // This returns false for optional omitted inputs and invalid indices.
    bool IsInputValid(uint32_t inputIndex) const noexcept
    {
        return m_impl->IsInputValid(inputIndex);
    }

    // Returns true if an output to the operator is valid.
    // This returns false for optional omitted inputs and invalid indices.
    bool IsOutputValid(uint32_t inputIndex) const noexcept
    {
        return m_impl->IsOutputValid(inputIndex);
    }

    MLOperatorEdgeDescription GetInputEdgeDescription(uint32_t inputIndex) const
    {
        MLOperatorEdgeDescription ret;
        THROW_IF_FAILED(m_impl->GetInputEdgeDescription(inputIndex, &ret));

        return ret;
    }

    uint32_t GetInputTensorDimensionCount(uint32_t inputIndex) const
    {
        uint32_t ret;
        THROW_IF_FAILED(m_impl->GetInputTensorDimensionCount(inputIndex, &ret));
        return ret;
    }

    std::vector<uint32_t> GetInputTensorShape(uint32_t inputIndex) const
    {
        std::vector<uint32_t> ret;
        uint32_t dimensionCount = GetInputTensorDimensionCount(inputIndex);
        ret.resize(dimensionCount);

        THROW_IF_FAILED(m_impl->GetInputTensorShape(inputIndex, dimensionCount, ret.data()));
        return ret;
    }

    void SetOutputTensorShape(uint32_t outputIndex, const std::vector<uint32_t>& outputDimensions)
    {
        THROW_IF_FAILED(m_impl->SetOutputTensorShape(outputIndex, static_cast<uint32_t>(outputDimensions.size()), outputDimensions.data()));
    }

    MLOperatorTensor GetConstantInputTensor(uint32_t inputIndex) const
    {
        Microsoft::WRL::ComPtr<IMLOperatorTensor> tensor;
        THROW_IF_FAILED(m_impl->GetConstantInputTensor(inputIndex, &tensor));
        return MLOperatorTensor(tensor.Get());
    }

 private:
    Microsoft::WRL::ComPtr<IMLOperatorShapeInferenceContextPrivate> m_impl;
};

class MLOperatorTypeInferenceContext : public MLOperatorAttributes
{
public:
    MLOperatorTypeInferenceContext(IMLOperatorTypeInferenceContext* impl) : MLOperatorAttributes(impl), m_impl(impl) {}

    // For cases of interop where the caller needs to pass the unwrapped class across a boundary.
     Microsoft::WRL::ComPtr<IMLOperatorTypeInferenceContext> GetInterface() const noexcept
    {
        return m_impl;
    }

    uint32_t GetInputCount() const noexcept
    {
        return m_impl->GetInputCount();
    }

    uint32_t GetOutputCount() const noexcept
    {
        return m_impl->GetOutputCount();
    }

    MLOperatorEdgeDescription GetInputEdgeDescription(uint32_t inputIndex) const
    {
        MLOperatorEdgeDescription desc;
        THROW_IF_FAILED(m_impl->GetInputEdgeDescription(inputIndex, &desc));

        return desc;
    }

    void SetOutputEdgeDescription(uint32_t outputIndex, const MLOperatorEdgeDescription* edgeDesc) const
    {
        THROW_IF_FAILED(m_impl->SetOutputEdgeDescription(outputIndex, edgeDesc));
    }

 private:
    Microsoft::WRL::ComPtr<IMLOperatorTypeInferenceContext> m_impl;
};

class MLOperatorKernelContext
{
public:
    MLOperatorKernelContext(IMLOperatorKernelContext* impl) : m_impl(impl) {}

    // Retrieve the underlying ABI compatible interface from the wrapper, for cases of interop
    // between components or different DLLs where the caller needs to pass the unwrapped class
    // across a boundary. e.g. Operator implementations may use the helper classes so that
    // they can use exceptions without checking every return value, but then they need to pass
    // results onward to a different component which expects the lower level currency.
    Microsoft::WRL::ComPtr<IMLOperatorKernelContext> GetInterface() const noexcept
    {
        return m_impl;
    }

    MLOperatorTensor GetInputTensor(uint32_t inputIndex) const
    {
        Microsoft::WRL::ComPtr<IMLOperatorTensor> tensor;
        THROW_IF_FAILED(m_impl->GetInputTensor(inputIndex, &tensor));
        return tensor.Get();
    }

    MLOperatorTensor GetOutputTensor(uint32_t outputIndex) const
    {
        Microsoft::WRL::ComPtr<IMLOperatorTensor> tensor;
        THROW_IF_FAILED(m_impl->GetOutputTensor(outputIndex, &tensor));
        return tensor.Get();
    }

    MLOperatorTensor GetOutputTensor(uint32_t outputIndex, const std::vector<uint32_t> dimensionSizes) const
    {
        Microsoft::WRL::ComPtr<IMLOperatorTensor> tensor;
        THROW_IF_FAILED(m_impl->GetOutputTensor(outputIndex, static_cast<uint32_t>(dimensionSizes.size()), dimensionSizes.data(), &tensor));
        return tensor.Get();
    }

    Microsoft::WRL::ComPtr<IUnknown> AllocateTemporaryData(size_t size) const
    {
        Microsoft::WRL::ComPtr<IUnknown> ret;
        THROW_IF_FAILED(m_impl->AllocateTemporaryData(size, &ret));
        return ret;
    }

    Microsoft::WRL::ComPtr<IUnknown> GetExecutionInterface() const noexcept
    {
        Microsoft::WRL::ComPtr<IUnknown> ret;
        m_impl->GetExecutionInterface(&ret);
        return ret;
    }

 private:
    Microsoft::WRL::ComPtr<IMLOperatorKernelContext> m_impl;
};

// Helper class for operator implementations, templatized by the
// implementation type. This class converts ABI types to wrappers,
// supports STL types, and converts exceptions to return values.
template <class T>
class MLOperatorKernel : public Microsoft::WRL::RuntimeClass<
    Microsoft::WRL::RuntimeClassFlags<Microsoft::WRL::ClassicCom>, IMLOperatorKernel>, 
    public T
{
public:
    static HRESULT STDMETHODCALLTYPE CreateInstance(IMLOperatorKernelCreationContext& info, IMLOperatorKernel** opKernel) noexcept try
    {
        Microsoft::WRL::ComPtr<MLOperatorKernel> kernel = wil::MakeOrThrow<MLOperatorKernel>(MLOperatorKernelCreationContext(&info));

        *opKernel = kernel.Detach();
        return S_OK;
    }
    CATCH_RETURN();

    MLOperatorKernel(const MLOperatorKernelCreationContext& info) : T(info)
    {
    }

    virtual ~MLOperatorKernel()
    {
    }

    HRESULT STDMETHODCALLTYPE Compute(IMLOperatorKernelContext* context) noexcept override try
    {
        T::Compute(MLOperatorKernelContext(context));
        return S_OK;
    }
    CATCH_RETURN();

    using T::Compute;
};

using MLOperatorTypeInferenceFunction = void (CALLBACK*)(IMLOperatorTypeInferenceContext*);
using MLOperatorShapeInferenceFunction = void (CALLBACK*)(IMLOperatorShapeInferenceContext*);
using MLOperatorKernelCreateFn = void(CALLBACK*)(IMLOperatorKernelCreationContext*, IMLOperatorKernel**);
using MLOperatorSupportQueryFunction = void (CALLBACK*)(IMLOperatorSupportQueryContextPrivate*, bool*);

class MLOperatorShapeInferrer : public Microsoft::WRL::RuntimeClass<
    Microsoft::WRL::RuntimeClassFlags<Microsoft::WRL::ClassicCom>, IMLOperatorShapeInferrer>
{
public:
    MLOperatorShapeInferrer(MLOperatorShapeInferenceFunction shapeInferenceFn) :
        m_shapeInferenceFn(shapeInferenceFn)
    {}

    HRESULT STDMETHODCALLTYPE InferOutputShapes(IMLOperatorShapeInferenceContext* context) noexcept override try
    {
        m_shapeInferenceFn(context);
        return S_OK;
    }
    CATCH_RETURN();

private:
    MLOperatorShapeInferenceFunction m_shapeInferenceFn = nullptr;
};

class MLOperatorSupportQuery : public Microsoft::WRL::RuntimeClass<
    Microsoft::WRL::RuntimeClassFlags<Microsoft::WRL::ClassicCom>, IMLOperatorSupportQueryPrivate>
{
public:
    MLOperatorSupportQuery(MLOperatorSupportQueryFunction queryFn) :
        m_queryFn(queryFn)
    {}

    HRESULT STDMETHODCALLTYPE QuerySupport(
        IMLOperatorSupportQueryContextPrivate* context,
        BOOL* isSupported) noexcept override try
    {
        bool fIsSupported = false;
        m_queryFn(context, &fIsSupported);
        *isSupported = fIsSupported ? TRUE : FALSE;
        return S_OK;
    }
    CATCH_RETURN();

private:
    MLOperatorSupportQueryFunction m_queryFn = nullptr;
};

class MLOperatorTypeInferrer : public Microsoft::WRL::RuntimeClass<
    Microsoft::WRL::RuntimeClassFlags<Microsoft::WRL::ClassicCom>, IMLOperatorTypeInferrer>
{
public:
    MLOperatorTypeInferrer(MLOperatorTypeInferenceFunction typeInferenceFn) :
        m_typeInferenceFn(typeInferenceFn)
    {}

    HRESULT STDMETHODCALLTYPE InferOutputTypes(IMLOperatorTypeInferenceContext* context) noexcept override try
    {
        m_typeInferenceFn(context);
        return S_OK;
    }
    CATCH_RETURN();

private:
    MLOperatorTypeInferenceFunction m_typeInferenceFn = nullptr;
};

class MLOperatorKernelFactory : public Microsoft::WRL::RuntimeClass<
    Microsoft::WRL::RuntimeClassFlags<Microsoft::WRL::ClassicCom>, IMLOperatorKernelFactory>
{
public:
    MLOperatorKernelFactory(MLOperatorKernelCreateFn createFn) :
        m_createFn(createFn)
    {}

    HRESULT STDMETHODCALLTYPE CreateKernel(
        IMLOperatorKernelCreationContext* context,
        _COM_Outptr_ IMLOperatorKernel** kernel) noexcept override try
    {
        m_createFn(context, kernel);
        return S_OK;
    }

    CATCH_RETURN();

private:
    MLOperatorKernelCreateFn m_createFn = nullptr;
};<|MERGE_RESOLUTION|>--- conflicted
+++ resolved
@@ -124,15 +124,9 @@
     case MLOperatorTensorDataType::Complex64: return 8;
     case MLOperatorTensorDataType::Complex128: return 16;
     case MLOperatorTensorDataType::Undefined:
-<<<<<<< HEAD
-    default: 
-    	THROW_HR(E_INVALIDARG);
-    	return 0;
-=======
     default:
         THROW_HR(E_INVALIDARG);
         return 0;
->>>>>>> 2d44bd52
     };
     #pragma warning(default:4702)
 }
