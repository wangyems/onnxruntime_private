--- conflicted
+++ resolved
@@ -32,15 +32,10 @@
                                     const InitializedTensorSet& initialized_tensor_set,
                                     const Path& model_path,
                                     const IExecutionProvider& execution_provider,
-                                    const std::function<bool(const std::string&)>& is_sparse_initializer_func,
-                                    std::map<OrtDevice, AllocatorPtr>& allocators)
+                                    const std::function<bool(const std::string&)>& is_sparse_initializer_func)
     : execution_provider_(execution_provider),
       is_sparse_initializer_func_(is_sparse_initializer_func) {
-<<<<<<< HEAD
-  allocator_ptr_ = allocators[execution_provider_.GetOrtDeviceByMemType(mem_type_)];
-=======
   allocator_ptr_ = std::make_shared<CPUAllocator>();
->>>>>>> 4ab7d410
   ORT_ENFORCE(allocator_ptr_, "Failed to get allocator for optimizer");
 
   ORT_THROW_IF_ERROR(data_transfer_mgr_.RegisterDataTransfer(std::make_unique<CPUDataTransfer>()));
@@ -91,15 +86,10 @@
                                     const std::unordered_map<std::string, OrtValue>& initialized_tensor_set,
                                     const Path& model_path,
                                     const IExecutionProvider& execution_provider,
-                                    const std::function<bool(const std::string&)>& is_sparse_initializer_func,
-                                    std::map<OrtDevice, AllocatorPtr>& allocators)
+                                    const std::function<bool(const std::string&)>& is_sparse_initializer_func)
     : execution_provider_(execution_provider),
       is_sparse_initializer_func_(is_sparse_initializer_func) {
-<<<<<<< HEAD
-  allocator_ptr_ = allocators[execution_provider_.GetOrtDeviceByMemType(mem_type_)];
-=======
   allocator_ptr_ = std::make_shared<CPUAllocator>();
->>>>>>> 4ab7d410
   ORT_ENFORCE(allocator_ptr_, "Failed to get allocator for optimizer");
 
   ORT_THROW_IF_ERROR(data_transfer_mgr_.RegisterDataTransfer(std::make_unique<CPUDataTransfer>()));
