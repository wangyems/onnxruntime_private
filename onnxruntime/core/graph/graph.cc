--- conflicted
+++ resolved
@@ -2451,7 +2451,6 @@
     } else {
       onnx_function_proto = *(node.op_->GetFunction());
     }
-<<<<<<< HEAD
   } else {
     auto iter = model_local_functions_.find(node.OpType());
     if (iter == model_local_functions_.end()) {
@@ -2466,20 +2465,6 @@
                                                                 logger_);
     function_container_.emplace_back(std::move(func_ptr));
     node.SetFunctionBody(*function_container_.back());
-=======
-
-    ORT_TRY {
-      auto func_ptr = std::make_unique<onnxruntime::FunctionImpl>(*this, node.Index(), onnx_function_proto,
-                                                                  logger_);
-      function_container_.emplace_back(std::move(func_ptr));
-      node.SetFunctionBody(*function_container_.back());
-    }
-    ORT_CATCH(const std::exception& ) {
-      // Return without using this function op's expansion. No need to fail just yet.
-      // If ORT has a specialized kernel for this op then execution will proceed
-      return;
-    }
->>>>>>> 333ef3c0
   }
   ORT_CATCH(const std::exception& e) {
     LOGS(logger_, WARNING) << "Function body initialization failed for node '"
