--- conflicted
+++ resolved
@@ -82,7 +82,6 @@
       "component": {
         "type": "git",
         "git": {
-<<<<<<< HEAD
           "commitHash": "d10b27fe37736d2944630ecd7557cefa95cf87c9",
           "repositoryUrl": "https://gitlab.com/libeigen/eigen.git"
         },
@@ -133,8 +132,6 @@
       "component": {
         "type": "git",
         "git": {
-=======
->>>>>>> 45f5c276
           "commitHash": "8c0b94e793a66495e0b1f34a5eb26bd7dc672db0",
           "repositoryUrl": "https://github.com/abseil/abseil-cpp.git"
         },
