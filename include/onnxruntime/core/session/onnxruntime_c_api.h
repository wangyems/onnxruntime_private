// Copyright (c) Microsoft Corporation. All rights reserved.
// Licensed under the MIT License.

#pragma once
#include <stdlib.h>
#include <stdint.h>
#include <string.h>
#include "onnxruntime_session_options_config_keys.h"

// This value is used in structures passed to ORT so that a newer version of ORT will still work with them
#define ORT_API_VERSION 5

#ifdef __cplusplus
extern "C" {
#endif

// SAL2 Definitions
#ifndef _WIN32
#define _In_
#define _In_z_
#define _In_opt_
#define _In_opt_z_
#define _Out_
#define _Outptr_
#define _Out_opt_
#define _Inout_
#define _Inout_opt_
#define _Frees_ptr_opt_
#define _Ret_maybenull_
#define _Ret_notnull_
#define _Check_return_
#define _Outptr_result_maybenull_
#define _In_reads_(X)
#define _Inout_updates_all_(X)
#define _Out_writes_bytes_all_(X)
#define _Out_writes_all_(X)
#define _Success_(X)
#define _Outptr_result_buffer_maybenull_(X)
#define ORT_ALL_ARGS_NONNULL __attribute__((nonnull))
#else
#include <specstrings.h>
#define ORT_ALL_ARGS_NONNULL
#endif

#ifdef _WIN32
// Define ORT_DLL_IMPORT if your program is dynamically linked to Ort.
// dllexport is not used, we use a .def file.
#ifdef ORT_DLL_IMPORT
#define ORT_EXPORT __declspec(dllimport)
#else
#define ORT_EXPORT
#endif
#define ORT_API_CALL _stdcall
#define ORT_MUST_USE_RESULT
#define ORTCHAR_T wchar_t
#else
#define ORT_EXPORT
#define ORT_API_CALL
#define ORT_MUST_USE_RESULT __attribute__((warn_unused_result))
#define ORTCHAR_T char
#endif

#ifndef ORT_TSTR
#ifdef _WIN32
#define ORT_TSTR(X) L##X
#else
#define ORT_TSTR(X) X
#endif
#endif

// Any pointer marked with _In_ or _Out_, cannot be NULL.

// Windows users should use unicode paths when possible to bypass the MAX_PATH limitation
// Every pointer marked with _In_ or _Out_, cannot be NULL. Caller should ensure that.
// for ReleaseXXX(...) functions, they can accept NULL pointer.

#ifdef __cplusplus
// For any compiler with C++11 support, MSVC 2015 and greater, or Clang version supporting noexcept.
// Such complex condition is needed because compilers set __cplusplus value differently.
#ifndef __has_feature
#define __has_feature(x) 0
#endif
#if ((__cplusplus >= 201103L) || (_MSC_VER >= 1900) || (defined(__has_feature) && __has_feature(cxx_noexcept)))
#define NO_EXCEPTION noexcept
#else
#define NO_EXCEPTION throw()
#endif
#else
#define NO_EXCEPTION
#endif

// Copied from TensorProto::DataType
// Currently, Ort doesn't support complex64, complex128, bfloat16 types
typedef enum ONNXTensorElementDataType {
  ONNX_TENSOR_ELEMENT_DATA_TYPE_UNDEFINED,
  ONNX_TENSOR_ELEMENT_DATA_TYPE_FLOAT,   // maps to c type float
  ONNX_TENSOR_ELEMENT_DATA_TYPE_UINT8,   // maps to c type uint8_t
  ONNX_TENSOR_ELEMENT_DATA_TYPE_INT8,    // maps to c type int8_t
  ONNX_TENSOR_ELEMENT_DATA_TYPE_UINT16,  // maps to c type uint16_t
  ONNX_TENSOR_ELEMENT_DATA_TYPE_INT16,   // maps to c type int16_t
  ONNX_TENSOR_ELEMENT_DATA_TYPE_INT32,   // maps to c type int32_t
  ONNX_TENSOR_ELEMENT_DATA_TYPE_INT64,   // maps to c type int64_t
  ONNX_TENSOR_ELEMENT_DATA_TYPE_STRING,  // maps to c++ type std::string
  ONNX_TENSOR_ELEMENT_DATA_TYPE_BOOL,
  ONNX_TENSOR_ELEMENT_DATA_TYPE_FLOAT16,
  ONNX_TENSOR_ELEMENT_DATA_TYPE_DOUBLE,      // maps to c type double
  ONNX_TENSOR_ELEMENT_DATA_TYPE_UINT32,      // maps to c type uint32_t
  ONNX_TENSOR_ELEMENT_DATA_TYPE_UINT64,      // maps to c type uint64_t
  ONNX_TENSOR_ELEMENT_DATA_TYPE_COMPLEX64,   // complex with float32 real and imaginary components
  ONNX_TENSOR_ELEMENT_DATA_TYPE_COMPLEX128,  // complex with float64 real and imaginary components
  ONNX_TENSOR_ELEMENT_DATA_TYPE_BFLOAT16     // Non-IEEE floating-point format based on IEEE754 single-precision
} ONNXTensorElementDataType;

// Synced with onnx TypeProto oneof
typedef enum ONNXType {
  ONNX_TYPE_UNKNOWN,
  ONNX_TYPE_TENSOR,
  ONNX_TYPE_SEQUENCE,
  ONNX_TYPE_MAP,
  ONNX_TYPE_OPAQUE,
  ONNX_TYPE_SPARSETENSOR,
} ONNXType;

typedef enum OrtLoggingLevel {
  ORT_LOGGING_LEVEL_VERBOSE,
  ORT_LOGGING_LEVEL_INFO,
  ORT_LOGGING_LEVEL_WARNING,
  ORT_LOGGING_LEVEL_ERROR,
  ORT_LOGGING_LEVEL_FATAL,
} OrtLoggingLevel;

typedef enum OrtErrorCode {
  ORT_OK,
  ORT_FAIL,
  ORT_INVALID_ARGUMENT,
  ORT_NO_SUCHFILE,
  ORT_NO_MODEL,
  ORT_ENGINE_ERROR,
  ORT_RUNTIME_EXCEPTION,
  ORT_INVALID_PROTOBUF,
  ORT_MODEL_LOADED,
  ORT_NOT_IMPLEMENTED,
  ORT_INVALID_GRAPH,
  ORT_EP_FAIL,
} OrtErrorCode;

// This configures the arena based allocator used by ORT
// See ONNX_Runtime_Perf_Tuning.md for details on what these mean and how to choose these values
typedef struct OrtArenaCfg {
  size_t max_mem;                // use 0 to allow ORT to choose the default
  int arena_extend_strategy;     // use -1 to allow ORT to choose the default, 0 = kNextPowerOfTwo, 1 = kSameAsRequested
  int initial_chunk_size_bytes;  // use -1 to allow ORT to choose the default
  int max_dead_bytes_per_chunk;  // use -1 to allow ORT to choose the default
} OrtArenaCfg;

#define ORT_RUNTIME_CLASS(X) \
  struct Ort##X;             \
  typedef struct Ort##X Ort##X;

// The actual types defined have an Ort prefix
ORT_RUNTIME_CLASS(Env);
ORT_RUNTIME_CLASS(Status);  // nullptr for Status* indicates success
ORT_RUNTIME_CLASS(MemoryInfo);
ORT_RUNTIME_CLASS(IoBinding);
ORT_RUNTIME_CLASS(Session);  //Don't call OrtReleaseSession from Dllmain (because session owns a thread pool)
ORT_RUNTIME_CLASS(Value);
ORT_RUNTIME_CLASS(RunOptions);
ORT_RUNTIME_CLASS(TypeInfo);
ORT_RUNTIME_CLASS(TensorTypeAndShapeInfo);
ORT_RUNTIME_CLASS(SessionOptions);
ORT_RUNTIME_CLASS(CustomOpDomain);
ORT_RUNTIME_CLASS(MapTypeInfo);
ORT_RUNTIME_CLASS(SequenceTypeInfo);
ORT_RUNTIME_CLASS(ModelMetadata);
ORT_RUNTIME_CLASS(ThreadPoolParams);
ORT_RUNTIME_CLASS(ThreadingOptions);

#ifdef _WIN32
typedef _Return_type_success_(return == 0) OrtStatus* OrtStatusPtr;
#else
typedef OrtStatus* OrtStatusPtr;
#endif

// __VA_ARGS__ on Windows and Linux are different
#define ORT_API(RETURN_TYPE, NAME, ...) ORT_EXPORT RETURN_TYPE ORT_API_CALL NAME(__VA_ARGS__) NO_EXCEPTION

#define ORT_API_STATUS(NAME, ...) \
  ORT_EXPORT _Check_return_ _Ret_maybenull_ OrtStatusPtr ORT_API_CALL NAME(__VA_ARGS__) NO_EXCEPTION ORT_MUST_USE_RESULT

// XXX: Unfortunately, SAL annotations are known to not work with function pointers
#define ORT_API2_STATUS(NAME, ...) \
  _Check_return_ _Ret_maybenull_ OrtStatusPtr(ORT_API_CALL* NAME)(__VA_ARGS__) NO_EXCEPTION ORT_MUST_USE_RESULT

// Used in *.cc files. Almost as same as ORT_API_STATUS, except without ORT_MUST_USE_RESULT and ORT_EXPORT
#define ORT_API_STATUS_IMPL(NAME, ...) \
  _Check_return_ _Ret_maybenull_ OrtStatusPtr ORT_API_CALL NAME(__VA_ARGS__) NO_EXCEPTION

#define ORT_CLASS_RELEASE(X) void(ORT_API_CALL * Release##X)(_Frees_ptr_opt_ Ort##X * input)

// When passing in an allocator to any ORT function, be sure that the allocator object
// is not destroyed until the last allocated object using it is freed.
typedef struct OrtAllocator {
  uint32_t version;  // Initialize to ORT_API_VERSION
  void*(ORT_API_CALL* Alloc)(struct OrtAllocator* this_, size_t size);
  void(ORT_API_CALL* Free)(struct OrtAllocator* this_, void* p);
  const struct OrtMemoryInfo*(ORT_API_CALL* Info)(const struct OrtAllocator* this_);
} OrtAllocator;

typedef void(ORT_API_CALL* OrtLoggingFunction)(
    void* param, OrtLoggingLevel severity, const char* category, const char* logid, const char* code_location,
    const char* message);

// Set Graph optimization level.
// Refer https://github.com/microsoft/onnxruntime/blob/master/docs/ONNX_Runtime_Graph_Optimizations.md
// for in-depth undersrtanding of Graph Optimizations in ORT
typedef enum GraphOptimizationLevel {
  ORT_DISABLE_ALL = 0,
  ORT_ENABLE_BASIC = 1,
  ORT_ENABLE_EXTENDED = 2,
  ORT_ENABLE_ALL = 99
} GraphOptimizationLevel;

typedef enum ExecutionMode {
  ORT_SEQUENTIAL = 0,
  ORT_PARALLEL = 1,
} ExecutionMode;

// Set the language projection, default is C, which means it will classify the language not in the list to C also.
typedef enum OrtLanguageProjection {
  ORT_PROJECTION_C = 0,  // default
  ORT_PROJECTION_CPLUSPLUS = 1,
  ORT_PROJECTION_CSHARP = 2,
  ORT_PROJECTION_PYTHON = 3,
  ORT_PROJECTION_JAVA = 4,
  ORT_PROJECTION_WINML = 5,
} OrtLanguageProjection;

struct OrtKernelInfo;
typedef struct OrtKernelInfo OrtKernelInfo;
struct OrtKernelContext;
typedef struct OrtKernelContext OrtKernelContext;
struct OrtCustomOp;
typedef struct OrtCustomOp OrtCustomOp;

typedef enum OrtAllocatorType {
  Invalid = -1,
  OrtDeviceAllocator = 0,
  OrtArenaAllocator = 1
} OrtAllocatorType;

/**
 * memory types for allocator, exec provider specific types should be extended in each provider
 * Whenever this struct is updated, please also update the MakeKey function in onnxruntime/core/framework/execution_provider.cc
*/
typedef enum OrtMemType {
  OrtMemTypeCPUInput = -2,              // Any CPU memory used by non-CPU execution provider
  OrtMemTypeCPUOutput = -1,             // CPU accessible memory outputted by non-CPU execution provider, i.e. CUDA_PINNED
  OrtMemTypeCPU = OrtMemTypeCPUOutput,  // temporary CPU accessible memory allocated by non-CPU execution provider, i.e. CUDA_PINNED
  OrtMemTypeDefault = 0,                // the default allocator for execution provider
} OrtMemType;

struct OrtApi;
typedef struct OrtApi OrtApi;

struct OrtApiBase {
  const OrtApi*(ORT_API_CALL* GetApi)(uint32_t version)NO_EXCEPTION;  // Pass in ORT_API_VERSION
  // nullptr will be returned if the version is unsupported, for example when using a runtime older than this header file

  const char*(ORT_API_CALL* GetVersionString)() NO_EXCEPTION;
};
typedef struct OrtApiBase OrtApiBase;

ORT_EXPORT const OrtApiBase* ORT_API_CALL OrtGetApiBase(void) NO_EXCEPTION;

struct OrtApi {
  /**
* \param msg A null-terminated string. Its content will be copied into the newly created OrtStatus
*/
  OrtStatus*(ORT_API_CALL* CreateStatus)(OrtErrorCode code, _In_ const char* msg)NO_EXCEPTION ORT_ALL_ARGS_NONNULL;

  OrtErrorCode(ORT_API_CALL* GetErrorCode)(_In_ const OrtStatus* status) NO_EXCEPTION ORT_ALL_ARGS_NONNULL;

  /**
 * \param status must not be NULL
 * \return The error message inside the `status`. Do not free the returned value.
 */
  const char*(ORT_API_CALL* GetErrorMessage)(_In_ const OrtStatus* status)NO_EXCEPTION ORT_ALL_ARGS_NONNULL;

  /**
     * \param out Should be freed by `OrtReleaseEnv` after use
     */
  ORT_API2_STATUS(CreateEnv, OrtLoggingLevel default_logging_level, _In_ const char* logid, _Outptr_ OrtEnv** out);

  /**
   * \param out Should be freed by `OrtReleaseEnv` after use
   */
  ORT_API2_STATUS(CreateEnvWithCustomLogger, OrtLoggingFunction logging_function, _In_opt_ void* logger_param,
                  OrtLoggingLevel default_warning_level, _In_ const char* logid, _Outptr_ OrtEnv** out);

  // Platform telemetry events are on by default since they are lightweight.  You can manually turn them off.
  ORT_API2_STATUS(EnableTelemetryEvents, _In_ const OrtEnv* env);
  ORT_API2_STATUS(DisableTelemetryEvents, _In_ const OrtEnv* env);

  // TODO: document the path separator convention? '/' vs '\'
  // TODO: should specify the access characteristics of model_path. Is this read only during the
  // execution of CreateSession, or does the OrtSession retain a handle to the file/directory
  // and continue to access throughout the OrtSession lifetime?
  //  What sort of access is needed to model_path : read or read/write?
  ORT_API2_STATUS(CreateSession, _In_ const OrtEnv* env, _In_ const ORTCHAR_T* model_path,
                  _In_ const OrtSessionOptions* options, _Outptr_ OrtSession** out);

  ORT_API2_STATUS(CreateSessionFromArray, _In_ const OrtEnv* env, _In_ const void* model_data, size_t model_data_length,
                  _In_ const OrtSessionOptions* options, _Outptr_ OrtSession** out);

  ORT_API2_STATUS(Run, _Inout_ OrtSession* sess, _In_opt_ const OrtRunOptions* run_options,
                  _In_reads_(input_len) const char* const* input_names,
                  _In_reads_(input_len) const OrtValue* const* input, size_t input_len,
                  _In_reads_(output_names_len) const char* const* output_names1, size_t output_names_len,
                  _Inout_updates_all_(output_names_len) OrtValue** output);

  /**
    * \return A pointer of the newly created object. The pointer should be freed by OrtReleaseSessionOptions after use
    */
  ORT_API2_STATUS(CreateSessionOptions, _Outptr_ OrtSessionOptions** options);

  // Set filepath to save optimized model after graph level transformations.
  ORT_API2_STATUS(SetOptimizedModelFilePath, _Inout_ OrtSessionOptions* options,
                  _In_ const ORTCHAR_T* optimized_model_filepath);

  // create a copy of an existing OrtSessionOptions
  ORT_API2_STATUS(CloneSessionOptions, _In_ const OrtSessionOptions* in_options,
                  _Outptr_ OrtSessionOptions** out_options);

  // Controls whether you want to execute operators in your graph sequentially or in parallel. Usually when the model
  // has many branches, setting this option to ExecutionMode.ORT_PARALLEL will give you better performance.
  // See [docs/ONNX_Runtime_Perf_Tuning.md] for more details.
  ORT_API2_STATUS(SetSessionExecutionMode, _Inout_ OrtSessionOptions* options, ExecutionMode execution_mode);

  // Enable profiling for this session.
  ORT_API2_STATUS(EnableProfiling, _Inout_ OrtSessionOptions* options, _In_ const ORTCHAR_T* profile_file_prefix);
  ORT_API2_STATUS(DisableProfiling, _Inout_ OrtSessionOptions* options);

  // Enable the memory pattern optimization.
  // The idea is if the input shapes are the same, we could trace the internal memory allocation
  // and generate a memory pattern for future request. So next time we could just do one allocation
  // with a big chunk for all the internal memory allocation.
  // Note: memory pattern optimization is only available when SequentialExecution enabled.
  ORT_API2_STATUS(EnableMemPattern, _Inout_ OrtSessionOptions* options);
  ORT_API2_STATUS(DisableMemPattern, _Inout_ OrtSessionOptions* options);

  // Enable the memory arena on CPU
  // Arena may pre-allocate memory for future usage.
  // set this option to false if you don't want it.
  ORT_API2_STATUS(EnableCpuMemArena, _Inout_ OrtSessionOptions* options);
  ORT_API2_STATUS(DisableCpuMemArena, _Inout_ OrtSessionOptions* options);

  // < logger id to use for session output
  ORT_API2_STATUS(SetSessionLogId, _Inout_ OrtSessionOptions* options, const char* logid);

  // < applies to session load, initialization, etc
  ORT_API2_STATUS(SetSessionLogVerbosityLevel, _Inout_ OrtSessionOptions* options, int session_log_verbosity_level);
  ORT_API2_STATUS(SetSessionLogSeverityLevel, _Inout_ OrtSessionOptions* options, int session_log_severity_level);

  ORT_API2_STATUS(SetSessionGraphOptimizationLevel, _Inout_ OrtSessionOptions* options,
                  GraphOptimizationLevel graph_optimization_level);

  // Sets the number of threads used to parallelize the execution within nodes
  // A value of 0 means ORT will pick a default
  // Note: If you've built ORT with OpenMP, this API has no effect on the number of threads used. In this case
  // use the OpenMP env variables to configure the number of intra op num threads.
  ORT_API2_STATUS(SetIntraOpNumThreads, _Inout_ OrtSessionOptions* options, int intra_op_num_threads);

  // Sets the number of threads used to parallelize the execution of the graph (across nodes)
  // If sequential execution is enabled this value is ignored
  // A value of 0 means ORT will pick a default
  ORT_API2_STATUS(SetInterOpNumThreads, _Inout_ OrtSessionOptions* options, int inter_op_num_threads);

  /*
  Create a custom op domain. After all sessions using it are released, call OrtReleaseCustomOpDomain
  */
  ORT_API2_STATUS(CreateCustomOpDomain, _In_ const char* domain, _Outptr_ OrtCustomOpDomain** out);

  /*
     * Add custom ops to the OrtCustomOpDomain
     *  Note: The OrtCustomOp* pointer must remain valid until the OrtCustomOpDomain using it is released
    */
  ORT_API2_STATUS(CustomOpDomain_Add, _Inout_ OrtCustomOpDomain* custom_op_domain, _In_ OrtCustomOp* op);

  /*
     * Add a custom op domain to the OrtSessionOptions
     *  Note: The OrtCustomOpDomain* must not be deleted until the sessions using it are released
    */
  ORT_API2_STATUS(AddCustomOpDomain, _Inout_ OrtSessionOptions* options, _In_ OrtCustomOpDomain* custom_op_domain);

  /*
     * Loads a DLL named 'library_path' and looks for this entry point:
     *		OrtStatus* RegisterCustomOps(OrtSessionOptions * options, const OrtApiBase* api);
     * It then passes in the provided session options to this function along with the api base.
     * The handle to the loaded library is returned in library_handle. It can be freed by the caller after all sessions using the passed in
     * session options are destroyed, or if an error occurs and it is non null.
  */
  ORT_API2_STATUS(RegisterCustomOpsLibrary, _Inout_ OrtSessionOptions* options, _In_ const char* library_path,
                  void** library_handle);

  /**
    * To use additional providers, you must build ORT with the extra providers enabled. Then call one of these
    * functions to enable them in the session:
    *   OrtSessionOptionsAppendExecutionProvider_CPU
    *   OrtSessionOptionsAppendExecutionProvider_CUDA
    *   OrtSessionOptionsAppendExecutionProvider_<remaining providers...>
    * The order they are called indicates the preference order as well. In other words call this method
    * on your most preferred execution provider first followed by the less preferred ones.
    * If none are called Ort will use its internal CPU execution provider.
    */

  ORT_API2_STATUS(SessionGetInputCount, _In_ const OrtSession* sess, _Out_ size_t* out);
  ORT_API2_STATUS(SessionGetOutputCount, _In_ const OrtSession* sess, _Out_ size_t* out);
  ORT_API2_STATUS(SessionGetOverridableInitializerCount, _In_ const OrtSession* sess, _Out_ size_t* out);

  /**
   * \param out  should be freed by OrtReleaseTypeInfo after use
   */
  ORT_API2_STATUS(SessionGetInputTypeInfo, _In_ const OrtSession* sess, size_t index, _Outptr_ OrtTypeInfo** type_info);

  /**
   * \param out  should be freed by OrtReleaseTypeInfo after use
   */
  ORT_API2_STATUS(SessionGetOutputTypeInfo, _In_ const OrtSession* sess, size_t index,
                  _Outptr_ OrtTypeInfo** type_info);

  /**
 * \param out  should be freed by OrtReleaseTypeInfo after use
 */
  ORT_API2_STATUS(SessionGetOverridableInitializerTypeInfo, _In_ const OrtSession* sess, size_t index,
                  _Outptr_ OrtTypeInfo** type_info);

  /**
   * \param value  is set to a null terminated string allocated using 'allocator'. The caller is responsible for freeing it.
   */
  ORT_API2_STATUS(SessionGetInputName, _In_ const OrtSession* sess, size_t index, _Inout_ OrtAllocator* allocator,
                  _Outptr_ char** value);
  ORT_API2_STATUS(SessionGetOutputName, _In_ const OrtSession* sess, size_t index, _Inout_ OrtAllocator* allocator,
                  _Outptr_ char** value);
  ORT_API2_STATUS(SessionGetOverridableInitializerName, _In_ const OrtSession* sess, size_t index,
                  _Inout_ OrtAllocator* allocator, _Outptr_ char** value);

  /**
   * \return A pointer to the newly created object. The pointer should be freed by OrtReleaseRunOptions after use
   */
  ORT_API2_STATUS(CreateRunOptions, _Outptr_ OrtRunOptions** out);

  ORT_API2_STATUS(RunOptionsSetRunLogVerbosityLevel, _Inout_ OrtRunOptions* options, int value);
  ORT_API2_STATUS(RunOptionsSetRunLogSeverityLevel, _Inout_ OrtRunOptions* options, int value);
  ORT_API2_STATUS(RunOptionsSetRunTag, _Inout_ OrtRunOptions*, _In_ const char* run_tag);

  ORT_API2_STATUS(RunOptionsGetRunLogVerbosityLevel, _In_ const OrtRunOptions* options, _Out_ int* out);
  ORT_API2_STATUS(RunOptionsGetRunLogSeverityLevel, _In_ const OrtRunOptions* options, _Out_ int* out);
  ORT_API2_STATUS(RunOptionsGetRunTag, _In_ const OrtRunOptions*, _Out_ const char** out);

  // Set a flag so that ALL incomplete OrtRun calls that are using this instance of OrtRunOptions
  // will exit as soon as possible.
  ORT_API2_STATUS(RunOptionsSetTerminate, _Inout_ OrtRunOptions* options);
  // Unset the terminate flag to enable this OrtRunOptions instance being used in new OrtRun calls.
  ORT_API2_STATUS(RunOptionsUnsetTerminate, _Inout_ OrtRunOptions* options);

  /**
   * Create a tensor from an allocator. OrtReleaseValue will also release the buffer inside the output value
   * \param out Should be freed by calling OrtReleaseValue
   * \param type must be one of TENSOR_ELEMENT_DATA_TYPE_xxxx
   */
  ORT_API2_STATUS(CreateTensorAsOrtValue, _Inout_ OrtAllocator* allocator, _In_ const int64_t* shape, size_t shape_len,
                  ONNXTensorElementDataType type, _Outptr_ OrtValue** out);

  /**
   * Create a tensor with user's buffer. You can fill the buffer either before calling this function or after.
   * p_data is owned by caller. OrtReleaseValue won't release p_data.
   * \param out Should be freed by calling OrtReleaseValue
   */
  ORT_API2_STATUS(CreateTensorWithDataAsOrtValue, _In_ const OrtMemoryInfo* info, _Inout_ void* p_data,
                  size_t p_data_len, _In_ const int64_t* shape, size_t shape_len, ONNXTensorElementDataType type,
                  _Outptr_ OrtValue** out);

  /**
   * \Sets *out to 1 iff an OrtValue is a tensor, 0 otherwise
   */
  ORT_API2_STATUS(IsTensor, _In_ const OrtValue* value, _Out_ int* out);

  // This function doesn't work with string tensor
  // this is a no-copy method whose pointer is only valid until the backing OrtValue is free'd.
  ORT_API2_STATUS(GetTensorMutableData, _Inout_ OrtValue* value, _Outptr_ void** out);

  /**
     * \param value A tensor created from OrtCreateTensor... function.
     * \param s each A string array. Each string in this array must be null terminated.
     * \param s_len length of s
     */
  ORT_API2_STATUS(FillStringTensor, _Inout_ OrtValue* value, _In_ const char* const* s, size_t s_len);

  /**
     * \param value A tensor created from OrtCreateTensor... function.
     * \param len total data length, not including the trailing '\0' chars.
     */
  ORT_API2_STATUS(GetStringTensorDataLength, _In_ const OrtValue* value, _Out_ size_t* len);

  /**
     * \param s string contents. Each string is NOT null-terminated.
     * \param value A tensor created from OrtCreateTensor... function.
     * \param s_len total data length, get it from OrtGetStringTensorDataLength
     */
  ORT_API2_STATUS(GetStringTensorContent, _In_ const OrtValue* value, _Out_writes_bytes_all_(s_len) void* s,
                  size_t s_len, _Out_writes_all_(offsets_len) size_t* offsets, size_t offsets_len);

  /**
     * Don't free the 'out' value
     */
  ORT_API2_STATUS(CastTypeInfoToTensorInfo, _In_ const OrtTypeInfo*,
                  _Outptr_result_maybenull_ const OrtTensorTypeAndShapeInfo** out);

  /**
     * Return OnnxType from OrtTypeInfo
     */
  ORT_API2_STATUS(GetOnnxTypeFromTypeInfo, _In_ const OrtTypeInfo*, _Out_ enum ONNXType* out);

  /**
     * The 'out' value should be released by calling OrtReleaseTensorTypeAndShapeInfo
     */
  ORT_API2_STATUS(CreateTensorTypeAndShapeInfo, _Outptr_ OrtTensorTypeAndShapeInfo** out);

  ORT_API2_STATUS(SetTensorElementType, _Inout_ OrtTensorTypeAndShapeInfo*, enum ONNXTensorElementDataType type);

  /**
 * \param info Created from CreateTensorTypeAndShapeInfo() function
 * \param dim_values An array with length of `dim_count`. Its elements can contain negative values.
 * \param dim_count length of dim_values
 */
  ORT_API2_STATUS(SetDimensions, OrtTensorTypeAndShapeInfo* info, _In_ const int64_t* dim_values, size_t dim_count);

  ORT_API2_STATUS(GetTensorElementType, _In_ const OrtTensorTypeAndShapeInfo*,
                  _Out_ enum ONNXTensorElementDataType* out);
  ORT_API2_STATUS(GetDimensionsCount, _In_ const OrtTensorTypeAndShapeInfo* info, _Out_ size_t* out);
  ORT_API2_STATUS(GetDimensions, _In_ const OrtTensorTypeAndShapeInfo* info, _Out_ int64_t* dim_values,
                  size_t dim_values_length);
  ORT_API2_STATUS(GetSymbolicDimensions, _In_ const OrtTensorTypeAndShapeInfo* info,
                  _Out_writes_all_(dim_params_length) const char* dim_params[], size_t dim_params_length);

  /**
 * Return the number of elements specified by the tensor shape.
 * Return a negative value if unknown (i.e., any dimension is negative.)
 * e.g.
 * [] -> 1
 * [1,3,4] -> 12
 * [2,0,4] -> 0
 * [-1,3,4] -> -1
 */
  ORT_API2_STATUS(GetTensorShapeElementCount, _In_ const OrtTensorTypeAndShapeInfo* info, _Out_ size_t* out);

  /**
 * \param out Should be freed by OrtReleaseTensorTypeAndShapeInfo after use
 */
  ORT_API2_STATUS(GetTensorTypeAndShape, _In_ const OrtValue* value, _Outptr_ OrtTensorTypeAndShapeInfo** out);

  /**
 * Get the type information of an OrtValue
 * \param value
 * \param out The returned value should be freed by OrtReleaseTypeInfo after use
 */
  ORT_API2_STATUS(GetTypeInfo, _In_ const OrtValue* value, _Outptr_result_maybenull_ OrtTypeInfo** out);

  ORT_API2_STATUS(GetValueType, _In_ const OrtValue* value, _Out_ enum ONNXType* out);

  ORT_API2_STATUS(CreateMemoryInfo, _In_ const char* name1, enum OrtAllocatorType type, int id1,
                  enum OrtMemType mem_type1, _Outptr_ OrtMemoryInfo** out);

  /**
 * Convenience function for special case of CreateMemoryInfo, for the CPU allocator. Uses name = "Cpu" and id = 0.
 */
  ORT_API2_STATUS(CreateCpuMemoryInfo, enum OrtAllocatorType type, enum OrtMemType mem_type1,
                  _Outptr_ OrtMemoryInfo** out);

  /**
 * Test if two memory info are equal
 * \Sets 'out' to 0 if equal, -1 if not equal
 */
  ORT_API2_STATUS(CompareMemoryInfo, _In_ const OrtMemoryInfo* info1, _In_ const OrtMemoryInfo* info2, _Out_ int* out);

  /**
 * Do not free the returned value
 */
  ORT_API2_STATUS(MemoryInfoGetName, _In_ const OrtMemoryInfo* ptr, _Out_ const char** out);
  ORT_API2_STATUS(MemoryInfoGetId, _In_ const OrtMemoryInfo* ptr, _Out_ int* out);
  ORT_API2_STATUS(MemoryInfoGetMemType, _In_ const OrtMemoryInfo* ptr, _Out_ OrtMemType* out);
  ORT_API2_STATUS(MemoryInfoGetType, _In_ const OrtMemoryInfo* ptr, _Out_ OrtAllocatorType* out);

  ORT_API2_STATUS(AllocatorAlloc, _Inout_ OrtAllocator* ptr, size_t size, _Outptr_ void** out);
  ORT_API2_STATUS(AllocatorFree, _Inout_ OrtAllocator* ptr, void* p);
  ORT_API2_STATUS(AllocatorGetInfo, _In_ const OrtAllocator* ptr, _Outptr_ const struct OrtMemoryInfo** out);

  // The returned pointer doesn't have to be freed.
  // Always returns the same instance on every invocation.
  // Please note that this is a non-arena based allocator.
  ORT_API2_STATUS(GetAllocatorWithDefaultOptions, _Outptr_ OrtAllocator** out);

  // Override symbolic dimensions (by specific denotation strings) with actual values if known at session initialization time to enable
  // optimizations that can take advantage of fixed values (such as memory planning, etc)
  ORT_API2_STATUS(AddFreeDimensionOverride, _Inout_ OrtSessionOptions* options, _In_ const char* dim_denotation,
                  _In_ int64_t dim_value);

  /**
   * APIs to support non-tensor types - map and sequence.
   * Currently only the following types are supported
   * Note: the following types should be kept in sync with data_types.h
   * Map types
   * =========
   * std::map<std::string, std::string>
   * std::map<std::string, int64_t>
   * std::map<std::string, float>
   * std::map<std::string, double>
   * std::map<int64_t, std::string>
   * std::map<int64_t, int64_t>
   * std::map<int64_t, float>
   * std::map<int64_t, double>
   *
   * Sequence types
   * ==============
   * std::vector<std::string>
   * std::vector<int64_t>
   * std::vector<float>
   * std::vector<double>
   * std::vector<std::map<std::string, float>>
   * std::vector<std::map<int64_t, float>
   */

  /**
   * If input OrtValue represents a map, you need to retrieve the keys and values
   * separately. Use index=0 to retrieve keys and index=1 to retrieve values.
   * If input OrtValue represents a sequence, use index to retrieve the index'th element
   * of the sequence.
   */
  ORT_API2_STATUS(GetValue, _In_ const OrtValue* value, int index, _Inout_ OrtAllocator* allocator,
                  _Outptr_ OrtValue** out);

  /**
   * Returns 2 for type map and N for sequence where N is the number of elements
   * in the sequence.
   */
  ORT_API2_STATUS(GetValueCount, _In_ const OrtValue* value, _Out_ size_t* out);

  /**
   * To construct a map, use num_values = 2 and 'in' should be an arrary of 2 OrtValues
   * representing keys and values.
   * To construct a sequence, use num_values = N where N is the number of the elements in the
   * sequence. 'in' should be an arrary of N OrtValues.
   * \value_type should be either map or sequence.
   */
  ORT_API2_STATUS(CreateValue, _In_reads_(num_values) const OrtValue* const* in, size_t num_values,
                  enum ONNXType value_type, _Outptr_ OrtValue** out);

  /**
     * Construct OrtValue that contains a value of non-standard type created for
     * experiments or while awaiting standardization. OrtValue in this case would contain
     * an internal representation of the Opaque type. Opaque types are distinguished between
     * each other by two strings 1) domain and 2) type name. The combination of the two
     * must be unique, so the type representation is properly identified internally. The combination
     * must be properly registered from within ORT at both compile/run time or by another API.
     *
     * To construct the OrtValue pass domain and type names, also a pointer to a data container
     * the type of which must be know to both ORT and the client program. That data container may or may
     * not match the internal representation of the Opaque type. The sizeof(data_container) is passed for
     * verification purposes.
     *
     * \domain_name - domain name for the Opaque type, null terminated.
     * \type_name   - type name for the Opaque type, null terminated.
     * \data_contianer - data to populate OrtValue
     * \data_container_size - sizeof() of the data container. Must match the sizeof() of the expected
     *                    data_container size internally.
     */
  ORT_API2_STATUS(CreateOpaqueValue, _In_z_ const char* domain_name, _In_z_ const char* type_name,
                  _In_ const void* data_container, size_t data_container_size, _Outptr_ OrtValue** out);

  /**
     * Fetch data from an OrtValue that contains a value of non-standard type created for
     * experiments or while awaiting standardization.
     * \domain_name - domain name for the Opaque type, null terminated.
     * \type_name   - type name for the Opaque type, null terminated.
     * \data_contianer - data to populate OrtValue
     * \data_container_size - sizeof() of the data container. Must match the sizeof() of the expected
     *                    data_container size internally.
     */

  ORT_API2_STATUS(GetOpaqueValue, _In_ const char* domain_name, _In_ const char* type_name, _In_ const OrtValue* in,
                  _Out_ void* data_container, size_t data_container_size);

  ORT_API2_STATUS(KernelInfoGetAttribute_float, _In_ const OrtKernelInfo* info, _In_ const char* name,
                  _Out_ float* out);
  ORT_API2_STATUS(KernelInfoGetAttribute_int64, _In_ const OrtKernelInfo* info, _In_ const char* name,
                  _Out_ int64_t* out);
  ORT_API2_STATUS(KernelInfoGetAttribute_string, _In_ const OrtKernelInfo* info, _In_ const char* name, _Out_ char* out,
                  _Inout_ size_t* size);

  ORT_API2_STATUS(KernelContext_GetInputCount, _In_ const OrtKernelContext* context, _Out_ size_t* out);
  ORT_API2_STATUS(KernelContext_GetOutputCount, _In_ const OrtKernelContext* context, _Out_ size_t* out);
  ORT_API2_STATUS(KernelContext_GetInput, _In_ const OrtKernelContext* context, _In_ size_t index,
                  _Out_ const OrtValue** out);
  ORT_API2_STATUS(KernelContext_GetOutput, _Inout_ OrtKernelContext* context, _In_ size_t index,
                  _In_ const int64_t* dim_values, size_t dim_count, _Outptr_ OrtValue** out);

  ORT_CLASS_RELEASE(Env);
  ORT_CLASS_RELEASE(Status);  // nullptr for Status* indicates success
  ORT_CLASS_RELEASE(MemoryInfo);
  ORT_CLASS_RELEASE(Session);  //Don't call OrtReleaseSession from Dllmain (because session owns a thread pool)
  ORT_CLASS_RELEASE(Value);
  ORT_CLASS_RELEASE(RunOptions);
  ORT_CLASS_RELEASE(TypeInfo);
  ORT_CLASS_RELEASE(TensorTypeAndShapeInfo);
  ORT_CLASS_RELEASE(SessionOptions);
  ORT_CLASS_RELEASE(CustomOpDomain);

  // End of Version 1 - DO NOT MODIFY ABOVE (see above text for more information)

  // Version 2 - In development, feel free to add/remove/rearrange here

  /**
    * GetDenotationFromTypeInfo
	 * This api augments OrtTypeInfo to return denotations on the type.
	 * This is used by WinML to determine if an input/output is intended to be an Image or a Tensor.
    */
  ORT_API2_STATUS(GetDenotationFromTypeInfo, _In_ const OrtTypeInfo*, _Out_ const char** const denotation,
                  _Out_ size_t* len);

  // OrtTypeInfo Casting methods

  /**
    * CastTypeInfoToMapTypeInfo
	 * This api augments OrtTypeInfo to return an OrtMapTypeInfo when the type is a map.
	 * The OrtMapTypeInfo has additional information about the map's key type and value type.
	 * This is used by WinML to support model reflection APIs.
	 * This is used by WinML to support model reflection APIs.
	 *
	 * Don't free the 'out' value
    */
  ORT_API2_STATUS(CastTypeInfoToMapTypeInfo, _In_ const OrtTypeInfo* type_info,
                  _Outptr_result_maybenull_ const OrtMapTypeInfo** out);

  /**
    * CastTypeInfoToSequenceTypeInfo
	 * This api augments OrtTypeInfo to return an OrtSequenceTypeInfo when the type is a sequence.
	 * The OrtSequenceTypeInfo has additional information about the sequence's element type.
    * This is used by WinML to support model reflection APIs.
	 *
	 * Don't free the 'out' value
    */
  ORT_API2_STATUS(CastTypeInfoToSequenceTypeInfo, _In_ const OrtTypeInfo* type_info,
                  _Outptr_result_maybenull_ const OrtSequenceTypeInfo** out);

  // OrtMapTypeInfo Accessors

  /**
    * GetMapKeyType
	 * This api augments get the key type of a map. Key types are restricted to being scalar types and use ONNXTensorElementDataType.
	 * This is used by WinML to support model reflection APIs.
    */
  ORT_API2_STATUS(GetMapKeyType, _In_ const OrtMapTypeInfo* map_type_info, _Out_ enum ONNXTensorElementDataType* out);

  /**
    * GetMapValueType
	 * This api augments get the value type of a map.
    */
  ORT_API2_STATUS(GetMapValueType, _In_ const OrtMapTypeInfo* map_type_info, _Outptr_ OrtTypeInfo** type_info);

  // OrtSequenceTypeInfo Accessors

  /**
    * GetSequenceElementType
	 * This api augments get the element type of a sequence.
	 * This is used by WinML to support model reflection APIs.
    */
  ORT_API2_STATUS(GetSequenceElementType, _In_ const OrtSequenceTypeInfo* sequence_type_info,
                  _Outptr_ OrtTypeInfo** type_info);

  ORT_CLASS_RELEASE(MapTypeInfo);
  ORT_CLASS_RELEASE(SequenceTypeInfo);

  /**
   * \param out is set to a null terminated string allocated using 'allocator'. The caller is responsible for freeing it.
   * Profiling is turned ON automatically if enabled for the particular session by invoking EnableProfiling()
   * on the SessionOptions instance used to create the session.
   */
  ORT_API2_STATUS(SessionEndProfiling, _In_ OrtSession* sess, _Inout_ OrtAllocator* allocator, _Outptr_ char** out);

  /**
   * \param out is a pointer to the newly created object. The pointer should be freed by calling ReleaseModelMetadata after use.
   */
  ORT_API2_STATUS(SessionGetModelMetadata, _In_ const OrtSession* sess, _Outptr_ OrtModelMetadata** out);

  /**
   * \param value  is set to a null terminated string allocated using 'allocator'. The caller is responsible for freeing it.
   */
  ORT_API2_STATUS(ModelMetadataGetProducerName, _In_ const OrtModelMetadata* model_metadata,
                  _Inout_ OrtAllocator* allocator, _Outptr_ char** value);
  ORT_API2_STATUS(ModelMetadataGetGraphName, _In_ const OrtModelMetadata* model_metadata,
                  _Inout_ OrtAllocator* allocator, _Outptr_ char** value);
  ORT_API2_STATUS(ModelMetadataGetDomain, _In_ const OrtModelMetadata* model_metadata, _Inout_ OrtAllocator* allocator,
                  _Outptr_ char** value);
  ORT_API2_STATUS(ModelMetadataGetDescription, _In_ const OrtModelMetadata* model_metadata,
                  _Inout_ OrtAllocator* allocator, _Outptr_ char** value);
  /**
   * \param value  is set to a null terminated string allocated using 'allocator'. The caller is responsible for freeing it.
   * 'value' will be a nullptr if the given key is not found in the custom metadata map.
   */
  ORT_API2_STATUS(ModelMetadataLookupCustomMetadataMap, _In_ const OrtModelMetadata* model_metadata,
                  _Inout_ OrtAllocator* allocator, _In_ const char* key, _Outptr_result_maybenull_ char** value);

  ORT_API2_STATUS(ModelMetadataGetVersion, _In_ const OrtModelMetadata* model_metadata, _Out_ int64_t* value);

  ORT_CLASS_RELEASE(ModelMetadata);

  /*
  * Creates an environment with global threadpools that will be shared across sessions.
  * Use this in conjunction with DisablePerSessionThreads API or else the session will use
  * its own thread pools.
  */
  ORT_API2_STATUS(CreateEnvWithGlobalThreadPools, OrtLoggingLevel default_logging_level, _In_ const char* logid,
                  _In_ const OrtThreadingOptions* t_options, _Outptr_ OrtEnv** out);

  /* TODO: Should there be a version of CreateEnvWithGlobalThreadPools with custom logging function? */

  /*
  * Calling this API will make the session use the global threadpools shared across sessions.
  * This API should be used in conjunction with CreateEnvWithGlobalThreadPools API.
  */
  ORT_API2_STATUS(DisablePerSessionThreads, _Inout_ OrtSessionOptions* options);

  ORT_API2_STATUS(CreateThreadingOptions, _Outptr_ OrtThreadingOptions** out);

  ORT_CLASS_RELEASE(ThreadingOptions);

  /**
   * \param num_keys contains the number of keys in the custom metadata map
   * \param keys is an array of null terminated strings (array count = num_keys) allocated using 'allocator'.
   * The caller is responsible for freeing each string and the pointer array.
   * 'keys' will be a nullptr if custom metadata map is empty.
   */
  ORT_API2_STATUS(ModelMetadataGetCustomMetadataMapKeys, _In_ const OrtModelMetadata* model_metadata,
                  _Inout_ OrtAllocator* allocator, _Outptr_result_buffer_maybenull_(*num_keys) char*** keys, _Out_ int64_t* num_keys);

  // Override symbolic dimensions (by specific name strings) with actual values
  // if known at session initialization time to enable optimizations that can
  // take advantage of fixed values (such as memory planning, etc)
  ORT_API2_STATUS(AddFreeDimensionOverrideByName,
                  _Inout_ OrtSessionOptions* options, _In_ const char* dim_name,
                  _In_ int64_t dim_value);

  /**
   * \param out_ptr will hold a pointer to the array of char *
   * representing available providers.
   * \param provider_length is a pointer to an int variable where
   * the number of available providers will be added.
   * The caller is responsible for freeing each char * and the pointer
   * array by calling ReleaseAvailableProviders().
   */
  ORT_API2_STATUS(GetAvailableProviders, _Outptr_ char*** out_ptr,
                  _In_ int* provider_length);

  /**
   * \param ptr is the pointer to an array of available providers you
   * get after calling GetAvailableProviders().
   * \param providers_length is the number of available providers.
   */
  ORT_API2_STATUS(ReleaseAvailableProviders, _In_ char** ptr,
                  _In_ int providers_length);

  /**
     * \param value - A tensor created from OrtCreateTensor... function.
     * \param index - index of string tensor element, length of element at index will be returned.
     * \param out - number of UTF-8 bytes that the string contains
     */
  ORT_API2_STATUS(GetStringTensorElementLength, _In_ const OrtValue* value, size_t index, _Out_ size_t* out);

  /**
     * \param s string element contents in UTF-8 encoding. The string is NOT null-terminated.
     * \param value A tensor created from OrtCreateTensor... function.
     * \param s_len element length, get it from OrtGetStringTensorElementLength.
     * \param index offset of element of tensor to return.
     */
  ORT_API2_STATUS(GetStringTensorElement, _In_ const OrtValue* value, size_t s_len, size_t index, _Out_writes_bytes_all_(s_len) void* s);

  /**
     * \param value - A tensor created from OrtCreateTensor... function.
     * \param s - A null terminated UTF-8 encoded string.
     * \param index - index of string tensor element to fill
     */
  ORT_API2_STATUS(FillStringTensorElement, _Inout_ OrtValue* value, _In_ const char* s, size_t index);

  /**
     * Set a single session configuration entry as a pair of strings
     * If a configuration with same key exists, this will overwrite the configuration with the given config_value
     * \param config_key    A null terminated string representation of the config key
     * \param config_value  A null terminated string representation of the config value
     * The config_key and the format of config_value are defined in onnxruntime_session_options_config_keys.h
     */
  ORT_API2_STATUS(AddSessionConfigEntry, _Inout_ OrtSessionOptions* options,
                  _In_z_ const char* config_key, _In_z_ const char* config_value);

  /**
   * \param sess valid OrtSession instance
   * \param mem_info - valid OrtMemoryInfo instance
   * \param - out a ptr to a new instance of OrtAllocator according to the spec within mem_info
   *         if successful
   * \return OrtStatus or nullptr if successful
   */
  ORT_API2_STATUS(CreateAllocator, _In_ const OrtSession* sess, _In_ const OrtMemoryInfo* mem_info,
                  _Outptr_ OrtAllocator** out);

  // Release instance of OrtAllocator obtained from CreateAllocator API
  ORT_CLASS_RELEASE(Allocator);

  ORT_API2_STATUS(RunWithBinding, _Inout_ OrtSession* sess, _In_opt_ const OrtRunOptions* run_options, _In_ const OrtIoBinding* binding_ptr);

  // Creates an IoBinding instance that allows one to bind pre-allocated OrtValues
  // to input names. Thus if you want to use a raw on device buffer as input or output
  // you can avoid extra copy during runtime.
  ORT_API2_STATUS(CreateIoBinding, _Inout_ OrtSession* sess, _Outptr_ OrtIoBinding** out);

  // Release instance or OrtIoBinding obtained from CreateIoBinding API
  ORT_CLASS_RELEASE(IoBinding);

  /**
   * The function will bind the OrtValue to a specified input name.
   * The OrtValue must be a Tensor. ORT would use that value in place of input for the specified name.
   * \param binding_ptr - an instance of OrtIoBinding created by CreateIoBinding()
   * \param name - name for the model input
   * \param  val_ptr - OrtValue of Tensor type.
   * \return OrtStatus instance on error which the caller is responsible to free or nullptr on success
   */
  ORT_API2_STATUS(BindInput, _Inout_ OrtIoBinding* binding_ptr, _In_ const char* name, _In_ const OrtValue* val_ptr);

  /**
   * The function will bind the OrtValue to the specified output name.
   * The OrtValue must be a Tensor. ORT would use that value in place of output for the specified name.
   *
   * \param binding_ptr - an instance of OrtIoBinding created by CreateIoBinding()
   * \param name - name for the model output
   * \param  val_ptr - OrtValue of Tensor type.
   * \return OrtStatus instance on error which the caller is responsible to free or nullptr on success
   */
  ORT_API2_STATUS(BindOutput, _Inout_ OrtIoBinding* binding_ptr, _In_ const char* name, _In_ const OrtValue* val_ptr);

  /**
   * The function will bind the OrtValue to a device which specification is contained within OrtMemoryInfo
   * You can either create an instance of OrtMemoryInfo with a device id or obtain one from the allocator that you are created/using
   * This is useful when one or more outputs have dynamic shapes and, it is hard to pre-allocated and bind a chunk of
   * memory within OrtValue ahead of time.
   *
   * \param binding_ptr - an instance of OrtIoBinding created by CreateIoBinding()
   * \param name - name for the model output
   * \param  mem_info_ptr - OrtMemoryInfo
   * \return OrtStatus instance on error which the caller is responsible to free or nullptr on success
   */
  ORT_API2_STATUS(BindOutputToDevice, _Inout_ OrtIoBinding* binding_ptr, _In_ const char* name, _In_ const OrtMemoryInfo* val_ptr);

  /**
    * The function returns the names of the outputs in the order they were bound. This is useful after running the model
    * with bound outputs because the returned names are in order in which output OrtValues are returned. This API is optional
    * to use. If you knew the order of outputs and its names you used for binding you would not need to use this API.
    *
    * \param  binding_ptr - a ptr to an instance of OrtIoBinding created obtained from CreateIoBinding()
    * \param  allocator - a ptr to an instance of OrtAllocator obtained with CreateAllocator() or GetAllocatorWithDefaultOptions()
    *                      the specified allocator will be used to allocate continuous buffers for output strings and lengths.
    * \param buffer - pointer to a continuous buffer of non-zero terminated UTF-8 encoded strings. The number of strings stored is returned count parameter.
    *                 this buffer will be allocated with the specified allocator and must be freed after it is no longer needed.
    * \param lengths - a pointer to a continuous buffer of size_t lengths of strings returned in the buffer. The number of items is returned
    *                  in the count. This buffer is allocated with the specified allocator and must be freed after it is no longer needed.
    * \para count - is the number of strings returned. If the instance of OrtIoBiding has no bound outputs, zero is returned,
    *              no memory allocation is performed and buffer and lengths are nullptr on return.
    */
  ORT_API2_STATUS(GetBoundOutputNames, _In_ const OrtIoBinding* binding_ptr, _In_ OrtAllocator* allocator,
                  _Out_ char** buffer, _Out_writes_all_(count) size_t** lengths, _Out_ size_t* count);

  /**
    * The function returns an array of pointers to individually allocated OrtValues that contain results of a model execution with RunWithBinding()
    * The array contains the same number of OrtValues and they are in the same order as they were bound with BindOutput()
    * or BindOutputToDevice().
    * The returned OrtValues must be individually released after they are no longer needed.
    * The array is allocated using the specified instance of the allocator and must be freed using the same allocator after
    * all the OrtValues contained therein are individually released.
    *
    * \param binding_ptr - instance of OrtIoBidning
    * \param allocator - instance of allocator to allocate output array
    * \param output - pointer to the allocated buffer. Returns nullptr if no outputs.
    * \param output_count - pointer to the number of OrtValues returned. Zero if no outputs.
    */
  ORT_API2_STATUS(GetBoundOutputValues, _In_ const OrtIoBinding* binding_ptr, _In_ OrtAllocator* allocator,
                  _Out_writes_all_(output_count) OrtValue*** output, _Out_ size_t* output_count);

  /** Clears any previously specified bindings for inputs/outputs
   */
  void(ORT_API_CALL* ClearBoundInputs)(_Inout_ OrtIoBinding* binding_ptr) NO_EXCEPTION ORT_ALL_ARGS_NONNULL;
  void(ORT_API_CALL* ClearBoundOutputs)(_Inout_ OrtIoBinding* binding_ptr) NO_EXCEPTION ORT_ALL_ARGS_NONNULL;

  /**
   * Provides element-level access into a tensor.
   * \param location_values a pointer to an array of index values that specify an element's location in the tensor data blob
   * \param location_values_count length of location_values
   * \param out a pointer to the element specified by location_values
   * e.g.
   * Given a tensor with overall shape [3,224,224], an element at
   * location [2,150,128] can be accessed directly.
   *
   * This function only works for numeric tensors.
   * This is a no-copy method whose pointer is only valid until the backing OrtValue is free'd.
   */
  ORT_API2_STATUS(TensorAt, _Inout_ OrtValue* value, size_t* location_values, size_t location_values_count, _Outptr_ void** out);

  /**
   * Creates an allocator instance and registers it with the env to enable
   * sharing between multiple sessions that use the same env instance.
   * Lifetime of the created allocator will be valid for the duration of the environment.
   * Returns an error if an allocator with the same OrtMemoryInfo is already registered.
   * \param mem_info must be non-null.
   * \param arena_cfg if nullptr defaults will be used.
   * See docs/C_API.md for details.
  */
  ORT_API2_STATUS(CreateAndRegisterAllocator, _Inout_ OrtEnv* env, _In_ const OrtMemoryInfo* mem_info,
                  _In_ const OrtArenaCfg* arena_cfg);

  /**
<<<<<<< HEAD
   * Add a pre-allocated initializer to a session. If a model contains an initializer with a name
   * that is same as the name passed to this API call, ORT will use this initializer instance
   * instead of deserializing one from the model file. This is useful when you want to share
   * the same initializer across sessions.
   */
  ORT_API2_STATUS(AddInitializer, _Inout_ OrtSessionOptions* options, _In_ const char* name,
                  _In_ OrtValue* val);
=======
   * Set the language projection for collecting telemetry data when Env is created
   * \param projection the source projected language.
  */
  ORT_API2_STATUS(SetLanguageProjection, _In_ const OrtEnv* ort_env, _In_ OrtLanguageProjection projection);

>>>>>>> 370d194d
};

/*
 * Steps to use a custom op:
 *   1 Create an OrtCustomOpDomain with the domain name used by the custom ops
 *   2 Create an OrtCustomOp structure for each op and add them to the domain
 *   3 Call OrtAddCustomOpDomain to add the custom domain of ops to the session options
*/
#define OrtCustomOpApi OrtApi

/*
 * The OrtCustomOp structure defines a custom op's schema and its kernel callbacks. The callbacks are filled in by
 * the implementor of the custom op.
*/
struct OrtCustomOp {
  uint32_t version;  // Initialize to ORT_API_VERSION

  // This callback creates the kernel, which is a user defined parameter that is passed to the Kernel* callbacks below.
  void*(ORT_API_CALL* CreateKernel)(_In_ struct OrtCustomOp* op, _In_ const OrtApi* api,
                                    _In_ const OrtKernelInfo* info);

  // Returns the name of the op
  const char*(ORT_API_CALL* GetName)(_In_ struct OrtCustomOp* op);

  // Returns the type of the execution provider, return nullptr to use CPU execution provider
  const char*(ORT_API_CALL* GetExecutionProviderType)(_In_ struct OrtCustomOp* op);

  // Returns the count and types of the input & output tensors
  ONNXTensorElementDataType(ORT_API_CALL* GetInputType)(_In_ struct OrtCustomOp* op, _In_ size_t index);
  size_t(ORT_API_CALL* GetInputTypeCount)(_In_ struct OrtCustomOp* op);
  ONNXTensorElementDataType(ORT_API_CALL* GetOutputType)(_In_ struct OrtCustomOp* op, _In_ size_t index);
  size_t(ORT_API_CALL* GetOutputTypeCount)(_In_ struct OrtCustomOp* op);

  // Op kernel callbacks
  void(ORT_API_CALL* KernelCompute)(_In_ void* op_kernel, _In_ OrtKernelContext* context);
  void(ORT_API_CALL* KernelDestroy)(_In_ void* op_kernel);
};

/*
 * END EXPERIMENTAL
*/

#ifdef __cplusplus
}
#endif<|MERGE_RESOLUTION|>--- conflicted
+++ resolved
@@ -1024,7 +1024,12 @@
                   _In_ const OrtArenaCfg* arena_cfg);
 
   /**
-<<<<<<< HEAD
+   * Set the language projection for collecting telemetry data when Env is created
+   * \param projection the source projected language.
+  */
+  ORT_API2_STATUS(SetLanguageProjection, _In_ const OrtEnv* ort_env, _In_ OrtLanguageProjection projection);
+
+  /**
    * Add a pre-allocated initializer to a session. If a model contains an initializer with a name
    * that is same as the name passed to this API call, ORT will use this initializer instance
    * instead of deserializing one from the model file. This is useful when you want to share
@@ -1032,13 +1037,6 @@
    */
   ORT_API2_STATUS(AddInitializer, _Inout_ OrtSessionOptions* options, _In_ const char* name,
                   _In_ OrtValue* val);
-=======
-   * Set the language projection for collecting telemetry data when Env is created
-   * \param projection the source projected language.
-  */
-  ORT_API2_STATUS(SetLanguageProjection, _In_ const OrtEnv* ort_env, _In_ OrtLanguageProjection projection);
-
->>>>>>> 370d194d
 };
 
 /*
