--- conflicted
+++ resolved
@@ -353,7 +353,6 @@
   test.Run();
 }
 
-<<<<<<< HEAD
 TEST(GatherOpTest, Gather_axis1_neg_indices2d_int8) {
   OpTester test("Gather", 11);
   test.AddAttribute<int64_t>("axis", 1LL);
@@ -369,7 +368,8 @@
                           11, 10, 12, 11,
                           21, 20, 22, 21});
   test.Run(OpTester::ExpectResult::kExpectSuccess, "", {kTensorrtExecutionProvider});  //TensorRT: Assertion `regionRanges != nullptr' failed
-=======
+}
+
 template <typename T>
 void CalculateOutput(const int64_t stride, const int64_t num_input_before_gather_axis,
                      const int64_t num_input_from_gather_axis, const std::vector<T>& grad, const std::vector<int64_t>& indices, std::vector<T>& output) {
@@ -448,7 +448,6 @@
   test.AddOutput<float>("output", shape,
                         output);
   test.Run();
->>>>>>> 9ae60038
 }
 
 }  // namespace test
