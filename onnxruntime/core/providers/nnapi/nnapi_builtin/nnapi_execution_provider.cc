--- conflicted
+++ resolved
@@ -315,17 +315,10 @@
         const auto& model_input_type = model->GetInputType(input_name);
 
         auto input_idx = model->GetMappedInputIdx(input_name);
-<<<<<<< HEAD
         auto input_tensor = ctx.GetInput(input_idx);
         auto tensor_info = input_tensor.GetTensorTypeAndShapeInfo();
-        std::vector<uint32_t> dimensions;
+        InlinedVector<uint32_t> dimensions;
         for (const auto& dim : tensor_info.GetShape())
-=======
-        const OrtValue* input_tensor = ort.KernelContext_GetInput(context, input_idx);
-        auto* tensor_info = ort.GetTensorTypeAndShape(input_tensor);
-        InlinedVector<uint32_t> dimensions;
-        for (const auto& dim : ort.GetTensorShape(tensor_info))
->>>>>>> 2f9b5593
           dimensions.push_back(static_cast<uint32_t>(dim));
 
         // If we have an empty shape, this is a scalar input,
