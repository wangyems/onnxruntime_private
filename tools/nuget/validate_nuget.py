--- conflicted
+++ resolved
@@ -70,13 +70,8 @@
 def main():   
     args = parse_arguments()
 
-<<<<<<< HEAD
     files = glob.glob(os.path.join(args.nuget_path, args.nuget_package))
-    nuget_packages_found_in_path = [i for i in files if i.endswith('.nupkg')]
-=======
-    files = os.listdir(args.nuget_path)
     nuget_packages_found_in_path = [i for i in files if i.endswith('.nupkg') and "Managed" not in i]
->>>>>>> c6ed0774
     if (len(nuget_packages_found_in_path) != 1):
         print('Nuget packages found in path: ')
         print(nuget_packages_found_in_path)
