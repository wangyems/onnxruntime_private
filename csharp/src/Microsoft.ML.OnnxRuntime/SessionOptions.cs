--- conflicted
+++ resolved
@@ -4,6 +4,8 @@
 using System;
 using System.Runtime.InteropServices;
 using System.Text;
+using System.Runtime.InteropServices;
+using System.IO;
 
 namespace Microsoft.ML.OnnxRuntime
 {
@@ -165,12 +167,8 @@
         /// <summary>
         /// Use only if you have the onnxruntime package specific to this Execution Provider.
         /// </summary>
-<<<<<<< HEAD
         /// <param name="nnapi_flags">nnapi specific flag mask</param>
         public void AppendExecutionProvider_Nnapi(ulong nnapi_flags)
-=======
-        public void AppendExecutionProvider_Nnapi(uint nnapi_flags)
->>>>>>> 261462be
         {
             NativeApiStatus.VerifySuccess(NativeMethods.OrtSessionOptionsAppendExecutionProvider_Nnapi(handle, nnapi_flags));
         }
@@ -191,7 +189,7 @@
         /// (Deprecated) Loads a DLL named 'libraryPath' and looks for this entry point:
         /// OrtStatus* RegisterCustomOps(OrtSessionOptions* options, const OrtApiBase* api);
         /// It then passes in the provided session options to this function along with the api base.
-        /// Deprecated in favor of RegisterCustomOpLibraryV2() because it provides users with the library handle
+        /// Deprecated in favor of RegisterCustomOpLibraryV2() because it provides users with the library handle 
         /// to release when all sessions relying on it are destroyed
         /// </summary>
         /// <param name="libraryPath">path to the custom op library</param>
@@ -258,7 +256,7 @@
             using (var pinnedConfigKeyName = new PinnedGCHandle(utf8NameConfigKeyPinned))
             using (var pinnedConfigValueName = new PinnedGCHandle(utf8NameConfigValuePinned))
             {
-                NativeApiStatus.VerifySuccess(NativeMethods.OrtAddSessionConfigEntry(handle,
+                NativeApiStatus.VerifySuccess(NativeMethods.OrtAddSessionConfigEntry(handle, 
                                               pinnedConfigKeyName.Pointer, pinnedConfigValueName.Pointer));
             }
         }
