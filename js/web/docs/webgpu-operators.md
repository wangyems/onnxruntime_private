--- conflicted
+++ resolved
@@ -62,11 +62,8 @@
 | Sigmoid | ai.onnx(6-12,13+) |  |
 | Sin | ai.onnx(7+) |  |
 | Sinh | ai.onnx(9+) |  |
-<<<<<<< HEAD
 | Softmax | ai.onnx(6+) |  |
-=======
 | Slice | ai.onnx(1-9,10,11-12,13+) |  |
->>>>>>> 2748f516
 | Split | ai.onnx(1,2-10,11-12,13-17,18+) |  |
 | Sqrt | ai.onnx(6-12,13+) |  |
 | Squeeze | ai.onnx(1-10,11-12,13+) |  |
