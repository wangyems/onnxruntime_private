// Copyright (c) Microsoft Corporation. All rights reserved.
// Licensed under the MIT License.

#include "core/session/onnxruntime_c_api.h"
#include "core/session/allocator_impl.h"
#include "core/framework/error_code_helper.h"
#include "core/framework/execution_provider.h"
#include <cassert>
#include <cstring>
#include <sstream>

#include "core/common/logging/logging.h"
#include "core/common/logging/sinks/clog_sink.h"
#include "core/common/status.h"
#include "core/graph/graph.h"
#include "core/framework/allocator.h"
#include "core/framework/tensor.h"
#include "core/framework/ml_value.h"
#include "core/session/environment.h"
#include "core/framework/callback.h"
#include "core/framework/tensorprotoutils.h"
#include "core/framework/onnxruntime_typeinfo.h"
#include "core/session/inference_session.h"
#include "core/session/ort_apis.h"
#include "core/framework/data_types.h"
#include "abi_session_options_impl.h"

using namespace onnxruntime::logging;
using onnxruntime::BFloat16;
using onnxruntime::DataTypeImpl;
using onnxruntime::Environment;
using onnxruntime::IAllocator;
using onnxruntime::InputDefList;
using onnxruntime::MLFloat16;
using onnxruntime::MLStatus;
using onnxruntime::OutputDefList;
using onnxruntime::Tensor;
using onnxruntime::ToOrtStatus;
using onnxruntime::common::Status;

using namespace onnxruntime;

#define ORT_API_RETURN_IF_ERROR(expr) \
  do {                                \
    auto _status = (expr);            \
    if (_status) return _status;      \
  } while (0)

struct OrtEnv {
 public:
  Environment* value;
  LoggingManager* loggingManager;

  OrtEnv(Environment* value1, LoggingManager* loggingManager1) : value(value1), loggingManager(loggingManager1) {
  }
  /**
   * This function will call ::google::protobuf::ShutdownProtobufLibrary
   */
  ~OrtEnv() {
    delete loggingManager;
    delete value;
  }
  ORT_DISALLOW_COPY_AND_ASSIGNMENT(OrtEnv);
};

#define TENSOR_READ_API_BEGIN                          \
  API_IMPL_BEGIN                                       \
  auto v = reinterpret_cast<const ::OrtValue*>(value); \
  auto& tensor = v->Get<onnxruntime::Tensor>();

#define TENSOR_READWRITE_API_BEGIN \
  API_IMPL_BEGIN                   \
  auto v = (value);                \
  auto tensor = v->GetMutable<onnxruntime::Tensor>();

class LoggingWrapper : public ISink {
 public:
  LoggingWrapper(OrtLoggingFunction logging_function, void* logger_param)
      : logging_function_{logging_function}, logger_param_{logger_param} {
  }

  void SendImpl(const Timestamp& /*timestamp*/ /*timestamp*/, const std::string& logger_id,
                const Capture& message) override {
    std::string s = message.Location().ToString();
    logging_function_(logger_param_, static_cast<OrtLoggingLevel>(message.Severity()), message.Category(),
                      logger_id.c_str(), s.c_str(), message.Message().c_str());
  }

 private:
  OrtLoggingFunction logging_function_;
  void* logger_param_;
};

ORT_API(const char*, OrtGetVersionString) {
  return ORT_VERSION;
}

ORT_API_STATUS_IMPL(OrtApis::CreateEnvWithCustomLogger, OrtLoggingFunction logging_function,
                    _In_opt_ void* logger_param, OrtLoggingLevel default_warning_level, _In_ const char* logid,
                    _Outptr_ OrtEnv** out) {
  API_IMPL_BEGIN
  std::string name = logid;
  std::unique_ptr<ISink> logger = std::make_unique<LoggingWrapper>(logging_function, logger_param);
  auto default_logging_manager = std::make_unique<LoggingManager>(std::move(logger),
                                                                  static_cast<Severity>(default_warning_level), false,
                                                                  LoggingManager::InstanceType::Temporal,
                                                                  &name);
  std::unique_ptr<Environment> env;
  Status status = Environment::Create(env);
  if (status.IsOK())
    *out = new OrtEnv(env.release(), default_logging_manager.release());
  return ToOrtStatus(status);
  API_IMPL_END
}

ORT_API_STATUS_IMPL(OrtApis::CreateEnv, OrtLoggingLevel default_warning_level,
                    _In_ const char* logid, _Outptr_ OrtEnv** out) {
  API_IMPL_BEGIN
  std::string name = logid;
  auto default_logging_manager = std::make_unique<LoggingManager>(std::unique_ptr<ISink>{new CLogSink{}},
                                                                  static_cast<Severity>(default_warning_level), false,
                                                                  LoggingManager::InstanceType::Default,
                                                                  &name);
  std::unique_ptr<Environment> env;
  Status status = Environment::Create(env);
  if (status.IsOK()) {
    *out = new OrtEnv(env.release(), default_logging_manager.release());
    return nullptr;
  }
  *out = nullptr;
  return ToOrtStatus(status);
  API_IMPL_END
}

template <typename T>
OrtStatus* CreateTensorImpl(const int64_t* shape, size_t shape_len, OrtAllocator* allocator,
                            std::unique_ptr<Tensor>* out) {
  std::vector<int64_t> shapes(shape_len);
  for (size_t i = 0; i != shape_len; ++i) {
    shapes[i] = shape[i];
  }
  std::shared_ptr<IAllocator> alloc_ptr = std::make_shared<onnxruntime::AllocatorWrapper>(allocator);
  *out = std::make_unique<Tensor>(DataTypeImpl::GetType<T>(), onnxruntime::TensorShape(shapes), alloc_ptr);
  return nullptr;
}

/**
 *
 * this function will create a copy of the allocator info
 */
template <typename T>
OrtStatus* CreateTensorImpl(const int64_t* shape, size_t shape_len, const OrtMemoryInfo* info,
                            void* p_data, size_t p_data_len, std::unique_ptr<Tensor>* out) {
  size_t elem_count = 1;
  std::vector<int64_t> shapes(shape_len);
  for (size_t i = 0; i != shape_len; ++i) {
    elem_count *= shape[i];
    shapes[i] = shape[i];
  }

  size_t size_to_allocate;
  if (!IAllocator::CalcMemSizeForArray(sizeof(T), elem_count, &size_to_allocate)) {
    return OrtApis::CreateStatus(ORT_INVALID_ARGUMENT, "size overflow");
  }
  if (size_to_allocate > p_data_len) {
    std::ostringstream oss;
    oss << "not enough space: expected " << size_to_allocate << ", got " << p_data_len;
    return OrtApis::CreateStatus(ORT_INVALID_ARGUMENT, oss.str().c_str());
  }
  *out = std::make_unique<Tensor>(DataTypeImpl::GetType<T>(), onnxruntime::TensorShape(shapes), p_data, *info);
  return nullptr;
}

<<<<<<< HEAD
ORT_API_STATUS_IMPL(OrtApis::CreateTensorAsOrtValue, _Inout_ OrtAllocator* allocator,
                    _In_ const int64_t* shape, size_t shape_len, ONNXTensorElementDataType type,
                    _Outptr_ OrtValue** out) {
=======
/**
 * this function will create a copy of the allocator info
 */
ORT_API_STATUS_IMPL(OrtCreateTensorWithDataAsOrtValue, _In_ const OrtMemoryInfo* info,
                    _Inout_ void* p_data, size_t p_data_len, _In_ const int64_t* shape, size_t shape_len,
                    ONNXTensorElementDataType type, _Outptr_ OrtValue** out) {
>>>>>>> a0ba25f9
  API_IMPL_BEGIN
  std::unique_ptr<Tensor> tensor;
  switch (type) {
    case ONNX_TENSOR_ELEMENT_DATA_TYPE_FLOAT:
      ORT_API_RETURN_IF_ERROR(CreateTensorImpl<float>(shape, shape_len, allocator, &tensor));
      break;
    case ONNX_TENSOR_ELEMENT_DATA_TYPE_UINT8:
      ORT_API_RETURN_IF_ERROR(CreateTensorImpl<uint8_t>(shape, shape_len, allocator, &tensor));
      break;
    case ONNX_TENSOR_ELEMENT_DATA_TYPE_INT8:
      ORT_API_RETURN_IF_ERROR(CreateTensorImpl<int8_t>(shape, shape_len, allocator, &tensor));
      break;
    case ONNX_TENSOR_ELEMENT_DATA_TYPE_UINT16:
      ORT_API_RETURN_IF_ERROR(CreateTensorImpl<uint16_t>(shape, shape_len, allocator, &tensor));
      break;
    case ONNX_TENSOR_ELEMENT_DATA_TYPE_INT16:
      ORT_API_RETURN_IF_ERROR(CreateTensorImpl<int16_t>(shape, shape_len, allocator, &tensor));
      break;
    case ONNX_TENSOR_ELEMENT_DATA_TYPE_INT32:
      ORT_API_RETURN_IF_ERROR(CreateTensorImpl<int32_t>(shape, shape_len, allocator, &tensor));
      break;
    case ONNX_TENSOR_ELEMENT_DATA_TYPE_INT64:
      ORT_API_RETURN_IF_ERROR(CreateTensorImpl<int64_t>(shape, shape_len, allocator, &tensor));
      break;
    case ONNX_TENSOR_ELEMENT_DATA_TYPE_STRING:
      ORT_API_RETURN_IF_ERROR(CreateTensorImpl<std::string>(shape, shape_len, allocator, &tensor));
      break;
    case ONNX_TENSOR_ELEMENT_DATA_TYPE_BOOL:
      ORT_API_RETURN_IF_ERROR(CreateTensorImpl<bool>(shape, shape_len, allocator, &tensor));
      break;
    case ONNX_TENSOR_ELEMENT_DATA_TYPE_FLOAT16:
      ORT_API_RETURN_IF_ERROR(CreateTensorImpl<MLFloat16>(shape, shape_len, allocator, &tensor));
      break;
    case ONNX_TENSOR_ELEMENT_DATA_TYPE_BFLOAT16:
      ORT_API_RETURN_IF_ERROR(CreateTensorImpl<BFloat16>(shape, shape_len, allocator, &tensor));
      break;
    case ONNX_TENSOR_ELEMENT_DATA_TYPE_DOUBLE:
      ORT_API_RETURN_IF_ERROR(CreateTensorImpl<double>(shape, shape_len, allocator, &tensor));
      break;
    case ONNX_TENSOR_ELEMENT_DATA_TYPE_UINT32:
      ORT_API_RETURN_IF_ERROR(CreateTensorImpl<uint32_t>(shape, shape_len, allocator, &tensor));
      break;
    case ONNX_TENSOR_ELEMENT_DATA_TYPE_UINT64:
      ORT_API_RETURN_IF_ERROR(CreateTensorImpl<uint64_t>(shape, shape_len, allocator, &tensor));
      break;
    case ONNX_TENSOR_ELEMENT_DATA_TYPE_COMPLEX64:
    case ONNX_TENSOR_ELEMENT_DATA_TYPE_COMPLEX128:
    default: {
      std::ostringstream oss;
      oss << "type " << type << " is not supported in this function";
      std::string errmsg = oss.str();
      return OrtApis::CreateStatus(ORT_NOT_IMPLEMENTED, errmsg.c_str());
    }
  }
  auto value = std::make_unique<OrtValue>();
  value->Init(tensor.release(),
              DataTypeImpl::GetType<Tensor>(),
              DataTypeImpl::GetType<Tensor>()->GetDeleteFunc());
  *out = value.release();
  return nullptr;
  API_IMPL_END
}

/**
 * this function will create a copy of the allocator info
 */
ORT_API_STATUS_IMPL(OrtApis::CreateTensorWithDataAsOrtValue, _In_ const OrtAllocatorInfo* info,
                    _Inout_ void* p_data, size_t p_data_len, _In_ const int64_t* shape, size_t shape_len,
                    ONNXTensorElementDataType type, _Outptr_ OrtValue** out) {
  API_IMPL_BEGIN
  std::unique_ptr<Tensor> tensor;
  switch (type) {
    case ONNX_TENSOR_ELEMENT_DATA_TYPE_FLOAT:
      ORT_API_RETURN_IF_ERROR(CreateTensorImpl<float>(shape, shape_len, info, p_data, p_data_len, &tensor));
      break;
    case ONNX_TENSOR_ELEMENT_DATA_TYPE_UINT8:
      ORT_API_RETURN_IF_ERROR(CreateTensorImpl<uint8_t>(shape, shape_len, info, p_data, p_data_len, &tensor));
      break;
    case ONNX_TENSOR_ELEMENT_DATA_TYPE_INT8:
      ORT_API_RETURN_IF_ERROR(CreateTensorImpl<int8_t>(shape, shape_len, info, p_data, p_data_len, &tensor));
      break;
    case ONNX_TENSOR_ELEMENT_DATA_TYPE_UINT16:
      ORT_API_RETURN_IF_ERROR(CreateTensorImpl<uint16_t>(shape, shape_len, info, p_data, p_data_len, &tensor));
      break;
    case ONNX_TENSOR_ELEMENT_DATA_TYPE_INT16:
      ORT_API_RETURN_IF_ERROR(CreateTensorImpl<int16_t>(shape, shape_len, info, p_data, p_data_len, &tensor));
      break;
    case ONNX_TENSOR_ELEMENT_DATA_TYPE_INT32:
      ORT_API_RETURN_IF_ERROR(CreateTensorImpl<int32_t>(shape, shape_len, info, p_data, p_data_len, &tensor));
      break;
    case ONNX_TENSOR_ELEMENT_DATA_TYPE_INT64:
      ORT_API_RETURN_IF_ERROR(CreateTensorImpl<int64_t>(shape, shape_len, info, p_data, p_data_len, &tensor));
      break;
    case ONNX_TENSOR_ELEMENT_DATA_TYPE_STRING:
      ORT_API_RETURN_IF_ERROR(CreateTensorImpl<std::string>(shape, shape_len, info, p_data, p_data_len, &tensor));
      break;
    case ONNX_TENSOR_ELEMENT_DATA_TYPE_BOOL:
      ORT_API_RETURN_IF_ERROR(CreateTensorImpl<bool>(shape, shape_len, info, p_data, p_data_len, &tensor));
      break;
    case ONNX_TENSOR_ELEMENT_DATA_TYPE_FLOAT16:
      ORT_API_RETURN_IF_ERROR(CreateTensorImpl<MLFloat16>(shape, shape_len, info, p_data, p_data_len, &tensor));
      break;
    case ONNX_TENSOR_ELEMENT_DATA_TYPE_BFLOAT16:
      ORT_API_RETURN_IF_ERROR(CreateTensorImpl<BFloat16>(shape, shape_len, info, p_data, p_data_len, &tensor));
      break;
    case ONNX_TENSOR_ELEMENT_DATA_TYPE_DOUBLE:
      ORT_API_RETURN_IF_ERROR(CreateTensorImpl<double>(shape, shape_len, info, p_data, p_data_len, &tensor));
      break;
    case ONNX_TENSOR_ELEMENT_DATA_TYPE_UINT32:
      ORT_API_RETURN_IF_ERROR(CreateTensorImpl<uint32_t>(shape, shape_len, info, p_data, p_data_len, &tensor));
      break;
    case ONNX_TENSOR_ELEMENT_DATA_TYPE_UINT64:
      ORT_API_RETURN_IF_ERROR(CreateTensorImpl<uint64_t>(shape, shape_len, info, p_data, p_data_len, &tensor));
      break;
    case ONNX_TENSOR_ELEMENT_DATA_TYPE_COMPLEX64:
    case ONNX_TENSOR_ELEMENT_DATA_TYPE_COMPLEX128:
    default: {
      std::ostringstream oss;
      oss << "type " << type << " is not supported in this function";
      std::string errmsg = oss.str();
      return OrtApis::CreateStatus(ORT_NOT_IMPLEMENTED, errmsg.c_str());
    }
  }
  auto value = std::make_unique<OrtValue>();
  value->Init(tensor.release(),
              DataTypeImpl::GetType<Tensor>(),
              DataTypeImpl::GetType<Tensor>()->GetDeleteFunc());
  *out = value.release();
  return nullptr;
  API_IMPL_END
}

ORT_API_STATUS_IMPL(OrtApis::CreateCustomOpDomain, _In_ const char* domain, _Outptr_ OrtCustomOpDomain** out) {
  API_IMPL_BEGIN
  auto custom_op_domain = std::make_unique<OrtCustomOpDomain>();
  custom_op_domain->domain_ = domain;
  *out = custom_op_domain.release();
  return nullptr;
  API_IMPL_END
}

ORT_API(void, OrtApis::ReleaseCustomOpDomain, OrtCustomOpDomain* ptr) {
  delete ptr;
}

ORT_API_STATUS_IMPL(OrtApis::CustomOpDomain_Add, _In_ OrtCustomOpDomain* custom_op_domain, OrtCustomOp* op) {
  API_IMPL_BEGIN
  custom_op_domain->custom_ops_.emplace_back(op);
  return nullptr;
  API_IMPL_END
}

ORT_API_STATUS_IMPL(OrtApis::AddCustomOpDomain, _In_ OrtSessionOptions* options, OrtCustomOpDomain* custom_op_domain) {
  API_IMPL_BEGIN
  options->custom_op_domains_.emplace_back(custom_op_domain);
  return nullptr;
  API_IMPL_END
}

namespace {
template <typename Loader>
OrtStatus* CreateSessionImpl(_In_ const OrtEnv* env, _In_ const OrtSessionOptions* options,
                             Loader loader, _Outptr_ OrtSession** out) {
  auto sess = std::make_unique<::onnxruntime::InferenceSession>(
      options == nullptr ? onnxruntime::SessionOptions() : options->value, env->loggingManager);
  Status status;
  if (options != nullptr) {
    if (!options->custom_op_domains_.empty()) {
      status = sess->AddCustomOpDomains(options->custom_op_domains_);
      if (!status.IsOK())
        return ToOrtStatus(status);
    }
  }

  if (options != nullptr)
    for (auto& factory : options->provider_factories) {
      auto provider = factory->CreateProvider();
      if (provider)
        sess->RegisterExecutionProvider(std::move(provider));
    }
  status = loader(*sess);
  if (!status.IsOK())
    return ToOrtStatus(status);
  status = sess->Initialize();
  if (!status.IsOK())
    return ToOrtStatus(status);
  *out = reinterpret_cast<OrtSession*>(sess.release());
  return nullptr;
}
}  // namespace

ORT_API_STATUS_IMPL(OrtApis::CreateSession, _In_ const OrtEnv* env, _In_ const ORTCHAR_T* model_path,
                    _In_ const OrtSessionOptions* options, _Outptr_ OrtSession** out) {
  API_IMPL_BEGIN
  const auto loader = [model_path](InferenceSession& sess) {
    return sess.Load(model_path);
  };
  return CreateSessionImpl(env, options, loader, out);
  API_IMPL_END
}

ORT_API_STATUS_IMPL(OrtApis::CreateSessionFromArray, _In_ const OrtEnv* env, _In_ const void* model_data, size_t model_data_length,
                    _In_ const OrtSessionOptions* options, _Outptr_ OrtSession** out) {
  API_IMPL_BEGIN
  const auto loader = [model_data, model_data_length](InferenceSession& sess) {
    return sess.Load(model_data, static_cast<int>(model_data_length));
  };
  return CreateSessionImpl(env, options, loader, out);
  API_IMPL_END
}

ORT_API_STATUS_IMPL(OrtApis::Run, _Inout_ OrtSession* sess,
                    _In_opt_ const OrtRunOptions* run_options,
                    _In_ const char* const* input_names, _In_ const OrtValue* const* input, size_t input_len,
                    _In_ const char* const* output_names1, size_t output_names_len, _Outptr_ OrtValue** output) {
  API_IMPL_BEGIN
  auto session = reinterpret_cast<::onnxruntime::InferenceSession*>(sess);
  const int queue_id = 0;

  std::vector<std::string> feed_names(input_len);
  std::vector<OrtValue> feeds(input_len);

  for (size_t i = 0; i != input_len; ++i) {
    if (input_names[i] == nullptr || input_names[i][0] == '\0') {
      return OrtApis::CreateStatus(ORT_INVALID_ARGUMENT, "input name cannot be empty");
    }

    feed_names[i] = input_names[i];
    auto& ort_value = feeds[i] = *reinterpret_cast<const ::OrtValue*>(input[i]);

    if (ort_value.Fence()) ort_value.Fence()->BeforeUsingAsInput(onnxruntime::kCpuExecutionProvider, queue_id);
  }

  // Create output feed
  std::vector<std::string> output_names(output_names_len);
  for (size_t i = 0; i != output_names_len; ++i) {
    if (output_names1[i] == nullptr || output_names1[i][0] == '\0') {
      return OrtApis::CreateStatus(ORT_INVALID_ARGUMENT, "output name cannot be empty");
    }
    output_names[i] = output_names1[i];
  }

  std::vector<OrtValue> fetches(output_names_len);
  for (size_t i = 0; i != output_names_len; ++i) {
    if (output[i] != nullptr) {
      ::OrtValue& value = *(output[i]);
      if (value.Fence())
        value.Fence()->BeforeUsingAsOutput(onnxruntime::kCpuExecutionProvider, queue_id);
      fetches[i] = value;
    }
  }
  Status status;
  if (run_options == nullptr) {
    OrtRunOptions op;
    status = session->Run(op, feed_names, feeds, output_names, &fetches);
  } else {
    status = session->Run(*run_options, feed_names, feeds, output_names, &fetches);
  }

  if (!status.IsOK())
    return ToOrtStatus(status);
  for (size_t i = 0; i != output_names_len; ++i) {
    ::OrtValue& value = fetches[i];
    if (value.Fence())
      value.Fence()->BeforeUsingAsInput(onnxruntime::kCpuExecutionProvider, queue_id);
    if (output[i] == nullptr) {
      output[i] = new OrtValue(value);
    }
  }
  return nullptr;
  API_IMPL_END
}

ORT_API_STATUS_IMPL(OrtApis::IsTensor, _In_ const OrtValue* value, int* out) {
  auto v = reinterpret_cast<const ::OrtValue*>(value);
  *out = v->IsTensor() ? 1 : 0;
  return nullptr;
}

ORT_API_STATUS_IMPL(OrtApis::GetTensorMutableData, _Inout_ OrtValue* value, _Outptr_ void** output) {
  TENSOR_READWRITE_API_BEGIN
  //TODO: test if it's a string tensor
  *output = tensor->MutableDataRaw();
  return nullptr;
  API_IMPL_END
}

ORT_API_STATUS_IMPL(OrtApis::FillStringTensor, _Inout_ OrtValue* value, _In_ const char* const* s, size_t s_len) {
  TENSOR_READWRITE_API_BEGIN
  auto* dst = tensor->MutableData<std::string>();
  auto len = static_cast<size_t>(tensor->Shape().Size());
  if (s_len < len) {
    return OrtApis::CreateStatus(ORT_INVALID_ARGUMENT, "input array is too short");
  }
  for (size_t i = 0; i != len; ++i) {
    //allocate and copy
    dst[i] = s[i];
  }
  return nullptr;
  API_IMPL_END
}

ORT_API_STATUS_IMPL(OrtApis::GetStringTensorDataLength, _In_ const OrtValue* value, _Out_ size_t* out) {
  TENSOR_READ_API_BEGIN
  const auto* src = tensor.Data<std::string>();
  int64_t len = tensor.Shape().Size();
  if (len >= 0) {
    size_t ret = 0;
    for (int64_t i = 0; i != len; ++i) {
      ret += src[i].size();
    }
    *out = ret;
  } else
    return OrtApis::CreateStatus(ORT_INVALID_ARGUMENT, "shape is invalid");
  return nullptr;
  API_IMPL_END
}

ORT_API_STATUS_IMPL(OrtApis::GetStringTensorContent, _In_ const OrtValue* value,
                    _Out_ void* s, size_t s_len, _Out_ size_t* offsets, size_t offsets_len) {
  TENSOR_READ_API_BEGIN
  const auto* input = tensor.Data<std::string>();
  auto len = static_cast<size_t>(tensor.Shape().Size());
  if (offsets_len < len) {
    return OrtApis::CreateStatus(ORT_FAIL, "space is not enough");
  }
  {
    size_t ret = 0;
    for (size_t i = 0; i != len; ++i) {
      ret += input[i].size();
    }
    if (s_len < ret) {
      return OrtApis::CreateStatus(ORT_FAIL, "space is not enough");
    }
  }
  size_t f = 0;
  char* p = static_cast<char*>(s);
  for (size_t i = 0; i != offsets_len; ++i, ++offsets) {
    memcpy(p, input[i].data(), input[i].size());
    p += input[i].size();
    *offsets = f;
    f += input[i].size();
  }
  return nullptr;
  API_IMPL_END
}

#define ORT_C_API_RETURN_IF_ERROR(expr)                 \
  do {                                                  \
    auto _status = (expr);                              \
    if ((!_status.IsOK())) return ToOrtStatus(_status); \
  } while (0)

#define DEFINE_RELEASE_ORT_OBJECT_FUNCTION(INPUT_TYPE, REAL_TYPE)                       \
  ORT_API(void, OrtApis::Release##INPUT_TYPE, _Frees_ptr_opt_ Ort##INPUT_TYPE* value) { \
    delete reinterpret_cast<REAL_TYPE*>(value);                                         \
  }

ORT_API_STATUS_IMPL(OrtApis::SessionGetInputCount, _In_ const OrtSession* sess, _Out_ size_t* out) {
  API_IMPL_BEGIN
  auto session = reinterpret_cast<const ::onnxruntime::InferenceSession*>(sess);
  std::pair<Status, const InputDefList*> p = session->GetModelInputs();
  if (!p.first.IsOK())
    return ToOrtStatus(p.first);
  *out = p.second->size();
  return nullptr;
  API_IMPL_END
}

ORT_API_STATUS_IMPL(OrtApis::SessionGetOutputCount, _In_ const OrtSession* sess, _Out_ size_t* out) {
  API_IMPL_BEGIN
  auto session = reinterpret_cast<const ::onnxruntime::InferenceSession*>(sess);
  std::pair<Status, const InputDefList*> p = session->GetModelOutputs();
  if (!p.first.IsOK())
    return ToOrtStatus(p.first);
  *out = p.second->size();
  return nullptr;
  API_IMPL_END
}

ORT_API_STATUS_IMPL(OrtApis::SessionGetInputTypeInfo, _In_ const OrtSession* sess, size_t index, _Outptr_ struct OrtTypeInfo** out) {
  API_IMPL_BEGIN
  auto session = reinterpret_cast<const ::onnxruntime::InferenceSession*>(sess);
  std::pair<Status, const InputDefList*> p = session->GetModelInputs();
  if (!p.first.IsOK())
    return ToOrtStatus(p.first);
  if (p.second->size() <= index)
    return OrtApis::CreateStatus(ORT_FAIL, "out of index");
  const ONNX_NAMESPACE::TypeProto* type_proto = (*p.second)[index]->TypeAsProto();
  return OrtTypeInfo::FromDataTypeImpl(type_proto, out);
  API_IMPL_END
}

ORT_API_STATUS_IMPL(OrtApis::SessionGetOutputTypeInfo, _In_ const OrtSession* sess, size_t index, _Outptr_ struct OrtTypeInfo** out) {
  API_IMPL_BEGIN
  auto session = reinterpret_cast<const ::onnxruntime::InferenceSession*>(sess);
  std::pair<Status, const InputDefList*> p = session->GetModelOutputs();
  if (!p.first.IsOK())
    return ToOrtStatus(p.first);
  if (p.second->size() <= index)
    return OrtApis::CreateStatus(ORT_FAIL, "out of index");
  const ONNX_NAMESPACE::TypeProto* type_proto = (*p.second)[index]->TypeAsProto();
  return OrtTypeInfo::FromDataTypeImpl(type_proto, out);
  API_IMPL_END
}

static char* StrDup(const std::string& str, OrtAllocator* allocator) {
  char* output_string = reinterpret_cast<char*>(allocator->Alloc(allocator, str.size() + 1));
  memcpy(output_string, str.c_str(), str.size());
  output_string[str.size()] = '\0';
  return output_string;
}

static OrtStatus* GetInputOutputNameImpl(_In_ const OrtSession* sess, size_t index,
                                         _Inout_ OrtAllocator* allocator, bool is_input,
                                         _Outptr_ char** output) {
  auto session = reinterpret_cast<const ::onnxruntime::InferenceSession*>(sess);
  std::pair<Status, const InputDefList*> p = is_input ? session->GetModelInputs() : session->GetModelOutputs();
  if (!p.first.IsOK())
    return ToOrtStatus(p.first);
  if (p.second == nullptr)
    return OrtApis::CreateStatus(ORT_FAIL, "internal error");
  const InputDefList& defs = *p.second;
  if (index >= defs.size())
    return OrtApis::CreateStatus(ORT_FAIL, "index out of range");
  *output = StrDup(defs[index]->Name(), allocator);
  return nullptr;
}

ORT_API_STATUS_IMPL(OrtApis::SessionGetInputName, _In_ const OrtSession* sess, size_t index,
                    _Inout_ OrtAllocator* allocator, _Outptr_ char** output) {
  API_IMPL_BEGIN
  return GetInputOutputNameImpl(sess, index, allocator, true, output);
  API_IMPL_END
}

ORT_API_STATUS_IMPL(OrtApis::SessionGetOutputName, _In_ const OrtSession* sess, size_t index,
                    _Inout_ OrtAllocator* allocator, _Outptr_ char** output) {
  API_IMPL_BEGIN
  return GetInputOutputNameImpl(sess, index, allocator, false, output);
  API_IMPL_END
}

<<<<<<< HEAD
ORT_API_STATUS_IMPL(OrtApis::AllocatorAlloc, _Inout_ OrtAllocator* ptr, size_t size, _Outptr_ void** out) {
=======
ORT_API_STATUS_IMPL(OrtAllocatorGetInfo, _In_ const OrtAllocator* ptr, _Outptr_ const struct OrtMemoryInfo** out) {
>>>>>>> a0ba25f9
  API_IMPL_BEGIN
  *out = ptr->Alloc(ptr, size);
  return nullptr;
  API_IMPL_END
}

ORT_API_STATUS_IMPL(OrtApis::AllocatorFree, _Inout_ OrtAllocator* ptr, void* p) {
  API_IMPL_BEGIN
  ptr->Free(ptr, p);
  return nullptr;
  API_IMPL_END
}

ORT_API_STATUS_IMPL(OrtApis::AllocatorGetInfo, _In_ const OrtAllocator* ptr, _Outptr_ const struct OrtAllocatorInfo** out) {
  API_IMPL_BEGIN
  *out = ptr->Info(ptr);
  return nullptr;
  API_IMPL_END
}

///////////////////////////////////////////////////////////////////////////
// Code to handle non-tensor types
// OrtGetValueCount
// OrtGetVaue
// OrtCreateValue
///////////////////////////////////////////////////////////////////////////
const int NUM_MAP_INDICES = 2;

////////////////////
// OrtGetValueCount
template <typename T>
OrtStatus* OrtGetNumSequenceElements(const OrtValue* p_ml_value, size_t* out) {
  auto& data = p_ml_value->Get<T>();
  *out = data.size();
  return nullptr;
}

static OrtStatus* OrtGetValueCountImpl(const OrtValue* value, size_t* out) {
  ONNXType value_type;
  if (auto status = OrtApis::GetValueType(value, &value_type))
    return status;
  if (value_type == ONNX_TYPE_MAP) {
    *out = NUM_MAP_INDICES;
    return nullptr;
  }
  if (value_type == ONNX_TYPE_SEQUENCE) {
    auto v = reinterpret_cast<const OrtValue*>(value);
    auto type = v->Type();
    // Note: keep these in sync with the registered types in data_types.h
    if (type == DataTypeImpl::GetType<VectorString>()) {
      return OrtGetNumSequenceElements<VectorString>(v, out);
    }
    if (type == DataTypeImpl::GetType<VectorInt64>()) {
      return OrtGetNumSequenceElements<VectorInt64>(v, out);
    } else if (type == DataTypeImpl::GetType<VectorFloat>()) {
      return OrtGetNumSequenceElements<VectorFloat>(v, out);
    } else if (type == DataTypeImpl::GetType<VectorDouble>()) {
      return OrtGetNumSequenceElements<VectorDouble>(v, out);
    } else if (type == DataTypeImpl::GetType<VectorMapStringToFloat>()) {
      return OrtGetNumSequenceElements<VectorMapStringToFloat>(v, out);
    } else if (type == DataTypeImpl::GetType<VectorMapInt64ToFloat>()) {
      return OrtGetNumSequenceElements<VectorMapInt64ToFloat>(v, out);
    } else {
      return OrtApis::CreateStatus(ORT_FAIL, "Input is not of one of the supported sequence types.");
    }
  } else {
    return OrtApis::CreateStatus(ORT_FAIL, "Input is not of type sequence or map.");
  }
}

ORT_API_STATUS_IMPL(OrtApis::GetValueCount, const OrtValue* value, size_t* out) {
  API_IMPL_BEGIN
  return OrtGetValueCountImpl(value, out);
  API_IMPL_END
}

///////////////////
// OrtGetValue
template <typename T>
static OrtStatus* OrtGetValueImplSeqOfMap(const OrtValue* p_ml_value, int index, OrtValue** out) {
  using TKey = typename T::value_type::key_type;
  using TVal = typename T::value_type::mapped_type;
  using MapType = std::map<TKey, TVal>;
  auto& data_vec = p_ml_value->Get<T>();
  auto& data_elem = data_vec.at(index);
  auto copy_data_elem = std::make_unique<MapType>(data_elem);
  auto value = std::make_unique<OrtValue>();
  value->Init(copy_data_elem.release(),
              DataTypeImpl::GetType<MapType>(),
              DataTypeImpl::GetType<MapType>()->GetDeleteFunc());
  *out = value.release();
  return nullptr;
}

template <typename T>
ONNXTensorElementDataType GetONNXTensorElementDataType() {
  return ONNX_TENSOR_ELEMENT_DATA_TYPE_UNDEFINED;
}

template <>
ONNXTensorElementDataType GetONNXTensorElementDataType<std::string>() {
  return ONNX_TENSOR_ELEMENT_DATA_TYPE_STRING;
}

template <>
ONNXTensorElementDataType GetONNXTensorElementDataType<float>() {
  return ONNX_TENSOR_ELEMENT_DATA_TYPE_FLOAT;
}

template <>
ONNXTensorElementDataType GetONNXTensorElementDataType<double>() {
  return ONNX_TENSOR_ELEMENT_DATA_TYPE_DOUBLE;
}

template <>
ONNXTensorElementDataType GetONNXTensorElementDataType<int64_t>() {
  return ONNX_TENSOR_ELEMENT_DATA_TYPE_INT64;
}

template <typename T>
OrtStatus* PopulateTensorWithData(OrtValue* oval, const T* data_elem, size_t num_elems) {
  void* raw_data = nullptr;
  auto st = OrtApis::GetTensorMutableData(oval, &raw_data);
  if (st) {
    return st;
  }
  memcpy(raw_data, data_elem, sizeof(T) * num_elems);
  return nullptr;
}

template <>
OrtStatus* PopulateTensorWithData<std::string>(OrtValue* oval, const std::string* data_elem,
                                               size_t num_elems) {
  auto v = reinterpret_cast<OrtValue*>(oval);
  auto tensor = v->GetMutable<Tensor>();
  auto* dst = tensor->MutableData<std::string>();
  auto len = static_cast<size_t>(tensor->Shape().Size());
  if (num_elems < len) {
    return OrtApis::CreateStatus(ORT_INVALID_ARGUMENT, "input array is too short");
  }
  for (size_t i = 0; i < len; ++i) {
    dst[i] = data_elem[i];
  }
  return nullptr;
}

template <typename T>
OrtStatus* OrtGetValueImplSeqOfPrimitives(const OrtValue* p_ml_value, int index, OrtAllocator* allocator,
                                          OrtValue** out) {
  using ElemType = typename T::value_type;
  auto& data = p_ml_value->Get<T>();
  auto& data_elem = data.at(index);
  std::vector<int64_t> dims = {1};
  OrtStatus* st = OrtApis::CreateTensorAsOrtValue(allocator, dims.data(), dims.size(),
                                                  GetONNXTensorElementDataType<ElemType>(), out);
  return st ? st : PopulateTensorWithData<ElemType>(*out, &data_elem, 1);
}

static OrtStatus* OrtGetValueImplSeq(const OrtValue* value, int index, OrtAllocator* allocator,
                                     OrtValue** out) {
  auto p_ml_value = reinterpret_cast<const OrtValue*>(value);
  auto type = p_ml_value->Type();
  // Note: keep these in sync with the registered types in data_types.h
  if (type == DataTypeImpl::GetType<VectorString>()) {
    return OrtGetValueImplSeqOfPrimitives<VectorString>(p_ml_value, index, allocator, out);
  }
  if (type == DataTypeImpl::GetType<VectorInt64>()) {
    return OrtGetValueImplSeqOfPrimitives<VectorInt64>(p_ml_value, index, allocator, out);
  } else if (type == DataTypeImpl::GetType<VectorFloat>()) {
    return OrtGetValueImplSeqOfPrimitives<VectorFloat>(p_ml_value, index, allocator, out);
  } else if (type == DataTypeImpl::GetType<VectorDouble>()) {
    return OrtGetValueImplSeqOfPrimitives<VectorDouble>(p_ml_value, index, allocator, out);
  } else if (type == DataTypeImpl::GetType<VectorMapStringToFloat>()) {
    return OrtGetValueImplSeqOfMap<VectorMapStringToFloat>(p_ml_value, index, out);
  } else if (type == DataTypeImpl::GetType<VectorMapInt64ToFloat>()) {
    return OrtGetValueImplSeqOfMap<VectorMapInt64ToFloat>(p_ml_value, index, out);
  } else {
    return OrtApis::CreateStatus(ORT_FAIL, "Input is not of one of the supported sequence types.");
  }
}

template <typename T>
static OrtStatus* OrtGetValueImplMapHelper(const OrtValue* p_ml_value, int index, OrtAllocator* allocator,
                                           OrtValue** out) {
  using TKey = typename T::key_type;
  using TVal = typename T::mapped_type;
  auto& data = p_ml_value->Get<T>();
  int64_t num_kv_pairs = data.size();
  switch (index) {
    case 0: {  // user is requesting keys
      std::vector<TKey> vec;
      vec.reserve(num_kv_pairs);
      for (const auto& kv : data) {
        vec.push_back(kv.first);
      }
      std::vector<int64_t> dims{num_kv_pairs};
      OrtStatus* st = OrtApis::CreateTensorAsOrtValue(allocator, dims.data(), dims.size(),
                                                      GetONNXTensorElementDataType<TKey>(), out);
      return st ? st : PopulateTensorWithData<TKey>(*out, vec.data(), num_kv_pairs);
    }
    case 1: {  // user is requesting values
      std::vector<TVal> vec;
      vec.reserve(num_kv_pairs);
      for (const auto& kv : data) {
        vec.push_back(kv.second);
      }
      std::vector<int64_t> dims{num_kv_pairs};
      OrtStatus* st = OrtApis::CreateTensorAsOrtValue(allocator, dims.data(), dims.size(),
                                                      GetONNXTensorElementDataType<TVal>(), out);
      return st ? st : PopulateTensorWithData<TVal>(*out, vec.data(), num_kv_pairs);
    }
    default:
      return OrtApis::CreateStatus(ORT_FAIL, "Invalid index requested for map type.");
  }
}

static OrtStatus* OrtGetValueImplMap(const OrtValue* value, int index, OrtAllocator* allocator,
                                     OrtValue** out) {
  auto p_ml_value = reinterpret_cast<const OrtValue*>(value);
  auto type = p_ml_value->Type();
  // Note: keep these in sync with the registered types in data_types.h
  if (type == DataTypeImpl::GetType<MapStringToString>()) {
    return OrtGetValueImplMapHelper<MapStringToString>(p_ml_value, index, allocator, out);
  }
  if (type == DataTypeImpl::GetType<MapStringToInt64>()) {
    return OrtGetValueImplMapHelper<MapStringToInt64>(p_ml_value, index, allocator, out);
  } else if (type == DataTypeImpl::GetType<MapStringToFloat>()) {
    return OrtGetValueImplMapHelper<MapStringToFloat>(p_ml_value, index, allocator, out);
  } else if (type == DataTypeImpl::GetType<MapStringToDouble>()) {
    return OrtGetValueImplMapHelper<MapStringToDouble>(p_ml_value, index, allocator, out);
  } else if (type == DataTypeImpl::GetType<MapInt64ToString>()) {
    return OrtGetValueImplMapHelper<MapInt64ToString>(p_ml_value, index, allocator, out);
  } else if (type == DataTypeImpl::GetType<MapInt64ToInt64>()) {
    return OrtGetValueImplMapHelper<MapInt64ToInt64>(p_ml_value, index, allocator, out);
  } else if (type == DataTypeImpl::GetType<MapInt64ToFloat>()) {
    return OrtGetValueImplMapHelper<MapInt64ToFloat>(p_ml_value, index, allocator, out);
  } else if (type == DataTypeImpl::GetType<MapInt64ToDouble>()) {
    return OrtGetValueImplMapHelper<MapInt64ToDouble>(p_ml_value, index, allocator, out);
  } else {
    return OrtApis::CreateStatus(ORT_FAIL, "Input is not of one of the supported map types.");
  }
}

static OrtStatus* OrtGetValueImpl(const OrtValue* value, int index, OrtAllocator* allocator,
                                  OrtValue** out) {
  ONNXType value_type;
  if (auto status = OrtApis::GetValueType(value, &value_type))
    return status;
  if (value_type == ONNX_TYPE_MAP) {
    return OrtGetValueImplMap(value, index, allocator, out);
  }
  if (value_type == ONNX_TYPE_SEQUENCE) {
    return OrtGetValueImplSeq(value, index, allocator, out);
  } else {
    return OrtApis::CreateStatus(ORT_FAIL, "Input is not of type sequence or map.");
  }
}

ORT_API_STATUS_IMPL(OrtApis::GetValue, const OrtValue* value, int index, OrtAllocator* allocator,
                    OrtValue** out) {
  API_IMPL_BEGIN
  return OrtGetValueImpl(value, index, allocator, out);
  API_IMPL_END
}

///////////////////
// OrtCreateValue
template <typename T>
static OrtStatus* OrtCreateValueImplSeqHelperMap(const OrtValue* const* in, size_t num_values, OrtValue** out) {
  using SeqType = std::vector<T>;
  auto vec_ptr = std::make_unique<SeqType>();
  vec_ptr->reserve(num_values);
  for (size_t idx = 0; idx < num_values; ++idx) {
    auto& m = reinterpret_cast<const OrtValue*>(in[idx])->Get<T>();
    vec_ptr->push_back(m);
  }
  // create OrtValue with this vector
  auto value = std::make_unique<OrtValue>();
  value->Init(vec_ptr.release(),
              DataTypeImpl::GetType<SeqType>(),
              DataTypeImpl::GetType<SeqType>()->GetDeleteFunc());
  *out = value.release();
  return nullptr;
}

template <typename T>
static OrtStatus* OrtCreateValueImplSeqHelper(const OrtValue* const* in, size_t num_values, OrtValue** out) {
  using SeqType = std::vector<T>;
  auto vec_ptr = std::make_unique<SeqType>();
  vec_ptr->reserve(num_values);
  for (size_t idx = 0; idx < num_values; ++idx) {
    auto& tensor = reinterpret_cast<const OrtValue*>(in[idx])->Get<Tensor>();
    auto data = tensor.Data<T>();
    if (!data) {
      return OrtApis::CreateStatus(ORT_FAIL, "Encountered nullptr.");
    }
    vec_ptr->push_back(*data);
  }
  // create OrtValue with this vector
  auto value = std::make_unique<OrtValue>();
  value->Init(vec_ptr.release(),
              DataTypeImpl::GetType<SeqType>(),
              DataTypeImpl::GetType<SeqType>()->GetDeleteFunc());
  *out = value.release();
  return nullptr;
}

static OrtStatus* OrtCreateValueImplSeq(const OrtValue* const* in, size_t num_values, OrtValue** out) {
  // We only support limited sequence types. For the sake of simplicity the type of the first
  // OrtValue* in OrtValue** will determine the type of the vector used to create the output OrtValue
  // this type should be either a tensor of limited types or map of limited types
  const OrtValue* ovfirst = in[0];
  ONNXType first_value_type;
  if (auto status = OrtApis::GetValueType(ovfirst, &first_value_type))
    return status;
  // in onnxruntime type registrations we can support only a fixed vector types
  // this check ensures that the input conforms to that
  if (!(first_value_type == ONNX_TYPE_TENSOR || first_value_type == ONNX_TYPE_MAP)) {
    return OrtApis::CreateStatus(ORT_FAIL, "Each element of the sequence should be either tensor or map.");
  }
  // check if all OrtValues in the input array are of the same type
  // this is because even though the ONNX spec and this API spec supports heterogenous sequences,
  // only a fixed types are registered in onnxruntime
  for (size_t i = 0; i < num_values; ++i) {
    const OrtValue* ov = in[i];
    ONNXType ov_type;
    if (auto status = OrtApis::GetValueType(ov, &ov_type))
      return status;
    if (ov_type != first_value_type) {
      return OrtApis::CreateStatus(ORT_FAIL,
                                   "At least one element in the sequence is of a type different from others.");
    }
  }

  // finally create the output vector/MLValue
  auto first_mlvalue = reinterpret_cast<const OrtValue*>(ovfirst);
  if (first_value_type == ONNX_TYPE_TENSOR) {
    auto vec_type = first_mlvalue->Get<Tensor>().DataType();
    if (vec_type == DataTypeImpl::GetType<std::string>()) {
      return OrtCreateValueImplSeqHelper<std::string>(in, num_values, out);
    }
    if (vec_type == DataTypeImpl::GetType<int64_t>()) {
      return OrtCreateValueImplSeqHelper<int64_t>(in, num_values, out);
    } else if (vec_type == DataTypeImpl::GetType<float>()) {
      return OrtCreateValueImplSeqHelper<float>(in, num_values, out);
    } else if (vec_type == DataTypeImpl::GetType<double>()) {
      return OrtCreateValueImplSeqHelper<double>(in, num_values, out);
    } else {
      return OrtApis::CreateStatus(ORT_FAIL, "Type not supported.");
    }
  } else if (first_value_type == ONNX_TYPE_MAP) {
    auto map_type = first_mlvalue->Type();
    if (map_type == DataTypeImpl::GetType<MapStringToFloat>()) {
      return OrtCreateValueImplSeqHelperMap<MapStringToFloat>(in, num_values, out);
    }
    if (map_type == DataTypeImpl::GetType<MapInt64ToFloat>()) {
      return OrtCreateValueImplSeqHelperMap<MapInt64ToFloat>(in, num_values, out);
    } else {
      return OrtApis::CreateStatus(ORT_FAIL, "Input is not of one of the supported map types.");
    }
  } else {
    return OrtApis::CreateStatus(ORT_FAIL, "Unsupported input type");
  }
}

template <typename KeyType, typename ValueType>
static OrtStatus* OrtCreateMapMLValue(const Tensor& key_tensor, const Tensor& value_tensor,
                                      OrtValue** out) {
  using MapType = std::map<KeyType, ValueType>;
  auto map_ptr = std::make_unique<MapType>();
  // iterate through the key and value tensors and populate map
  auto key_data = key_tensor.Data<KeyType>();
  auto value_data = value_tensor.Data<ValueType>();
  size_t num_kv_pairs = key_tensor.Shape().Size();
  for (size_t n = 0; n < num_kv_pairs; ++n, ++key_data, ++value_data) {
    map_ptr->insert({*key_data, *value_data});
  }
  // create ort_value with this map
  auto value = std::make_unique<OrtValue>();
  value->Init(map_ptr.release(),
              DataTypeImpl::GetType<MapType>(),
              DataTypeImpl::GetType<MapType>()->GetDeleteFunc());
  *out = value.release();
  return nullptr;
}

template <typename KeyType>
static OrtStatus* OrtCreateValueImplMapHelper(const Tensor& key_tensor, const Tensor& value_tensor,
                                              OrtValue** out) {
  auto value_type = value_tensor.DataType();
  if (value_type == DataTypeImpl::GetType<std::string>()) {
    return OrtCreateMapMLValue<KeyType, std::string>(key_tensor, value_tensor, out);
  }
  if (value_type == DataTypeImpl::GetType<int64_t>()) {
    return OrtCreateMapMLValue<KeyType, int64_t>(key_tensor, value_tensor, out);
  } else if (value_type == DataTypeImpl::GetType<float>()) {
    return OrtCreateMapMLValue<KeyType, float>(key_tensor, value_tensor, out);
  } else if (value_type == DataTypeImpl::GetType<double>()) {
    return OrtCreateMapMLValue<KeyType, double>(key_tensor, value_tensor, out);
  } else {
    return OrtApis::CreateStatus(ORT_FAIL, "Value type is not supported yet.");
  }
}

static OrtStatus* OrtCreateValueImplMap(const OrtValue* const* in, size_t num_values, OrtValue** out) {
  if (num_values != NUM_MAP_INDICES) {
    return OrtApis::CreateStatus(ORT_FAIL, "For map type num_values MUST be 2");
  }

  const OrtValue* ort_keys = in[0];
  auto p_key_ml_value = reinterpret_cast<const OrtValue*>(ort_keys);
  auto& key_tensor = p_key_ml_value->Get<Tensor>();
  auto key_type = key_tensor.DataType();

  const OrtValue* ort_values = in[1];
  auto p_value_ml_value = reinterpret_cast<const OrtValue*>(ort_values);
  auto& value_tensor = p_value_ml_value->Get<Tensor>();

  // as per data_types.h, we only support maps of primitive data types.
  if (key_tensor.Shape().NumDimensions() > 1 || value_tensor.Shape().NumDimensions() > 1) {
    return OrtApis::CreateStatus(ORT_FAIL, "Either the key tensor or the value tensor has NumDimensions > 1");
  }

  // since maps are represented by key and value tensors, their sizes have to be the same.
  if (key_tensor.Shape().Size() != value_tensor.Shape().Size()) {
    return OrtApis::CreateStatus(ORT_FAIL, "Key and value tensors have unequal number of elements.");
  }

  if (key_type == DataTypeImpl::GetType<std::string>()) {
    return OrtCreateValueImplMapHelper<std::string>(key_tensor, value_tensor, out);
  }
  if (key_type == DataTypeImpl::GetType<int64_t>()) {
    return OrtCreateValueImplMapHelper<int64_t>(key_tensor, value_tensor, out);
  }
  return OrtApis::CreateStatus(ORT_FAIL, "Key type is not supported yet.");
}

static OrtStatus* OrtCreateValueImpl(const OrtValue* const* in, size_t num_values, enum ONNXType value_type, OrtValue** out) {
  if (num_values <= 0) {
    return OrtApis::CreateStatus(ORT_FAIL, "Number of values should be at least 1.");
  }
  if (value_type == ONNX_TYPE_MAP) {
    return OrtCreateValueImplMap(in, num_values, out);
  }
  if (value_type == ONNX_TYPE_SEQUENCE) {
    return OrtCreateValueImplSeq(in, num_values, out);
  }
  return OrtApis::CreateStatus(ORT_FAIL, "Input is not of type sequence or map.");
}

ORT_API_STATUS_IMPL(OrtApis::CreateValue, const OrtValue* const* in, size_t num_values, enum ONNXType value_type, OrtValue** out) {
  API_IMPL_BEGIN
  return OrtCreateValueImpl(in, num_values, value_type, out);
  API_IMPL_END
}

ORT_API_STATUS_IMPL(OrtCreateOpaqueValue, const char* domain_name, const char* type_name, const void* data_container,
               size_t data_container_size, OrtValue** out) {
  API_IMPL_BEGIN
  std::string dtype("opaque(");
  dtype.append(domain_name).append(",").append(type_name).append(")");
  MLDataType ml_type = DataTypeImpl::GetDataType(dtype);
  ORT_ENFORCE(ml_type != nullptr,
    "Specified domain and type names combination does not refer to a registered opaque type");
  const auto* non_tensor_base = ml_type->AsNonTensorTypeBase();
  ORT_ENFORCE(non_tensor_base != nullptr, "Opaque type is not a non_tensor type!!!");
  std::unique_ptr<OrtValue> ort_val(new OrtValue);
  non_tensor_base->FromDataContainer(data_container, data_container_size, *ort_val);
  *out = ort_val.release();
  API_IMPL_END
  return nullptr;
}

ORT_API_STATUS_IMPL(OrtGetOpaqueValue, const char* domain_name, const char* type_name, const OrtValue* in, 
    void* data_container, size_t data_container_size) {
  API_IMPL_BEGIN
  std::string dtype("opaque(");
  dtype.append(domain_name).append(",").append(type_name).append(")");
  MLDataType ml_type = DataTypeImpl::GetDataType(dtype);
  ORT_ENFORCE(ml_type != nullptr,
              "Specified domain and type names combination does not refer to a registered opaque type");
  const auto* non_tensor_base = ml_type->AsNonTensorTypeBase();
  ORT_ENFORCE(non_tensor_base != nullptr, "Opaque type is not a non_tensor type!!!");
  non_tensor_base->ToDataContainer(*in, data_container_size, data_container);
  API_IMPL_END
  return nullptr;
}


// End support for non-tensor types

static constexpr OrtApi ort_api_1 = {
    &OrtApis::ReleaseEnv,
    &OrtApis::ReleaseStatus,
    &OrtApis::ReleaseAllocatorInfo,
    &OrtApis::ReleaseSession,
    &OrtApis::ReleaseValue,
    &OrtApis::ReleaseRunOptions,
    &OrtApis::ReleaseTypeInfo,
    &OrtApis::ReleaseTensorTypeAndShapeInfo,
    &OrtApis::ReleaseSessionOptions,
    &OrtApis::ReleaseCustomOpDomain,

    &OrtApis::CreateStatus,
    &OrtApis::GetErrorCode,
    &OrtApis::GetErrorMessage,

    &OrtApis::CreateEnv,
    &OrtApis::CreateEnvWithCustomLogger,
    &OrtApis::CreateSession,
    &OrtApis::CreateSessionFromArray,
    &OrtApis::Run,

    &OrtApis::CreateSessionOptions,
    &OrtApis::SetOptimizedModelFilePath,
    &OrtApis::CloneSessionOptions,
    &OrtApis::EnableSequentialExecution,
    &OrtApis::DisableSequentialExecution,
    &OrtApis::EnableProfiling,
    &OrtApis::DisableProfiling,
    &OrtApis::EnableMemPattern,
    &OrtApis::DisableMemPattern,
    &OrtApis::EnableCpuMemArena,
    &OrtApis::DisableCpuMemArena,
    &OrtApis::SetSessionLogId,
    &OrtApis::SetSessionLogVerbosityLevel,
    &OrtApis::SetSessionLogSeverityLevel,
    &OrtApis::SetSessionGraphOptimizationLevel,
    &OrtApis::SetSessionThreadPoolSize,

    &OrtApis::CreateCustomOpDomain,
    &OrtApis::CustomOpDomain_Add,
    &OrtApis::AddCustomOpDomain,

    &OrtApis::SessionGetInputCount,
    &OrtApis::SessionGetOutputCount,
    &OrtApis::SessionGetInputTypeInfo,
    &OrtApis::SessionGetOutputTypeInfo,
    &OrtApis::SessionGetInputName,
    &OrtApis::SessionGetOutputName,
    &OrtApis::CreateRunOptions,
    &OrtApis::RunOptionsSetRunLogVerbosityLevel,
    &OrtApis::RunOptionsSetRunLogSeverityLevel,
    &OrtApis::RunOptionsSetRunTag,
    &OrtApis::RunOptionsGetRunLogVerbosityLevel,
    &OrtApis::RunOptionsGetRunLogSeverityLevel,
    &OrtApis::RunOptionsGetRunTag,
    &OrtApis::RunOptionsEnableTerminate,
    &OrtApis::RunOptionsDisableTerminate,

    &OrtApis::CreateTensorAsOrtValue,
    &OrtApis::CreateTensorWithDataAsOrtValue,
    &OrtApis::IsTensor,
    &OrtApis::GetTensorMutableData,
    &OrtApis::FillStringTensor,

    &OrtApis::GetStringTensorDataLength,
    &OrtApis::GetStringTensorContent,

    &OrtApis::CastTypeInfoToTensorInfo,
    &OrtApis::GetOnnxTypeFromTypeInfo,
    &OrtApis::CreateTensorTypeAndShapeInfo,
    &OrtApis::SetTensorElementType,

    &OrtApis::SetDimensions,
    &OrtApis::GetTensorElementType,
    &OrtApis::GetDimensionsCount,
    &OrtApis::GetDimensions,
    &OrtApis::GetTensorShapeElementCount,
    &OrtApis::GetTensorTypeAndShape,
    &OrtApis::GetTypeInfo,
    &OrtApis::GetValueType,
    &OrtApis::CreateAllocatorInfo,
    &OrtApis::CreateCpuAllocatorInfo,
    &OrtApis::CompareAllocatorInfo,
    &OrtApis::AllocatorInfoGetName,
    &OrtApis::AllocatorInfoGetId,
    &OrtApis::AllocatorInfoGetMemType,
    &OrtApis::AllocatorInfoGetType,
    &OrtApis::AllocatorAlloc,
    &OrtApis::AllocatorFree,
    &OrtApis::AllocatorGetInfo,
    &OrtApis::GetAllocatorWithDefaultOptions,
    &OrtApis::GetValue,
    &OrtApis::GetValueCount,
    &OrtApis::CreateValue,

    &OrtApis::KernelInfoGetAttribute_float,
    &OrtApis::KernelInfoGetAttribute_int64,
    &OrtApis::KernelInfoGetAttribute_string,
    &OrtApis::KernelContext_GetInputCount,
    &OrtApis::KernelContext_GetOutputCount,
    &OrtApis::KernelContext_GetInput,
    &OrtApis::KernelContext_GetOutput,
};

const OrtApi* ORT_API_CALL OrtGetApi(uint32_t version) NO_EXCEPTION { return &ort_api_1; }

DEFINE_RELEASE_ORT_OBJECT_FUNCTION(Env, OrtEnv)
DEFINE_RELEASE_ORT_OBJECT_FUNCTION(Value, OrtValue)
DEFINE_RELEASE_ORT_OBJECT_FUNCTION(RunOptions, OrtRunOptions)
DEFINE_RELEASE_ORT_OBJECT_FUNCTION(Session, ::onnxruntime::InferenceSession)<|MERGE_RESOLUTION|>--- conflicted
+++ resolved
@@ -171,18 +171,12 @@
   return nullptr;
 }
 
-<<<<<<< HEAD
-ORT_API_STATUS_IMPL(OrtApis::CreateTensorAsOrtValue, _Inout_ OrtAllocator* allocator,
-                    _In_ const int64_t* shape, size_t shape_len, ONNXTensorElementDataType type,
-                    _Outptr_ OrtValue** out) {
-=======
 /**
  * this function will create a copy of the allocator info
  */
-ORT_API_STATUS_IMPL(OrtCreateTensorWithDataAsOrtValue, _In_ const OrtMemoryInfo* info,
+ORT_API_STATUS_IMPL(OrtApis::CreateTensorWithDataAsOrtValue, _In_ const OrtMemoryInfo* info,
                     _Inout_ void* p_data, size_t p_data_len, _In_ const int64_t* shape, size_t shape_len,
                     ONNXTensorElementDataType type, _Outptr_ OrtValue** out) {
->>>>>>> a0ba25f9
   API_IMPL_BEGIN
   std::unique_ptr<Tensor> tensor;
   switch (type) {
@@ -626,11 +620,7 @@
   API_IMPL_END
 }
 
-<<<<<<< HEAD
-ORT_API_STATUS_IMPL(OrtApis::AllocatorAlloc, _Inout_ OrtAllocator* ptr, size_t size, _Outptr_ void** out) {
-=======
-ORT_API_STATUS_IMPL(OrtAllocatorGetInfo, _In_ const OrtAllocator* ptr, _Outptr_ const struct OrtMemoryInfo** out) {
->>>>>>> a0ba25f9
+ORT_API_STATUS_IMPL(OrtApis::AllocatorGetInfo, _In_ const OrtAllocator* ptr, _Outptr_ const struct OrtMemoryInfo** out) {
   API_IMPL_BEGIN
   *out = ptr->Alloc(ptr, size);
   return nullptr;
