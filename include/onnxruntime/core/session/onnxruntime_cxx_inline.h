--- conflicted
+++ resolved
@@ -274,7 +274,6 @@
 template <typename T>
 inline void IoBindingImpl<T>::BindOutput(const char* name, const OrtMemoryInfo* mem_info) {
   ThrowOnError(GetApi().BindOutputToDevice(this->p_, name, mem_info));
-<<<<<<< HEAD
 }
 
 template <typename T>
@@ -293,26 +292,6 @@
 }
 
 template <typename T>
-=======
-}
-
-template <typename T>
-inline void IoBindingImpl<T>::ClearBoundInputs() {
-  GetApi().ClearBoundInputs(this->p_);
-}
-
-template <typename T>
-inline void IoBindingImpl<T>::ClearBoundOutputs() {
-  GetApi().ClearBoundOutputs(this->p_);
-}
-
-template <typename T>
-inline void IoBindingImpl<T>::SynchronizeInputs() {
-  ThrowOnError(GetApi().SynchronizeBoundInputs(this->p_));
-}
-
-template <typename T>
->>>>>>> 8372c86e
 inline void IoBindingImpl<T>::SynchronizeOutputs() {
   ThrowOnError(GetApi().SynchronizeBoundOutputs(this->p_));
 }
@@ -380,14 +359,9 @@
 
 }  // namespace binding_utils
 }  // namespace detail
-<<<<<<< HEAD
 
 inline IoBinding::IoBinding(Session& session) {
   ThrowOnError(GetApi().CreateIoBinding(session, &this->p_));
-=======
-
-inline IoBinding::IoBinding(Session& session) {
-  ThrowOnError(GetApi().CreateIoBinding(session, &this->p_));
 }
 
 inline ArenaCfg::ArenaCfg(size_t max_mem, int arena_extend_strategy, int initial_chunk_size_bytes, int max_dead_bytes_per_chunk) {
@@ -421,7 +395,6 @@
 inline ThreadingOptions& ThreadingOptions::SetGlobalCustomCreateThreadFn(OrtCustomCreateThreadFn ort_custom_create_thread_fn) {
   ThrowOnError(GetApi().SetGlobalCustomCreateThreadFn(p_, ort_custom_create_thread_fn));
   return *this;
->>>>>>> 8372c86e
 }
 
 inline ThreadingOptions& ThreadingOptions::SetGlobalCustomThreadCreationOptions(void* ort_custom_thread_creation_options) {
@@ -554,21 +527,13 @@
 namespace detail {
 
 template <typename T>
-<<<<<<< HEAD
-inline Ort::SessionOptions SessionOptionsImpl<T>::Clone() const {
-=======
 inline Ort::SessionOptions ConstSessionOptionsImpl<T>::Clone() const {
->>>>>>> 8372c86e
   OrtSessionOptions* out;
   ThrowOnError(GetApi().CloneSessionOptions(this->p_, &out));
   return SessionOptions{out};
 }
 
 template <typename T>
-<<<<<<< HEAD
-inline SessionOptionsImpl<T>& SessionOptionsImpl<T>::SetIntraOpNumThreads(int intra_op_num_threads) {
-  ThrowOnError(GetApi().SetIntraOpNumThreads(this->p_, intra_op_num_threads));
-=======
 inline std::string ConstSessionOptionsImpl<T>::GetConfigEntry(const char* config_key) const {
   size_t size = 0;
   // Feed nullptr for the data buffer to query the true size of the string value
@@ -607,196 +572,106 @@
 template <typename T>
 inline SessionOptionsImpl<T>& SessionOptionsImpl<T>::SetInterOpNumThreads(int inter_op_num_threads) {
   ThrowOnError(GetApi().SetInterOpNumThreads(this->p_, inter_op_num_threads));
->>>>>>> 8372c86e
-  return *this;
-}
-
-template <typename T>
-<<<<<<< HEAD
-inline SessionOptionsImpl<T>& SessionOptionsImpl<T>::SetInterOpNumThreads(int inter_op_num_threads) {
-  ThrowOnError(GetApi().SetInterOpNumThreads(this->p_, inter_op_num_threads));
-=======
+  return *this;
+}
+
+template <typename T>
 inline SessionOptionsImpl<T>& SessionOptionsImpl<T>::SetGraphOptimizationLevel(GraphOptimizationLevel graph_optimization_level) {
   ThrowOnError(GetApi().SetSessionGraphOptimizationLevel(this->p_, graph_optimization_level));
->>>>>>> 8372c86e
-  return *this;
-}
-
-template <typename T>
-<<<<<<< HEAD
-inline SessionOptionsImpl<T>& SessionOptionsImpl<T>::SetGraphOptimizationLevel(GraphOptimizationLevel graph_optimization_level) {
-  ThrowOnError(GetApi().SetSessionGraphOptimizationLevel(this->p_, graph_optimization_level));
-=======
+  return *this;
+}
+
+template <typename T>
 inline SessionOptionsImpl<T>& SessionOptionsImpl<T>::SetOptimizedModelFilePath(const ORTCHAR_T* optimized_model_filepath) {
   ThrowOnError(GetApi().SetOptimizedModelFilePath(this->p_, optimized_model_filepath));
->>>>>>> 8372c86e
-  return *this;
-}
-
-template <typename T>
-<<<<<<< HEAD
-inline SessionOptionsImpl<T>& SessionOptionsImpl<T>::SetOptimizedModelFilePath(const ORTCHAR_T* optimized_model_filepath) {
-  ThrowOnError(GetApi().SetOptimizedModelFilePath(this->p_, optimized_model_filepath));
-=======
+  return *this;
+}
+
+template <typename T>
 inline SessionOptionsImpl<T>& SessionOptionsImpl<T>::EnableProfiling(const ORTCHAR_T* profile_file_prefix) {
   ThrowOnError(GetApi().EnableProfiling(this->p_, profile_file_prefix));
->>>>>>> 8372c86e
-  return *this;
-}
-
-template <typename T>
-<<<<<<< HEAD
-inline SessionOptionsImpl<T>& SessionOptionsImpl<T>::EnableProfiling(const ORTCHAR_T* profile_file_prefix) {
-  ThrowOnError(GetApi().EnableProfiling(this->p_, profile_file_prefix));
-=======
+  return *this;
+}
+
+template <typename T>
 inline SessionOptionsImpl<T>& SessionOptionsImpl<T>::DisableProfiling() {
   ThrowOnError(GetApi().DisableProfiling(this->p_));
->>>>>>> 8372c86e
-  return *this;
-}
-
-template <typename T>
-<<<<<<< HEAD
-inline SessionOptionsImpl<T>& SessionOptionsImpl<T>::DisableProfiling() {
-  ThrowOnError(GetApi().DisableProfiling(this->p_));
-=======
+  return *this;
+}
+
+template <typename T>
 inline SessionOptionsImpl<T>& SessionOptionsImpl<T>::EnableOrtCustomOps() {
   ThrowOnError(GetApi().EnableOrtCustomOps(this->p_));
->>>>>>> 8372c86e
-  return *this;
-}
-
-template <typename T>
-<<<<<<< HEAD
-inline SessionOptionsImpl<T>& SessionOptionsImpl<T>::EnableOrtCustomOps() {
-  ThrowOnError(GetApi().EnableOrtCustomOps(this->p_));
-=======
+  return *this;
+}
+
+template <typename T>
 inline SessionOptionsImpl<T>& SessionOptionsImpl<T>::EnableMemPattern() {
   ThrowOnError(GetApi().EnableMemPattern(this->p_));
->>>>>>> 8372c86e
-  return *this;
-}
-
-template <typename T>
-<<<<<<< HEAD
-inline SessionOptionsImpl<T>& SessionOptionsImpl<T>::EnableMemPattern() {
-  ThrowOnError(GetApi().EnableMemPattern(this->p_));
-=======
+  return *this;
+}
+
+template <typename T>
 inline SessionOptionsImpl<T>& SessionOptionsImpl<T>::DisableMemPattern() {
   ThrowOnError(GetApi().DisableMemPattern(this->p_));
->>>>>>> 8372c86e
-  return *this;
-}
-
-template <typename T>
-<<<<<<< HEAD
-inline SessionOptionsImpl<T>& SessionOptionsImpl<T>::DisableMemPattern() {
-  ThrowOnError(GetApi().DisableMemPattern(this->p_));
-=======
+  return *this;
+}
+
+template <typename T>
 inline SessionOptionsImpl<T>& SessionOptionsImpl<T>::EnableCpuMemArena() {
   ThrowOnError(GetApi().EnableCpuMemArena(this->p_));
->>>>>>> 8372c86e
-  return *this;
-}
-
-template <typename T>
-<<<<<<< HEAD
-inline SessionOptionsImpl<T>& SessionOptionsImpl<T>::EnableCpuMemArena() {
-  ThrowOnError(GetApi().EnableCpuMemArena(this->p_));
-=======
+  return *this;
+}
+
+template <typename T>
 inline SessionOptionsImpl<T>& SessionOptionsImpl<T>::DisableCpuMemArena() {
   ThrowOnError(GetApi().DisableCpuMemArena(this->p_));
->>>>>>> 8372c86e
-  return *this;
-}
-
-template <typename T>
-<<<<<<< HEAD
-inline SessionOptionsImpl<T>& SessionOptionsImpl<T>::DisableCpuMemArena() {
-  ThrowOnError(GetApi().DisableCpuMemArena(this->p_));
-=======
+  return *this;
+}
+
+template <typename T>
 inline SessionOptionsImpl<T>& SessionOptionsImpl<T>::SetExecutionMode(ExecutionMode execution_mode) {
   ThrowOnError(GetApi().SetSessionExecutionMode(this->p_, execution_mode));
->>>>>>> 8372c86e
-  return *this;
-}
-
-template <typename T>
-<<<<<<< HEAD
-inline SessionOptionsImpl<T>& SessionOptionsImpl<T>::SetExecutionMode(ExecutionMode execution_mode) {
-  ThrowOnError(GetApi().SetSessionExecutionMode(this->p_, execution_mode));
-=======
+  return *this;
+}
+
+template <typename T>
 inline SessionOptionsImpl<T>& SessionOptionsImpl<T>::SetLogId(const char* logid) {
   ThrowOnError(GetApi().SetSessionLogId(this->p_, logid));
->>>>>>> 8372c86e
-  return *this;
-}
-
-template <typename T>
-<<<<<<< HEAD
-inline SessionOptionsImpl<T>& SessionOptionsImpl<T>::SetLogId(const char* logid) {
-  ThrowOnError(GetApi().SetSessionLogId(this->p_, logid));
-=======
+  return *this;
+}
+
+template <typename T>
 inline SessionOptionsImpl<T>& SessionOptionsImpl<T>::SetLogSeverityLevel(int level) {
   ThrowOnError(GetApi().SetSessionLogSeverityLevel(this->p_, level));
->>>>>>> 8372c86e
-  return *this;
-}
-
-template <typename T>
-<<<<<<< HEAD
-inline SessionOptionsImpl<T>& SessionOptionsImpl<T>::SetLogSeverityLevel(int level) {
-  ThrowOnError(GetApi().SetSessionLogSeverityLevel(this->p_, level));
-=======
+  return *this;
+}
+
+template <typename T>
 inline SessionOptionsImpl<T>& SessionOptionsImpl<T>::Add(OrtCustomOpDomain* custom_op_domain) {
   ThrowOnError(GetApi().AddCustomOpDomain(this->p_, custom_op_domain));
->>>>>>> 8372c86e
-  return *this;
-}
-
-template <typename T>
-<<<<<<< HEAD
-inline SessionOptionsImpl<T>& SessionOptionsImpl<T>::Add(OrtCustomOpDomain* custom_op_domain) {
-  ThrowOnError(GetApi().AddCustomOpDomain(this->p_, custom_op_domain));
-=======
+  return *this;
+}
+
+template <typename T>
 inline SessionOptionsImpl<T>& SessionOptionsImpl<T>::AddConfigEntry(const char* config_key, const char* config_value) {
   ThrowOnError(GetApi().AddSessionConfigEntry(this->p_, config_key, config_value));
->>>>>>> 8372c86e
-  return *this;
-}
-
-template <typename T>
-<<<<<<< HEAD
-inline SessionOptionsImpl<T>& SessionOptionsImpl<T>::AddConfigEntry(const char* config_key, const char* config_value) {
-  ThrowOnError(GetApi().AddSessionConfigEntry(this->p_, config_key, config_value));
-=======
+  return *this;
+}
+
+template <typename T>
 inline SessionOptionsImpl<T>& SessionOptionsImpl<T>::AddInitializer(const char* name, const OrtValue* ort_val) {
   ThrowOnError(GetApi().AddInitializer(this->p_, name, ort_val));
->>>>>>> 8372c86e
-  return *this;
-}
-
-template <typename T>
-<<<<<<< HEAD
-inline SessionOptionsImpl<T>& SessionOptionsImpl<T>::AddInitializer(const char* name, const OrtValue* ort_val) {
-  ThrowOnError(GetApi().AddInitializer(this->p_, name, ort_val));
-=======
+  return *this;
+}
+
+template <typename T>
 inline SessionOptionsImpl<T>& SessionOptionsImpl<T>::DisablePerSessionThreads() {
   ThrowOnError(GetApi().DisablePerSessionThreads(this->p_));
->>>>>>> 8372c86e
-  return *this;
-}
-
-template <typename T>
-<<<<<<< HEAD
-inline SessionOptionsImpl<T>& SessionOptionsImpl<T>::DisablePerSessionThreads() {
-  ThrowOnError(GetApi().DisablePerSessionThreads(this->p_));
-  return *this;
-}
-
-template <typename T>
-=======
->>>>>>> 8372c86e
+  return *this;
+}
+
+template <typename T>
 inline SessionOptionsImpl<T>& SessionOptionsImpl<T>::AddExternalInitializers(const std::vector<std::string>& names,
                                                                              const std::vector<Value>& ort_values) {
   const size_t inputs_num = names.size();
@@ -812,8 +687,6 @@
     ort_values_ptrs.push_back(ort_values[i]);
   }
   ThrowOnError(GetApi().AddExternalInitializers(this->p_, names_ptr.data(), ort_values_ptrs.data(), inputs_num));
-<<<<<<< HEAD
-=======
   return *this;
 }
 
@@ -826,79 +699,42 @@
 template <typename T>
 inline SessionOptionsImpl<T>& SessionOptionsImpl<T>::AppendExecutionProvider_CUDA_V2(const OrtCUDAProviderOptionsV2& provider_options) {
   ThrowOnError(GetApi().SessionOptionsAppendExecutionProvider_CUDA_V2(this->p_, &provider_options));
->>>>>>> 8372c86e
-  return *this;
-}
-
-template <typename T>
-<<<<<<< HEAD
-inline SessionOptionsImpl<T>& SessionOptionsImpl<T>::AppendExecutionProvider_CUDA(const OrtCUDAProviderOptions& provider_options) {
-  ThrowOnError(GetApi().SessionOptionsAppendExecutionProvider_CUDA(this->p_, &provider_options));
-=======
+  return *this;
+}
+
+template <typename T>
 inline SessionOptionsImpl<T>& SessionOptionsImpl<T>::AppendExecutionProvider_ROCM(const OrtROCMProviderOptions& provider_options) {
   ThrowOnError(GetApi().SessionOptionsAppendExecutionProvider_ROCM(this->p_, &provider_options));
->>>>>>> 8372c86e
-  return *this;
-}
-
-template <typename T>
-<<<<<<< HEAD
-inline SessionOptionsImpl<T>& SessionOptionsImpl<T>::AppendExecutionProvider_CUDA_V2(const OrtCUDAProviderOptionsV2& provider_options) {
-  ThrowOnError(GetApi().SessionOptionsAppendExecutionProvider_CUDA_V2(this->p_, &provider_options));
-=======
+  return *this;
+}
+
+template <typename T>
 inline SessionOptionsImpl<T>& SessionOptionsImpl<T>::AppendExecutionProvider_TensorRT(const OrtTensorRTProviderOptions& provider_options) {
   ThrowOnError(GetApi().SessionOptionsAppendExecutionProvider_TensorRT(this->p_, &provider_options));
->>>>>>> 8372c86e
-  return *this;
-}
-
-template <typename T>
-<<<<<<< HEAD
-inline SessionOptionsImpl<T>& SessionOptionsImpl<T>::AppendExecutionProvider_ROCM(const OrtROCMProviderOptions& provider_options) {
-  ThrowOnError(GetApi().SessionOptionsAppendExecutionProvider_ROCM(this->p_, &provider_options));
-=======
+  return *this;
+}
+
+template <typename T>
 inline SessionOptionsImpl<T>& SessionOptionsImpl<T>::AppendExecutionProvider_TensorRT_V2(const OrtTensorRTProviderOptionsV2& provider_options) {
   ThrowOnError(GetApi().SessionOptionsAppendExecutionProvider_TensorRT_V2(this->p_, &provider_options));
->>>>>>> 8372c86e
-  return *this;
-}
-
-template <typename T>
-<<<<<<< HEAD
-inline SessionOptionsImpl<T>& SessionOptionsImpl<T>::AppendExecutionProvider_TensorRT(const OrtTensorRTProviderOptions& provider_options) {
-  ThrowOnError(GetApi().SessionOptionsAppendExecutionProvider_TensorRT(this->p_, &provider_options));
-=======
+  return *this;
+}
+
+template <typename T>
 inline SessionOptionsImpl<T>& SessionOptionsImpl<T>::AppendExecutionProvider_MIGraphX(const OrtMIGraphXProviderOptions& provider_options) {
   ThrowOnError(GetApi().SessionOptionsAppendExecutionProvider_MIGraphX(this->p_, &provider_options));
->>>>>>> 8372c86e
-  return *this;
-}
-
-template <typename T>
-<<<<<<< HEAD
-inline SessionOptionsImpl<T>& SessionOptionsImpl<T>::AppendExecutionProvider_TensorRT_V2(const OrtTensorRTProviderOptionsV2& provider_options) {
-  ThrowOnError(GetApi().SessionOptionsAppendExecutionProvider_TensorRT_V2(this->p_, &provider_options));
-=======
+  return *this;
+}
+
+template <typename T>
 inline SessionOptionsImpl<T>& SessionOptionsImpl<T>::AppendExecutionProvider_CANN(const OrtCANNProviderOptions& provider_options) {
   ThrowOnError(GetApi().SessionOptionsAppendExecutionProvider_CANN(this->p_, &provider_options));
->>>>>>> 8372c86e
-  return *this;
-}
-
-template <typename T>
-<<<<<<< HEAD
-inline SessionOptionsImpl<T>& SessionOptionsImpl<T>::AppendExecutionProvider_MIGraphX(const OrtMIGraphXProviderOptions& provider_options) {
-  ThrowOnError(GetApi().SessionOptionsAppendExecutionProvider_MIGraphX(this->p_, &provider_options));
-  return *this;
-}
-
-template <typename T>
-inline SessionOptionsImpl<T>& SessionOptionsImpl<T>::AppendExecutionProvider_CANN(const OrtCANNProviderOptions& provider_options) {
-  ThrowOnError(GetApi().SessionOptionsAppendExecutionProvider_CANN(this->p_, &provider_options));
-=======
+  return *this;
+}
+
+template <typename T>
 inline SessionOptionsImpl<T>& SessionOptionsImpl<T>::AppendExecutionProvider_Dnnl(const OrtDnnlProviderOptions& provider_options) {
   ThrowOnError(GetApi().SessionOptionsAppendExecutionProvider_Dnnl(this->p_, &provider_options));
->>>>>>> 8372c86e
   return *this;
 }
 
@@ -948,141 +784,6 @@
   return *this;
 }
 
-<<<<<<< HEAD
-/// Session
-template <typename T>
-inline size_t ConstSessionImpl<T>::GetInputCount() const {
-  size_t out;
-  ThrowOnError(GetApi().SessionGetInputCount(this->p_, &out));
-  return out;
-}
-
-template <typename T>
-inline size_t ConstSessionImpl<T>::GetOutputCount() const {
-  size_t out;
-  ThrowOnError(GetApi().SessionGetOutputCount(this->p_, &out));
-  return out;
-}
-
-template <typename T>
-inline size_t ConstSessionImpl<T>::GetOverridableInitializerCount() const {
-  size_t out;
-  ThrowOnError(GetApi().SessionGetOverridableInitializerCount(this->p_, &out));
-  return out;
-}
-
-template <typename T>
-inline AllocatedStringPtr ConstSessionImpl<T>::GetInputNameAllocated(size_t index, OrtAllocator* allocator) const {
-  char* out;
-  ThrowOnError(GetApi().SessionGetInputName(this->p_, index, allocator, &out));
-  return AllocatedStringPtr(out, detail::AllocatedFree(allocator));
-}
-
-template <typename T>
-inline AllocatedStringPtr ConstSessionImpl<T>::GetOutputNameAllocated(size_t index, OrtAllocator* allocator) const {
-  char* out;
-  ThrowOnError(GetApi().SessionGetOutputName(this->p_, index, allocator, &out));
-  return AllocatedStringPtr(out, detail::AllocatedFree(allocator));
-}
-
-template <typename T>
-inline AllocatedStringPtr ConstSessionImpl<T>::GetOverridableInitializerNameAllocated(size_t index, OrtAllocator* allocator) const {
-  char* out;
-  ThrowOnError(GetApi().SessionGetOverridableInitializerName(this->p_, index, allocator, &out));
-  return AllocatedStringPtr(out, detail::AllocatedFree(allocator));
-}
-
-template <typename T>
-inline uint64_t ConstSessionImpl<T>::GetProfilingStartTimeNs() const {
-  uint64_t out;
-  ThrowOnError(GetApi().SessionGetProfilingStartTimeNs(this->p_, &out));
-  return out;
-}
-
-template <typename T>
-inline ModelMetadata ConstSessionImpl<T>::GetModelMetadata() const {
-  OrtModelMetadata* out;
-  ThrowOnError(GetApi().SessionGetModelMetadata(this->p_, &out));
-  return ModelMetadata{out};
-}
-
-template <typename T>
-inline TypeInfo ConstSessionImpl<T>::GetInputTypeInfo(size_t index) const {
-  OrtTypeInfo* out;
-  ThrowOnError(GetApi().SessionGetInputTypeInfo(this->p_, index, &out));
-  return TypeInfo{out};
-}
-
-template <typename T>
-inline TypeInfo ConstSessionImpl<T>::GetOutputTypeInfo(size_t index) const {
-  OrtTypeInfo* out;
-  ThrowOnError(GetApi().SessionGetOutputTypeInfo(this->p_, index, &out));
-  return TypeInfo{out};
-}
-
-template <typename T>
-inline TypeInfo ConstSessionImpl<T>::GetOverridableInitializerTypeInfo(size_t index) const {
-  OrtTypeInfo* out;
-  ThrowOnError(GetApi().SessionGetOverridableInitializerTypeInfo(this->p_, index, &out));
-  return TypeInfo{out};
-}
-
-template <typename T>
-inline std::vector<Value> SessionImpl<T>::Run(const RunOptions& run_options, const char* const* input_names, const Value* input_values, size_t input_count,
-                                              const char* const* output_names, size_t output_count) {
-  std::vector<Value> output_values;
-  output_values.reserve(output_count);
-  for (size_t i = 0; i < output_count; i++)
-    output_values.emplace_back(nullptr);
-  Run(run_options, input_names, input_values, input_count, output_names, output_values.data(), output_count);
-  return output_values;
-}
-
-template <typename T>
-inline void SessionImpl<T>::Run(const RunOptions& run_options, const char* const* input_names, const Value* input_values, size_t input_count,
-                                const char* const* output_names, Value* output_values, size_t output_count) {
-  static_assert(sizeof(Value) == sizeof(OrtValue*), "Value is really just an array of OrtValue* in memory, so we can reinterpret_cast safely");
-  auto ort_input_values = reinterpret_cast<const OrtValue* const*>(input_values);
-  auto ort_output_values = reinterpret_cast<OrtValue**>(output_values);
-  ThrowOnError(GetApi().Run(this->p_, run_options, input_names, ort_input_values, input_count, output_names, output_count, ort_output_values));
-}
-
-template <typename T>
-inline void SessionImpl<T>::Run(const RunOptions& run_options, const IoBinding& io_binding) {
-  ThrowOnError(GetApi().RunWithBinding(this->p_, run_options, io_binding));
-}
-
-template <typename T>
-inline AllocatedStringPtr SessionImpl<T>::EndProfilingAllocated(OrtAllocator* allocator) {
-  char* out = nullptr;
-  ThrowOnError(GetApi().SessionEndProfiling(this->p_, allocator, &out));
-  return AllocatedStringPtr(out, detail::AllocatedFree(allocator));
-}
-
-}  // namespace detail
-
-inline SessionOptions::SessionOptions() {
-  ThrowOnError(GetApi().CreateSessionOptions(&this->p_));
-}
-
-inline Session::Session(const Env& env, const ORTCHAR_T* model_path, const SessionOptions& options) {
-  ThrowOnError(GetApi().CreateSession(env, model_path, options, &this->p_));
-}
-
-inline Session::Session(const Env& env, const ORTCHAR_T* model_path, const SessionOptions& options,
-                        OrtPrepackedWeightsContainer* prepacked_weights_container) {
-  ThrowOnError(GetApi().CreateSessionWithPrepackedWeightsContainer(env, model_path, options, prepacked_weights_container, &this->p_));
-}
-
-inline Session::Session(const Env& env, const void* model_data, size_t model_data_length, const SessionOptions& options) {
-  ThrowOnError(GetApi().CreateSessionFromArray(env, model_data, model_data_length, options, &this->p_));
-}
-
-inline Session::Session(const Env& env, const void* model_data, size_t model_data_length,
-                        const SessionOptions& options, OrtPrepackedWeightsContainer* prepacked_weights_container) {
-  ThrowOnError(GetApi().CreateSessionFromArrayWithPrepackedWeightsContainer(env, model_data, model_data_length, options,
-                                                                            prepacked_weights_container, &this->p_));
-=======
 template <typename T>
 inline SessionOptionsImpl<T>& SessionOptionsImpl<T>::RegisterCustomOpsLibrary(const ORTCHAR_T* library_name,
                                                                               const CustomOpConfigs& custom_op_configs) {
@@ -1157,7 +858,6 @@
   OrtModelMetadata* out;
   ThrowOnError(GetApi().SessionGetModelMetadata(this->p_, &out));
   return ModelMetadata{out};
->>>>>>> 8372c86e
 }
 
 template <typename T>
@@ -1368,30 +1068,37 @@
 
 }  // namespace detail
 
-<<<<<<< HEAD
-inline ConstTensorTypeAndShapeInfo TypeInfo::GetTensorTypeAndShapeInfo() const {
-=======
 namespace detail {
 template <typename T>
 inline ConstTensorTypeAndShapeInfo TypeInfoImpl<T>::GetTensorTypeAndShapeInfo() const {
->>>>>>> 8372c86e
   const OrtTensorTypeAndShapeInfo* out;
   ThrowOnError(GetApi().CastTypeInfoToTensorInfo(this->p_, &out));
   return ConstTensorTypeAndShapeInfo{out};
 }
 
-<<<<<<< HEAD
-inline ConstSequenceTypeInfo TypeInfo::GetSequenceTypeInfo() const {
-=======
 template <typename T>
 inline ConstSequenceTypeInfo TypeInfoImpl<T>::GetSequenceTypeInfo() const {
->>>>>>> 8372c86e
   const OrtSequenceTypeInfo* out;
   ThrowOnError(GetApi().CastTypeInfoToSequenceTypeInfo(this->p_, &out));
   return ConstSequenceTypeInfo{out};
 }
 
-<<<<<<< HEAD
+template <typename T>
+inline ConstMapTypeInfo TypeInfoImpl<T>::GetMapTypeInfo() const {
+  const OrtMapTypeInfo* out;
+  ThrowOnError(GetApi().CastTypeInfoToMapTypeInfo(this->p_, &out));
+  return ConstMapTypeInfo{out};
+}
+
+template <typename T>
+inline ONNXType TypeInfoImpl<T>::GetONNXType() const {
+  ONNXType out;
+  ThrowOnError(GetApi().GetOnnxTypeFromTypeInfo(this->p_, &out));
+  return out;
+}
+
+}  // namespace detail
+
 namespace detail {
 template <typename T>
 inline TypeInfo SequenceTypeInfoImpl<T>::GetSequenceElementType() const {
@@ -1402,40 +1109,6 @@
 
 }  // namespace detail
 
-inline ConstMapTypeInfo TypeInfo::GetMapTypeInfo() const {
-  const OrtMapTypeInfo* out;
-  ThrowOnError(GetApi().CastTypeInfoToMapTypeInfo(p_, &out));
-  return ConstMapTypeInfo{out};
-}
-
-=======
-template <typename T>
-inline ConstMapTypeInfo TypeInfoImpl<T>::GetMapTypeInfo() const {
-  const OrtMapTypeInfo* out;
-  ThrowOnError(GetApi().CastTypeInfoToMapTypeInfo(this->p_, &out));
-  return ConstMapTypeInfo{out};
-}
-
-template <typename T>
-inline ONNXType TypeInfoImpl<T>::GetONNXType() const {
-  ONNXType out;
-  ThrowOnError(GetApi().GetOnnxTypeFromTypeInfo(this->p_, &out));
-  return out;
-}
-
-}  // namespace detail
-
-namespace detail {
-template <typename T>
-inline TypeInfo SequenceTypeInfoImpl<T>::GetSequenceElementType() const {
-  OrtTypeInfo* output;
-  ThrowOnError(GetApi().GetSequenceElementType(this->p_, &output));
-  return TypeInfo{output};
-}
-
-}  // namespace detail
-
->>>>>>> 8372c86e
 namespace detail {
 template <typename T>
 inline ONNXTensorElementDataType MapTypeInfoImpl<T>::GetMapKeyType() const {
@@ -1452,35 +1125,15 @@
 }
 }  // namespace detail
 
-<<<<<<< HEAD
-inline ONNXType TypeInfo::GetONNXType() const {
-  ONNXType out;
-  ThrowOnError(GetApi().GetOnnxTypeFromTypeInfo(this->p_, &out));
-  return out;
-=======
 namespace detail {
 
 template <typename T>
 template <typename R>
 inline void ConstValueImpl<T>::GetOpaqueData(const char* domain, const char* type_name, R& out) const {
   ThrowOnError(GetApi().GetOpaqueValue(domain, type_name, this->p_, &out, sizeof(R)));
->>>>>>> 8372c86e
-}
-
-namespace detail {
-
-template <typename T>
-<<<<<<< HEAD
-template <typename R>
-inline void ConstValueImpl<T>::GetOpaqueData(const char* domain, const char* type_name, R& out) const {
-  ThrowOnError(GetApi().GetOpaqueValue(domain, type_name, this->p_, &out, sizeof(R)));
-}
-
-template <typename T>
-inline bool ConstValueImpl<T>::IsTensor() const {
-  int out;
-  ThrowOnError(GetApi().IsTensor(this->p_, &out));
-=======
+}
+
+template <typename T>
 inline bool ConstValueImpl<T>::IsTensor() const {
   int out;
   ThrowOnError(GetApi().IsTensor(this->p_, &out));
@@ -1491,15 +1144,6 @@
 inline bool ConstValueImpl<T>::HasValue() const {
   int out;
   ThrowOnError(GetApi().HasValue(this->p_, &out));
->>>>>>> 8372c86e
-  return out != 0;
-}
-
-template <typename T>
-<<<<<<< HEAD
-inline bool ConstValueImpl<T>::HasValue() const {
-  int out;
-  ThrowOnError(GetApi().HasValue(this->p_, &out));
   return out != 0;
 }
 
@@ -1511,15 +1155,6 @@
 }
 
 template <typename T>
-=======
-inline size_t ConstValueImpl<T>::GetCount() const {
-  size_t out;
-  ThrowOnError(GetApi().GetValueCount(this->p_, &out));
-  return out;
-}
-
-template <typename T>
->>>>>>> 8372c86e
 inline Value ConstValueImpl<T>::GetValue(int index, OrtAllocator* allocator) const {
   OrtValue* out;
   ThrowOnError(GetApi().GetValue(this->p_, index, allocator, &out));
@@ -1546,7 +1181,6 @@
   R* out;
   ThrowOnError(GetApi().GetTensorMutableData(const_cast<OrtValue*>(this->p_), (void**)&out));
   return out;
-<<<<<<< HEAD
 }
 
 template <typename T>
@@ -1587,48 +1221,6 @@
   ThrowOnError(GetApi().GetStringTensorContent(this->p_, buffer, buffer_length, offsets, offsets_count));
 }
 
-=======
-}
-
-template <typename T>
-inline const void* ConstValueImpl<T>::GetTensorRawData() const {
-  void* out;
-  ThrowOnError(GetApi().GetTensorMutableData(const_cast<OrtValue*>(this->p_), &out));
-  return out;
-}
-
-template <typename T>
-inline TypeInfo ConstValueImpl<T>::GetTypeInfo() const {
-  OrtTypeInfo* output;
-  ThrowOnError(GetApi().GetTypeInfo(this->p_, &output));
-  return TypeInfo{output};
-}
-
-template <typename T>
-inline TensorTypeAndShapeInfo ConstValueImpl<T>::GetTensorTypeAndShapeInfo() const {
-  OrtTensorTypeAndShapeInfo* output;
-  ThrowOnError(GetApi().GetTensorTypeAndShape(this->p_, &output));
-  return TensorTypeAndShapeInfo{output};
-}
-
-template <typename T>
-inline ConstMemoryInfo ConstValueImpl<T>::GetTensorMemoryInfo() const {
-  const OrtMemoryInfo* mem_info;
-  ThrowOnError(GetApi().GetTensorMemoryInfo(this->p_, &mem_info));
-  return ConstMemoryInfo(mem_info);
-}
-
-template <typename T>
-inline void ConstValueImpl<T>::GetStringTensorElement(size_t buffer_length, size_t element_index, void* buffer) const {
-  ThrowOnError(GetApi().GetStringTensorElement(this->p_, buffer_length, element_index, buffer));
-}
-
-template <typename T>
-inline void ConstValueImpl<T>::GetStringTensorContent(void* buffer, size_t buffer_length, size_t* offsets, size_t offsets_count) const {
-  ThrowOnError(GetApi().GetStringTensorContent(this->p_, buffer, buffer_length, offsets, offsets_count));
-}
-
->>>>>>> 8372c86e
 #if !defined(DISABLE_SPARSE_TENSORS)
 template <typename T>
 inline OrtSparseFormat ConstValueImpl<T>::GetSparseFormat() const {
@@ -1654,7 +1246,6 @@
 template <typename T>
 template <typename R>
 inline const R* ConstValueImpl<T>::GetSparseTensorIndicesData(OrtSparseIndicesFormat indices_format, size_t& num_indices) const {
-<<<<<<< HEAD
   const void* out;
   ThrowOnError(GetApi().GetSparseTensorIndices(this->p_, indices_format, &num_indices, &out));
   return reinterpret_cast<const R*>(out);
@@ -1688,41 +1279,6 @@
 }
 
 template <typename T>
-=======
-  const void* out;
-  ThrowOnError(GetApi().GetSparseTensorIndices(this->p_, indices_format, &num_indices, &out));
-  return reinterpret_cast<const R*>(out);
-}
-
-template <typename T>
-inline bool ConstValueImpl<T>::IsSparseTensor() const {
-  int out;
-  ThrowOnError(GetApi().IsSparseTensor(this->p_, &out));
-  return out != 0;
-}
-
-template <typename T>
-template <typename R>
-inline const R* ConstValueImpl<T>::GetSparseTensorValues() const {
-  const void* out;
-  ThrowOnError(GetApi().GetSparseTensorValues(this->p_, &out));
-  return reinterpret_cast<const R*>(out);
-}
-
-#endif
-
-template <typename T>
-void ValueImpl<T>::FillStringTensor(const char* const* s, size_t s_len) {
-  ThrowOnError(GetApi().FillStringTensor(this->p_, s, s_len));
-}
-
-template <typename T>
-void ValueImpl<T>::FillStringTensorElement(const char* s, size_t index) {
-  ThrowOnError(GetApi().FillStringTensorElement(this->p_, s, index));
-}
-
-template <typename T>
->>>>>>> 8372c86e
 void* ValueImpl<T>::GetTensorMutableRawData() {
   void* out;
   ThrowOnError(GetApi().GetTensorMutableData(this->p_, &out));
@@ -1874,61 +1430,37 @@
 }
 
 inline size_t KernelContext::GetInputCount() const {
-<<<<<<< HEAD
-  size_t out;
-=======
   size_t out = 0;
->>>>>>> 8372c86e
   Ort::ThrowOnError(GetApi().KernelContext_GetInputCount(ctx_, &out));
   return out;
 }
 
 inline size_t KernelContext::GetOutputCount() const {
-<<<<<<< HEAD
-  size_t out;
-=======
   size_t out = 0;
->>>>>>> 8372c86e
   Ort::ThrowOnError(GetApi().KernelContext_GetOutputCount(ctx_, &out));
   return out;
 }
 
 inline ConstValue KernelContext::GetInput(size_t index) const {
-<<<<<<< HEAD
-  const OrtValue* out;
-=======
   const OrtValue* out = nullptr;
->>>>>>> 8372c86e
   Ort::ThrowOnError(GetApi().KernelContext_GetInput(ctx_, index, &out));
   return ConstValue{out};
 }
 
 inline UnownedValue KernelContext::GetOutput(size_t index, const int64_t* dim_values, size_t dim_count) const {
-<<<<<<< HEAD
-  OrtValue* out;
-=======
   OrtValue* out = nullptr;
->>>>>>> 8372c86e
   Ort::ThrowOnError(GetApi().KernelContext_GetOutput(ctx_, index, dim_values, dim_count, &out));
   return UnownedValue(out);
 }
 
 inline UnownedValue KernelContext::GetOutput(size_t index, const std::vector<int64_t>& dims) const {
-<<<<<<< HEAD
-  OrtValue* out;
-=======
   OrtValue* out = nullptr;
->>>>>>> 8372c86e
   Ort::ThrowOnError(GetApi().KernelContext_GetOutput(ctx_, index, dims.data(), dims.size(), &out));
   return UnownedValue(out);
 }
 
 inline void* KernelContext::GetGPUComputeStream() const {
-<<<<<<< HEAD
-  void* out;
-=======
   void* out = nullptr;
->>>>>>> 8372c86e
   Ort::ThrowOnError(GetApi().KernelContext_GetGPUComputeStream(ctx_, &out));
   return out;
 }
@@ -1940,16 +1472,76 @@
 namespace detail {
 template <typename T>
 inline KernelInfo KernelInfoImpl<T>::Copy() const {
-<<<<<<< HEAD
-  OrtKernelInfo* info_copy;
-=======
   OrtKernelInfo* info_copy = nullptr;
->>>>>>> 8372c86e
   Ort::ThrowOnError(GetApi().CopyKernelInfo(this->p_, &info_copy));
   return KernelInfo{info_copy};
 }
 
-<<<<<<< HEAD
+template <typename T>
+inline size_t KernelInfoImpl<T>::GetInputCount() const {
+  size_t out = 0;
+  ThrowOnError(GetApi().KernelInfo_GetInputCount(this->p_, &out));
+  return out;
+}
+
+template <typename T>
+inline size_t KernelInfoImpl<T>::GetOutputCount() const {
+  size_t out = 0;
+  ThrowOnError(GetApi().KernelInfo_GetOutputCount(this->p_, &out));
+  return out;
+}
+
+template <typename T>
+inline std::string KernelInfoImpl<T>::GetInputName(size_t index) const {
+  size_t size = 0;
+
+  // Feed nullptr for the data buffer to query the true size of the string value
+  Ort::ThrowOnError(GetApi().KernelInfo_GetInputName(this->p_, index, nullptr, &size));
+
+  std::string out;
+  out.resize(size);
+  Ort::ThrowOnError(GetApi().KernelInfo_GetInputName(this->p_, index, &out[0], &size));
+  out.resize(size - 1);  // remove the terminating character '\0'
+
+  return out;
+}
+
+template <typename T>
+inline std::string KernelInfoImpl<T>::GetOutputName(size_t index) const {
+  size_t size = 0;
+
+  // Feed nullptr for the data buffer to query the true size of the string value
+  Ort::ThrowOnError(GetApi().KernelInfo_GetOutputName(this->p_, index, nullptr, &size));
+
+  std::string out;
+  out.resize(size);
+  Ort::ThrowOnError(GetApi().KernelInfo_GetOutputName(this->p_, index, &out[0], &size));
+  out.resize(size - 1);  // remove the terminating character '\0'
+
+  return out;
+}
+
+template <typename T>
+inline TypeInfo KernelInfoImpl<T>::GetInputTypeInfo(size_t index) const {
+  OrtTypeInfo* out = nullptr;
+  ThrowOnError(GetApi().KernelInfo_GetInputTypeInfo(this->p_, index, &out));
+  return TypeInfo{out};
+}
+
+template <typename T>
+inline TypeInfo KernelInfoImpl<T>::GetOutputTypeInfo(size_t index) const {
+  OrtTypeInfo* out = nullptr;
+  ThrowOnError(GetApi().KernelInfo_GetOutputTypeInfo(this->p_, index, &out));
+  return TypeInfo{out};
+}
+
+template <typename T>
+inline Value KernelInfoImpl<T>::GetTensorAttribute(const char* name, OrtAllocator* allocator) const {
+  OrtValue* out = nullptr;
+  ThrowOnError(GetApi().KernelInfoGetAttribute_tensor(this->p_, name, allocator, &out));
+  return Value{out};
+}
+
 inline void attr_utils::GetAttr(const OrtKernelInfo* p, const char* name, float& out) {
   Ort::ThrowOnError(GetApi().KernelInfoGetAttribute_float(p, name, &out));
 }
@@ -2030,153 +1622,6 @@
                                       ort_output_values, static_cast<int>(output_count)));
 }
 
-=======
-template <typename T>
-inline size_t KernelInfoImpl<T>::GetInputCount() const {
-  size_t out = 0;
-  ThrowOnError(GetApi().KernelInfo_GetInputCount(this->p_, &out));
-  return out;
-}
-
-template <typename T>
-inline size_t KernelInfoImpl<T>::GetOutputCount() const {
-  size_t out = 0;
-  ThrowOnError(GetApi().KernelInfo_GetOutputCount(this->p_, &out));
-  return out;
-}
-
-template <typename T>
-inline std::string KernelInfoImpl<T>::GetInputName(size_t index) const {
-  size_t size = 0;
-
-  // Feed nullptr for the data buffer to query the true size of the string value
-  Ort::ThrowOnError(GetApi().KernelInfo_GetInputName(this->p_, index, nullptr, &size));
-
-  std::string out;
-  out.resize(size);
-  Ort::ThrowOnError(GetApi().KernelInfo_GetInputName(this->p_, index, &out[0], &size));
-  out.resize(size - 1);  // remove the terminating character '\0'
-
-  return out;
-}
-
-template <typename T>
-inline std::string KernelInfoImpl<T>::GetOutputName(size_t index) const {
-  size_t size = 0;
-
-  // Feed nullptr for the data buffer to query the true size of the string value
-  Ort::ThrowOnError(GetApi().KernelInfo_GetOutputName(this->p_, index, nullptr, &size));
-
-  std::string out;
-  out.resize(size);
-  Ort::ThrowOnError(GetApi().KernelInfo_GetOutputName(this->p_, index, &out[0], &size));
-  out.resize(size - 1);  // remove the terminating character '\0'
-
-  return out;
-}
-
-template <typename T>
-inline TypeInfo KernelInfoImpl<T>::GetInputTypeInfo(size_t index) const {
-  OrtTypeInfo* out = nullptr;
-  ThrowOnError(GetApi().KernelInfo_GetInputTypeInfo(this->p_, index, &out));
-  return TypeInfo{out};
-}
-
-template <typename T>
-inline TypeInfo KernelInfoImpl<T>::GetOutputTypeInfo(size_t index) const {
-  OrtTypeInfo* out = nullptr;
-  ThrowOnError(GetApi().KernelInfo_GetOutputTypeInfo(this->p_, index, &out));
-  return TypeInfo{out};
-}
-
-template <typename T>
-inline Value KernelInfoImpl<T>::GetTensorAttribute(const char* name, OrtAllocator* allocator) const {
-  OrtValue* out = nullptr;
-  ThrowOnError(GetApi().KernelInfoGetAttribute_tensor(this->p_, name, allocator, &out));
-  return Value{out};
-}
-
-inline void attr_utils::GetAttr(const OrtKernelInfo* p, const char* name, float& out) {
-  Ort::ThrowOnError(GetApi().KernelInfoGetAttribute_float(p, name, &out));
-}
-
-inline void attr_utils::GetAttr(const OrtKernelInfo* p, const char* name, int64_t& out) {
-  Ort::ThrowOnError(GetApi().KernelInfoGetAttribute_int64(p, name, &out));
-}
-
-inline void attr_utils::GetAttr(const OrtKernelInfo* p, const char* name, std::string& result) {
-  size_t size = 0;
-  // Feed nullptr for the data buffer to query the true size of the string attribute
-  Ort::ThrowOnError(GetApi().KernelInfoGetAttribute_string(p, name, nullptr, &size));
-
-  std::string out;
-  out.resize(size);
-  Ort::ThrowOnError(GetApi().KernelInfoGetAttribute_string(p, name, &out[0], &size));
-  out.resize(size - 1);  // remove the terminating character '\0'
-  out.swap(result);
-}
-
-inline void attr_utils::GetAttrs(const OrtKernelInfo* p, const char* name, std::vector<float>& result) {
-  size_t size = 0;
-  // Feed nullptr for the data buffer to query the true size of the attribute
-  Ort::ThrowOnError(GetApi().KernelInfoGetAttributeArray_float(p, name, nullptr, &size));
-
-  std::vector<float> out;
-  out.resize(size);
-  Ort::ThrowOnError(GetApi().KernelInfoGetAttributeArray_float(p, name, out.data(), &size));
-  out.swap(result);
-}
-
-inline void attr_utils::GetAttrs(const OrtKernelInfo* p, const char* name, std::vector<int64_t>& result) {
-  size_t size = 0;
-
-  // Feed nullptr for the data buffer to query the true size of the attribute
-  Ort::ThrowOnError(GetApi().KernelInfoGetAttributeArray_int64(p, name, nullptr, &size));
-
-  std::vector<int64_t> out;
-  out.resize(size);
-  Ort::ThrowOnError(GetApi().KernelInfoGetAttributeArray_int64(p, name, out.data(), &size));
-  out.swap(result);
-}
-}  // namespace detail
-
-inline KernelInfo::KernelInfo(OrtKernelInfo* info) : detail::KernelInfoImpl<OrtKernelInfo>{info} {}
-
-inline Op::Op(OrtOp* p) : Base<OrtOp>(p) {}
-
-inline Op Op::Create(const OrtKernelInfo* info, const char* op_name, const char* domain, int version,
-                     const char** type_constraint_names,
-                     const ONNXTensorElementDataType* type_constraint_values,
-                     size_t type_constraint_count,
-                     const OpAttr* attr_values, size_t attr_count,
-                     size_t input_count, size_t output_count) {
-  static_assert(sizeof(OpAttr) == sizeof(OrtOpAttr*),
-                "OpAttr's is expected to be just an array of OrtOpAttr in memory so we can reinterpret safely");
-  auto attr_input_values = reinterpret_cast<const OrtOpAttr* const*>(attr_values);
-  OrtOp* op;
-  Ort::ThrowOnError(GetApi().CreateOp(info, op_name, domain, version, type_constraint_names, type_constraint_values,
-                                      static_cast<int>(type_constraint_count),
-                                      attr_input_values,
-                                      static_cast<int>(attr_count),
-                                      static_cast<int>(input_count),
-                                      static_cast<int>(output_count), &op));
-  return Op{op};
-}
-
-inline void Op::Invoke(const OrtKernelContext* context,
-                       const Value* input_values,
-                       size_t input_count,
-                       Value* output_values,
-                       size_t output_count) {
-  static_assert(sizeof(Value) == sizeof(OrtValue*),
-                "Value is really just an array of OrtValue* in memory, so we can reinterpret_cast safely");
-  auto ort_input_values = reinterpret_cast<const OrtValue* const*>(input_values);
-  auto ort_output_values = reinterpret_cast<OrtValue**>(output_values);
-  Ort::ThrowOnError(GetApi().InvokeOp(context, p_, ort_input_values, static_cast<int>(input_count),
-                                      ort_output_values, static_cast<int>(output_count)));
-}
-
->>>>>>> 8372c86e
 inline void Op::Invoke(const OrtKernelContext* context,
                        const OrtValue* const* input_values,
                        size_t input_count,
@@ -2405,11 +1850,6 @@
 
 inline std::vector<std::string> GetAvailableProviders() {
   char** providers;
-<<<<<<< HEAD
-  ThrowOnError(GetApi().GetAvailableProviders(&providers, &len));
-  std::vector<std::string> available_providers(providers, providers + len);
-  ThrowOnError(GetApi().ReleaseAvailableProviders(providers, len));
-=======
   int len;
 
   auto release_fn = [&len](char** providers) {
@@ -2424,7 +1864,6 @@
   for (int i = 0; i < len; ++i) {
     available_providers.emplace_back(providers[i]);
   }
->>>>>>> 8372c86e
   return available_providers;
 }
 
