--- conflicted
+++ resolved
@@ -64,11 +64,7 @@
         # WinML adapter should not be exported in platforms other than Windows.
         # Exporting OrtGetWinMLAdapter is exported without issues using .def file when compiling for Windows
         # so it isn't necessary to include it in generated_source.c
-<<<<<<< HEAD
-        if c != "winml" and c != "cuda" and c != "migraphx" and c != "rocm":
-=======
-        if c not in ("winml", "cuda", "migraphx", "snpe"):
->>>>>>> bb5bd085
+        if c not in ("winml", "cuda", "migraphx", "snpe", "rocm"):
             file.write("#include <core/providers/%s/%s_provider_factory.h>\n" % (c, c))
     file.write("void* GetFunctionEntryByName(const char* name){\n")
     for symbol in symbols:
