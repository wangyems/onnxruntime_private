// Copyright (c) Microsoft Corporation. All rights reserved.
// Licensed under the MIT License.

#include "core/optimizer/graph_transformer_utils.h"

#include <algorithm>
#include <variant>

#include "core/optimizer/conv_activation_fusion.h"
#include "core/optimizer/nhwc_transformer.h"
#include "core/optimizer/qdq_transformer/qdq_final_cleanup.h"
#include "core/optimizer/qdq_transformer/selectors_actions/qdq_selector_action_transformer.h"
#include "core/optimizer/selectors_actions/selector_action_transformer_apply_contexts.h"
#include "core/session/onnxruntime_session_options_config_keys.h"

#if !defined(ORT_MINIMAL_BUILD)

#include "core/mlas/inc/mlas.h"
#include "core/optimizer/attention_fusion.h"
#include "core/optimizer/bias_dropout_fusion.h"
#include "core/optimizer/bias_gelu_fusion.h"
#include "core/optimizer/bias_softmax_fusion.h"
#include "core/optimizer/cast_elimination.h"
#include "core/optimizer/common_subexpression_elimination.h"
#include "core/optimizer/constant_folding.h"
#include "core/optimizer/constant_sharing.h"
#include "core/optimizer/conv_add_act_fusion.h"
#include "core/optimizer/conv_add_fusion.h"
#include "core/optimizer/conv_bn_fusion.h"
#include "core/optimizer/conv_mul_fusion.h"
#include "core/optimizer/div_mul_fusion.h"
#include "core/optimizer/double_qdq_pairs_remover.h"
#include "core/optimizer/dropout_elimination.h"
#include "core/optimizer/dynamic_quantize_matmul_fusion.h"
#include "core/optimizer/embed_layer_norm_fusion.h"
#include "core/optimizer/expand_elimination.h"
#include "core/optimizer/fast_gelu_fusion.h"
#include "core/optimizer/free_dim_override_transformer.h"
#include "core/optimizer/gather_fusion.h"
#include "core/optimizer/gelu_approximation.h"
#include "core/optimizer/gelu_fusion.h"
#include "core/optimizer/gemm_activation_fusion.h"
#include "core/optimizer/gemm_sum_fusion.h"
#include "core/optimizer/gemm_transpose_fusion.h"
#include "core/optimizer/identical_children_consolidation.h"
#include "core/optimizer/identity_elimination.h"
#include "core/optimizer/layer_norm_fusion.h"
#include "core/optimizer/matmul_activation_fusion.h"
#include "core/optimizer/matmul_add_fusion.h"
#include "core/optimizer/matmul_integer_to_float.h"
#include "core/optimizer/matmul_scale_fusion.h"
#include "core/optimizer/matmul_transpose_fusion.h"
#include "core/optimizer/nchwc_transformer.h"
#include "core/optimizer/noop_elimination.h"
#include "core/optimizer/not_where_fusion.h"
#ifdef MLAS_TARGET_AMD64_IX86
#include "core/optimizer/qdq_transformer/avx2_weight_s8_to_u8.h"
#endif
#include "core/optimizer/qdq_transformer/clip_quantizelinear.h"
#include "core/optimizer/qdq_transformer/ensure_unique_dq_for_node_unit.h"
#include "core/optimizer/qdq_transformer/qdq_propagation.h"
#include "core/optimizer/qdq_transformer/qdq_s8_to_u8.h"
#include "core/optimizer/qdq_transformer/relu_quantizelinear.h"
#include "core/optimizer/quick_gelu_fusion.h"
#include "core/optimizer/relu_clip_fusion.h"
#include "core/optimizer/reshape_fusion.h"
#include "core/optimizer/rocm_blas_alt_impl.h"
#include "core/optimizer/rule_based_graph_transformer.h"
#include "core/optimizer/skip_layer_norm_fusion.h"
#include "core/optimizer/slice_elimination.h"
#include "core/optimizer/transpose_optimizer/ort_transpose_optimizer.h"
#include "core/optimizer/unsqueeze_elimination.h"
#ifdef ENABLE_TRAINING_CORE
#include "orttraining/core/optimizer/bias_softmax_dropout_fusion.h"
#include "orttraining/core/optimizer/bitmask_dropout_replacement.h"
#include "orttraining/core/optimizer/sce_loss_grad_bias_fusion.h"
#endif
#ifdef ENABLE_TRAINING
#include "orttraining/core/optimizer/memory_optimizer.h"
#endif

#endif  // !defined(ORT_MINIMAL_BUILD)

namespace onnxruntime::optimizer_utils {

static void FilterTransformers(InlinedVector<std::unique_ptr<GraphTransformer>>& transformers,
                               const InlinedHashSet<std::string>& transformers_to_disable) {
  if (transformers_to_disable.empty()) return;

  transformers.erase(
      std::remove_if(transformers.begin(), transformers.end(),
                     [&, transformers_to_disable_end = transformers_to_disable.end()](const std::unique_ptr<GraphTransformer>& transformer) {
                       return !transformer ||
                              transformers_to_disable.find(transformer->Name()) != transformers_to_disable_end;
                     }),
      transformers.end());
}

#if !defined(ORT_MINIMAL_BUILD)

std::string GenerateRuleBasedTransformerName(TransformerLevel level) {
  return "Level" + std::to_string(static_cast<uint32_t>(level)) + "_RuleBasedTransformer";
}

InlinedVector<std::unique_ptr<RewriteRule>> GenerateRewriteRules(
    TransformerLevel level,
    const InlinedHashSet<std::string>& rules_to_disable) {
  InlinedVector<std::unique_ptr<RewriteRule>> rules;
  switch (level) {
    case TransformerLevel::Level1:
      rules.push_back(std::make_unique<EliminateIdentity>());
      rules.push_back(std::make_unique<EliminateSlice>());
      rules.push_back(std::make_unique<UnsqueezeElimination>());
      rules.push_back(std::make_unique<EliminateDropout>());
      rules.push_back(std::make_unique<ExpandElimination>());
      rules.push_back(std::make_unique<CastElimination>());
      rules.push_back(std::make_unique<NoopElimination>());
      rules.push_back(std::make_unique<DivMulFusion>());
      rules.push_back(std::make_unique<FuseReluClip>());
      rules.push_back(std::make_unique<GemmSumFusion>());
      rules.push_back(std::make_unique<GemmTransposeFusion>());
      rules.push_back(std::make_unique<NotWhereFusion>());
      rules.push_back(std::make_unique<ConvAddFusion>());
      rules.push_back(std::make_unique<ConvMulFusion>());
      rules.push_back(std::make_unique<ConvBNFusion>());
      rules.push_back(std::make_unique<ClipQuantFusion>());
      rules.push_back(std::make_unique<ReluQuantFusion>());
      break;

    case TransformerLevel::Level2:
      // No level2 rules available today
      break;

    case TransformerLevel::Level3:
      break;

    default:
      ORT_THROW("Unsupported optimization level: ", static_cast<int>(level));
  }

  if (rules_to_disable.empty()) {
    return rules;
  } else {
    InlinedVector<std::unique_ptr<RewriteRule>> filtered_list;
    const auto end = rules_to_disable.cend();
    std::for_each(rules.begin(), rules.end(),
                  [&](std::unique_ptr<RewriteRule>& item) {
                    if ((item != nullptr) && (rules_to_disable.find(item->Name()) == end)) {
                      filtered_list.push_back(std::move(item));
                    }
                  });

    return filtered_list;
  }
}

std::unique_ptr<RuleBasedGraphTransformer> GenerateRuleBasedGraphTransformer(
    TransformerLevel level,
    const InlinedHashSet<std::string>& rules_to_disable,
    const InlinedHashSet<std::string_view>& compatible_execution_providers) {
  auto rewrite_rules_to_register = GenerateRewriteRules(level, rules_to_disable);
  if (rewrite_rules_to_register.empty()) {
    return nullptr;
  }

  std::unique_ptr<RuleBasedGraphTransformer> rule_transformer =
      std::make_unique<RuleBasedGraphTransformer>(GenerateRuleBasedTransformerName(level),
                                                  compatible_execution_providers);
  for (auto& entry : rewrite_rules_to_register) {
    ORT_THROW_IF_ERROR(rule_transformer->Register(std::move(entry)));
  }

  return rule_transformer;
}

InlinedVector<std::unique_ptr<GraphTransformer>> GenerateTransformers(
    TransformerLevel level,
    const SessionOptions& session_options,
    const IExecutionProvider& cpu_execution_provider, /*required by constant folding*/
    const InlinedHashSet<std::string>& rules_and_transformers_to_disable) {
  InlinedVector<std::unique_ptr<GraphTransformer>> transformers;
  const bool disable_quant_qdq =
      session_options.config_options.GetConfigOrDefault(kOrtSessionOptionsDisableQuantQDQ, "0") == "1";
#ifndef DISABLE_CONTRIB_OPS
  const InlinedHashSet<std::string_view> cpu_ep = {onnxruntime::kCpuExecutionProvider};
#endif
  const InlinedHashSet<std::string_view> dml_ep = {onnxruntime::kDmlExecutionProvider};
  switch (level) {
    case TransformerLevel::Level1: {
      // RewriteRule optimizations are the simplest (they generally remove unnecessary nodes and are cheap to run)
      // so run them first so there is potentially less for the more intensive optimizations like ConstantFolding,
      // CommonSubexpressionElimination and TransposeOptimizer to do.
      auto rule_transformer = GenerateRuleBasedGraphTransformer(level, rules_and_transformers_to_disable, {});
      if (rule_transformer != nullptr) {
        transformers.emplace_back(std::move(rule_transformer));
      }

      // no filtering on execution provider for L1 optimizations as they only use official ONNX operators

      if (session_options.config_options.GetConfigOrDefault(kOrtSessionOptionsDisableDoubleQDQRemover, "0") == "0") {
        // We need to remove the duplicated QDQ Pairs before all other GraphTransformation.
        transformers.emplace_back(std::make_unique<DoubleQDQPairsRemover>());
      }

      // Put ConstantSharing before CommonSubexpressionElimination by intention as it can create more opportunities for
      // CSE. For example, if A and B nodes both do Add operation with a same value but different initializers, by
      // default, CSE will not merge them, because the different initializers are represented by different NodeArg.
<<<<<<< HEAD
      InlinedHashSet<std::string> excluded_initializers;
      excluded_initializers.reserve(session_options.initializers_to_share_map.size());
      for (const auto& p : session_options.initializers_to_share_map) {
        excluded_initializers.insert(p.first);
=======
      if (session_options.config_options.GetConfigOrDefault(kOrtSessionOptionsDisableDoubleQDQRemover, "0") == "0") {
        transformers.emplace_back(std::make_unique<DoubleQDQPairsRemover>());
>>>>>>> 3be5bfe3
      }
      transformers.emplace_back(std::make_unique<ConstantSharing>(cpu_ep, excluded_initializers));

      transformers.emplace_back(std::make_unique<CommonSubexpressionElimination>());
      transformers.emplace_back(std::make_unique<ConstantFolding>(cpu_execution_provider, !disable_quant_qdq));
      transformers.emplace_back(std::make_unique<MatMulAddFusion>());
      transformers.emplace_back(std::make_unique<ReshapeFusion>());
      transformers.emplace_back(std::make_unique<FreeDimensionOverrideTransformer>(
          session_options.free_dimension_overrides));

      if (!disable_quant_qdq) {
        transformers.emplace_back(std::make_unique<QDQPropagationTransformer>());

        // EnsureUniqueDQForNodeUnit is actually a required graph transformation. The unique DQ per QDQ node unit input
        // condition that it ensures is important for the partitioning that happens after Level1 optimizers are run.
        // It runs unconditionally in InferenceSession::TransformGraph() prior to Level1 optimizers.
        // We also put it here with other Level1 optimizers so that it can fix things up after their changes.
        transformers.emplace_back(std::make_unique<EnsureUniqueDQForNodeUnit>());
      }

      // add __backwardpass attribute to nodes after YieldOp, ROCm-only
      const InlinedHashSet<std::string_view> rocm_ep = {onnxruntime::kRocmExecutionProvider};
      transformers.emplace_back(std::make_unique<RocmBlasAltImpl>(rocm_ep));

      // run TransposeOptimizer last as it works in a slightly different way by moving Transpose nodes around.
      // shouldn't affect the end result - just easier to debug any issue if it's last.
      auto cpu_allocator = cpu_execution_provider.GetAllocator(OrtMemTypeDefault);
      transformers.emplace_back(std::make_unique<TransposeOptimizer>(std::move(cpu_allocator)));
    } break;

    case TransformerLevel::Level2: {
      const bool enable_quant_qdq_cleanup =
          session_options.config_options.GetConfigOrDefault(kOrtSessionOptionsEnableQuantQDQCleanup, "0") == "1";
#if !defined(DISABLE_CONTRIB_OPS)
      const bool qdq_is_int8_allowed =
          session_options.config_options.GetConfigOrDefault(kOrtSessionOptionsQDQIsInt8Allowed,
                                                            QDQIsInt8Allowed() ? "1" : "0") == "1";
      const bool enable_gelu_approximation =
          session_options.config_options.GetConfigOrDefault(kOrtSessionOptionsEnableGeluApproximation, "0") == "1";

      const InlinedHashSet<std::string_view> cuda_rocm_eps = {onnxruntime::kCudaExecutionProvider,
                                                              onnxruntime::kRocmExecutionProvider};
      const InlinedHashSet<std::string_view> cpu_cuda_rocm_eps = {onnxruntime::kCpuExecutionProvider,
                                                                  onnxruntime::kCudaExecutionProvider,
                                                                  onnxruntime::kRocmExecutionProvider};
      const InlinedHashSet<std::string_view> cpu_cuda_dml_rocm_eps = {onnxruntime::kCpuExecutionProvider,
                                                                      onnxruntime::kCudaExecutionProvider,
                                                                      onnxruntime::kRocmExecutionProvider,
                                                                      onnxruntime::kDmlExecutionProvider};
      const InlinedHashSet<std::string_view> cpu_cuda_rocm_acl_armnn_eps = {onnxruntime::kCpuExecutionProvider,
                                                                            onnxruntime::kCudaExecutionProvider,
                                                                            onnxruntime::kRocmExecutionProvider,
                                                                            onnxruntime::kAclExecutionProvider,
                                                                            onnxruntime::kArmNNExecutionProvider};

#ifdef MLAS_TARGET_AMD64_IX86
      const bool avx2_precision_mode =
          session_options.config_options.GetConfigOrDefault(kOrtSessionOptionsAvx2PrecisionMode, "0") == "1" && MlasPlatformU8S8Overflow();
#else
      const bool avx2_precision_mode = false;
#endif
      if (!disable_quant_qdq) {
        // currently we don't support QDQS8ToU8Transformer in a minimal build and if supported, this needs to run in
        // Level 1 during export and not Level 2 at runtime as it would result in overlapping optimizations which
        // runtime optimization does not support, so add session config value here to force qdqisint8allowed to be true.
        if (!qdq_is_int8_allowed) {
          transformers.emplace_back(std::make_unique<QDQS8ToU8Transformer>(avx2_precision_mode, cpu_ep));
        }
        transformers.emplace_back(std::make_unique<QDQSelectorActionTransformer>(qdq_is_int8_allowed));
      }

      transformers.emplace_back(std::make_unique<GemmActivationFusion>(cpu_ep));
      transformers.emplace_back(std::make_unique<MatMulIntegerToFloatFusion>(cpu_ep));
      transformers.emplace_back(std::make_unique<DynamicQuantizeMatMulFusion>(cpu_ep));

      transformers.emplace_back(std::make_unique<ConvActivationFusion>(cpu_cuda_rocm_acl_armnn_eps));

      transformers.emplace_back(std::make_unique<GeluFusion>(cpu_cuda_dml_rocm_eps));
      transformers.emplace_back(std::make_unique<LayerNormFusion>(cpu_cuda_dml_rocm_eps));
      transformers.emplace_back(std::make_unique<SimplifiedLayerNormFusion>(cpu_cuda_rocm_eps));
      transformers.emplace_back(std::make_unique<AttentionFusion>(cpu_cuda_dml_rocm_eps));
      transformers.emplace_back(std::make_unique<EmbedLayerNormFusion>(cpu_cuda_dml_rocm_eps));
      transformers.emplace_back(std::make_unique<GatherToSplitFusion>(cpu_cuda_rocm_eps));
      transformers.emplace_back(std::make_unique<GatherToSliceFusion>(cpu_cuda_rocm_eps));

      transformers.emplace_back(std::make_unique<MatmulTransposeFusion>(cpu_cuda_dml_rocm_eps));
      transformers.emplace_back(std::make_unique<BiasGeluFusion>(cpu_cuda_dml_rocm_eps));
      transformers.emplace_back(std::make_unique<BiasSoftmaxFusion>(cpu_cuda_rocm_eps));
      transformers.emplace_back(std::make_unique<BiasDropoutFusion>(cuda_rocm_eps));
#ifdef ENABLE_TRAINING_CORE
      transformers.emplace_back(std::make_unique<BitmaskDropoutReplacement>(cuda_rocm_eps));
      transformers.emplace_back(std::make_unique<BiasSoftmaxDropoutFusion>(cuda_rocm_eps));
      transformers.emplace_back(std::make_unique<SceLossGradBiasFusion>(cpu_cuda_rocm_eps));
#endif

      transformers.emplace_back(std::make_unique<SkipLayerNormFusion>(cpu_cuda_dml_rocm_eps));

      transformers.emplace_back(std::make_unique<FastGeluFusion>(cpu_cuda_rocm_eps));
      transformers.emplace_back(std::make_unique<QuickGeluFusion>(cpu_cuda_dml_rocm_eps));

      transformers.emplace_back(std::make_unique<MatMulScaleFusion>(cpu_cuda_dml_rocm_eps));
      transformers.emplace_back(std::make_unique<MatMulActivationFusion>(dml_ep));

      // GeluApproximation has side effects which may change results. It needs to be manually enabled,
      // or alternatively the model can be updated offline using a model conversion script
      //   e.g. fusion_gelu_approximation function used by onnxruntime/python/tools/transformers/onnx_model_bert.py
      if (enable_gelu_approximation) {
        transformers.emplace_back(std::make_unique<GeluApproximation>(cpu_cuda_rocm_eps));
      }

#ifdef MLAS_TARGET_AMD64_IX86
      if (avx2_precision_mode) {
        transformers.emplace_back(std::make_unique<Avx2WeightS8ToU8Transformer>(cpu_ep));
      }
#endif

#endif  // !defined(DISABLE_CONTRIB_OPS)
      // The QDQFinalCleanupTransformer must run AFTER other transformers that fuse Q/DQ nodes. Otherwise, their
      // fusions might be prevented if this one removes a Q/DQ node too early.
      transformers.emplace_back(std::make_unique<QDQFinalCleanupTransformer>(enable_quant_qdq_cleanup));

#ifdef ENABLE_TRAINING
      // Put memory optimization transformer at last (which is done after most of fusions are done) by intention.
      // Known issue: after memory optimization is completed, if some fusion happens, it is possible that the
      // node priority got changed. This may disorder the execution order of nodes to recompute.
      // TODO(pengwa): need to fix this issue.
      const std::string enable_memory_optimizer =
          session_options.config_options.GetConfigOrDefault(kOrtSessionOptionsMemoryOptimizerEnabler, "");
      const std::string probe_level =
          session_options.config_options.GetConfigOrDefault(kOrtSessionOptionsMemoryOptimizerProbeLevel, "0");
      transformers.emplace_back(std::make_unique<MemoryOptimizer>(enable_memory_optimizer, probe_level));
#endif

    } break;

    case TransformerLevel::Level3: {
#ifndef DISABLE_CONTRIB_OPS
      // Register the NCHWc layout transformer if supported by the platform.
      if (MlasNchwcGetBlockSize() > 1) {
        transformers.emplace_back(std::make_unique<NchwcTransformer>());
      }
      auto cpu_allocator = cpu_execution_provider.GetAllocator(OrtMemTypeDefault);
      transformers.emplace_back(std::make_unique<NhwcTransformer>(std::move(cpu_allocator)));
      // NCHWCtransformer should have a higher priority versus this. Because NCHWCtransformer also do the similar things
      // of fusion patterns and target on CPU. However, NCHWCtransformer will reorder the layout to nchwc which is only available for
      // x86-64 cpu, not edge cpu like arm. But This transformer could be used by opencl-ep/cpu-ep. So
      // we will prefer NhwcTransformer once ort runs on x86-64 CPU, otherwise ConvAddActivationFusion is enabled.
      // PR #6351 implemented similar fusion-pattern for CUDA only, and can only fuse conv-add-relu,
      // while we can fuse more activation.
      transformers.emplace_back(std::make_unique<ConvAddActivationFusion>(cpu_ep));
#endif

    } break;

    default:
      ORT_THROW("Unsupported optimization level: ", static_cast<int>(level));
  }

  FilterTransformers(transformers, rules_and_transformers_to_disable);

  return transformers;
}

#endif  // !defined(ORT_MINIMAL_BUILD)

#if !defined(ORT_MINIMAL_BUILD) || defined(ORT_EXTENDED_MINIMAL_BUILD)

InlinedVector<std::unique_ptr<GraphTransformer>> GenerateTransformersForMinimalBuild(
    TransformerLevel level,
    const SessionOptions& session_options,
    const SatApplyContextVariant& apply_context,
    const IExecutionProvider& cpu_execution_provider,
    const InlinedHashSet<std::string>& rules_and_transformers_to_disable) {
  InlinedVector<std::unique_ptr<GraphTransformer>> transformers;
  const bool saving = std::holds_alternative<SatRuntimeOptimizationSaveContext>(apply_context);

  switch (level) {
    case TransformerLevel::Level1:
      break;
    case TransformerLevel::Level2: {
#if !defined(DISABLE_CONTRIB_OPS)
      const bool disable_quant_qdq =
          session_options.config_options.GetConfigOrDefault(kOrtSessionOptionsDisableQuantQDQ, "0") == "1";
      const bool qdq_is_int8_allowed =
          session_options.config_options.GetConfigOrDefault(kOrtSessionOptionsQDQIsInt8Allowed,
                                                            QDQIsInt8Allowed() ? "1" : "0") == "1";

      // runtime optimizations only support CPU EP now
      const InlinedHashSet<std::string_view> cpu_ep = {onnxruntime::kCpuExecutionProvider};

      if (!disable_quant_qdq) {
        transformers.emplace_back(std::make_unique<QDQSelectorActionTransformer>(qdq_is_int8_allowed, apply_context));
      }

      transformers.emplace_back(std::make_unique<ConvActivationFusion>(cpu_ep, apply_context));
#else   // !defined(DISABLE_CONTRIB_OPS)
      ORT_UNUSED_PARAMETER(apply_context);
#endif  // !defined(DISABLE_CONTRIB_OPS)

      if (!saving) {
        const bool enable_quant_qdq_cleanup =
            session_options.config_options.GetConfigOrDefault(kOrtSessionOptionsEnableQuantQDQCleanup, "0") == "1";
        // The QDQFinalCleanupTransformer must run AFTER other transformers that fuse Q/DQ nodes. Otherwise, their
        // fusions might be prevented if this one removes a Q/DQ node too early.
        transformers.emplace_back(std::make_unique<QDQFinalCleanupTransformer>(enable_quant_qdq_cleanup));
      }

      break;
    }
    case TransformerLevel::Level3: {
      // currently the only level 3 optimizer is the NhwcTransformer which is fully supported at runtime
      if (!saving) {
#ifndef DISABLE_CONTRIB_OPS
        const InlinedHashSet<std::string_view> cpu_ep = {onnxruntime::kCpuExecutionProvider};
        auto cpu_allocator = cpu_execution_provider.GetAllocator(OrtMemTypeDefault);
        transformers.emplace_back(std::make_unique<NhwcTransformer>(std::move(cpu_allocator)));
#else
        ORT_UNUSED_PARAMETER(cpu_execution_provider);
#endif
      }
    } break;
    default:
      ORT_THROW("Unsupported optimization level: ", static_cast<int>(level));
  }

  FilterTransformers(transformers, rules_and_transformers_to_disable);

  return transformers;
}

#endif  // !defined(ORT_MINIMAL_BUILD) || defined(ORT_EXTENDED_MINIMAL_BUILD)

}  // namespace onnxruntime::optimizer_utils<|MERGE_RESOLUTION|>--- conflicted
+++ resolved
@@ -205,15 +205,10 @@
       // Put ConstantSharing before CommonSubexpressionElimination by intention as it can create more opportunities for
       // CSE. For example, if A and B nodes both do Add operation with a same value but different initializers, by
       // default, CSE will not merge them, because the different initializers are represented by different NodeArg.
-<<<<<<< HEAD
       InlinedHashSet<std::string> excluded_initializers;
       excluded_initializers.reserve(session_options.initializers_to_share_map.size());
       for (const auto& p : session_options.initializers_to_share_map) {
         excluded_initializers.insert(p.first);
-=======
-      if (session_options.config_options.GetConfigOrDefault(kOrtSessionOptionsDisableDoubleQDQRemover, "0") == "0") {
-        transformers.emplace_back(std::make_unique<DoubleQDQPairsRemover>());
->>>>>>> 3be5bfe3
       }
       transformers.emplace_back(std::make_unique<ConstantSharing>(cpu_ep, excluded_initializers));
 
