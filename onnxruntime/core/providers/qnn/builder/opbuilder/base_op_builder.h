// Copyright (c) Microsoft Corporation. All rights reserved.
// Licensed under the MIT License.

#pragma once

#include "core/providers/shared/utils/utils.h"
#include "core/providers/qnn/builder/qnn_model_wrapper.h"
#include "core/providers/qnn/builder/op_builder.h"
#include "core/framework/allocator.h"

#include "QnnOpDef.h"

namespace onnxruntime {
namespace qnn {

class QnnModelWrapper;

class BaseOpBuilder : public IOpBuilder {
 public:
  BaseOpBuilder(const std::string& op_builder_type) : op_builder_type_(op_builder_type) {}
  virtual ~BaseOpBuilder() = default;
  ORT_DISALLOW_COPY_ASSIGNMENT_AND_MOVE(BaseOpBuilder);

  Status IsOpSupported(QnnModelWrapper& qnn_model_wrapper,
                       const NodeUnit& node_unit,
                       const logging::Logger& logger) const override ORT_MUST_USE_RESULT;

  Status AddToModelBuilder(QnnModelWrapper& qnn_model_wrapper,
                           const NodeUnit& node_unit,
                           const logging::Logger& logger,
                           bool do_op_validation) const override final ORT_MUST_USE_RESULT;

  std::string GetOpBuilderType() const override;

 protected:
  virtual Qnn_DataType_t GetSupportedOutputDataType(size_t index, Qnn_DataType_t qnn_data_type) const {
    ORT_UNUSED_PARAMETER(index);
    return qnn_data_type;
  }

  virtual Status ProcessInputs(QnnModelWrapper& qnn_model_wrapper,
                               const NodeUnit& node_unit,
                               const logging::Logger& logger,
                               std::vector<std::string>& input_names,
                               bool do_op_validation = false) const ORT_MUST_USE_RESULT;

  virtual Status ProcessAttributesAndOutputs(QnnModelWrapper& qnn_model_wrapper,
                                             const NodeUnit& node_unit,
                                             std::vector<std::string>&& input_names,
                                             const logging::Logger& logger,
                                             bool do_op_validation = false) const ORT_MUST_USE_RESULT;

  virtual Status ProcessOutputs(QnnModelWrapper& qnn_model_wrapper,
                                const NodeUnit& node_unit,
                                std::vector<std::string>&& input_names,
                                std::vector<std::string>&& param_tensor_names,
                                const logging::Logger& logger,
                                bool do_op_validation,
                                const std::string& qnn_op_type) const ORT_MUST_USE_RESULT;

  Status ProcessInput(QnnModelWrapper& qnn_model_wrapper,
                      const NodeUnitIODef& input,
                      const logging::Logger& logger,
                      std::vector<std::string>& input_names) const ORT_MUST_USE_RESULT;

  const std::string& GetNodeName(const NodeUnit& node_unit) const {
    const std::string& node_name(node_unit.Name());
    if (node_name.empty()) {
      return node_unit.Outputs()[0].node_arg.Name();
    }

    return node_name;
  }

  static const std::string& GetQnnOpType(const std::string& onnx_op_type) {
    // TODO: Use QNN operator names defined in "QnnOpDef.h"
    static const std::unordered_map<std::string, std::string> onnx_op_type_to_qnn_op_type = {
<<<<<<< HEAD
        {"Add", "ElementWiseAdd"},
        {"Mul", "ElementWiseMultiply"},
        {"Abs", "ElementWiseAbs"},
        {"And", "ElementWiseAnd"},
        {"Atan", "ElementWiseAtan"},
        {"Ceil", "ElementWiseCeil"},
        {"Cast", "Cast"},
        {"Clip", "ReluMinMax"},
        {"Cos", "ElementWiseCos"},
        {"Div", "ElementWiseDivide"},
        {"Equal", "ElementWiseEqual"},
        {"Exp", "ElementWiseExp"},
        {"Floor", "ElementWiseFloor"},
        {"Gather", QNN_OP_GATHER},
        {"GatherElements", QNN_OP_GATHER_ELEMENTS},
        {"GatherND", QNN_OP_GATHER_ND},
        {"Greater", "ElementWiseGreater"},
        {"GreaterOrEqual", "ElementWiseGreaterEqual"},
        {"Less", "ElementWiseLess"},
        {"LessOrEqual", "ElementWiseLessEqual"},
        {"Log", "ElementWiseLog"},
        {"Max", "ElementWiseMaximum"},
        {"Min", "ElementWiseMinimum"},
        {"Neg", "ElementWiseNeg"},
        {"Not", "ElementWiseNot"},
        {"Or", "ElementWiseOr"},
        {"Pow", "ElementWisePower"},
        {"PRelu", "Prelu"},
        {"LeakyRelu", "Prelu"},
        {"ReduceMax", "ReduceMax"},
        {"ReduceMean", "ReduceMean"},
        {"ReduceMin", "ReduceMin"},
        {"ReduceProd", "ReduceProd"},
        {"ReduceSum", "ReduceSum"},
        {"Round", "ElementWiseRound"},
        {"Where", "ElementWiseSelect"},
        {"Sigmoid", "Sigmoid"},
        {"Sin", "ElementWiseSin"},
        {"Slice", "StridedSlice"},
        {"Split", "Split"},
        {"Softmax", "Softmax"},
        {"Sqrt", "ElementWiseSquareRoot"},
        {"Sub", "ElementWiseSubtract"},
        {"Tanh", "Tanh"},
        {"Transpose", "Transpose"},

        {"DequantizeLinear", "Dequantize"},
        {"QuantizeLinear", "Quantize"},

        {"MatMul", "MatMul"},

        {"Elu", "Elu"},
        {"Relu", "Relu"},
        {"Gelu", "Gelu"},
        {"Sigmoid", "Sigmoid"},

        {"HardSwish", "HardSwish"},

        {"Conv", "Conv2d"},

        {"GlobalAveragePool", "PoolAvg2d"},
        {"AveragePool", "PoolAvg2d"},
        {"MaxPool", "PoolMax2d"},

        {"Reshape", "Reshape"},
        {"Resize", "Resize"},
        {"Flatten", "Reshape"},
        {"Squeeze", "Reshape"},
        {"Unsqueeze", "Reshape"},

        {"LogSoftmax", "LogSoftmax"},
        {"Concat", "Concat"},

        {"Gemm", "FullyConnected"},

        {"ArgMax", "Argmax"},
        {"ArgMin", "Argmin"},
        {"ConvTranspose", "TransposeConv2d"},
        {"Tile", "Tile"},
        {"TopK", "TopK"},
        {"InstanceNormalization", "InstanceNorm"},
        {"BatchNormalization", "Batchnorm"},

        {"LRN", QNN_OP_LRN}};
=======
        {"Add", QNN_OP_ELEMENT_WISE_ADD},
        {"Mul", QNN_OP_ELEMENT_WISE_MULTIPLY},
        {"Abs", QNN_OP_ELEMENT_WISE_ABS},
        {"And", QNN_OP_ELEMENT_WISE_AND},
        {"Asin", QNN_OP_ELEMENT_WISE_ASIN},
        {"Atan", QNN_OP_ELEMENT_WISE_ATAN},
        {"Ceil", QNN_OP_ELEMENT_WISE_CEIL},
        {"Sign", QNN_OP_ELEMENT_WISE_SIGN},
        {"Cast", QNN_OP_CAST},
        {"Clip", QNN_OP_RELU_MIN_MAX},
        {"Cos", QNN_OP_ELEMENT_WISE_COS},
        {"Div", QNN_OP_ELEMENT_WISE_DIVIDE},
        {"Equal", QNN_OP_ELEMENT_WISE_EQUAL},
        {"Exp", QNN_OP_ELEMENT_WISE_EXP},
        {"Floor", QNN_OP_ELEMENT_WISE_FLOOR},
        {"Gather", QNN_OP_GATHER},
        {"Greater", QNN_OP_ELEMENT_WISE_GREATER},
        {"GreaterOrEqual", QNN_OP_ELEMENT_WISE_GREATER_EQUAL},
        {"Less", QNN_OP_ELEMENT_WISE_LESS},
        {"LessOrEqual", QNN_OP_ELEMENT_WISE_LESS_EQUAL},
        {"Log", QNN_OP_ELEMENT_WISE_LOG},
        {"Max", QNN_OP_ELEMENT_WISE_MAXIMUM},
        {"Min", QNN_OP_ELEMENT_WISE_MINIMUM},
        {"Neg", QNN_OP_ELEMENT_WISE_NEG},
        {"Not", QNN_OP_ELEMENT_WISE_NOT},
        {"Or", QNN_OP_ELEMENT_WISE_OR},
        {"Pow", QNN_OP_ELEMENT_WISE_POWER},
        {"PRelu", QNN_OP_PRELU},
        {"LeakyRelu", QNN_OP_PRELU},
        {"ReduceMax", QNN_OP_REDUCE_MAX},
        {"ReduceMean", QNN_OP_REDUCE_MEAN},
        {"ReduceMin", QNN_OP_REDUCE_MIN},
        {"ReduceProd", QNN_OP_REDUCE_PROD},
        {"ReduceSum", QNN_OP_REDUCE_SUM},
        {"Round", QNN_OP_ELEMENT_WISE_ROUND},
        {"Where", QNN_OP_ELEMENT_WISE_SELECT},
        {"Sigmoid", QNN_OP_SIGMOID},
        {"Sin", QNN_OP_ELEMENT_WISE_SIN},
        {"Slice", QNN_OP_STRIDED_SLICE},
        {"Split", QNN_OP_SPLIT},
        {"Softmax", QNN_OP_SOFTMAX},
        {"Sqrt", QNN_OP_ELEMENT_WISE_SQUARE_ROOT},
        {"Sub", QNN_OP_ELEMENT_WISE_SUBTRACT},
        {"Tanh", QNN_OP_TANH},
        {"Transpose", QNN_OP_TRANSPOSE},
        {"GridSample", QNN_OP_GRID_SAMPLE},

        {"DequantizeLinear", QNN_OP_DEQUANTIZE},
        {"QuantizeLinear", QNN_OP_QUANTIZE},

        {"MatMul", QNN_OP_MAT_MUL},

        {"Elu", QNN_OP_ELU},
        {"Relu", QNN_OP_RELU},
        {"Gelu", QNN_OP_GELU},

        {"HardSwish", QNN_OP_HARD_SWISH},
        {"DepthToSpace", QNN_OP_DEPTH_TO_SPACE},
        {"SpaceToDepth", QNN_OP_SPACE_TO_DEPTH},

        {"Conv", QNN_OP_CONV_2D},
        {"ConvTranspose", QNN_OP_TRANSPOSE_CONV_2D},

        {"GlobalAveragePool", QNN_OP_POOL_AVG_2D},
        {"AveragePool", QNN_OP_POOL_AVG_2D},
        {"MaxPool", QNN_OP_POOL_MAX_2D},
        {"GlobalMaxPool", QNN_OP_POOL_MAX_2D},

        {"Reshape", QNN_OP_RESHAPE},
        {"Resize", QNN_OP_RESIZE},
        {"Flatten", QNN_OP_RESHAPE},
        {"Squeeze", QNN_OP_RESHAPE},
        {"Unsqueeze", QNN_OP_RESHAPE},

        {"LogSoftmax", QNN_OP_LOG_SOFTMAX},
        {"Concat", QNN_OP_CONCAT},

        {"Gemm", QNN_OP_FULLY_CONNECTED},

        {"ArgMax", QNN_OP_ARGMAX},
        {"ArgMin", QNN_OP_ARGMIN},
        {"Tile", QNN_OP_TILE},
        {"TopK", QNN_OP_TOP_K},
        {"InstanceNormalization", QNN_OP_INSTANCE_NORM},
        {"BatchNormalization", QNN_OP_BATCHNORM},
        {"LayerNormalization", QNN_OP_LAYER_NORM},

        {"LRN", QNN_OP_LRN},

        {"Pad", QNN_OP_PAD}};
>>>>>>> e70a23f8
    auto it = onnx_op_type_to_qnn_op_type.find(onnx_op_type);
    ORT_ENFORCE(it != onnx_op_type_to_qnn_op_type.end());
    return it->second;
  }

  // NCHW shape to channel last
  Status NchwShapeToNhwc(const std::vector<uint32_t>& nchw_shape, std::vector<uint32_t>& nhwc_shape) const {
    ORT_ENFORCE(nchw_shape.size() == 4, "shape should have 4 dimension NCHW.");
    nhwc_shape[0] = nchw_shape[0];
    nhwc_shape[1] = nchw_shape[2];
    nhwc_shape[2] = nchw_shape[3];
    nhwc_shape[3] = nchw_shape[1];

    return Status::OK();
  }

  // NCHW shape to HWCN shape, required for Conv weight
  Status NchwShapeToHwcn(const std::vector<uint32_t>& nchw_shape, std::vector<uint32_t>& hwcn_shape) const {
    ORT_ENFORCE(nchw_shape.size() == 4, "shape should have 4 dimension NCHW.");
    hwcn_shape[0] = nchw_shape[2];
    hwcn_shape[1] = nchw_shape[3];
    hwcn_shape[2] = nchw_shape[1];
    hwcn_shape[3] = nchw_shape[0];

    return Status::OK();
  }

  // CNHW shape to HWCN shape, required for Conv weight
  Status CnhwShapeToHwcn(const std::vector<uint32_t>& cnhw_shape, std::vector<uint32_t>& hwcn_shape) const {
    ORT_ENFORCE(cnhw_shape.size() == 4, "shape should have 4 dimension CNHW.");
    hwcn_shape[0] = cnhw_shape[2];
    hwcn_shape[1] = cnhw_shape[3];
    hwcn_shape[2] = cnhw_shape[0];
    hwcn_shape[3] = cnhw_shape[1];

    return Status::OK();
  }
  Status TransposeInitializer(const QnnModelWrapper& qnn_model_wrapper,
                              const onnx::TensorProto& initializer,
                              const std::vector<size_t>& perm,
                              std::vector<uint8_t>& transposed_data) const;

  Status TransposeFromNchwToHwcn(const QnnModelWrapper& qnn_model_wrapper,
                                 const onnx::TensorProto& initializer,
                                 std::vector<uint8_t>& transposed_data) const {
    return TransposeInitializer(qnn_model_wrapper, initializer, nchw2hwcn_perm, transposed_data);
  }

  Status TransposeFromCnhwToHwcn(const QnnModelWrapper& qnn_model_wrapper,
                                 const onnx::TensorProto& initializer,
                                 std::vector<uint8_t>& transposed_data) const {
    return TransposeInitializer(qnn_model_wrapper, initializer, cnhw2hwcn_perm, transposed_data);
  }

  Status TwoDimensionTranspose(const QnnModelWrapper& qnn_model_wrapper,
                               std::vector<uint32_t>& data_shape,
                               const onnx::TensorProto& initializer,
                               std::vector<uint8_t>& transposed_data) const {
    auto tmp = data_shape[0];
    data_shape[0] = data_shape[1];
    data_shape[1] = tmp;
    std::vector<size_t> two_dim_trans_perm{1, 0};
    return TransposeInitializer(qnn_model_wrapper, initializer, two_dim_trans_perm, transposed_data);
  }

  // Onnx Pads is [x1_begin, x2_begin, x1_end, x2_end], QNN requires [x1_begin, x1_end, x2_begin, x2_end]
  void ReArranagePads(std::vector<uint32_t>& pads) const {
    auto pads_size = pads.size();
    auto middle_pos = pads_size / 2;
    std::vector<uint32_t> first_half(pads.begin(), pads.begin() + middle_pos);
    for (size_t i = 0; i < middle_pos; ++i) {
      pads[2 * i] = first_half[i];
      pads[2 * i + 1] = pads[middle_pos + i];
    }
  }

  Status ProcessAxisAttribute(const QnnModelWrapper& qnn_model_wrapper,
                              const NodeUnit& node_unit,
                              Qnn_Scalar_t& axis_qnn_scalar,
                              int32_t& default_axis_value) const;

  size_t GetInputCountQnnRequired(const NodeUnit& node_unit) const {
    auto input_output_cout = GetInputOutputCountQnnRequired(node_unit.OpType());

    return 0 == input_output_cout.first ? node_unit.Inputs().size() : input_output_cout.first;
  }

  size_t GetOutputCountQnnRequired(const NodeUnit& node_unit) const {
    auto input_output_cout = GetInputOutputCountQnnRequired(node_unit.OpType());

    return 0 == input_output_cout.second ? node_unit.Outputs().size() : input_output_cout.second;
  }

 private:
  static const std::pair<size_t, size_t> GetInputOutputCountQnnRequired(std::string onnx_op_type) {
    static const std::unordered_map<std::string, std::pair<size_t, size_t>> input_output_count_qnn_required = {
        {"GlobalAveragePool", {0, 1}},
        {"MaxPool", {0, 1}},
        {"BatchNormalization", {3, 1}},
        {"LayerNormalization", {0, 1}}};

    auto pos = input_output_count_qnn_required.find(onnx_op_type);
    if (pos == input_output_count_qnn_required.end()) {
      return std::make_pair<size_t, size_t>(0, 0);
    } else {
      return pos->second;
    }
  }

 private:
  std::string op_builder_type_;
  const std::vector<size_t> nchw2nhwc_perm{0, 2, 3, 1};
  const std::vector<size_t> nchw2hwcn_perm{2, 3, 1, 0};
  const std::vector<size_t> cnhw2hwcn_perm{2, 3, 0, 1};
};

Qnn_TensorType_t GetInputTensorType(const QnnModelWrapper& qnn_model_wrapper, const std::string& input_name);

bool OnnxDataTypeToQnnDataType(const int32_t data_type, Qnn_DataType_t& qnn_data_type, bool is_quantized = false);

inline Status GetQnnDataType(const bool is_quantized_node, const ONNX_NAMESPACE::TypeProto* type_proto,
                             Qnn_DataType_t& tensor_data_type) {
  if (!type_proto || !type_proto->tensor_type().has_elem_type()) {
    return ORT_MAKE_STATUS(ONNXRUNTIME, INVALID_ARGUMENT, "The tensor doesn't have elem_type.");
  }

  int32_t onnx_data_type = type_proto->tensor_type().elem_type();
  ORT_RETURN_IF_NOT(OnnxDataTypeToQnnDataType(onnx_data_type, tensor_data_type, is_quantized_node),
                    "Failed to map Onnx data type to Qnn data type!");

  return Status::OK();
}

// Type that holds information about an ONNX attribute.
template <typename ValType>
struct OnnxAttrInfo {
  std::string name;     // Attribute's name.
  ValType default_val;  // Attribute's default value.
};

template <typename ValType>
inline ValType GetOnnxAttr(const NodeAttrHelper& node_helper, const OnnxAttrInfo<ValType>& attr_info) {
  return node_helper.Get(attr_info.name, attr_info.default_val);
}

// Layout sensitive op can't use Qnn Op validation API to verify Op support before layout transformation
// Need to check this explicitly
Status DataTypeCheckForCpuBackend(QnnModelWrapper& qnn_model_wrapper, ONNX_NAMESPACE::DataType onnx_tensor_data_type);

}  // namespace qnn
}  // namespace onnxruntime<|MERGE_RESOLUTION|>--- conflicted
+++ resolved
@@ -75,92 +75,6 @@
   static const std::string& GetQnnOpType(const std::string& onnx_op_type) {
     // TODO: Use QNN operator names defined in "QnnOpDef.h"
     static const std::unordered_map<std::string, std::string> onnx_op_type_to_qnn_op_type = {
-<<<<<<< HEAD
-        {"Add", "ElementWiseAdd"},
-        {"Mul", "ElementWiseMultiply"},
-        {"Abs", "ElementWiseAbs"},
-        {"And", "ElementWiseAnd"},
-        {"Atan", "ElementWiseAtan"},
-        {"Ceil", "ElementWiseCeil"},
-        {"Cast", "Cast"},
-        {"Clip", "ReluMinMax"},
-        {"Cos", "ElementWiseCos"},
-        {"Div", "ElementWiseDivide"},
-        {"Equal", "ElementWiseEqual"},
-        {"Exp", "ElementWiseExp"},
-        {"Floor", "ElementWiseFloor"},
-        {"Gather", QNN_OP_GATHER},
-        {"GatherElements", QNN_OP_GATHER_ELEMENTS},
-        {"GatherND", QNN_OP_GATHER_ND},
-        {"Greater", "ElementWiseGreater"},
-        {"GreaterOrEqual", "ElementWiseGreaterEqual"},
-        {"Less", "ElementWiseLess"},
-        {"LessOrEqual", "ElementWiseLessEqual"},
-        {"Log", "ElementWiseLog"},
-        {"Max", "ElementWiseMaximum"},
-        {"Min", "ElementWiseMinimum"},
-        {"Neg", "ElementWiseNeg"},
-        {"Not", "ElementWiseNot"},
-        {"Or", "ElementWiseOr"},
-        {"Pow", "ElementWisePower"},
-        {"PRelu", "Prelu"},
-        {"LeakyRelu", "Prelu"},
-        {"ReduceMax", "ReduceMax"},
-        {"ReduceMean", "ReduceMean"},
-        {"ReduceMin", "ReduceMin"},
-        {"ReduceProd", "ReduceProd"},
-        {"ReduceSum", "ReduceSum"},
-        {"Round", "ElementWiseRound"},
-        {"Where", "ElementWiseSelect"},
-        {"Sigmoid", "Sigmoid"},
-        {"Sin", "ElementWiseSin"},
-        {"Slice", "StridedSlice"},
-        {"Split", "Split"},
-        {"Softmax", "Softmax"},
-        {"Sqrt", "ElementWiseSquareRoot"},
-        {"Sub", "ElementWiseSubtract"},
-        {"Tanh", "Tanh"},
-        {"Transpose", "Transpose"},
-
-        {"DequantizeLinear", "Dequantize"},
-        {"QuantizeLinear", "Quantize"},
-
-        {"MatMul", "MatMul"},
-
-        {"Elu", "Elu"},
-        {"Relu", "Relu"},
-        {"Gelu", "Gelu"},
-        {"Sigmoid", "Sigmoid"},
-
-        {"HardSwish", "HardSwish"},
-
-        {"Conv", "Conv2d"},
-
-        {"GlobalAveragePool", "PoolAvg2d"},
-        {"AveragePool", "PoolAvg2d"},
-        {"MaxPool", "PoolMax2d"},
-
-        {"Reshape", "Reshape"},
-        {"Resize", "Resize"},
-        {"Flatten", "Reshape"},
-        {"Squeeze", "Reshape"},
-        {"Unsqueeze", "Reshape"},
-
-        {"LogSoftmax", "LogSoftmax"},
-        {"Concat", "Concat"},
-
-        {"Gemm", "FullyConnected"},
-
-        {"ArgMax", "Argmax"},
-        {"ArgMin", "Argmin"},
-        {"ConvTranspose", "TransposeConv2d"},
-        {"Tile", "Tile"},
-        {"TopK", "TopK"},
-        {"InstanceNormalization", "InstanceNorm"},
-        {"BatchNormalization", "Batchnorm"},
-
-        {"LRN", QNN_OP_LRN}};
-=======
         {"Add", QNN_OP_ELEMENT_WISE_ADD},
         {"Mul", QNN_OP_ELEMENT_WISE_MULTIPLY},
         {"Abs", QNN_OP_ELEMENT_WISE_ABS},
@@ -177,6 +91,8 @@
         {"Exp", QNN_OP_ELEMENT_WISE_EXP},
         {"Floor", QNN_OP_ELEMENT_WISE_FLOOR},
         {"Gather", QNN_OP_GATHER},
+        {"GatherElements", QNN_OP_GATHER_ELEMENTS},
+        {"GatherND", QNN_OP_GATHER_ND},
         {"Greater", QNN_OP_ELEMENT_WISE_GREATER},
         {"GreaterOrEqual", QNN_OP_ELEMENT_WISE_GREATER_EQUAL},
         {"Less", QNN_OP_ELEMENT_WISE_LESS},
@@ -251,7 +167,6 @@
         {"LRN", QNN_OP_LRN},
 
         {"Pad", QNN_OP_PAD}};
->>>>>>> e70a23f8
     auto it = onnx_op_type_to_qnn_op_type.find(onnx_op_type);
     ORT_ENFORCE(it != onnx_op_type_to_qnn_op_type.end());
     return it->second;
@@ -370,21 +285,6 @@
 
 Qnn_TensorType_t GetInputTensorType(const QnnModelWrapper& qnn_model_wrapper, const std::string& input_name);
 
-bool OnnxDataTypeToQnnDataType(const int32_t data_type, Qnn_DataType_t& qnn_data_type, bool is_quantized = false);
-
-inline Status GetQnnDataType(const bool is_quantized_node, const ONNX_NAMESPACE::TypeProto* type_proto,
-                             Qnn_DataType_t& tensor_data_type) {
-  if (!type_proto || !type_proto->tensor_type().has_elem_type()) {
-    return ORT_MAKE_STATUS(ONNXRUNTIME, INVALID_ARGUMENT, "The tensor doesn't have elem_type.");
-  }
-
-  int32_t onnx_data_type = type_proto->tensor_type().elem_type();
-  ORT_RETURN_IF_NOT(OnnxDataTypeToQnnDataType(onnx_data_type, tensor_data_type, is_quantized_node),
-                    "Failed to map Onnx data type to Qnn data type!");
-
-  return Status::OK();
-}
-
 // Type that holds information about an ONNX attribute.
 template <typename ValType>
 struct OnnxAttrInfo {
