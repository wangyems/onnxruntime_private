// Copyright (c) Microsoft Corporation. All rights reserved.
// Licensed under the MIT License.

#include "core/framework/kernel_registry_manager.h"
#include "core/framework/kernel_registry.h"
#include "core/framework/customregistry.h"
#include "core/framework/execution_providers.h"
#include "core/framework/session_state.h"

using namespace ONNX_NAMESPACE;
using namespace ::onnxruntime::common;
namespace onnxruntime {
Status KernelRegistryManager::CreateKernel(const onnxruntime::Node& node,
                                           const IExecutionProvider& execution_provider,
                                           const SessionState& session_state,
                                           /*out*/ std::unique_ptr<OpKernel>& op_kernel) const {
  const std::string& ptype = node.GetExecutionProviderType();
  if (ptype.empty()) {
    return Status(ONNXRUNTIME, FAIL,
                  "The node is not placed on any Execution Provider, therefore, can't find a suitable kernel for it");
  }
  Status status;
  {
    for (auto& registry : custom_kernel_registries_) {
<<<<<<< HEAD
      status = registry->TryCreateKernel(node, execution_provider, session_state.GetInitializedTensors(),
                                         session_state.GetOrtValueNameIdxMap(), session_state.GetFuncMgr(), op_kernel);
=======
      status = registry->TryCreateKernel(node, execution_provider, session_state.GetConstantInitializedTensors(),
                                         session_state.GetOrtValueNameIdxMap(), session_state.GetFuncMgr(), session_state.GetDataTransferMgr(), op_kernel);
>>>>>>> e9e77792
      if (status.IsOK()) {
        return status;
      }
    }
  }

  KernelRegistry* p = nullptr;
  auto iter = provider_type_to_registry_.find(ptype);
  if (iter != provider_type_to_registry_.end()) p = iter->second.get();
  if (p != nullptr) {
<<<<<<< HEAD
    status = p->TryCreateKernel(node, execution_provider, session_state.GetInitializedTensors(),
                                session_state.GetOrtValueNameIdxMap(), session_state.GetFuncMgr(), op_kernel);
=======
    status = p->TryCreateKernel(node, execution_provider, session_state.GetConstantInitializedTensors(),
                                session_state.GetOrtValueNameIdxMap(), session_state.GetFuncMgr(), session_state.GetDataTransferMgr(), op_kernel);
>>>>>>> e9e77792
    if (status.IsOK()) {
      return status;
    }
  }

  std::ostringstream errormsg;
  errormsg << "Failed to find kernel for " << node.OpType();
  if (node.Op() != nullptr) errormsg << "(" << node.Op()->since_version() << ")";
  if (!node.Name().empty()) errormsg << " (node " << node.Name() << ")";
  return Status(ONNXRUNTIME, FAIL, errormsg.str());
}

Status KernelRegistryManager::RegisterKernels(const ExecutionProviders& execution_providers) {
  for (auto& provider : execution_providers) {
    auto iter = provider_type_to_registry_.find(provider->Type());
    if (iter != provider_type_to_registry_.end()) {
      return ORT_MAKE_STATUS(ONNXRUNTIME, FAIL, "found duplicated provider ", provider->Type(),
                             " in KernelRegistryManager");
    }

    auto registry = provider->GetKernelRegistry();
    if (!registry) {
      continue;
    }

    provider_type_to_registry_.insert(std::make_pair(provider->Type(), registry));
  }
  return Status::OK();
}

void KernelRegistryManager::RegisterKernelRegistry(std::shared_ptr<KernelRegistry> kernel_registry) {
  if (nullptr == kernel_registry) {
    return;
  }
  custom_kernel_registries_.push_front(kernel_registry);
}

bool KernelRegistryManager::HasImplementationOf(const Node& node, const std::string& provider_type) const {
  auto kernel_registries = GetKernelRegistriesByProviderType(provider_type);
  for (auto* kernel_registry : kernel_registries) {
    if (kernel_registry->TryFindKernel(node, provider_type) != nullptr) {
      return true;
    }
  }
  return false;
}

Status KernelRegistryManager::SearchKernelRegistry(const onnxruntime::Node& node,
                                                   /*out*/ const KernelCreateInfo** kernel_create_info) const {
  const std::string& ptype = node.GetExecutionProviderType();
  if (ptype.empty()) {
    return Status(ONNXRUNTIME, FAIL, "The node is not placed on any Execution Provider");
  }
  Status status;
  {
    for (auto& registry : custom_kernel_registries_) {
      *kernel_create_info = registry->TryFindKernel(node, "");  // the last argument is ignored
      if (*kernel_create_info != nullptr) {
        return Status::OK();
      }
    }
  }

  KernelRegistry* p = nullptr;
  auto iter = provider_type_to_registry_.find(ptype);
  if (iter != provider_type_to_registry_.end()) p = iter->second.get();
  if (p != nullptr) {
    *kernel_create_info = p->TryFindKernel(node, "");  // the last argument is ignored
    if (*kernel_create_info != nullptr) {
      return Status::OK();
    }
  }

  std::ostringstream errormsg;
  errormsg << "Failed to find kernel for " << node.OpType();
  if (node.Op() != nullptr) errormsg << "(" << node.Op()->since_version() << ")";
  if (!node.Name().empty()) errormsg << " (node " << node.Name() << ")";
  return Status(ONNXRUNTIME, FAIL, errormsg.str());
}

}  // namespace onnxruntime<|MERGE_RESOLUTION|>--- conflicted
+++ resolved
@@ -22,13 +22,8 @@
   Status status;
   {
     for (auto& registry : custom_kernel_registries_) {
-<<<<<<< HEAD
-      status = registry->TryCreateKernel(node, execution_provider, session_state.GetInitializedTensors(),
-                                         session_state.GetOrtValueNameIdxMap(), session_state.GetFuncMgr(), op_kernel);
-=======
       status = registry->TryCreateKernel(node, execution_provider, session_state.GetConstantInitializedTensors(),
                                          session_state.GetOrtValueNameIdxMap(), session_state.GetFuncMgr(), session_state.GetDataTransferMgr(), op_kernel);
->>>>>>> e9e77792
       if (status.IsOK()) {
         return status;
       }
@@ -39,13 +34,8 @@
   auto iter = provider_type_to_registry_.find(ptype);
   if (iter != provider_type_to_registry_.end()) p = iter->second.get();
   if (p != nullptr) {
-<<<<<<< HEAD
-    status = p->TryCreateKernel(node, execution_provider, session_state.GetInitializedTensors(),
-                                session_state.GetOrtValueNameIdxMap(), session_state.GetFuncMgr(), op_kernel);
-=======
     status = p->TryCreateKernel(node, execution_provider, session_state.GetConstantInitializedTensors(),
                                 session_state.GetOrtValueNameIdxMap(), session_state.GetFuncMgr(), session_state.GetDataTransferMgr(), op_kernel);
->>>>>>> e9e77792
     if (status.IsOK()) {
       return status;
     }
