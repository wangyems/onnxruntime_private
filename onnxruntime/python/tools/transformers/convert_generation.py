--- conflicted
+++ resolved
@@ -1271,12 +1271,7 @@
                         nodes_to_remove.append(shape_node)
     return tensor_names_to_rename, nodes_to_remove
 
-
-<<<<<<< HEAD
-def replace_mha_with_gqa(model: OnnxModel, past_seq_len_input: str, kv_num_heads: int = 0, window_size=0):
-=======
-def replace_mha_with_gqa(model: OnnxModel, past_seq_len_input: str, kv_num_heads: int = 0, world_size: int = 1):
->>>>>>> 8d48d3e9
+def replace_mha_with_gqa(model: OnnxModel, past_seq_len_input: str, kv_num_heads: int = 0, world_size: int = 1, window_size: int = 0):
     past_seq_len = past_seq_len_input
     if past_seq_len not in model.get_graphs_input_names():
         # Add model input for past sequence length
@@ -1286,10 +1281,13 @@
     # Replace MultiHeadAttention with GroupQueryAttention
     for node in model.model.graph.node:
         if node.op_type == "MultiHeadAttention":
-<<<<<<< HEAD
+            num_heads_mha = 0
+            for att in node.attribute:
+                if att.name == "num_heads":
+                    num_heads_mha = att.i
             if window_size:
                 gqa_node = onnx.helper.make_node(
-                    "GroupQueryAttention",
+                "GroupQueryAttention",
                     inputs=[
                         node.input[0],  # query
                         node.input[1],  # key
@@ -1301,9 +1299,9 @@
                     outputs=node.output,
                     name=node.name.replace("MultiHeadAttention", "GroupQueryAttention"),
                     domain="com.microsoft",
-                    num_heads=node.attribute[0].i,
+                    num_heads=num_heads_mha // world_size,
                     local_window_size=window_size,
-                    kv_num_heads=node.attribute[0].i if kv_num_heads == 0 else kv_num_heads,
+                    kv_num_heads=num_heads_mha // world_size if kv_num_heads == 0 else kv_num_heads // world_size,
                     is_past_bsnh=0,
                 )
             else:
@@ -1320,33 +1318,10 @@
                     outputs=node.output,
                     name=node.name.replace("MultiHeadAttention", "GroupQueryAttention"),
                     domain="com.microsoft",
-                    num_heads=node.attribute[0].i,
-                    kv_num_heads=node.attribute[0].i if kv_num_heads == 0 else kv_num_heads,
+                    num_heads=num_heads_mha // world_size,
+                    kv_num_heads=num_heads_mha // world_size if kv_num_heads == 0 else kv_num_heads // world_size,
                     is_past_bsnh=0,
                 )
-=======
-            num_heads_mha = 0
-            for att in node.attribute:
-                if att.name == "num_heads":
-                    num_heads_mha = att.i
-            gqa_node = onnx.helper.make_node(
-                "GroupQueryAttention",
-                inputs=[
-                    node.input[0],  # query
-                    node.input[1],  # key
-                    node.input[2],  # value
-                    node.input[6],  # past_key
-                    node.input[7],  # past_value
-                    past_seq_len,  # past_sequence_length
-                ],
-                outputs=node.output,
-                name=node.name.replace("MultiHeadAttention", "GroupQueryAttention"),
-                domain="com.microsoft",
-                num_heads=num_heads_mha // world_size,
-                kv_num_heads=num_heads_mha // world_size if kv_num_heads == 0 else kv_num_heads // world_size,
-                is_past_bsnh=0,
-            )
->>>>>>> 8d48d3e9
             model.model.graph.node.remove(node)
             model.model.graph.node.extend([gqa_node])
     return model
