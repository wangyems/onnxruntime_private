--- conflicted
+++ resolved
@@ -1,9 +1,5 @@
 /*
-<<<<<<< HEAD
  * Copyright (c) 2019, 2023, Oracle and/or its affiliates. All rights reserved.
-=======
- * Copyright (c) 2019, 2022, Oracle and/or its affiliates. All rights reserved.
->>>>>>> 98b8e2e31 (More fixes, tests now pass.)
  * Licensed under the MIT License.
  */
 package ai.onnxruntime;
