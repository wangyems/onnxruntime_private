--- conflicted
+++ resolved
@@ -16,15 +16,11 @@
 
 static void BM_CreateThreadPool(benchmark::State& state) {
   for (auto _ : state) {
-<<<<<<< HEAD
-    ThreadPool tp(&onnxruntime::Env::Default(), onnxruntime::ThreadOptions(), ORT_TSTR(""), 8, true);
-=======
     ThreadPool tp(&onnxruntime::Env::Default(),
                   onnxruntime::ThreadOptions(),
                   ORT_TSTR(""),
                   NUM_THREADS,
                   ALLOW_SPINNING);
->>>>>>> ff23083d
   }
 }
 BENCHMARK(BM_CreateThreadPool)
