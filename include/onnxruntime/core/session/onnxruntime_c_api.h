// Copyright (c) Microsoft Corporation. All rights reserved.
// Licensed under the MIT License.

#pragma once
#include <stdlib.h>
#include <stdint.h>
#include <string.h>

// This value is used in structures passed to ORT so that a newer version of ORT will still work with them
#define ORT_API_VERSION 8

#ifdef __cplusplus
extern "C" {
#endif

// SAL2 Definitions
#ifndef _WIN32
#define _In_
#define _In_z_
#define _In_opt_
#define _In_opt_z_
#define _Out_
#define _Outptr_
#define _Out_opt_
#define _Inout_
#define _Inout_opt_
#define _Frees_ptr_opt_
#define _Ret_maybenull_
#define _Ret_notnull_
#define _Check_return_
#define _Outptr_result_maybenull_
#define _In_reads_(X)
#define _Inout_updates_all_(X)
#define _Out_writes_bytes_all_(X)
#define _Out_writes_all_(X)
#define _Success_(X)
#define _Outptr_result_buffer_maybenull_(X)
#define ORT_ALL_ARGS_NONNULL __attribute__((nonnull))
#else
#include <specstrings.h>
#define ORT_ALL_ARGS_NONNULL
#endif

#ifdef _WIN32
// Define ORT_DLL_IMPORT if your program is dynamically linked to Ort.
// dllexport is not used, we use a .def file.
#ifdef ORT_DLL_IMPORT
#define ORT_EXPORT __declspec(dllimport)
#else
#define ORT_EXPORT
#endif
#define ORT_API_CALL _stdcall
#define ORT_MUST_USE_RESULT
#define ORTCHAR_T wchar_t
#else
// To make symbols visible on macOS/iOS
#ifdef __APPLE__
#define ORT_EXPORT __attribute__((visibility("default")))
#else
#define ORT_EXPORT
#endif
#define ORT_API_CALL
#define ORT_MUST_USE_RESULT __attribute__((warn_unused_result))
#define ORTCHAR_T char
#endif

#ifndef ORT_TSTR
#ifdef _WIN32
#define ORT_TSTR(X) L##X
#else
#define ORT_TSTR(X) X
#endif
#endif

// Any pointer marked with _In_ or _Out_, cannot be NULL.

// Windows users should use unicode paths when possible to bypass the MAX_PATH limitation
// Every pointer marked with _In_ or _Out_, cannot be NULL. Caller should ensure that.
// for ReleaseXXX(...) functions, they can accept NULL pointer.

#ifdef __cplusplus
// For any compiler with C++11 support, MSVC 2015 and greater, or Clang version supporting noexcept.
// Such complex condition is needed because compilers set __cplusplus value differently.
#ifndef __has_feature
#define __has_feature(x) 0
#endif
#if ((__cplusplus >= 201103L) || (_MSC_VER >= 1900) || (defined(__has_feature) && __has_feature(cxx_noexcept)))
#define NO_EXCEPTION noexcept
#else
#define NO_EXCEPTION throw()
#endif
#else
#define NO_EXCEPTION
#endif

// Copied from TensorProto::DataType
// Currently, Ort doesn't support complex64, complex128
typedef enum ONNXTensorElementDataType {
  ONNX_TENSOR_ELEMENT_DATA_TYPE_UNDEFINED,
  ONNX_TENSOR_ELEMENT_DATA_TYPE_FLOAT,   // maps to c type float
  ONNX_TENSOR_ELEMENT_DATA_TYPE_UINT8,   // maps to c type uint8_t
  ONNX_TENSOR_ELEMENT_DATA_TYPE_INT8,    // maps to c type int8_t
  ONNX_TENSOR_ELEMENT_DATA_TYPE_UINT16,  // maps to c type uint16_t
  ONNX_TENSOR_ELEMENT_DATA_TYPE_INT16,   // maps to c type int16_t
  ONNX_TENSOR_ELEMENT_DATA_TYPE_INT32,   // maps to c type int32_t
  ONNX_TENSOR_ELEMENT_DATA_TYPE_INT64,   // maps to c type int64_t
  ONNX_TENSOR_ELEMENT_DATA_TYPE_STRING,  // maps to c++ type std::string
  ONNX_TENSOR_ELEMENT_DATA_TYPE_BOOL,
  ONNX_TENSOR_ELEMENT_DATA_TYPE_FLOAT16,
  ONNX_TENSOR_ELEMENT_DATA_TYPE_DOUBLE,      // maps to c type double
  ONNX_TENSOR_ELEMENT_DATA_TYPE_UINT32,      // maps to c type uint32_t
  ONNX_TENSOR_ELEMENT_DATA_TYPE_UINT64,      // maps to c type uint64_t
  ONNX_TENSOR_ELEMENT_DATA_TYPE_COMPLEX64,   // complex with float32 real and imaginary components
  ONNX_TENSOR_ELEMENT_DATA_TYPE_COMPLEX128,  // complex with float64 real and imaginary components
  ONNX_TENSOR_ELEMENT_DATA_TYPE_BFLOAT16     // Non-IEEE floating-point format based on IEEE754 single-precision
} ONNXTensorElementDataType;

// Synced with onnx TypeProto oneof
typedef enum ONNXType {
  ONNX_TYPE_UNKNOWN,
  ONNX_TYPE_TENSOR,
  ONNX_TYPE_SEQUENCE,
  ONNX_TYPE_MAP,
  ONNX_TYPE_OPAQUE,
  ONNX_TYPE_SPARSETENSOR,
} ONNXType;

typedef enum OrtLoggingLevel {
  ORT_LOGGING_LEVEL_VERBOSE,
  ORT_LOGGING_LEVEL_INFO,
  ORT_LOGGING_LEVEL_WARNING,
  ORT_LOGGING_LEVEL_ERROR,
  ORT_LOGGING_LEVEL_FATAL,
} OrtLoggingLevel;

typedef enum OrtErrorCode {
  ORT_OK,
  ORT_FAIL,
  ORT_INVALID_ARGUMENT,
  ORT_NO_SUCHFILE,
  ORT_NO_MODEL,
  ORT_ENGINE_ERROR,
  ORT_RUNTIME_EXCEPTION,
  ORT_INVALID_PROTOBUF,
  ORT_MODEL_LOADED,
  ORT_NOT_IMPLEMENTED,
  ORT_INVALID_GRAPH,
  ORT_EP_FAIL,
} OrtErrorCode;

#define ORT_RUNTIME_CLASS(X) \
  struct Ort##X;             \
  typedef struct Ort##X Ort##X;

// The actual types defined have an Ort prefix
ORT_RUNTIME_CLASS(Env);
ORT_RUNTIME_CLASS(Status);  // nullptr for Status* indicates success
ORT_RUNTIME_CLASS(MemoryInfo);
ORT_RUNTIME_CLASS(IoBinding);
ORT_RUNTIME_CLASS(Session);  //Don't call OrtReleaseSession from Dllmain (because session owns a thread pool)
ORT_RUNTIME_CLASS(Value);
ORT_RUNTIME_CLASS(RunOptions);
ORT_RUNTIME_CLASS(TypeInfo);
ORT_RUNTIME_CLASS(TensorTypeAndShapeInfo);
ORT_RUNTIME_CLASS(SessionOptions);
ORT_RUNTIME_CLASS(CustomOpDomain);
ORT_RUNTIME_CLASS(MapTypeInfo);
ORT_RUNTIME_CLASS(SequenceTypeInfo);
ORT_RUNTIME_CLASS(ModelMetadata);
ORT_RUNTIME_CLASS(ThreadPoolParams);
ORT_RUNTIME_CLASS(ThreadingOptions);
ORT_RUNTIME_CLASS(ArenaCfg);

#ifdef _WIN32
typedef _Return_type_success_(return == 0) OrtStatus* OrtStatusPtr;
#else
typedef OrtStatus* OrtStatusPtr;
#endif

// __VA_ARGS__ on Windows and Linux are different
#define ORT_API(RETURN_TYPE, NAME, ...) RETURN_TYPE ORT_API_CALL NAME(__VA_ARGS__) NO_EXCEPTION

#define ORT_API_STATUS(NAME, ...) \
  _Success_(return == 0) _Check_return_ _Ret_maybenull_ OrtStatusPtr ORT_API_CALL NAME(__VA_ARGS__) NO_EXCEPTION ORT_MUST_USE_RESULT

// XXX: Unfortunately, SAL annotations are known to not work with function pointers
#define ORT_API2_STATUS(NAME, ...) \
  _Check_return_ _Ret_maybenull_ OrtStatusPtr(ORT_API_CALL* NAME)(__VA_ARGS__) NO_EXCEPTION ORT_MUST_USE_RESULT

// Used in *.cc files. Almost as same as ORT_API_STATUS, except without ORT_MUST_USE_RESULT and ORT_EXPORT
#define ORT_API_STATUS_IMPL(NAME, ...) \
  _Success_(return == 0) _Check_return_ _Ret_maybenull_ OrtStatusPtr ORT_API_CALL NAME(__VA_ARGS__) NO_EXCEPTION

#define ORT_CLASS_RELEASE(X) void(ORT_API_CALL * Release##X)(_Frees_ptr_opt_ Ort##X * input)

// When passing in an allocator to any ORT function, be sure that the allocator object
// is not destroyed until the last allocated object using it is freed.
typedef struct OrtAllocator {
  uint32_t version;  // Initialize to ORT_API_VERSION
  void*(ORT_API_CALL* Alloc)(struct OrtAllocator* this_, size_t size);
  void(ORT_API_CALL* Free)(struct OrtAllocator* this_, void* p);
  const struct OrtMemoryInfo*(ORT_API_CALL* Info)(const struct OrtAllocator* this_);
} OrtAllocator;

typedef void(ORT_API_CALL* OrtLoggingFunction)(
    void* param, OrtLoggingLevel severity, const char* category, const char* logid, const char* code_location,
    const char* message);

// Set Graph optimization level.
// Refer https://github.com/microsoft/onnxruntime/blob/master/docs/ONNX_Runtime_Graph_Optimizations.md
// for in-depth undersrtanding of Graph Optimizations in ORT
typedef enum GraphOptimizationLevel {
  ORT_DISABLE_ALL = 0,
  ORT_ENABLE_BASIC = 1,
  ORT_ENABLE_EXTENDED = 2,
  ORT_ENABLE_ALL = 99
} GraphOptimizationLevel;

typedef enum ExecutionMode {
  ORT_SEQUENTIAL = 0,
  ORT_PARALLEL = 1,
} ExecutionMode;

// Set the language projection, default is C, which means it will classify the language not in the list to C also.
typedef enum OrtLanguageProjection {
  ORT_PROJECTION_C = 0,  // default
  ORT_PROJECTION_CPLUSPLUS = 1,
  ORT_PROJECTION_CSHARP = 2,
  ORT_PROJECTION_PYTHON = 3,
  ORT_PROJECTION_JAVA = 4,
  ORT_PROJECTION_WINML = 5,
  ORT_PROJECTION_NODEJS = 6,
} OrtLanguageProjection;

struct OrtKernelInfo;
typedef struct OrtKernelInfo OrtKernelInfo;
struct OrtKernelContext;
typedef struct OrtKernelContext OrtKernelContext;
struct OrtCustomOp;
typedef struct OrtCustomOp OrtCustomOp;

typedef enum OrtAllocatorType {
  Invalid = -1,
  OrtDeviceAllocator = 0,
  OrtArenaAllocator = 1
} OrtAllocatorType;

/**
 * memory types for allocator, exec provider specific types should be extended in each provider
 * Whenever this struct is updated, please also update the MakeKey function in onnxruntime/core/framework/execution_provider.cc
*/
typedef enum OrtMemType {
  OrtMemTypeCPUInput = -2,              // Any CPU memory used by non-CPU execution provider
  OrtMemTypeCPUOutput = -1,             // CPU accessible memory outputted by non-CPU execution provider, i.e. CUDA_PINNED
  OrtMemTypeCPU = OrtMemTypeCPUOutput,  // temporary CPU accessible memory allocated by non-CPU execution provider, i.e. CUDA_PINNED
  OrtMemTypeDefault = 0,                // the default allocator for execution provider
} OrtMemType;

typedef enum OrtCudnnConvAlgoSearch {
  EXHAUSTIVE,  // expensive exhaustive benchmarking using cudnnFindConvolutionForwardAlgorithmEx
  HEURISTIC,   // lightweight heuristic based search using cudnnGetConvolutionForwardAlgorithm_v7
  DEFAULT,     // default algorithm using CUDNN_CONVOLUTION_FWD_ALGO_IMPLICIT_PRECOMP_GEMM
} OrtCudnnConvAlgoSearch;

/// <summary>
/// Options for the CUDA provider that are passed to SessionOptionsAppendExecutionProvider_CUDA
/// </summary>
typedef struct OrtCUDAProviderOptions {
  int device_id;                                  // cuda device with id=0 as default device.
  OrtCudnnConvAlgoSearch cudnn_conv_algo_search;  // cudnn conv algo search option
  size_t gpu_mem_limit;                          // default cuda memory limitation to maximum finite value of size_t.
  int arena_extend_strategy;                      // default area extend strategy to KNextPowerOfTwo.
  int do_copy_in_default_stream;
  int has_user_compute_stream;
  void* user_compute_stream;
} OrtCUDAProviderOptions;

/// <summary>
/// Options for the ROCM provider that are passed to SessionOptionsAppendExecutionProvider_ROCM
/// </summary>
typedef struct OrtROCMProviderOptions {
<<<<<<< HEAD
  int device_id;                      // hip device with id=0 as default device.
  int miopen_conv_exhaustive_search;  // miopen conv algo exhaustive search option
  size_t hip_mem_limit;               // default hip memory limitation to maximum finite value of size_t.
  int arena_extend_strategy;          // default area extend strategy to KNextPowerOfTwo.
=======
  int device_id;                                    // hip device with id=0 as default device.
  int miopen_conv_exhaustive_search;                // miopen conv algo exhaustive search option
  size_t gpu_mem_limit;                             // default hip memory limitation to maximum finite value of size_t.
  int arena_extend_strategy;                        // default area extend strategy to KNextPowerOfTwo.
>>>>>>> a4fdb4db
} OrtROCMProviderOptions;

/// <summary>
/// Options for the TensorRT provider that are passed to SessionOptionsAppendExecutionProvider_TensorRT
/// </summary>
typedef struct OrtTensorRTProviderOptions {
  int device_id;                                // cuda device id.
  int has_user_compute_stream;                  // indicator of user specified CUDA compute stream.
  void* user_compute_stream;                    // user specified CUDA compute stream.
  int has_trt_options;                          // override environment variables with following TensorRT settings at runtime.
  size_t trt_max_workspace_size;                // maximum workspace size for TensorRT.
  int trt_fp16_enable;                          // enable TensorRT FP16 precision. Default 0 = false, nonzero = true
  int trt_int8_enable;                          // enable TensorRT INT8 precision. Default 0 = false, nonzero = true
  const char* trt_int8_calibration_table_name;  // TensorRT INT8 calibration table name.
  int trt_int8_use_native_calibration_table;    // use native TensorRT generated calibration table. Default 0 = false, nonzero = true
  int max_partition_iterations;                 // maximum number of iterations allowed in model partitioning for TensorRT.
  int min_subgraph_size;                        // minimum node size in a subgraph after partitioning.
  int dump_subgraphs;                           // dump the subgraphs that are transformed into TRT engines in onnx format to the filesystem. Default 0 = false, nonzero = true
  int engine_cache_enable;                      // enable TensorRT engine caching. Default 0 = false, nonzero = true
  const char* cache_path;                       // specify path for TensorRT engine and profile files if engine_cache_enable is enabled, or INT8 calibration table file if trt_int8_enable is enabled.
} OrtTensorRTProviderOptions;

/// <summary>
/// Options for the OpenVINO provider that are passed to SessionOptionsAppendExecutionProvider_OpenVINO
/// </summary>
typedef struct OrtOpenVINOProviderOptions {
#ifdef __cplusplus
  OrtOpenVINOProviderOptions() : device_type{}, enable_vpu_fast_compile{}, device_id{}, num_of_threads{}, use_compiled_network{}, blob_dump_path{} {}
#endif
  const char* device_type;                // CPU_FP32, GPU_FP32, GPU_FP16, MYRIAD_FP16, VAD-M_FP16 or VAD-F_FP32
  unsigned char enable_vpu_fast_compile;  // 0 = false, nonzero = true
  const char* device_id;
  size_t num_of_threads;  // 0 uses default number of threads
  unsigned char use_compiled_network; // 0 = false, nonzero = true
  const char* blob_dump_path; // path is set to empty by default
} OrtOpenVINOProviderOptions;

struct OrtApi;
typedef struct OrtApi OrtApi;

struct OrtApiBase {
  const OrtApi*(ORT_API_CALL* GetApi)(uint32_t version)NO_EXCEPTION;  // Pass in ORT_API_VERSION
  // nullptr will be returned if the version is unsupported, for example when using a runtime older than this header file

  const char*(ORT_API_CALL* GetVersionString)() NO_EXCEPTION;
};
typedef struct OrtApiBase OrtApiBase;

ORT_EXPORT const OrtApiBase* ORT_API_CALL OrtGetApiBase(void) NO_EXCEPTION;

struct OrtApi {
  /**
* \param msg A null-terminated string. Its content will be copied into the newly created OrtStatus
*/
  OrtStatus*(ORT_API_CALL* CreateStatus)(OrtErrorCode code, _In_ const char* msg)NO_EXCEPTION ORT_ALL_ARGS_NONNULL;

  OrtErrorCode(ORT_API_CALL* GetErrorCode)(_In_ const OrtStatus* status) NO_EXCEPTION ORT_ALL_ARGS_NONNULL;

  /**
 * \param status must not be NULL
 * \return The error message inside the `status`. Do not free the returned value.
 */
  const char*(ORT_API_CALL* GetErrorMessage)(_In_ const OrtStatus* status)NO_EXCEPTION ORT_ALL_ARGS_NONNULL;

  /**
     * \param out Should be freed by `OrtReleaseEnv` after use
     */
  ORT_API2_STATUS(CreateEnv, OrtLoggingLevel logging_level, _In_ const char* logid, _Outptr_ OrtEnv** out);

  /**
   * \param out Should be freed by `OrtReleaseEnv` after use
   */
  ORT_API2_STATUS(CreateEnvWithCustomLogger, OrtLoggingFunction logging_function, _In_opt_ void* logger_param,
                  OrtLoggingLevel logging_level, _In_ const char* logid, _Outptr_ OrtEnv** out);

  // Platform telemetry events are on by default since they are lightweight.  You can manually turn them off.
  ORT_API2_STATUS(EnableTelemetryEvents, _In_ const OrtEnv* env);
  ORT_API2_STATUS(DisableTelemetryEvents, _In_ const OrtEnv* env);

  // TODO: document the path separator convention? '/' vs '\'
  // TODO: should specify the access characteristics of model_path. Is this read only during the
  // execution of CreateSession, or does the OrtSession retain a handle to the file/directory
  // and continue to access throughout the OrtSession lifetime?
  //  What sort of access is needed to model_path : read or read/write?
  ORT_API2_STATUS(CreateSession, _In_ const OrtEnv* env, _In_ const ORTCHAR_T* model_path,
                  _In_ const OrtSessionOptions* options, _Outptr_ OrtSession** out);

  ORT_API2_STATUS(CreateSessionFromArray, _In_ const OrtEnv* env, _In_ const void* model_data, size_t model_data_length,
                  _In_ const OrtSessionOptions* options, _Outptr_ OrtSession** out);

  ORT_API2_STATUS(Run, _Inout_ OrtSession* sess, _In_opt_ const OrtRunOptions* run_options,
                  _In_reads_(input_len) const char* const* input_names,
                  _In_reads_(input_len) const OrtValue* const* input, size_t input_len,
                  _In_reads_(output_names_len) const char* const* output_names1, size_t output_names_len,
                  _Inout_updates_all_(output_names_len) OrtValue** output);

  /**
    * \return A pointer of the newly created object. The pointer should be freed by OrtReleaseSessionOptions after use
    */
  ORT_API2_STATUS(CreateSessionOptions, _Outptr_ OrtSessionOptions** options);

  // Set filepath to save optimized model after graph level transformations.
  ORT_API2_STATUS(SetOptimizedModelFilePath, _Inout_ OrtSessionOptions* options,
                  _In_ const ORTCHAR_T* optimized_model_filepath);

  // create a copy of an existing OrtSessionOptions
  ORT_API2_STATUS(CloneSessionOptions, _In_ const OrtSessionOptions* in_options,
                  _Outptr_ OrtSessionOptions** out_options);

  // Controls whether you want to execute operators in your graph sequentially or in parallel. Usually when the model
  // has many branches, setting this option to ExecutionMode.ORT_PARALLEL will give you better performance.
  // See [docs/ONNX_Runtime_Perf_Tuning.md] for more details.
  ORT_API2_STATUS(SetSessionExecutionMode, _Inout_ OrtSessionOptions* options, ExecutionMode execution_mode);

  // Enable profiling for this session.
  ORT_API2_STATUS(EnableProfiling, _Inout_ OrtSessionOptions* options, _In_ const ORTCHAR_T* profile_file_prefix);
  ORT_API2_STATUS(DisableProfiling, _Inout_ OrtSessionOptions* options);

  // Enable the memory pattern optimization.
  // The idea is if the input shapes are the same, we could trace the internal memory allocation
  // and generate a memory pattern for future request. So next time we could just do one allocation
  // with a big chunk for all the internal memory allocation.
  // Note: memory pattern optimization is only available when SequentialExecution enabled.
  ORT_API2_STATUS(EnableMemPattern, _Inout_ OrtSessionOptions* options);
  ORT_API2_STATUS(DisableMemPattern, _Inout_ OrtSessionOptions* options);

  // Enable the memory arena on CPU
  // Arena may pre-allocate memory for future usage.
  // set this option to false if you don't want it.
  ORT_API2_STATUS(EnableCpuMemArena, _Inout_ OrtSessionOptions* options);
  ORT_API2_STATUS(DisableCpuMemArena, _Inout_ OrtSessionOptions* options);

  // < logger id to use for session output
  ORT_API2_STATUS(SetSessionLogId, _Inout_ OrtSessionOptions* options, const char* logid);

  // < applies to session load, initialization, etc
  ORT_API2_STATUS(SetSessionLogVerbosityLevel, _Inout_ OrtSessionOptions* options, int session_log_verbosity_level);
  ORT_API2_STATUS(SetSessionLogSeverityLevel, _Inout_ OrtSessionOptions* options, int session_log_severity_level);

  ORT_API2_STATUS(SetSessionGraphOptimizationLevel, _Inout_ OrtSessionOptions* options,
                  GraphOptimizationLevel graph_optimization_level);

  // Sets the number of threads used to parallelize the execution within nodes
  // A value of 0 means ORT will pick a default
  // Note: If you've built ORT with OpenMP, this API has no effect on the number of threads used. In this case
  // use the OpenMP env variables to configure the number of intra op num threads.
  ORT_API2_STATUS(SetIntraOpNumThreads, _Inout_ OrtSessionOptions* options, int intra_op_num_threads);

  // Sets the number of threads used to parallelize the execution of the graph (across nodes)
  // If sequential execution is enabled this value is ignored
  // A value of 0 means ORT will pick a default
  ORT_API2_STATUS(SetInterOpNumThreads, _Inout_ OrtSessionOptions* options, int inter_op_num_threads);

  /*
  Create a custom op domain. After all sessions using it are released, call OrtReleaseCustomOpDomain
  */
  ORT_API2_STATUS(CreateCustomOpDomain, _In_ const char* domain, _Outptr_ OrtCustomOpDomain** out);

  /*
     * Add custom ops to the OrtCustomOpDomain
     *  Note: The OrtCustomOp* pointer must remain valid until the OrtCustomOpDomain using it is released
    */
  ORT_API2_STATUS(CustomOpDomain_Add, _Inout_ OrtCustomOpDomain* custom_op_domain, _In_ const OrtCustomOp* op);

  /*
     * Add a custom op domain to the OrtSessionOptions
     *  Note: The OrtCustomOpDomain* must not be deleted until the sessions using it are released
    */
  ORT_API2_STATUS(AddCustomOpDomain, _Inout_ OrtSessionOptions* options, _In_ OrtCustomOpDomain* custom_op_domain);

  /*
     * Loads a DLL named 'library_path' and looks for this entry point:
     *		OrtStatus* RegisterCustomOps(OrtSessionOptions * options, const OrtApiBase* api);
     * It then passes in the provided session options to this function along with the api base.
     * The handle to the loaded library is returned in library_handle. It can be freed by the caller after all sessions using the passed in
     * session options are destroyed, or if an error occurs and it is non null.
  */
  ORT_API2_STATUS(RegisterCustomOpsLibrary, _Inout_ OrtSessionOptions* options, _In_ const char* library_path,
                  void** library_handle);

  /**
    * To use additional providers, you must build ORT with the extra providers enabled. Then call one of these
    * functions to enable them in the session:
    *   OrtSessionOptionsAppendExecutionProvider_CPU
    *   OrtSessionOptionsAppendExecutionProvider_CUDA
    *   OrtSessionOptionsAppendExecutionProvider_<remaining providers...>
    * The order they are called indicates the preference order as well. In other words call this method
    * on your most preferred execution provider first followed by the less preferred ones.
    * If none are called Ort will use its internal CPU execution provider.
    */

  ORT_API2_STATUS(SessionGetInputCount, _In_ const OrtSession* sess, _Out_ size_t* out);
  ORT_API2_STATUS(SessionGetOutputCount, _In_ const OrtSession* sess, _Out_ size_t* out);
  ORT_API2_STATUS(SessionGetOverridableInitializerCount, _In_ const OrtSession* sess, _Out_ size_t* out);

  /**
   * \param out  should be freed by OrtReleaseTypeInfo after use
   */
  ORT_API2_STATUS(SessionGetInputTypeInfo, _In_ const OrtSession* sess, size_t index, _Outptr_ OrtTypeInfo** type_info);

  /**
   * \param out  should be freed by OrtReleaseTypeInfo after use
   */
  ORT_API2_STATUS(SessionGetOutputTypeInfo, _In_ const OrtSession* sess, size_t index,
                  _Outptr_ OrtTypeInfo** type_info);

  /**
 * \param out  should be freed by OrtReleaseTypeInfo after use
 */
  ORT_API2_STATUS(SessionGetOverridableInitializerTypeInfo, _In_ const OrtSession* sess, size_t index,
                  _Outptr_ OrtTypeInfo** type_info);

  /**
   * \param value  is set to a null terminated string allocated using 'allocator'. The caller is responsible for freeing it.
   */
  ORT_API2_STATUS(SessionGetInputName, _In_ const OrtSession* sess, size_t index, _Inout_ OrtAllocator* allocator,
                  _Outptr_ char** value);
  ORT_API2_STATUS(SessionGetOutputName, _In_ const OrtSession* sess, size_t index, _Inout_ OrtAllocator* allocator,
                  _Outptr_ char** value);
  ORT_API2_STATUS(SessionGetOverridableInitializerName, _In_ const OrtSession* sess, size_t index,
                  _Inout_ OrtAllocator* allocator, _Outptr_ char** value);

  /**
   * \return A pointer to the newly created object. The pointer should be freed by OrtReleaseRunOptions after use
   */
  ORT_API2_STATUS(CreateRunOptions, _Outptr_ OrtRunOptions** out);

  ORT_API2_STATUS(RunOptionsSetRunLogVerbosityLevel, _Inout_ OrtRunOptions* options, int value);
  ORT_API2_STATUS(RunOptionsSetRunLogSeverityLevel, _Inout_ OrtRunOptions* options, int value);
  ORT_API2_STATUS(RunOptionsSetRunTag, _Inout_ OrtRunOptions*, _In_ const char* run_tag);

  ORT_API2_STATUS(RunOptionsGetRunLogVerbosityLevel, _In_ const OrtRunOptions* options, _Out_ int* out);
  ORT_API2_STATUS(RunOptionsGetRunLogSeverityLevel, _In_ const OrtRunOptions* options, _Out_ int* out);
  ORT_API2_STATUS(RunOptionsGetRunTag, _In_ const OrtRunOptions*, _Out_ const char** out);

  // Set a flag so that ALL incomplete OrtRun calls that are using this instance of OrtRunOptions
  // will exit as soon as possible.
  ORT_API2_STATUS(RunOptionsSetTerminate, _Inout_ OrtRunOptions* options);
  // Unset the terminate flag to enable this OrtRunOptions instance being used in new OrtRun calls.
  ORT_API2_STATUS(RunOptionsUnsetTerminate, _Inout_ OrtRunOptions* options);

  /**
   * Create a tensor from an allocator. OrtReleaseValue will also release the buffer inside the output value
   * \param out Should be freed by calling OrtReleaseValue
   * \param type must be one of TENSOR_ELEMENT_DATA_TYPE_xxxx
   */
  ORT_API2_STATUS(CreateTensorAsOrtValue, _Inout_ OrtAllocator* allocator, _In_ const int64_t* shape, size_t shape_len,
                  ONNXTensorElementDataType type, _Outptr_ OrtValue** out);

  /**
   * Create a tensor with user's buffer. You can fill the buffer either before calling this function or after.
   * p_data is owned by caller. OrtReleaseValue won't release p_data.
   * \param out Should be freed by calling OrtReleaseValue
   */
  ORT_API2_STATUS(CreateTensorWithDataAsOrtValue, _In_ const OrtMemoryInfo* info, _Inout_ void* p_data,
                  size_t p_data_len, _In_ const int64_t* shape, size_t shape_len, ONNXTensorElementDataType type,
                  _Outptr_ OrtValue** out);

  /**
   * \Sets *out to 1 iff an OrtValue is a tensor, 0 otherwise
   */
  ORT_API2_STATUS(IsTensor, _In_ const OrtValue* value, _Out_ int* out);

  // This function doesn't work with string tensor
  // this is a no-copy method whose pointer is only valid until the backing OrtValue is free'd.
  ORT_API2_STATUS(GetTensorMutableData, _Inout_ OrtValue* value, _Outptr_ void** out);

  /**
     * \param value A tensor created from OrtCreateTensor... function.
     * \param s each A string array. Each string in this array must be null terminated.
     * \param s_len length of s
     */
  ORT_API2_STATUS(FillStringTensor, _Inout_ OrtValue* value, _In_ const char* const* s, size_t s_len);

  /**
     * \param value A tensor created from OrtCreateTensor... function.
     * \param len total data length, not including the trailing '\0' chars.
     */
  ORT_API2_STATUS(GetStringTensorDataLength, _In_ const OrtValue* value, _Out_ size_t* len);

  /**
     * \param s string contents. Each string is NOT null-terminated.
     * \param value A tensor created from OrtCreateTensor... function.
     * \param s_len total data length, get it from OrtGetStringTensorDataLength
     */
  ORT_API2_STATUS(GetStringTensorContent, _In_ const OrtValue* value, _Out_writes_bytes_all_(s_len) void* s,
                  size_t s_len, _Out_writes_all_(offsets_len) size_t* offsets, size_t offsets_len);

  /**
     * Don't free the 'out' value
     */
  ORT_API2_STATUS(CastTypeInfoToTensorInfo, _In_ const OrtTypeInfo*,
                  _Outptr_result_maybenull_ const OrtTensorTypeAndShapeInfo** out);

  /**
     * Return OnnxType from OrtTypeInfo
     */
  ORT_API2_STATUS(GetOnnxTypeFromTypeInfo, _In_ const OrtTypeInfo*, _Out_ enum ONNXType* out);

  /**
     * The 'out' value should be released by calling OrtReleaseTensorTypeAndShapeInfo
     */
  ORT_API2_STATUS(CreateTensorTypeAndShapeInfo, _Outptr_ OrtTensorTypeAndShapeInfo** out);

  ORT_API2_STATUS(SetTensorElementType, _Inout_ OrtTensorTypeAndShapeInfo*, enum ONNXTensorElementDataType type);

  /**
 * \param info Created from CreateTensorTypeAndShapeInfo() function
 * \param dim_values An array with length of `dim_count`. Its elements can contain negative values.
 * \param dim_count length of dim_values
 */
  ORT_API2_STATUS(SetDimensions, OrtTensorTypeAndShapeInfo* info, _In_ const int64_t* dim_values, size_t dim_count);

  ORT_API2_STATUS(GetTensorElementType, _In_ const OrtTensorTypeAndShapeInfo*,
                  _Out_ enum ONNXTensorElementDataType* out);
  ORT_API2_STATUS(GetDimensionsCount, _In_ const OrtTensorTypeAndShapeInfo* info, _Out_ size_t* out);
  ORT_API2_STATUS(GetDimensions, _In_ const OrtTensorTypeAndShapeInfo* info, _Out_ int64_t* dim_values,
                  size_t dim_values_length);
  ORT_API2_STATUS(GetSymbolicDimensions, _In_ const OrtTensorTypeAndShapeInfo* info,
                  _Out_writes_all_(dim_params_length) const char* dim_params[], size_t dim_params_length);

  /**
 * Return the number of elements specified by the tensor shape.
 * Return a negative value if unknown (i.e., any dimension is negative.)
 * e.g.
 * [] -> 1
 * [1,3,4] -> 12
 * [2,0,4] -> 0
 * [-1,3,4] -> -1
 */
  ORT_API2_STATUS(GetTensorShapeElementCount, _In_ const OrtTensorTypeAndShapeInfo* info, _Out_ size_t* out);

  /**
 * \param out Should be freed by OrtReleaseTensorTypeAndShapeInfo after use
 */
  ORT_API2_STATUS(GetTensorTypeAndShape, _In_ const OrtValue* value, _Outptr_ OrtTensorTypeAndShapeInfo** out);

  /**
 * Get the type information of an OrtValue
 * \param value
 * \param out The returned value should be freed by OrtReleaseTypeInfo after use
 */
  ORT_API2_STATUS(GetTypeInfo, _In_ const OrtValue* value, _Outptr_result_maybenull_ OrtTypeInfo** out);

  ORT_API2_STATUS(GetValueType, _In_ const OrtValue* value, _Out_ enum ONNXType* out);

  ORT_API2_STATUS(CreateMemoryInfo, _In_ const char* name1, enum OrtAllocatorType type, int id1,
                  enum OrtMemType mem_type1, _Outptr_ OrtMemoryInfo** out);

  /**
 * Convenience function for special case of CreateMemoryInfo, for the CPU allocator. Uses name = "Cpu" and id = 0.
 */
  ORT_API2_STATUS(CreateCpuMemoryInfo, enum OrtAllocatorType type, enum OrtMemType mem_type1,
                  _Outptr_ OrtMemoryInfo** out);

  /**
 * Test if two memory info are equal
 * \Sets 'out' to 0 if equal, -1 if not equal
 */
  ORT_API2_STATUS(CompareMemoryInfo, _In_ const OrtMemoryInfo* info1, _In_ const OrtMemoryInfo* info2, _Out_ int* out);

  /**
 * Do not free the returned value
 */
  ORT_API2_STATUS(MemoryInfoGetName, _In_ const OrtMemoryInfo* ptr, _Out_ const char** out);
  ORT_API2_STATUS(MemoryInfoGetId, _In_ const OrtMemoryInfo* ptr, _Out_ int* out);
  ORT_API2_STATUS(MemoryInfoGetMemType, _In_ const OrtMemoryInfo* ptr, _Out_ OrtMemType* out);
  ORT_API2_STATUS(MemoryInfoGetType, _In_ const OrtMemoryInfo* ptr, _Out_ OrtAllocatorType* out);

  ORT_API2_STATUS(AllocatorAlloc, _Inout_ OrtAllocator* ptr, size_t size, _Outptr_ void** out);
  ORT_API2_STATUS(AllocatorFree, _Inout_ OrtAllocator* ptr, void* p);
  ORT_API2_STATUS(AllocatorGetInfo, _In_ const OrtAllocator* ptr, _Outptr_ const struct OrtMemoryInfo** out);

  // The returned pointer doesn't have to be freed.
  // Always returns the same instance on every invocation.
  // Please note that this is a non-arena based allocator.
  ORT_API2_STATUS(GetAllocatorWithDefaultOptions, _Outptr_ OrtAllocator** out);

  // Override symbolic dimensions (by specific denotation strings) with actual values if known at session initialization time to enable
  // optimizations that can take advantage of fixed values (such as memory planning, etc)
  ORT_API2_STATUS(AddFreeDimensionOverride, _Inout_ OrtSessionOptions* options, _In_ const char* dim_denotation,
                  _In_ int64_t dim_value);

  /**
   * APIs to support non-tensor types - map and sequence.
   * Currently only the following types are supported
   * Note: the following types should be kept in sync with data_types.h
   * Map types
   * =========
   * std::map<std::string, std::string>
   * std::map<std::string, int64_t>
   * std::map<std::string, float>
   * std::map<std::string, double>
   * std::map<int64_t, std::string>
   * std::map<int64_t, int64_t>
   * std::map<int64_t, float>
   * std::map<int64_t, double>
   *
   * Sequence types
   * ==============
   * std::vector<std::string>
   * std::vector<int64_t>
   * std::vector<float>
   * std::vector<double>
   * std::vector<std::map<std::string, float>>
   * std::vector<std::map<int64_t, float>
   */

  /**
   * If input OrtValue represents a map, you need to retrieve the keys and values
   * separately. Use index=0 to retrieve keys and index=1 to retrieve values.
   * If input OrtValue represents a sequence, use index to retrieve the index'th element
   * of the sequence.
   */
  ORT_API2_STATUS(GetValue, _In_ const OrtValue* value, int index, _Inout_ OrtAllocator* allocator,
                  _Outptr_ OrtValue** out);

  /**
   * Returns 2 for type map and N for sequence where N is the number of elements
   * in the sequence.
   */
  ORT_API2_STATUS(GetValueCount, _In_ const OrtValue* value, _Out_ size_t* out);

  /**
   * To construct a map, use num_values = 2 and 'in' should be an arrary of 2 OrtValues
   * representing keys and values.
   * To construct a sequence, use num_values = N where N is the number of the elements in the
   * sequence. 'in' should be an arrary of N OrtValues.
   * \value_type should be either map or sequence.
   */
  ORT_API2_STATUS(CreateValue, _In_reads_(num_values) const OrtValue* const* in, size_t num_values,
                  enum ONNXType value_type, _Outptr_ OrtValue** out);

  /**
     * Construct OrtValue that contains a value of non-standard type created for
     * experiments or while awaiting standardization. OrtValue in this case would contain
     * an internal representation of the Opaque type. Opaque types are distinguished between
     * each other by two strings 1) domain and 2) type name. The combination of the two
     * must be unique, so the type representation is properly identified internally. The combination
     * must be properly registered from within ORT at both compile/run time or by another API.
     *
     * To construct the OrtValue pass domain and type names, also a pointer to a data container
     * the type of which must be know to both ORT and the client program. That data container may or may
     * not match the internal representation of the Opaque type. The sizeof(data_container) is passed for
     * verification purposes.
     *
     * \domain_name - domain name for the Opaque type, null terminated.
     * \type_name   - type name for the Opaque type, null terminated.
     * \data_contianer - data to populate OrtValue
     * \data_container_size - sizeof() of the data container. Must match the sizeof() of the expected
     *                    data_container size internally.
     */
  ORT_API2_STATUS(CreateOpaqueValue, _In_z_ const char* domain_name, _In_z_ const char* type_name,
                  _In_ const void* data_container, size_t data_container_size, _Outptr_ OrtValue** out);

  /**
     * Fetch data from an OrtValue that contains a value of non-standard type created for
     * experiments or while awaiting standardization.
     * \domain_name - domain name for the Opaque type, null terminated.
     * \type_name   - type name for the Opaque type, null terminated.
     * \data_contianer - data to populate OrtValue
     * \data_container_size - sizeof() of the data container. Must match the sizeof() of the expected
     *                    data_container size internally.
     */

  ORT_API2_STATUS(GetOpaqueValue, _In_ const char* domain_name, _In_ const char* type_name, _In_ const OrtValue* in,
                  _Out_ void* data_container, size_t data_container_size);

  /**
     * Fetch a float stored as an attribute in the graph node
     * \info - OrtKernelInfo instance
     * \name - name of the attribute to be parsed
     * \out - pointer to memory where the attribute is to be stored
     */
  ORT_API2_STATUS(KernelInfoGetAttribute_float, _In_ const OrtKernelInfo* info, _In_ const char* name,
                  _Out_ float* out);

  /**
     * Fetch a 64-bit int stored as an attribute in the graph node
     * \info - OrtKernelInfo instance
     * \name - name of the attribute to be parsed
     * \out - pointer to memory where the attribute is to be stored
     */
  ORT_API2_STATUS(KernelInfoGetAttribute_int64, _In_ const OrtKernelInfo* info, _In_ const char* name,
                  _Out_ int64_t* out);
  /**
     * Fetch a string stored as an attribute in the graph node
     * \info - OrtKernelInfo instance
     * \name - name of the attribute to be parsed
     * \out - pointer to memory where the attribute's contents are to be stored
     * \size - actual size of string attribute
     * (If `out` is nullptr, the value of `size` is set to the true size of the string 
        attribute, and a success status is returned.
     
        If the `size` parameter is greater than or equal to the actual string attribute's size,
        the value of `size` is set to the true size of the string attribute, the provided memory
        is filled with the attribute's contents, and a success status is returned.
        
        If the `size` parameter is lesser than the actual string attribute's size and `out`
        is not nullptr, the value of `size` is set to the true size of the string attribute
        and a failure status is returned.)
     */
  ORT_API2_STATUS(KernelInfoGetAttribute_string, _In_ const OrtKernelInfo* info, _In_ const char* name, _Out_ char* out,
                  _Inout_ size_t* size);

  ORT_API2_STATUS(KernelContext_GetInputCount, _In_ const OrtKernelContext* context, _Out_ size_t* out);
  ORT_API2_STATUS(KernelContext_GetOutputCount, _In_ const OrtKernelContext* context, _Out_ size_t* out);
  ORT_API2_STATUS(KernelContext_GetInput, _In_ const OrtKernelContext* context, _In_ size_t index,
                  _Out_ const OrtValue** out);
  ORT_API2_STATUS(KernelContext_GetOutput, _Inout_ OrtKernelContext* context, _In_ size_t index,
                  _In_ const int64_t* dim_values, size_t dim_count, _Outptr_ OrtValue** out);

  ORT_CLASS_RELEASE(Env);
  ORT_CLASS_RELEASE(Status);  // nullptr for Status* indicates success
  ORT_CLASS_RELEASE(MemoryInfo);
  ORT_CLASS_RELEASE(Session);  //Don't call OrtReleaseSession from Dllmain (because session owns a thread pool)
  ORT_CLASS_RELEASE(Value);
  ORT_CLASS_RELEASE(RunOptions);
  ORT_CLASS_RELEASE(TypeInfo);
  ORT_CLASS_RELEASE(TensorTypeAndShapeInfo);
  ORT_CLASS_RELEASE(SessionOptions);
  ORT_CLASS_RELEASE(CustomOpDomain);

  // End of Version 1 - DO NOT MODIFY ABOVE (see above text for more information)

  // Version 2 - In development, feel free to add/remove/rearrange here

  /**
    * GetDenotationFromTypeInfo
	 * This api augments OrtTypeInfo to return denotations on the type.
	 * This is used by WinML to determine if an input/output is intended to be an Image or a Tensor.
    */
  ORT_API2_STATUS(GetDenotationFromTypeInfo, _In_ const OrtTypeInfo*, _Out_ const char** const denotation,
                  _Out_ size_t* len);

  // OrtTypeInfo Casting methods

  /**
    * CastTypeInfoToMapTypeInfo
	 * This api augments OrtTypeInfo to return an OrtMapTypeInfo when the type is a map.
	 * The OrtMapTypeInfo has additional information about the map's key type and value type.
	 * This is used by WinML to support model reflection APIs.
	 * This is used by WinML to support model reflection APIs.
	 *
	 * Don't free the 'out' value
    */
  ORT_API2_STATUS(CastTypeInfoToMapTypeInfo, _In_ const OrtTypeInfo* type_info,
                  _Outptr_result_maybenull_ const OrtMapTypeInfo** out);

  /**
    * CastTypeInfoToSequenceTypeInfo
	 * This api augments OrtTypeInfo to return an OrtSequenceTypeInfo when the type is a sequence.
	 * The OrtSequenceTypeInfo has additional information about the sequence's element type.
    * This is used by WinML to support model reflection APIs.
	 *
	 * Don't free the 'out' value
    */
  ORT_API2_STATUS(CastTypeInfoToSequenceTypeInfo, _In_ const OrtTypeInfo* type_info,
                  _Outptr_result_maybenull_ const OrtSequenceTypeInfo** out);

  // OrtMapTypeInfo Accessors

  /**
    * GetMapKeyType
	 * This api augments get the key type of a map. Key types are restricted to being scalar types and use ONNXTensorElementDataType.
	 * This is used by WinML to support model reflection APIs.
    */
  ORT_API2_STATUS(GetMapKeyType, _In_ const OrtMapTypeInfo* map_type_info, _Out_ enum ONNXTensorElementDataType* out);

  /**
    * GetMapValueType
	 * This api augments get the value type of a map.
    */
  ORT_API2_STATUS(GetMapValueType, _In_ const OrtMapTypeInfo* map_type_info, _Outptr_ OrtTypeInfo** type_info);

  // OrtSequenceTypeInfo Accessors

  /**
    * GetSequenceElementType
	 * This api augments get the element type of a sequence.
	 * This is used by WinML to support model reflection APIs.
    */
  ORT_API2_STATUS(GetSequenceElementType, _In_ const OrtSequenceTypeInfo* sequence_type_info,
                  _Outptr_ OrtTypeInfo** type_info);

  ORT_CLASS_RELEASE(MapTypeInfo);
  ORT_CLASS_RELEASE(SequenceTypeInfo);

  /**
   * \param out is set to a null terminated string allocated using 'allocator'. The caller is responsible for freeing it.
   * Profiling is turned ON automatically if enabled for the particular session by invoking EnableProfiling()
   * on the SessionOptions instance used to create the session.
   */
  ORT_API2_STATUS(SessionEndProfiling, _In_ OrtSession* sess, _Inout_ OrtAllocator* allocator, _Outptr_ char** out);

  /**
   * \param out is a pointer to the newly created object. The pointer should be freed by calling ReleaseModelMetadata after use.
   */
  ORT_API2_STATUS(SessionGetModelMetadata, _In_ const OrtSession* sess, _Outptr_ OrtModelMetadata** out);

  /**
   * \param value  is set to a null terminated string allocated using 'allocator'. The caller is responsible for freeing it.
   */
  ORT_API2_STATUS(ModelMetadataGetProducerName, _In_ const OrtModelMetadata* model_metadata,
                  _Inout_ OrtAllocator* allocator, _Outptr_ char** value);
  ORT_API2_STATUS(ModelMetadataGetGraphName, _In_ const OrtModelMetadata* model_metadata,
                  _Inout_ OrtAllocator* allocator, _Outptr_ char** value);
  ORT_API2_STATUS(ModelMetadataGetDomain, _In_ const OrtModelMetadata* model_metadata, _Inout_ OrtAllocator* allocator,
                  _Outptr_ char** value);
  ORT_API2_STATUS(ModelMetadataGetDescription, _In_ const OrtModelMetadata* model_metadata,
                  _Inout_ OrtAllocator* allocator, _Outptr_ char** value);
  /**
   * \param value  is set to a null terminated string allocated using 'allocator'. The caller is responsible for freeing it.
   * 'value' will be a nullptr if the given key is not found in the custom metadata map.
   */
  ORT_API2_STATUS(ModelMetadataLookupCustomMetadataMap, _In_ const OrtModelMetadata* model_metadata,
                  _Inout_ OrtAllocator* allocator, _In_ const char* key, _Outptr_result_maybenull_ char** value);

  ORT_API2_STATUS(ModelMetadataGetVersion, _In_ const OrtModelMetadata* model_metadata, _Out_ int64_t* value);

  ORT_CLASS_RELEASE(ModelMetadata);

  /*
  * Creates an environment with global threadpools that will be shared across sessions.
  * Use this in conjunction with DisablePerSessionThreads API or else the session will use
  * its own thread pools.
  */
  ORT_API2_STATUS(CreateEnvWithGlobalThreadPools, OrtLoggingLevel logging_level, _In_ const char* logid,
                  _In_ const OrtThreadingOptions* t_options, _Outptr_ OrtEnv** out);

  /*
  * Calling this API will make the session use the global threadpools shared across sessions.
  * This API should be used in conjunction with CreateEnvWithGlobalThreadPools API.
  */
  ORT_API2_STATUS(DisablePerSessionThreads, _Inout_ OrtSessionOptions* options);

  ORT_API2_STATUS(CreateThreadingOptions, _Outptr_ OrtThreadingOptions** out);

  ORT_CLASS_RELEASE(ThreadingOptions);

  /**
   * \param num_keys contains the number of keys in the custom metadata map
   * \param keys is an array of null terminated strings (array count = num_keys) allocated using 'allocator'.
   * The caller is responsible for freeing each string and the pointer array.
   * 'keys' will be a nullptr if custom metadata map is empty.
   */
  ORT_API2_STATUS(ModelMetadataGetCustomMetadataMapKeys, _In_ const OrtModelMetadata* model_metadata,
                  _Inout_ OrtAllocator* allocator, _Outptr_result_buffer_maybenull_(*num_keys) char*** keys, _Out_ int64_t* num_keys);

  // Override symbolic dimensions (by specific name strings) with actual values
  // if known at session initialization time to enable optimizations that can
  // take advantage of fixed values (such as memory planning, etc)
  ORT_API2_STATUS(AddFreeDimensionOverrideByName,
                  _Inout_ OrtSessionOptions* options, _In_ const char* dim_name,
                  _In_ int64_t dim_value);

  /**
   * \param out_ptr will hold a pointer to the array of char *
   * representing available providers.
   * \param provider_length is a pointer to an int variable where
   * the number of available providers will be added.
   * The caller is responsible for freeing each char * and the pointer
   * array by calling ReleaseAvailableProviders().
   */
  ORT_API2_STATUS(GetAvailableProviders, _Outptr_ char*** out_ptr,
                  _In_ int* provider_length);

  /**
   * \param ptr is the pointer to an array of available providers you
   * get after calling GetAvailableProviders().
   * \param providers_length is the number of available providers.
   */
  ORT_API2_STATUS(ReleaseAvailableProviders, _In_ char** ptr,
                  _In_ int providers_length);

  /**
     * \param value - A tensor created from OrtCreateTensor... function.
     * \param index - index of string tensor element, length of element at index will be returned.
     * \param out - number of UTF-8 bytes that the string contains
     */
  ORT_API2_STATUS(GetStringTensorElementLength, _In_ const OrtValue* value, size_t index, _Out_ size_t* out);

  /**
     * \param s string element contents in UTF-8 encoding. The string is NOT null-terminated.
     * \param value A tensor created from OrtCreateTensor... function.
     * \param s_len element length, get it from OrtGetStringTensorElementLength.
     * \param index offset of element of tensor to return.
     */
  ORT_API2_STATUS(GetStringTensorElement, _In_ const OrtValue* value, size_t s_len, size_t index, _Out_writes_bytes_all_(s_len) void* s);

  /**
     * \param value - A tensor created from OrtCreateTensor... function.
     * \param s - A null terminated UTF-8 encoded string.
     * \param index - index of string tensor element to fill
     */
  ORT_API2_STATUS(FillStringTensorElement, _Inout_ OrtValue* value, _In_ const char* s, size_t index);

  /**
     * Set a single session configuration entry as a pair of strings
     * If a configuration with same key exists, this will overwrite the configuration with the given config_value
     * \param config_key    A null terminated string representation of the config key
     * \param config_value  A null terminated string representation of the config value
     * The config_key and the format of config_value are defined in onnxruntime_session_options_config_keys.h
     */
  ORT_API2_STATUS(AddSessionConfigEntry, _Inout_ OrtSessionOptions* options,
                  _In_z_ const char* config_key, _In_z_ const char* config_value);

  /**
   * \param sess valid OrtSession instance
   * \param mem_info - valid OrtMemoryInfo instance
   * \param - out a ptr to a new instance of OrtAllocator according to the spec within mem_info
   *         if successful
   * \return OrtStatus or nullptr if successful
   */
  ORT_API2_STATUS(CreateAllocator, _In_ const OrtSession* sess, _In_ const OrtMemoryInfo* mem_info,
                  _Outptr_ OrtAllocator** out);

  // Release instance of OrtAllocator obtained from CreateAllocator API
  ORT_CLASS_RELEASE(Allocator);

  ORT_API2_STATUS(RunWithBinding, _Inout_ OrtSession* sess, _In_ const OrtRunOptions* run_options, _In_ const OrtIoBinding* binding_ptr);

  // Creates an IoBinding instance that allows one to bind pre-allocated OrtValues
  // to input names. Thus if you want to use a raw on device buffer as input or output
  // you can avoid extra copy during runtime.
  ORT_API2_STATUS(CreateIoBinding, _Inout_ OrtSession* sess, _Outptr_ OrtIoBinding** out);

  // Release instance or OrtIoBinding obtained from CreateIoBinding API
  ORT_CLASS_RELEASE(IoBinding);

  /**
   * The function will bind the OrtValue to a specified input name.
   * The OrtValue must be a Tensor. ORT would use that value in place of input for the specified name.
   * \param binding_ptr - an instance of OrtIoBinding created by CreateIoBinding()
   * \param name - name for the model input
   * \param  val_ptr - OrtValue of Tensor type.
   * \return OrtStatus instance on error which the caller is responsible to free or nullptr on success
   */
  ORT_API2_STATUS(BindInput, _Inout_ OrtIoBinding* binding_ptr, _In_ const char* name, _In_ const OrtValue* val_ptr);

  /**
   * The function will bind the OrtValue to the specified output name.
   * The OrtValue must be a Tensor. ORT would use that value in place of output for the specified name.
   *
   * \param binding_ptr - an instance of OrtIoBinding created by CreateIoBinding()
   * \param name - name for the model output
   * \param  val_ptr - OrtValue of Tensor type.
   * \return OrtStatus instance on error which the caller is responsible to free or nullptr on success
   */
  ORT_API2_STATUS(BindOutput, _Inout_ OrtIoBinding* binding_ptr, _In_ const char* name, _In_ const OrtValue* val_ptr);

  /**
   * The function will bind the OrtValue to a device which specification is contained within OrtMemoryInfo
   * You can either create an instance of OrtMemoryInfo with a device id or obtain one from the allocator that you are created/using
   * This is useful when one or more outputs have dynamic shapes and, it is hard to pre-allocated and bind a chunk of
   * memory within OrtValue ahead of time.
   *
   * \param binding_ptr - an instance of OrtIoBinding created by CreateIoBinding()
   * \param name - name for the model output
   * \param  mem_info_ptr - OrtMemoryInfo
   * \return OrtStatus instance on error which the caller is responsible to free or nullptr on success
   */
  ORT_API2_STATUS(BindOutputToDevice, _Inout_ OrtIoBinding* binding_ptr, _In_ const char* name, _In_ const OrtMemoryInfo* val_ptr);

  /**
    * The function returns the names of the outputs in the order they were bound. This is useful after running the model
    * with bound outputs because the returned names are in order in which output OrtValues are returned. This API is optional
    * to use. If you knew the order of outputs and its names you used for binding you would not need to use this API.
    *
    * \param  binding_ptr - a ptr to an instance of OrtIoBinding created obtained from CreateIoBinding()
    * \param  allocator - a ptr to an instance of OrtAllocator obtained with CreateAllocator() or GetAllocatorWithDefaultOptions()
    *                      the specified allocator will be used to allocate continuous buffers for output strings and lengths.
    * \param buffer - pointer to a continuous buffer of non-zero terminated UTF-8 encoded strings. The number of strings stored is returned count parameter.
    *                 this buffer will be allocated with the specified allocator and must be freed after it is no longer needed.
    * \param lengths - a pointer to a continuous buffer of size_t lengths of strings returned in the buffer. The number of items is returned
    *                  in the count. This buffer is allocated with the specified allocator and must be freed after it is no longer needed.
    * \para count - is the number of strings returned. If the instance of OrtIoBiding has no bound outputs, zero is returned,
    *              no memory allocation is performed and buffer and lengths are nullptr on return.
    */
  ORT_API2_STATUS(GetBoundOutputNames, _In_ const OrtIoBinding* binding_ptr, _In_ OrtAllocator* allocator,
                  _Out_ char** buffer, _Out_writes_all_(count) size_t** lengths, _Out_ size_t* count);

  /**
    * The function returns an array of pointers to individually allocated OrtValues that contain results of a model execution with RunWithBinding()
    * The array contains the same number of OrtValues and they are in the same order as they were bound with BindOutput()
    * or BindOutputToDevice().
    * The returned OrtValues must be individually released after they are no longer needed.
    * The array is allocated using the specified instance of the allocator and must be freed using the same allocator after
    * all the OrtValues contained therein are individually released.
    *
    * \param binding_ptr - instance of OrtIoBidning
    * \param allocator - instance of allocator to allocate output array
    * \param output - pointer to the allocated buffer. Returns nullptr if no outputs.
    * \param output_count - pointer to the number of OrtValues returned. Zero if no outputs.
    */
  ORT_API2_STATUS(GetBoundOutputValues, _In_ const OrtIoBinding* binding_ptr, _In_ OrtAllocator* allocator,
                  _Out_writes_all_(output_count) OrtValue*** output, _Out_ size_t* output_count);

  /** Clears any previously specified bindings for inputs/outputs
   */
  void(ORT_API_CALL* ClearBoundInputs)(_Inout_ OrtIoBinding* binding_ptr) NO_EXCEPTION ORT_ALL_ARGS_NONNULL;
  void(ORT_API_CALL* ClearBoundOutputs)(_Inout_ OrtIoBinding* binding_ptr) NO_EXCEPTION ORT_ALL_ARGS_NONNULL;

  /**
   * Provides element-level access into a tensor.
   * \param location_values a pointer to an array of index values that specify an element's location in the tensor data blob
   * \param location_values_count length of location_values
   * \param out a pointer to the element specified by location_values
   * e.g.
   * Given a tensor with overall shape [3,224,224], an element at
   * location [2,150,128] can be accessed directly.
   *
   * This function only works for numeric tensors.
   * This is a no-copy method whose pointer is only valid until the backing OrtValue is free'd.
   */
  ORT_API2_STATUS(TensorAt, _Inout_ OrtValue* value, const int64_t* location_values, size_t location_values_count, _Outptr_ void** out);

  /**
   * Creates an allocator instance and registers it with the env to enable
   * sharing between multiple sessions that use the same env instance.
   * Lifetime of the created allocator will be valid for the duration of the environment.
   * Returns an error if an allocator with the same OrtMemoryInfo is already registered.
   * \param mem_info must be non-null.
   * \param arena_cfg if nullptr defaults will be used.
   * See docs/C_API.md for details.
  */
  ORT_API2_STATUS(CreateAndRegisterAllocator, _Inout_ OrtEnv* env, _In_ const OrtMemoryInfo* mem_info,
                  _In_ const OrtArenaCfg* arena_cfg);

  /**
   * Set the language projection for collecting telemetry data when Env is created
   * \param projection the source projected language.
  */
  ORT_API2_STATUS(SetLanguageProjection, _In_ const OrtEnv* ort_env, _In_ OrtLanguageProjection projection);

  /**
   * On some platforms, this timer may not be as precise as nanoseconds
   * For instance, on Windows and MacOS, the precision will be ~100ns
   * \param out is set to the nanoseconds of profiling's start time
   */
  ORT_API2_STATUS(SessionGetProfilingStartTimeNs, _In_ const OrtSession* sess, _Outptr_ uint64_t* out);

  /**
   * Use this API to configure the global thread pool options to be used in the call to CreateEnvWithGlobalThreadPools.
   * A value of 0 means ORT will pick the default.
   * A value of 1 means the invoking thread will be used; no threads will be created in the thread pool.
   */
  ORT_API2_STATUS(SetGlobalIntraOpNumThreads, _Inout_ OrtThreadingOptions* tp_options, int intra_op_num_threads);
  ORT_API2_STATUS(SetGlobalInterOpNumThreads, _Inout_ OrtThreadingOptions* tp_options, int inter_op_num_threads);

  /**
   * Use this API to configure the global thread pool options to be used in the call to CreateEnvWithGlobalThreadPools.
   * Allow spinning of thread pools when their queues are empty. This API will set the value for both
   * inter_op and intra_op threadpools.
   * \param allow_spinning valid values are 1 and 0.
   * 1: threadpool will spin to wait for queue to become non-empty, 0: it won't spin.
   * Prefer a value of 0 if your CPU usage is very high.
   */
  ORT_API2_STATUS(SetGlobalSpinControl, _Inout_ OrtThreadingOptions* tp_options, int allow_spinning);

  /**
   * Add a pre-allocated initializer to a session. If a model contains an initializer with a name
   * that is same as the name passed to this API call, ORT will use this initializer instance
   * instead of deserializing one from the model file. This is useful when you want to share
   * the same initializer across sessions.
   * \param name name of the initializer
   * \param val OrtValue containing the initializer. Lifetime of 'val' and the underlying initializer buffer must be
   * managed by the user (created using the CreateTensorWithDataAsOrtValue API) and it must outlive the session object
   * to which it is added.
   */
  ORT_API2_STATUS(AddInitializer, _Inout_ OrtSessionOptions* options, _In_z_ const char* name,
                  _In_ const OrtValue* val);

  /**
   * Creates a custom environment with global threadpools and logger that will be shared across sessions.
   * Use this in conjunction with DisablePerSessionThreads API or else the session will use
   * its own thread pools.
   *
   * \param out should be freed by `OrtReleaseEnv` after use
   */
  ORT_API2_STATUS(CreateEnvWithCustomLoggerAndGlobalThreadPools, OrtLoggingFunction logging_function, _In_opt_ void* logger_param, OrtLoggingLevel logging_level,
                  _In_ const char* logid, _In_ const struct OrtThreadingOptions* tp_options, _Outptr_ OrtEnv** out);

  /**
   * Append CUDA execution provider to the session options
   * If CUDA is not available (due to a non cuda enabled build), this function will return failure.
   */
  ORT_API2_STATUS(SessionOptionsAppendExecutionProvider_CUDA,
                  _In_ OrtSessionOptions* options, _In_ const OrtCUDAProviderOptions* cuda_options);

  /**
   * Append ROCM execution provider to the session options
   * If ROCM is not available (due to a non rocm enabled build), this function will return failure.
   */
  ORT_API2_STATUS(SessionOptionsAppendExecutionProvider_ROCM,
                  _In_ OrtSessionOptions* options, _In_ const OrtROCMProviderOptions* rocm_options);

  /**
   * Append OpenVINO execution provider to the session options
   * If OpenVINO is not available (due to the OpenVINO provider shared library or its dependencies not being installed), this function will fail.
   */
  ORT_API2_STATUS(SessionOptionsAppendExecutionProvider_OpenVINO,
                  _In_ OrtSessionOptions* options, _In_ const OrtOpenVINOProviderOptions* provider_options);

  /**
   * Use this API to configure the global thread pool options to be used in the call to CreateEnvWithGlobalThreadPools.
   * When this API is called, flush-to-zero and denormal-as-zero are applied to threads in both intra and inter global thread pool.
   * Note that an alternative way not using this option at runtime is to train and export a model without denormals
   * and that's recommended because turning this option on may hurt model accuracy.
   */
  ORT_API2_STATUS(SetGlobalDenormalAsZero, _Inout_ OrtThreadingOptions* tp_options);

  /**
  * Use this API to create the configuration of an arena that can eventually be used to define
  * an arena based allocator's behavior
  * \param max_mem - use 0 to allow ORT to choose the default
  * \param arena_extend_strategy -  use -1 to allow ORT to choose the default, 0 = kNextPowerOfTwo, 1 = kSameAsRequested
  * \param initial_chunk_size_bytes - use -1 to allow ORT to choose the default
  * \param max_dead_bytes_per_chunk - use -1 to allow ORT to choose the default
  * \param out - a pointer to an OrtArenaCfg instance
  * \return a nullptr in case of success or a pointer to an OrtStatus instance in case of failure
  * See docs/C_API.md for details on what the following parameters mean and how to choose these values
  */
  ORT_API2_STATUS(CreateArenaCfg, _In_ size_t max_mem, int arena_extend_strategy, int initial_chunk_size_bytes,
                  int max_dead_bytes_per_chunk, _Outptr_ OrtArenaCfg** out);

  ORT_CLASS_RELEASE(ArenaCfg);

  /**
  * Use this API to obtain the description of the graph present in the model
  * (doc_string field of the GraphProto message within the ModelProto message).
  * If it doesn't exist, an empty string will be returned.
  * \param model_metadata - an instance of OrtModelMetadata
  * \param allocator - allocator used to allocate the string that will be returned back
  * \param value - is set to a null terminated string allocated using 'allocator'.
    The caller is responsible for freeing it.
  */
  ORT_API2_STATUS(ModelMetadataGetGraphDescription, _In_ const OrtModelMetadata* model_metadata,
                  _Inout_ OrtAllocator* allocator, _Outptr_ char** value);
  /**
   * Append TensorRT execution provider to the session options
   * If TensorRT is not available (due to a non TensorRT enabled build), this function will return failure.
   */
  ORT_API2_STATUS(SessionOptionsAppendExecutionProvider_TensorRT,
                  _In_ OrtSessionOptions* options, _In_ const OrtTensorRTProviderOptions* tensorrt_options);

  /**
  * Set the current device id of the GPU execution provider (cuda/tensorrt/rocm). The device id should be less
  * than the total number of devices available. Using this API makes sense only when doing multi-GPU inferencing.
  */
  ORT_API2_STATUS(SetCurrentGpuDeviceId, _In_ int device_id);

  /**
   * Get the current device id of the GPU execution provider (cuda/tensorrt/rocm).
   */
  ORT_API2_STATUS(GetCurrentGpuDeviceId, _In_ int* device_id);

  /**
     * Fetch an array of int64_t values stored as an attribute in the graph node
     * \info - OrtKernelInfo instance
     * \name - name of the attribute to be parsed
     * \out - pointer to memory where the attribute's contents are to be stored
     * \size - actual size of attribute array
     * (If `out` is nullptr, the value of `size` is set to the true size of the attribute 
        array's size, and a success status is returned.
     
        If the `size` parameter is greater than or equal to the actual attribute array's size,
        the value of `size` is set to the true size of the attribute array's size,
        the provided memory is filled with the attribute's contents, 
        and a success status is returned.
        
        If the `size` parameter is lesser than the actual attribute array's size and `out`
        is not nullptr, the value of `size` is set to the true size of the attribute array's size
        and a failure status is returned.)
     */
  ORT_API2_STATUS(KernelInfoGetAttributeArray_float, _In_ const OrtKernelInfo* info, _In_ const char* name,
                  _Out_ float* out, _Inout_ size_t* size);

  /**
     * Fetch an array of int64_t values stored as an attribute in the graph node
     * \info - OrtKernelInfo instance
     * \name - name of the attribute to be parsed
     * \out - pointer to memory where the attribute's contents are to be stored
     * \size - actual size of attribute array
     * (If `out` is nullptr, the value of `size` is set to the true size of the attribute 
        array's size, and a success status is returned.
     
        If the `size` parameter is greater than or equal to the actual attribute array's size,
        the value of `size` is set to the true size of the attribute array's size,
        the provided memory is filled with the attribute's contents, 
        and a success status is returned.
        
        If the `size` parameter is lesser than the actual attribute array's size and `out`
        is not nullptr, the value of `size` is set to the true size of the attribute array's size
        and a failure status is returned.)
     */
  ORT_API2_STATUS(KernelInfoGetAttributeArray_int64, _In_ const OrtKernelInfo* info, _In_ const char* name,
                  _Out_ int64_t* out, _Inout_ size_t* size);
};

/*
 * Steps to use a custom op:
 *   1 Create an OrtCustomOpDomain with the domain name used by the custom ops
 *   2 Create an OrtCustomOp structure for each op and add them to the domain
 *   3 Call OrtAddCustomOpDomain to add the custom domain of ops to the session options
*/
#define OrtCustomOpApi OrtApi

// Specifies some characteristics of inputs/outputs of custom ops:
// Specify if the inputs/outputs are one of:
// 1) Non-optional (input/output must be present in the node)
// 2) Optional (input/output may be absent in the node)
typedef enum OrtCustomOpInputOutputCharacteristic {
  // TODO: Support 'Variadic' inputs/outputs
  INPUT_OUTPUT_REQUIRED = 0,
  INPUT_OUTPUT_OPTIONAL,
} OrtCustomOpInputOutputCharacteristic;

/*
 * The OrtCustomOp structure defines a custom op's schema and its kernel callbacks. The callbacks are filled in by
 * the implementor of the custom op.
*/
struct OrtCustomOp {
  uint32_t version;  // Initialize to ORT_API_VERSION

  // This callback creates the kernel, which is a user defined parameter that is passed to the Kernel* callbacks below.
  void*(ORT_API_CALL* CreateKernel)(_In_ const struct OrtCustomOp* op, _In_ const OrtApi* api,
                                    _In_ const OrtKernelInfo* info);

  // Returns the name of the op
  const char*(ORT_API_CALL* GetName)(_In_ const struct OrtCustomOp* op);

  // Returns the type of the execution provider, return nullptr to use CPU execution provider
  const char*(ORT_API_CALL* GetExecutionProviderType)(_In_ const struct OrtCustomOp* op);

  // Returns the count and types of the input & output tensors
  ONNXTensorElementDataType(ORT_API_CALL* GetInputType)(_In_ const struct OrtCustomOp* op, _In_ size_t index);
  size_t(ORT_API_CALL* GetInputTypeCount)(_In_ const struct OrtCustomOp* op);
  ONNXTensorElementDataType(ORT_API_CALL* GetOutputType)(_In_ const struct OrtCustomOp* op, _In_ size_t index);
  size_t(ORT_API_CALL* GetOutputTypeCount)(_In_ const struct OrtCustomOp* op);

  // Op kernel callbacks
  void(ORT_API_CALL* KernelCompute)(_In_ void* op_kernel, _In_ OrtKernelContext* context);
  void(ORT_API_CALL* KernelDestroy)(_In_ void* op_kernel);

  // Returns the characteristics of the input & output tensors
  OrtCustomOpInputOutputCharacteristic(ORT_API_CALL* GetInputCharacteristic)(_In_ const struct OrtCustomOp* op, _In_ size_t index);
  OrtCustomOpInputOutputCharacteristic(ORT_API_CALL* GetOutputCharacteristic)(_In_ const struct OrtCustomOp* op, _In_ size_t index);
};

#ifdef __cplusplus
}
#endif<|MERGE_RESOLUTION|>--- conflicted
+++ resolved
@@ -279,17 +279,10 @@
 /// Options for the ROCM provider that are passed to SessionOptionsAppendExecutionProvider_ROCM
 /// </summary>
 typedef struct OrtROCMProviderOptions {
-<<<<<<< HEAD
-  int device_id;                      // hip device with id=0 as default device.
-  int miopen_conv_exhaustive_search;  // miopen conv algo exhaustive search option
-  size_t hip_mem_limit;               // default hip memory limitation to maximum finite value of size_t.
-  int arena_extend_strategy;          // default area extend strategy to KNextPowerOfTwo.
-=======
   int device_id;                                    // hip device with id=0 as default device.
   int miopen_conv_exhaustive_search;                // miopen conv algo exhaustive search option
   size_t gpu_mem_limit;                             // default hip memory limitation to maximum finite value of size_t.
   int arena_extend_strategy;                        // default area extend strategy to KNextPowerOfTwo.
->>>>>>> a4fdb4db
 } OrtROCMProviderOptions;
 
 /// <summary>
