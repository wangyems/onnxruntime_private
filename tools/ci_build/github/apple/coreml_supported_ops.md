<!--
Keep in sync with doco generated from /docs/execution-providers/CoreML-ExecutionProvider.md on the gh_pages branch
-->
<<<<<<< HEAD
| Operator                   | Note                                                                                                                                                      |
|----------------------------|-----------------------------------------------------------------------------------------------------------------------------------------------------------|
| ai.onnx:Add                ||
| ai.onnx:ArgMax             ||
| ai.onnx:AveragePool        | Only 2D Pool is supported.                                                                                                                                |
| ai.onnx:BatchNormalization ||
| ai.onnx:Cast               ||
| ai.onnx:Clip               ||
| ai.onnx:Concat             ||
| ai.onnx:Conv               | Only 1D/2D Conv is supported.<br/>Weights and bias should be constant.                                                                                    |
| ai.onnx:DepthToSpace       | Only DCR mode DepthToSpace is supported.                                                                                                                  |
| ai.onnx:Div                ||
| ai.onnx:Flatten            ||
| ai.onnx:Gemm               | Input B should be constant.                                                                                                                               |
| ai.onnx:GlobalAveragePool  | Only 2D Pool is supported.                                                                                                                                |
| ai.onnx:GlobalMaxPool      | Only 2D Pool is supported.                                                                                                                                |
| ai.onnx:LRN                ||
| ai.onnx:MatMul             | Input B should be constant.                                                                                                                               |
| ai.onnx:MaxPool            | Only 2D Pool is supported.                                                                                                                                |
| ai.onnx:Mul                ||
| ai.onnx:Pad                | Only constant mode and last two dim padding is supported.<br/>Input pads and constant_value should be constant.<br/>If provided, axes should be constant. |
| ai.onnx:Pow                | Only supports cases when both inputs are fp32.                                                                                                            |
| ai.onnx:PRelu              | Input slope should be constant.<br/>Input slope should either have shape [C, 1, 1] or have 1 element.                                                     |
| ai.onnx:Reciprocal         ||
| ai.onnx.ReduceMean         ||     
| ai.onnx.ReduceSum          ||
| ai.onnx:Relu               ||
| ai.onnx:Reshape            ||
| ai.onnx:Resize             ||
| ai.onnx:Sigmoid            ||
| ai.onnx:Sqrt               ||
| ai.onnx:Squeeze            ||
| ai.onnx:Sub                ||
| ai.onnx:Tanh               ||
| ai.onnx:Transpose          ||
=======
|Operator|Note|
|--------|------|
|ai.onnx:Add||
|ai.onnx:ArgMax||
|ai.onnx:AveragePool|Only 2D Pool is supported.|
|ai.onnx:BatchNormalization||
|ai.onnx:Cast||
|ai.onnx:Clip||
|ai.onnx:Concat||
|ai.onnx:Conv|Only 1D/2D Conv is supported.<br/>Weights and bias should be constant.|
|ai.onnx:DepthToSpace|Only DCR mode DepthToSpace is supported.|
|ai.onnx:Div||
|ai.onnx:Flatten||
|ai.onnx:Gemm|Input B should be constant.|
|ai.onnx:GlobalAveragePool|Only 2D Pool is supported.|
|ai.onnx:GlobalMaxPool|Only 2D Pool is supported.|
|ai.onnx:LRN||
|ai.onnx:MatMul|Input B should be constant.|
|ai.onnx:MaxPool|Only 2D Pool is supported.|
|ai.onnx:Mul||
|ai.onnx:Pad|Only constant mode and last two dim padding is supported.<br/>Input pads and constant_value should be constant.<br/>If provided, axes should be constant.|
|ai.onnx:Pow|Only supports cases when both inputs are fp32.|
|ai.onnx:PRelu|Input slope should be constant.<br/>Input slope should either have shape [C, 1, 1] or have 1 element.|
|ai.onnx:Reciprocal||
|ai.onnx.ReduceMean||     
|ai.onnx.ReduceSum||
|ai.onnx:Relu||
|ai.onnx:Reshape||
|ai.onnx:Resize||
|ai.onnx:Sigmoid||
|ai.onnx:Squeeze||
|ai.onnx:Sqrt||
|ai.onnx:Sub||
|ai.onnx:Tanh||
|ai.onnx:Transpose||
>>>>>>> 42293fcd
<|MERGE_RESOLUTION|>--- conflicted
+++ resolved
@@ -1,43 +1,6 @@
 <!--
 Keep in sync with doco generated from /docs/execution-providers/CoreML-ExecutionProvider.md on the gh_pages branch
 -->
-<<<<<<< HEAD
-| Operator                   | Note                                                                                                                                                      |
-|----------------------------|-----------------------------------------------------------------------------------------------------------------------------------------------------------|
-| ai.onnx:Add                ||
-| ai.onnx:ArgMax             ||
-| ai.onnx:AveragePool        | Only 2D Pool is supported.                                                                                                                                |
-| ai.onnx:BatchNormalization ||
-| ai.onnx:Cast               ||
-| ai.onnx:Clip               ||
-| ai.onnx:Concat             ||
-| ai.onnx:Conv               | Only 1D/2D Conv is supported.<br/>Weights and bias should be constant.                                                                                    |
-| ai.onnx:DepthToSpace       | Only DCR mode DepthToSpace is supported.                                                                                                                  |
-| ai.onnx:Div                ||
-| ai.onnx:Flatten            ||
-| ai.onnx:Gemm               | Input B should be constant.                                                                                                                               |
-| ai.onnx:GlobalAveragePool  | Only 2D Pool is supported.                                                                                                                                |
-| ai.onnx:GlobalMaxPool      | Only 2D Pool is supported.                                                                                                                                |
-| ai.onnx:LRN                ||
-| ai.onnx:MatMul             | Input B should be constant.                                                                                                                               |
-| ai.onnx:MaxPool            | Only 2D Pool is supported.                                                                                                                                |
-| ai.onnx:Mul                ||
-| ai.onnx:Pad                | Only constant mode and last two dim padding is supported.<br/>Input pads and constant_value should be constant.<br/>If provided, axes should be constant. |
-| ai.onnx:Pow                | Only supports cases when both inputs are fp32.                                                                                                            |
-| ai.onnx:PRelu              | Input slope should be constant.<br/>Input slope should either have shape [C, 1, 1] or have 1 element.                                                     |
-| ai.onnx:Reciprocal         ||
-| ai.onnx.ReduceMean         ||     
-| ai.onnx.ReduceSum          ||
-| ai.onnx:Relu               ||
-| ai.onnx:Reshape            ||
-| ai.onnx:Resize             ||
-| ai.onnx:Sigmoid            ||
-| ai.onnx:Sqrt               ||
-| ai.onnx:Squeeze            ||
-| ai.onnx:Sub                ||
-| ai.onnx:Tanh               ||
-| ai.onnx:Transpose          ||
-=======
 |Operator|Note|
 |--------|------|
 |ai.onnx:Add||
@@ -72,5 +35,4 @@
 |ai.onnx:Sqrt||
 |ai.onnx:Sub||
 |ai.onnx:Tanh||
-|ai.onnx:Transpose||
->>>>>>> 42293fcd
+|ai.onnx:Transpose||