--- conflicted
+++ resolved
@@ -592,13 +592,10 @@
 // Pre-packing enabled + no shared initializers = no pre-packed weights caching
 TEST_F(SessionStateTestSharedInitalizersWithPrePacking, test1) {
   SessionOptions sess_options;
-<<<<<<< HEAD
-=======
   sess_options.enable_mem_pattern = true;
   sess_options.execution_mode = ExecutionMode::ORT_SEQUENTIAL;
   sess_options.use_deterministic_compute = false;
   sess_options.enable_mem_reuse = true;
->>>>>>> 8372c86e
   // Enable pre-packing
   sess_options.config_options.configurations[kOrtSessionOptionsConfigDisablePrepacking] = "0";
 
@@ -611,27 +608,15 @@
   PlaceAllNodesToCPUEP(model_1.MainGraph());
   SessionState session_state_1(model_1.MainGraph(),
                                execution_providers,
-<<<<<<< HEAD
-                               true, /*enable_mem_pattern*/
-=======
->>>>>>> 8372c86e
                                tp.get(),
                                nullptr, /*inter_op_thread_pool*/
                                dtm,
                                DefaultLoggingManager().DefaultLogger(),
-<<<<<<< HEAD
-                               profiler);
-
-  ASSERT_STATUS_OK(session_state_1.FinalizeSessionState(std::basic_string<PATH_CHAR_TYPE>(),
-                                                        kernel_registry_manager,
-                                                        sess_options));
-=======
                                profiler,
                                sess_options);
 
   ASSERT_STATUS_OK(session_state_1.FinalizeSessionState(std::basic_string<PATH_CHAR_TYPE>(),
                                                         kernel_registry_manager));
->>>>>>> 8372c86e
 
   const auto* kernel = reinterpret_cast<const PrePackingTestOpKernel*>(session_state_1.GetKernel(0));
 
@@ -649,27 +634,15 @@
   PlaceAllNodesToCPUEP(model_2.MainGraph());
   SessionState session_state_2(model_2.MainGraph(),
                                execution_providers,
-<<<<<<< HEAD
-                               true, /*enable_mem_pattern*/
-=======
->>>>>>> 8372c86e
                                tp.get(),
                                nullptr, /*inter_op_thread_pool*/
                                dtm,
                                DefaultLoggingManager().DefaultLogger(),
-<<<<<<< HEAD
-                               profiler);
-
-  ASSERT_STATUS_OK(session_state_2.FinalizeSessionState(std::basic_string<PATH_CHAR_TYPE>(),
-                                                        kernel_registry_manager,
-                                                        sess_options));
-=======
                                profiler,
                                sess_options);
 
   ASSERT_STATUS_OK(session_state_2.FinalizeSessionState(std::basic_string<PATH_CHAR_TYPE>(),
                                                         kernel_registry_manager));
->>>>>>> 8372c86e
 
   kernel = reinterpret_cast<const PrePackingTestOpKernel*>(session_state_2.GetKernel(0));
 
@@ -682,13 +655,10 @@
 // Pre-packing enabled + shared initializers + no pre-packed weights container = no pre-packed weights caching
 TEST_F(SessionStateTestSharedInitalizersWithPrePacking, test2) {
   SessionOptions sess_options;
-<<<<<<< HEAD
-=======
   sess_options.enable_mem_pattern = true;
   sess_options.execution_mode = ExecutionMode::ORT_SEQUENTIAL;
   sess_options.use_deterministic_compute = false;
   sess_options.enable_mem_reuse = true;
->>>>>>> 8372c86e
   // Enable pre-packing
   sess_options.config_options.configurations[kOrtSessionOptionsConfigDisablePrepacking] = "0";
 
@@ -710,27 +680,15 @@
   PlaceAllNodesToCPUEP(model_1.MainGraph());
   SessionState session_state_1(model_1.MainGraph(),
                                execution_providers,
-<<<<<<< HEAD
-                               true, /*enable_mem_pattern*/
-=======
->>>>>>> 8372c86e
                                tp.get(),
                                nullptr, /*inter_op_thread_pool*/
                                dtm,
                                DefaultLoggingManager().DefaultLogger(),
-<<<<<<< HEAD
-                               profiler);
-
-  ASSERT_STATUS_OK(session_state_1.FinalizeSessionState(std::basic_string<PATH_CHAR_TYPE>(),
-                                                        kernel_registry_manager,
-                                                        sess_options));
-=======
                                profiler,
                                sess_options);
 
   ASSERT_STATUS_OK(session_state_1.FinalizeSessionState(std::basic_string<PATH_CHAR_TYPE>(),
                                                         kernel_registry_manager));
->>>>>>> 8372c86e
 
   const auto* kernel = reinterpret_cast<const PrePackingTestOpKernel*>(session_state_1.GetKernel(0));
 
@@ -748,27 +706,15 @@
   PlaceAllNodesToCPUEP(model_2.MainGraph());
   SessionState session_state_2(model_2.MainGraph(),
                                execution_providers,
-<<<<<<< HEAD
-                               true, /*enable_mem_pattern*/
-=======
->>>>>>> 8372c86e
                                tp.get(),
                                nullptr, /*inter_op_thread_pool*/
                                dtm,
                                DefaultLoggingManager().DefaultLogger(),
-<<<<<<< HEAD
-                               profiler);
-
-  ASSERT_STATUS_OK(session_state_2.FinalizeSessionState(std::basic_string<PATH_CHAR_TYPE>(),
-                                                        kernel_registry_manager,
-                                                        sess_options));
-=======
                                profiler,
                                sess_options);
 
   ASSERT_STATUS_OK(session_state_2.FinalizeSessionState(std::basic_string<PATH_CHAR_TYPE>(),
                                                         kernel_registry_manager));
->>>>>>> 8372c86e
 
   kernel = reinterpret_cast<const PrePackingTestOpKernel*>(session_state_2.GetKernel(0));
 
@@ -781,13 +727,10 @@
 // Pre-packing enabled + shared initializers + pre-packed weights container = pre-packed weights caching enabled
 TEST_F(SessionStateTestSharedInitalizersWithPrePacking, test3) {
   SessionOptions sess_options;
-<<<<<<< HEAD
-=======
   sess_options.enable_mem_pattern = true;
   sess_options.execution_mode = ExecutionMode::ORT_SEQUENTIAL;
   sess_options.use_deterministic_compute = false;
   sess_options.enable_mem_reuse = true;
->>>>>>> 8372c86e
   // Enable pre-packing
   sess_options.config_options.configurations[kOrtSessionOptionsConfigDisablePrepacking] = "0";
 
@@ -812,29 +755,16 @@
   PlaceAllNodesToCPUEP(model_1.MainGraph());
   SessionState session_state_1(model_1.MainGraph(),
                                execution_providers,
-<<<<<<< HEAD
-                               true, /*enable_mem_pattern*/
-=======
->>>>>>> 8372c86e
                                tp.get(),
                                nullptr, /*inter_op_thread_pool*/
                                dtm,
                                DefaultLoggingManager().DefaultLogger(),
                                profiler,
-<<<<<<< HEAD
-                               false, true,
-                               &prepacked_weights_container);
-
-  ASSERT_STATUS_OK(session_state_1.FinalizeSessionState(std::basic_string<PATH_CHAR_TYPE>(),
-                                                        kernel_registry_manager,
-                                                        sess_options));
-=======
                                sess_options,
                                &prepacked_weights_container);
 
   ASSERT_STATUS_OK(session_state_1.FinalizeSessionState(std::basic_string<PATH_CHAR_TYPE>(),
                                                         kernel_registry_manager));
->>>>>>> 8372c86e
 
   const auto* kernel = reinterpret_cast<const PrePackingTestOpKernel*>(session_state_1.GetKernel(0));
   // Assert that a pre-pack call was made
@@ -856,29 +786,16 @@
   PlaceAllNodesToCPUEP(model_2.MainGraph());
   SessionState session_state_2(model_2.MainGraph(),
                                execution_providers,
-<<<<<<< HEAD
-                               true, /*enable_mem_pattern*/
-=======
->>>>>>> 8372c86e
                                tp.get(),
                                nullptr, /*inter_op_thread_pool*/
                                dtm,
                                DefaultLoggingManager().DefaultLogger(),
                                profiler,
-<<<<<<< HEAD
-                               false, true,
-                               &prepacked_weights_container);
-
-  ASSERT_STATUS_OK(session_state_2.FinalizeSessionState(std::basic_string<PATH_CHAR_TYPE>(),
-                                                        kernel_registry_manager,
-                                                        sess_options));
-=======
                                sess_options,
                                &prepacked_weights_container);
 
   ASSERT_STATUS_OK(session_state_2.FinalizeSessionState(std::basic_string<PATH_CHAR_TYPE>(),
                                                         kernel_registry_manager));
->>>>>>> 8372c86e
 
   // Assert that a pre-pack call was made
   ASSERT_EQ(session_state_2.GetNumberOfPrepacksCounter(), static_cast<size_t>(1));
