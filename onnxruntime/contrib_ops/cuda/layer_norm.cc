// Copyright (c) Microsoft Corporation. All rights reserved.
// Licensed under the MIT License.

#include "core/providers/shared_library/provider_api.h"
#include "layer_norm.h"
#include "layer_norm_impl.h"
#include "core/providers/cuda/cuda_common.h"

namespace onnxruntime {
namespace contrib {
namespace cuda {

<<<<<<< HEAD
#define REGISTER_KERNEL_TYPED(T, U, V)                                                                               \
  ONNX_OPERATOR_TYPED_KERNEL_EX(LayerNormalization, kOnnxDomain, 1, T##_##U##_##V, kCudaExecutionProvider,           \
                                (*KernelDefBuilder::Create())                                                        \
                                    .TypeConstraint("T", DataTypeImpl::GetTensorType<T>())                           \
                                    .TypeConstraint("U", DataTypeImpl::GetTensorType<U>())                           \
                                    .TypeConstraint("V", DataTypeImpl::GetTensorType<V>()),                          \
                                LayerNorm<T, U, V, false>);                                                          \
  ONNX_OPERATOR_TYPED_KERNEL_EX(SimplifiedLayerNormalization, kOnnxDomain, 1, T##_##U##_##V, kCudaExecutionProvider, \
                                (*KernelDefBuilder::Create())                                                        \
                                    .TypeConstraint("T", DataTypeImpl::GetTensorType<T>())                           \
                                    .TypeConstraint("U", DataTypeImpl::GetTensorType<U>())                           \
                                    .TypeConstraint("V", DataTypeImpl::GetTensorType<V>()),                          \
                                LayerNorm<T, U, V, true>);

REGISTER_KERNEL_TYPED(float, float, float)
REGISTER_KERNEL_TYPED(double, double, double)
REGISTER_KERNEL_TYPED(MLFloat16, float, MLFloat16)
REGISTER_KERNEL_TYPED(float, float, MLFloat16)
#if defined(CUDA_VERSION) && CUDA_VERSION >= 11000
REGISTER_KERNEL_TYPED(BFloat16, float, BFloat16)
#endif
=======
#define REGISTER_KERNEL_TYPED(T, U)                               \
  ONNX_OPERATOR_TYPED_KERNEL_EX(                                  \
      LayerNormalization,                                         \
      kOnnxDomain,                                                \
      1,                                                          \
      T##_##U,                                                    \
      kCudaExecutionProvider,                                     \
      (*KernelDefBuilder::Create())                               \
          .TypeConstraint("T", DataTypeImpl::GetTensorType<T>())  \
          .TypeConstraint("U", DataTypeImpl::GetTensorType<U>()), \
      LayerNorm<T, U, false>);                                    \
  ONNX_OPERATOR_TYPED_KERNEL_EX(                                  \
      SimplifiedLayerNormalization,                               \
      kOnnxDomain,                                                \
      1,                                                          \
      T##_##U,                                                    \
      kCudaExecutionProvider,                                     \
      (*KernelDefBuilder::Create())                               \
          .TypeConstraint("T", DataTypeImpl::GetTensorType<T>())  \
          .TypeConstraint("U", DataTypeImpl::GetTensorType<U>()), \
      LayerNorm<T, U, true>);

REGISTER_KERNEL_TYPED(float, float)
REGISTER_KERNEL_TYPED(double, double)
REGISTER_KERNEL_TYPED(MLFloat16, float)
REGISTER_KERNEL_TYPED(BFloat16, float)
>>>>>>> c12cafa5

template <typename T, typename U, typename V, bool simplified>
LayerNorm<T, U, V, simplified>::LayerNorm(const OpKernelInfo& op_kernel_info) : CudaKernel(op_kernel_info) {
  ORT_ENFORCE(op_kernel_info.GetAttr("axis", &axis_).IsOK());
  float tmp_epsilon;
  ORT_ENFORCE(op_kernel_info.GetAttr<float>("epsilon", &tmp_epsilon).IsOK());
  epsilon_ = tmp_epsilon;
}

template <typename T, typename U, typename V, bool simplified>
Status LayerNorm<T, U, V, simplified>::ComputeInternal(OpKernelContext* ctx) const {
  typedef typename ToCudaType<T>::MappedType CudaT;
  typedef typename ToCudaType<U>::MappedType CudaU;
  typedef typename ToCudaType<V>::MappedType CudaV;
  //Inputs
  const Tensor* X = ctx->Input<Tensor>(0);
  const Tensor* scale = ctx->Input<Tensor>(1);
  const Tensor* bias = ctx->Input<Tensor>(2);

  auto X_data = reinterpret_cast<const CudaT*>(X->template Data<T>());
  auto scale_data = reinterpret_cast<const CudaV*>(scale->template Data<V>());
  auto bias_data = (simplified || (nullptr == bias)) ? nullptr : reinterpret_cast<const CudaV*>(bias->template Data<V>());

  const TensorShape& x_shape = X->Shape();
  // Sometimes due to conversion issue, the input 'X' has no data which is a case that cuda kernel cannot handle.
  // Provide more error infomation here instead of CUDA errors.
  if (X->SizeInBytes() == 0) {
    return ORT_MAKE_STATUS(ONNXRUNTIME, INVALID_ARGUMENT, "Inputs 'X' has no data from upstream nodes");
  }

  const int64_t axis = HandleNegativeAxis(axis_, x_shape.NumDimensions());

  int n1 = gsl::narrow<int>(x_shape.SizeToDimension(axis));
  int n2 = gsl::narrow<int>(x_shape.SizeFromDimension(axis));

  ORT_ENFORCE(n2 != 1, "n2 should not be 1");

  // Outputs
  Tensor* Y = ctx->Output(0, x_shape);
  auto Y_data = reinterpret_cast<CudaV*>(Y->template MutableData<V>());

  //Mean and variance
  std::vector<int64_t> mean_inv_std_var_dim;
  for (int i = 0; i < static_cast<int>(x_shape.NumDimensions()); ++i) {
    if (i < axis) {
      mean_inv_std_var_dim.emplace_back(x_shape.GetDims()[i]);
    } else {
      mean_inv_std_var_dim.emplace_back(1);
    }
  }
  int output_index = 1;

  CudaU* mean_data = nullptr;
  if (!simplified) {
    Tensor* mean = ctx->Output(output_index++, TensorShape(mean_inv_std_var_dim));
    if (mean != nullptr) {
      mean_data = reinterpret_cast<CudaU*>(mean->template MutableData<U>());
    }
  }

  Tensor* var = ctx->Output(output_index, TensorShape(mean_inv_std_var_dim));
  CudaU* inv_var_data = nullptr;
  if (var != nullptr) {
    inv_var_data = reinterpret_cast<CudaU*>(var->template MutableData<U>());
  }

  HostApplyLayerNorm<CudaT, CudaU, CudaV, simplified>(GetDeviceProp(), Stream(), Y_data, mean_data, inv_var_data,
                                                      X_data, n1, n2, epsilon_, scale_data, bias_data);
  return Status::OK();
}

}  //namespace cuda
}  // namespace contrib
}  // namespace onnxruntime<|MERGE_RESOLUTION|>--- conflicted
+++ resolved
@@ -10,7 +10,6 @@
 namespace contrib {
 namespace cuda {
 
-<<<<<<< HEAD
 #define REGISTER_KERNEL_TYPED(T, U, V)                                                                               \
   ONNX_OPERATOR_TYPED_KERNEL_EX(LayerNormalization, kOnnxDomain, 1, T##_##U##_##V, kCudaExecutionProvider,           \
                                 (*KernelDefBuilder::Create())                                                        \
@@ -29,37 +28,7 @@
 REGISTER_KERNEL_TYPED(double, double, double)
 REGISTER_KERNEL_TYPED(MLFloat16, float, MLFloat16)
 REGISTER_KERNEL_TYPED(float, float, MLFloat16)
-#if defined(CUDA_VERSION) && CUDA_VERSION >= 11000
 REGISTER_KERNEL_TYPED(BFloat16, float, BFloat16)
-#endif
-=======
-#define REGISTER_KERNEL_TYPED(T, U)                               \
-  ONNX_OPERATOR_TYPED_KERNEL_EX(                                  \
-      LayerNormalization,                                         \
-      kOnnxDomain,                                                \
-      1,                                                          \
-      T##_##U,                                                    \
-      kCudaExecutionProvider,                                     \
-      (*KernelDefBuilder::Create())                               \
-          .TypeConstraint("T", DataTypeImpl::GetTensorType<T>())  \
-          .TypeConstraint("U", DataTypeImpl::GetTensorType<U>()), \
-      LayerNorm<T, U, false>);                                    \
-  ONNX_OPERATOR_TYPED_KERNEL_EX(                                  \
-      SimplifiedLayerNormalization,                               \
-      kOnnxDomain,                                                \
-      1,                                                          \
-      T##_##U,                                                    \
-      kCudaExecutionProvider,                                     \
-      (*KernelDefBuilder::Create())                               \
-          .TypeConstraint("T", DataTypeImpl::GetTensorType<T>())  \
-          .TypeConstraint("U", DataTypeImpl::GetTensorType<U>()), \
-      LayerNorm<T, U, true>);
-
-REGISTER_KERNEL_TYPED(float, float)
-REGISTER_KERNEL_TYPED(double, double)
-REGISTER_KERNEL_TYPED(MLFloat16, float)
-REGISTER_KERNEL_TYPED(BFloat16, float)
->>>>>>> c12cafa5
 
 template <typename T, typename U, typename V, bool simplified>
 LayerNorm<T, U, V, simplified>::LayerNorm(const OpKernelInfo& op_kernel_info) : CudaKernel(op_kernel_info) {
