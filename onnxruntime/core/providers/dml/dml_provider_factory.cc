--- conflicted
+++ resolved
@@ -118,7 +118,6 @@
   return compute_adapter->IsAttributeSupported(DXCORE_ADAPTER_ATTRIBUTE_D3D12_GRAPHICS);
 }
 
-#ifdef ENABLE_NPU_ADAPTER_ENUMERATION
 static bool IsNPU(IDXCoreAdapter* compute_adapter) {
   // Only considering hardware adapters
   if (!IsHardwareAdapter(compute_adapter)) {
@@ -126,7 +125,6 @@
   }
   return !(compute_adapter->IsAttributeSupported(DXCORE_ADAPTER_ATTRIBUTE_D3D12_GRAPHICS));
 }
-#endif
 
 enum class DeviceType { GPU, NPU, BadDevice };
 
@@ -327,12 +325,7 @@
 }
 
 static std::optional<OrtDmlDeviceFilter> ParseFilter(const ProviderOptions& provider_options) {
-<<<<<<< HEAD
   static const std::string Filter = "device_filter";
-  static const std::string Any = "any";
-=======
-  static const std::string Filter = "filter";
->>>>>>> df740d7d
   static const std::string Gpu = "gpu";
 #ifdef ENABLE_NPU_ADAPTER_ENUMERATION
   static const std::string Any = "any";
