<<<<<<< HEAD
ARG BASEIMAGE=nvcr.io/nvidia/cuda:10.2-cudnn8-devel-centos7
ARG POLICY=manylinux2014
ARG PLATFORM=x86_64
ARG DEVTOOLSET_ROOTPATH=
ARG LD_LIBRARY_PATH_ARG=
ARG PREPEND_PATH=
=======
# TODO unify this with Dockerfile.manylinux2014_cuda10_2

FROM nvcr.io/nvidia/cuda:10.2-cudnn7-devel-centos7
>>>>>>> c2435d24

#We need both CUDA and manylinux. But the CUDA Toolkit End User License Agreement says NVIDIA CUDA Driver Libraries(libcuda.so, libnvidia-ptxjitcompiler.so) are only distributable in applications that meet this criteria:
#1. The application was developed starting from a NVIDIA CUDA container obtained from Docker Hub or the NVIDIA GPU Cloud, and
#2. The resulting application is packaged as a Docker container and distributed to users on Docker Hub or the NVIDIA GPU Cloud only.
#So we use CUDA as the base image then add manylinux on top of it.

#Build manylinux2014 docker image begin
FROM $BASEIMAGE AS runtime_base
ARG POLICY
ARG PLATFORM
ARG DEVTOOLSET_ROOTPATH
ARG LD_LIBRARY_PATH_ARG
ARG PREPEND_PATH
LABEL maintainer="The ManyLinux project"

ENV AUDITWHEEL_POLICY=${POLICY} AUDITWHEEL_ARCH=${PLATFORM} AUDITWHEEL_PLAT=${POLICY}_${PLATFORM}
ENV LC_ALL=en_US.UTF-8 LANG=en_US.UTF-8 LANGUAGE=en_US.UTF-8
ENV DEVTOOLSET_ROOTPATH=${DEVTOOLSET_ROOTPATH}
ENV LD_LIBRARY_PATH=${LD_LIBRARY_PATH_ARG}
ENV PATH=${PREPEND_PATH}${PATH}
ENV PKG_CONFIG_PATH=/usr/local/lib/pkgconfig

# first copy the fixup mirrors script, keep the script around
COPY build_scripts/fixup-mirrors.sh /usr/bin/fixup-mirrors

# setup entrypoint, this will wrap commands with `linux32` with i686 images
COPY build_scripts/install-entrypoint.sh build_scripts/update-system-packages.sh /build_scripts/
RUN bash /build_scripts/install-entrypoint.sh && rm -rf /build_scripts
COPY manylinux-entrypoint /usr/local/bin/manylinux-entrypoint
ENTRYPOINT ["manylinux-entrypoint"]

COPY build_scripts/install-runtime-packages.sh build_scripts/update-system-packages.sh /build_scripts/
RUN manylinux-entrypoint /build_scripts/install-runtime-packages.sh && rm -rf /build_scripts/

COPY build_scripts/build_utils.sh /build_scripts/

COPY build_scripts/install-autoconf.sh /build_scripts/
RUN export AUTOCONF_ROOT=autoconf-2.71 && \
    export AUTOCONF_HASH=431075ad0bf529ef13cb41e9042c542381103e80015686222b8a9d4abef42a1c && \
    export AUTOCONF_DOWNLOAD_URL=http://ftp.gnu.org/gnu/autoconf && \
    manylinux-entrypoint /build_scripts/install-autoconf.sh

COPY build_scripts/install-automake.sh /build_scripts/
RUN export AUTOMAKE_ROOT=automake-1.16.3 && \
    export AUTOMAKE_HASH=ce010788b51f64511a1e9bb2a1ec626037c6d0e7ede32c1c103611b9d3cba65f && \
    export AUTOMAKE_DOWNLOAD_URL=http://ftp.gnu.org/gnu/automake && \
    manylinux-entrypoint /build_scripts/install-automake.sh

COPY build_scripts/install-libtool.sh /build_scripts/
RUN export LIBTOOL_ROOT=libtool-2.4.6 && \
    export LIBTOOL_HASH=e3bd4d5d3d025a36c21dd6af7ea818a2afcd4dfc1ea5a17b39d7854bcd0c06e3 && \
    export LIBTOOL_DOWNLOAD_URL=http://ftp.gnu.org/gnu/libtool && \
    manylinux-entrypoint /build_scripts/install-libtool.sh

COPY build_scripts/install-patchelf.sh /build_scripts/
RUN export PATCHELF_VERSION=0.12 && \
    export PATCHELF_HASH=3dca33fb862213b3541350e1da262249959595903f559eae0fbc68966e9c3f56 && \
    export PATCHELF_DOWNLOAD_URL=https://github.com/NixOS/patchelf/archive && \
    manylinux-entrypoint /build_scripts/install-patchelf.sh

COPY build_scripts/install-libxcrypt.sh /build_scripts/
RUN export LIBXCRYPT_VERSION=4.4.17 && \
    export LIBXCRYPT_HASH=7665168d0409574a03f7b484682e68334764c29c21ca5df438955a381384ca07 && \
    export LIBXCRYPT_DOWNLOAD_URL=https://github.com/besser82/libxcrypt/archive && \
    manylinux-entrypoint /build_scripts/install-libxcrypt.sh


FROM runtime_base AS build_base
COPY build_scripts/install-build-packages.sh /build_scripts/
RUN manylinux-entrypoint /build_scripts/install-build-packages.sh


FROM build_base AS build_git
COPY build_scripts/build-git.sh /build_scripts/
RUN export GIT_ROOT=git-2.31.1 && \
    export GIT_HASH=46d37c229e9d786510e0c53b60065704ce92d5aedc16f2c5111e3ed35093bfa7 && \
    export GIT_DOWNLOAD_URL=https://www.kernel.org/pub/software/scm/git && \
    manylinux-entrypoint /build_scripts/build-git.sh


FROM build_base AS build_cmake
COPY build_scripts/build-cmake.sh /build_scripts/
RUN export CMAKE_VERSION=3.20.2 && \
    export CMAKE_HASH=aecf6ecb975179eb3bb6a4a50cae192d41e92b9372b02300f9e8f1d5f559544e && \
    export CMAKE_DOWNLOAD_URL=https://github.com/Kitware/CMake/releases/download && \
    manylinux-entrypoint /build_scripts/build-cmake.sh


FROM build_base AS build_swig
COPY build_scripts/build-swig.sh /build_scripts/
RUN export SWIG_ROOT=swig-4.0.2 && \
    export SWIG_HASH=d53be9730d8d58a16bf0cbd1f8ac0c0c3e1090573168bfa151b01eb47fa906fc && \
    export SWIG_DOWNLOAD_URL=https://sourceforge.net/projects/swig/files/swig/${SWIG_ROOT} && \
    export PCRE_ROOT=pcre-8.44 && \
    export PCRE_HASH=aecafd4af3bd0f3935721af77b889d9024b2e01d96b58471bd91a3063fb47728 && \
    export PCRE_DOWNLOAD_URL=https://ftp.pcre.org/pub/pcre && \
    manylinux-entrypoint /build_scripts/build-swig.sh


FROM build_base AS build_cpython
COPY build_scripts/build-sqlite3.sh /build_scripts/
RUN export SQLITE_AUTOCONF_ROOT=sqlite-autoconf-3350500 && \
    export SQLITE_AUTOCONF_HASH=f52b72a5c319c3e516ed7a92e123139a6e87af08a2dc43d7757724f6132e6db0 && \
    export SQLITE_AUTOCONF_DOWNLOAD_URL=https://www.sqlite.org/2021 && \
    manylinux-entrypoint /build_scripts/build-sqlite3.sh

COPY build_scripts/build-openssl.sh /build_scripts/
RUN export OPENSSL_ROOT=openssl-1.1.1k && \
    export OPENSSL_HASH=892a0875b9872acd04a9fde79b1f943075d5ea162415de3047c327df33fbaee5 && \
    export OPENSSL_DOWNLOAD_URL=https://www.openssl.org/source && \
    manylinux-entrypoint /build_scripts/build-openssl.sh

COPY build_scripts/build-cpython.sh /build_scripts/


FROM build_cpython AS build_cpython36
COPY build_scripts/cpython-pubkeys.txt /build_scripts/cpython-pubkeys.txt

RUN manylinux-entrypoint /build_scripts/build-cpython.sh 3.6.13


FROM build_cpython AS build_cpython37
COPY build_scripts/cpython-pubkeys.txt /build_scripts/cpython-pubkeys.txt

RUN manylinux-entrypoint /build_scripts/build-cpython.sh 3.7.10


FROM build_cpython AS build_cpython38
COPY build_scripts/ambv-pubkey.txt /build_scripts/cpython-pubkeys.txt

RUN manylinux-entrypoint /build_scripts/build-cpython.sh 3.8.10


FROM build_cpython AS build_cpython39
COPY build_scripts/ambv-pubkey.txt /build_scripts/cpython-pubkeys.txt

RUN manylinux-entrypoint /build_scripts/build-cpython.sh 3.9.5


FROM build_cpython AS build_cpython310
COPY build_scripts/cpython-pubkey-310-311.txt /build_scripts/cpython-pubkeys.txt

RUN manylinux-entrypoint /build_scripts/build-cpython.sh 3.10.0b1


FROM build_cpython AS all_cpython
COPY --from=build_cpython36 /opt/_internal /opt/_internal/
COPY --from=build_cpython37 /opt/_internal /opt/_internal/
COPY --from=build_cpython38 /opt/_internal /opt/_internal/
COPY --from=build_cpython39 /opt/_internal /opt/_internal/
COPY --from=build_cpython310 /opt/_internal /opt/_internal/
RUN hardlink -cv /opt/_internal


FROM runtime_base
COPY --from=build_git /manylinux-rootfs /
COPY --from=build_cmake /manylinux-rootfs /
COPY --from=build_swig /manylinux-rootfs /
COPY --from=build_cpython /manylinux-rootfs /
COPY --from=all_cpython /opt/_internal /opt/_internal/
COPY build_scripts/finalize.sh build_scripts/update-system-packages.sh build_scripts/python-tag-abi-tag.py build_scripts/requirements.txt build_scripts/requirements-tools.txt /build_scripts/
RUN manylinux-entrypoint /build_scripts/finalize.sh && rm -rf /build_scripts

ENV SSL_CERT_FILE=/opt/_internal/certs.pem

CMD ["/bin/bash"]

#Build manylinux2014 docker image end

ARG PYTHON_VERSION=3.6
ARG INSTALL_DEPS_EXTRA_ARGS

#Add our own dependencies
ADD scripts /tmp/scripts
RUN cd /tmp/scripts && \
    /tmp/scripts/install_centos.sh && \
    /tmp/scripts/install_os_deps.sh -d gpu $INSTALL_DEPS_EXTRA_ARGS && \
    /tmp/scripts/install_ninja.sh && \
    /tmp/scripts/install_python_deps.sh -d gpu -v 10.2 -p $PYTHON_VERSION $INSTALL_DEPS_EXTRA_ARGS && \
    rm -rf /tmp/scripts

ARG BUILD_UID=1001
ARG BUILD_USER=onnxruntimedev
RUN adduser --uid $BUILD_UID $BUILD_USER
WORKDIR /home/$BUILD_USER
USER $BUILD_USER
ENV PATH /usr/local/gradle/bin:/usr/local/dotnet:$PATH<|MERGE_RESOLUTION|>--- conflicted
+++ resolved
@@ -1,15 +1,9 @@
-<<<<<<< HEAD
-ARG BASEIMAGE=nvcr.io/nvidia/cuda:10.2-cudnn8-devel-centos7
+ARG BASEIMAGE=nvcr.io/nvidia/cuda:10.2-cudnn7-devel-centos7
 ARG POLICY=manylinux2014
 ARG PLATFORM=x86_64
 ARG DEVTOOLSET_ROOTPATH=
 ARG LD_LIBRARY_PATH_ARG=
 ARG PREPEND_PATH=
-=======
-# TODO unify this with Dockerfile.manylinux2014_cuda10_2
-
-FROM nvcr.io/nvidia/cuda:10.2-cudnn7-devel-centos7
->>>>>>> c2435d24
 
 #We need both CUDA and manylinux. But the CUDA Toolkit End User License Agreement says NVIDIA CUDA Driver Libraries(libcuda.so, libnvidia-ptxjitcompiler.so) are only distributable in applications that meet this criteria:
 #1. The application was developed starting from a NVIDIA CUDA container obtained from Docker Hub or the NVIDIA GPU Cloud, and
