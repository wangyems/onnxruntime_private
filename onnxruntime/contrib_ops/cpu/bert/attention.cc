--- conflicted
+++ resolved
@@ -192,17 +192,12 @@
   BufferUniquePtr scratch_buffer(scratch_data, BufferDeleter(allocator));
 
   {
-<<<<<<< HEAD
     size_t mask_data_bytes = 0;
     if (mask_index != nullptr) {
       mask_data_bytes = SafeInt<size_t>(batch_size) * sequence_length * sequence_length * element_size;
     } else if (is_unidirectional_) {
       mask_data_bytes = SafeInt<size_t>(sequence_length) * sequence_length * element_size;
     }
-=======
-    size_t mask_data_bytes =
-        mask_index == nullptr ? SafeInt<size_t>(0) : SafeInt<size_t>(batch_size) * sequence_length * element_size;
->>>>>>> 43c3a5ed
 
     void* mask_data = nullptr;
     if (mask_data_bytes > 0) {
@@ -248,7 +243,7 @@
       for (std::ptrdiff_t i = begin; i != end; ++i) {
         const std::ptrdiff_t batch_index = i / num_heads_;
 
-        // broadcast mask data: SxS -> BxNxSxS
+        // broadcast mask data: SxS or (Bx)SxS -> (BxNx)SxS
         if (mask_data != nullptr) {
           const T* broadcast_data_src = is_unidirectional_ ? reinterpret_cast<T*>(mask_data) : reinterpret_cast<T*>(mask_data) + batch_index * sequence_length * sequence_length;
           T* broadcast_data_dest = reinterpret_cast<T*>(scratch_data) + sequence_length * sequence_length * i;
