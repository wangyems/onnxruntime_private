--- conflicted
+++ resolved
@@ -386,15 +386,12 @@
 TensorrtExecutionProvider::TensorrtExecutionProvider(const TensorrtExecutionProviderInfo& info)
     : IExecutionProvider{onnxruntime::kTensorrtExecutionProvider, true}, device_id_(info.device_id) {
   CUDA_CALL_THROW(cudaSetDevice(device_id_));
-<<<<<<< HEAD
-=======
   if (info.has_user_compute_stream) {
     external_stream_ = true;
     stream_ = static_cast<cudaStream_t>(info.user_compute_stream);
   } else {
     CUDA_CALL_THROW(cudaStreamCreateWithFlags(&stream_, cudaStreamNonBlocking));
   }
->>>>>>> f649f917
 
   // Get environment variables
   const std::string max_partition_iterations_env = onnxruntime::GetEnvironmentVar(tensorrt_env_vars::kMaxPartitionIterations);
@@ -496,7 +493,6 @@
         [](OrtDevice::DeviceId device_id) { return CreateCUDAAllocator(device_id, onnxruntime::CUDA); }, device_id_);
     allocator_ = CreateAllocator(default_memory_info);
     AllocatorManager__InsertAllocator(allocator_manager.get(), allocator_);
-<<<<<<< HEAD
   }
   TryInsertAllocator(allocator_);
 
@@ -514,25 +510,6 @@
 }
 
 std::unique_ptr<IDataTransfer> TensorrtExecutionProvider::GetDataTransfer() const {
-  return onnxruntime::CreateGPUDataTransfer();
-=======
-  }
-  TryInsertAllocator(allocator_);
-
-  auto cuda_pinned_alloc = AllocatorManager__GetAllocator(allocator_manager.get(), DEFAULT_CPU_ALLOCATOR_DEVICE_ID, OrtMemTypeCPUOutput);
-  if (nullptr == cuda_pinned_alloc) {
-    AllocatorCreationInfo pinned_allocator_info(
-        [](OrtDevice::DeviceId device_id) {
-          return CreateCUDAPinnedAllocator(device_id, onnxruntime::CUDA_PINNED);
-        },
-        DEFAULT_CPU_ALLOCATOR_DEVICE_ID);
-    cuda_pinned_alloc = CreateAllocator(pinned_allocator_info);
-    AllocatorManager__InsertAllocator(allocator_manager.get(), cuda_pinned_alloc);
-  }
-  TryInsertAllocator(cuda_pinned_alloc);
-}
-
-std::unique_ptr<IDataTransfer> TensorrtExecutionProvider::GetDataTransfer() const {
   return onnxruntime::CreateGPUDataTransfer(static_cast<void*>(GetComputeStream()));
 }
 
@@ -551,7 +528,6 @@
     stream_ = static_cast<cudaStream_t>(stream);
   }
   return Status::OK();
->>>>>>> f649f917
 }
 
 // Convert GraphViewer graph to GraphProto
