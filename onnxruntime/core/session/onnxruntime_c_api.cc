--- conflicted
+++ resolved
@@ -1685,13 +1685,9 @@
     // Version 4 - In development, feel free to add/remove/rearrange here
     &OrtApis::GetAvailableProviders,
     &OrtApis::ReleaseAvailableProviders,
-<<<<<<< HEAD
-    &OrtApis::At
-=======
     &OrtApis::GetStringTensorElementLength,
     &OrtApis::GetStringTensorElement,
     &OrtApis::FillStringTensorElement,
->>>>>>> 222fd08f
 };
 
 // Assert to do a limited check to ensure Version 1 of OrtApi never changes (will detect an addition or deletion but not if they cancel out each other)
