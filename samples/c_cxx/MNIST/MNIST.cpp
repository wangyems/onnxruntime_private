--- conflicted
+++ resolved
@@ -21,131 +21,75 @@
     auto memory_info = Ort::MemoryInfo::CreateCpu(OrtDeviceAllocator, OrtMemTypeCPU);
     input_tensor_ = Ort::Value::CreateTensor<float>(memory_info, input_image_.data(), input_image_.size(), input_shape_.data(), input_shape_.size());
     output_tensor_ = Ort::Value::CreateTensor<float>(memory_info, results_.data(), results_.size(), output_shape_.data(), output_shape_.size());
-
-    std::ptrdiff_t Run() {
-      const char* input_names[] = {"Input3"};
-      const char* output_names[] = {"Plus214_Output_0"};
-
-      session_.Run(Ort::RunOptions{nullptr}, input_names, &input_tensor_, 1, output_names, &output_tensor_, 1);
-
-      result_ = std::distance(results_.begin(), std::max_element(results_.begin(), results_.end()));
-      return result_;
-    }
-
-    static constexpr const int width_ = 28;
-    static constexpr const int height_ = 28;
-
-<<<<<<< HEAD
-    std::array<float, width_ * height_> input_image_{};
-    std::array<float, 10> results_{};
-    int result_{0};
-=======
+  }
+
+  std::ptrdiff_t Run() {
+    const char* input_names[] = {"Input3"};
+    const char* output_names[] = {"Plus214_Output_0"};
+
+    session_.Run(Ort::RunOptions{nullptr}, input_names, &input_tensor_, 1, output_names, &output_tensor_, 1);
+
+    result_ = std::distance(results_.begin(), std::max_element(results_.begin(), results_.end()));
+    return result_;
+  }
+
+  static constexpr const int width_ = 28;
+  static constexpr const int height_ = 28;
+
   std::array<float, width_ * height_> input_image_{};
   std::array<float, 10> results_{};
   int64_t result_{0};
->>>>>>> 6fca8b0a
-
-   private:
-    Ort::Session session_{env, L"model.onnx", Ort::SessionOptions{nullptr}};
-
-    Ort::Value input_tensor_{nullptr};
-    std::array<int64_t, 4> input_shape_{1, 1, width_, height_};
-
-    Ort::Value output_tensor_{nullptr};
-    std::array<int64_t, 2> output_shape_{1, 10};
-  };
-
-  const constexpr int drawing_area_inset_{4};  // Number of pixels to inset the top left of the drawing area
-  const constexpr int drawing_area_scale_{4};  // Number of times larger to make the drawing area compared to the shape inputs
-  const constexpr int drawing_area_width_{MNIST::width_ * drawing_area_scale_};
-  const constexpr int drawing_area_height_{MNIST::height_ * drawing_area_scale_};
-
-  MNIST mnist_;
-  HBITMAP dib_;
-  HDC hdc_dib_;
-  bool painting_{};
-
-  HBRUSH brush_winner_{CreateSolidBrush(RGB(128, 255, 128))};
-  HBRUSH brush_bars_{CreateSolidBrush(RGB(128, 128, 255))};
-
-  struct DIBInfo : DIBSECTION {
-    DIBInfo(HBITMAP hBitmap) noexcept { ::GetObject(hBitmap, sizeof(DIBSECTION), this); }
-
-    int Width() const noexcept { return dsBm.bmWidth; }
-    int Height() const noexcept { return dsBm.bmHeight; }
-
-    void* Bits() const noexcept { return dsBm.bmBits; }
-    int Pitch() const noexcept { return dsBmih.biSizeImage / abs(dsBmih.biHeight); }
-  };
-
-  // We need to convert the true-color data in the DIB into the model's floating point format
-  // TODO: (also scales down the image and smooths the values, but this is not working properly)
-  void ConvertDibToMnist() {
-    DIBInfo info{dib_};
-
-    const DWORD* input = reinterpret_cast<const DWORD*>(info.Bits());
-    float* output = mnist_.input_image_.data();
-
-    std::fill(mnist_.input_image_.begin(), mnist_.input_image_.end(), 0.f);
-
-    for (unsigned y = 0; y < MNIST::height_; y++) {
-      for (unsigned x = 0; x < MNIST::width_; x++) {
-        output[x] += input[x] == 0 ? 1.0f : 0.0f;
-      }
-      input = reinterpret_cast<const DWORD*>(reinterpret_cast<const BYTE*>(input) + info.Pitch());
-      output += MNIST::width_;
-    }
-  }
-<<<<<<< HEAD
-
-  LRESULT CALLBACK WndProc(HWND, UINT, WPARAM, LPARAM);
-
-  // The Windows entry point function
-  int APIENTRY wWinMain(_In_ HINSTANCE hInstance, _In_opt_ HINSTANCE hPrevInstance, _In_ LPTSTR lpCmdLine,
-                        _In_ int nCmdShow) {
-    {
-      WNDCLASSEX wc{};
-      wc.cbSize = sizeof(WNDCLASSEX);
-      wc.style = CS_HREDRAW | CS_VREDRAW;
-      wc.lpfnWndProc = WndProc;
-      wc.hInstance = hInstance;
-      wc.hCursor = LoadCursor(NULL, IDC_ARROW);
-      wc.hbrBackground = (HBRUSH)(COLOR_WINDOW + 1);
-      wc.lpszClassName = L"ONNXTest";
-      RegisterClassEx(&wc);
-    }
-    {
-      BITMAPINFO bmi{};
-      bmi.bmiHeader.biSize = sizeof(bmi.bmiHeader);
-      bmi.bmiHeader.biWidth = MNIST::width_;
-      bmi.bmiHeader.biHeight = -MNIST::height_;
-      bmi.bmiHeader.biPlanes = 1;
-      bmi.bmiHeader.biBitCount = 32;
-      bmi.bmiHeader.biPlanes = 1;
-      bmi.bmiHeader.biCompression = BI_RGB;
-
-      void* bits;
-      dib_ = CreateDIBSection(nullptr, &bmi, DIB_RGB_COLORS, &bits, nullptr, 0);
-    }
-    if (dib_ == nullptr) return -1;
-    hdc_dib_ = CreateCompatibleDC(nullptr);
-    SelectObject(hdc_dib_, dib_);
-    SelectObject(hdc_dib_, CreatePen(PS_SOLID, 2, RGB(0, 0, 0)));
-    FillRect(hdc_dib_, &RECT{0, 0, MNIST::width_, MNIST::height_}, (HBRUSH)GetStockObject(WHITE_BRUSH));
-
-    HWND hWnd = CreateWindow(L"ONNXTest", L"ONNX Runtime Sample - MNIST", WS_OVERLAPPEDWINDOW, CW_USEDEFAULT, CW_USEDEFAULT, 512, 256, nullptr, nullptr, hInstance, nullptr);
-    if (!hWnd)
-      return FALSE;
-
-    ShowWindow(hWnd, nCmdShow);
-
-    MSG msg;
-    while (GetMessage(&msg, NULL, 0, 0)) {
-      TranslateMessage(&msg);
-      DispatchMessage(&msg);
-    }
-    return (int)msg.wParam;
-=======
+
+ private:
+  Ort::Session session_{env, L"model.onnx", Ort::SessionOptions{nullptr}};
+
+  Ort::Value input_tensor_{nullptr};
+  std::array<int64_t, 4> input_shape_{1, 1, width_, height_};
+
+  Ort::Value output_tensor_{nullptr};
+  std::array<int64_t, 2> output_shape_{1, 10};
+};
+
+const constexpr int drawing_area_inset_{4};  // Number of pixels to inset the top left of the drawing area
+const constexpr int drawing_area_scale_{4};  // Number of times larger to make the drawing area compared to the shape inputs
+const constexpr int drawing_area_width_{MNIST::width_ * drawing_area_scale_};
+const constexpr int drawing_area_height_{MNIST::height_ * drawing_area_scale_};
+
+MNIST mnist_;
+HBITMAP dib_;
+HDC hdc_dib_;
+bool painting_{};
+
+HBRUSH brush_winner_{CreateSolidBrush(RGB(128, 255, 128))};
+HBRUSH brush_bars_{CreateSolidBrush(RGB(128, 128, 255))};
+
+struct DIBInfo : DIBSECTION {
+  DIBInfo(HBITMAP hBitmap) noexcept { ::GetObject(hBitmap, sizeof(DIBSECTION), this); }
+
+  int Width() const noexcept { return dsBm.bmWidth; }
+  int Height() const noexcept { return dsBm.bmHeight; }
+
+  void* Bits() const noexcept { return dsBm.bmBits; }
+  int Pitch() const noexcept { return dsBmih.biSizeImage / abs(dsBmih.biHeight); }
+};
+
+// We need to convert the true-color data in the DIB into the model's floating point format
+// TODO: (also scales down the image and smooths the values, but this is not working properly)
+void ConvertDibToMnist() {
+  DIBInfo info{dib_};
+
+  const DWORD* input = reinterpret_cast<const DWORD*>(info.Bits());
+  float* output = mnist_.input_image_.data();
+
+  std::fill(mnist_.input_image_.begin(), mnist_.input_image_.end(), 0.f);
+
+  for (unsigned y = 0; y < MNIST::height_; y++) {
+    for (unsigned x = 0; x < MNIST::width_; x++) {
+      output[x] += input[x] == 0 ? 1.0f : 0.0f;
+    }
+    input = reinterpret_cast<const DWORD*>(reinterpret_cast<const BYTE*>(input) + info.Pitch());
+    output += MNIST::width_;
+  }
 }
 
 LRESULT CALLBACK WndProc(HWND, UINT, WPARAM, LPARAM);
@@ -194,98 +138,73 @@
   while (GetMessage(&msg, NULL, 0, 0)) {
     TranslateMessage(&msg);
     DispatchMessage(&msg);
->>>>>>> 6fca8b0a
-  }
-
-  LRESULT CALLBACK WndProc(HWND hWnd, UINT message, WPARAM wParam, LPARAM lParam) {
-    switch (message) {
-      case WM_PAINT: {
-        PAINTSTRUCT ps;
-        HDC hdc = BeginPaint(hWnd, &ps);
-
-        // Draw the image
-        StretchBlt(hdc, drawing_area_inset_, drawing_area_inset_, drawing_area_width_, drawing_area_height_, hdc_dib_, 0, 0, MNIST::width_, MNIST::height_, SRCCOPY);
-        SelectObject(hdc, GetStockObject(BLACK_PEN));
-        SelectObject(hdc, GetStockObject(NULL_BRUSH));
-        Rectangle(hdc, drawing_area_inset_, drawing_area_inset_, drawing_area_inset_ + drawing_area_width_, drawing_area_inset_ + drawing_area_height_);
-
-        constexpr int graphs_left = drawing_area_inset_ + drawing_area_width_ + 5;
-        constexpr int graph_width = 64;
-        SelectObject(hdc, brush_bars_);
-
-        auto least = *std::min_element(mnist_.results_.begin(), mnist_.results_.end());
-        auto greatest = mnist_.results_[mnist_.result_];
-        auto range = greatest - least;
-
-        auto graphs_zero = graphs_left - least * graph_width / range;
-
-        // Hilight the winner
-        RECT rc{graphs_left, mnist_.result_ * 16, graphs_left + graph_width + 128, (mnist_.result_ + 1) * 16};
-        FillRect(hdc, &rc, brush_winner_);
-
-        // For every entry, draw the odds and the graph for it
-        SetBkMode(hdc, TRANSPARENT);
-        wchar_t value[80];
-        for (unsigned i = 0; i < 10; i++) {
-          int y = 16 * i;
-          float result = mnist_.results_[i];
-
-          auto length = wsprintf(value, L"%2d: %d.%02d", i, int(result), abs(int(result * 100) % 100));
-          TextOut(hdc, graphs_left + graph_width + 5, y, value, length);
-
-          Rectangle(hdc, graphs_zero, y + 1, graphs_zero + result * graph_width / range, y + 14);
-        }
-
-        // Draw the zero line
-        MoveToEx(hdc, graphs_zero, 0, nullptr);
-        LineTo(hdc, graphs_zero, 16 * 10);
-
-        EndPaint(hWnd, &ps);
-        return 0;
+  }
+  return (int)msg.wParam;
+}
+
+LRESULT CALLBACK WndProc(HWND hWnd, UINT message, WPARAM wParam, LPARAM lParam) {
+  switch (message) {
+    case WM_PAINT: {
+      PAINTSTRUCT ps;
+      HDC hdc = BeginPaint(hWnd, &ps);
+
+      // Draw the image
+      StretchBlt(hdc, drawing_area_inset_, drawing_area_inset_, drawing_area_width_, drawing_area_height_, hdc_dib_, 0, 0, MNIST::width_, MNIST::height_, SRCCOPY);
+      SelectObject(hdc, GetStockObject(BLACK_PEN));
+      SelectObject(hdc, GetStockObject(NULL_BRUSH));
+      Rectangle(hdc, drawing_area_inset_, drawing_area_inset_, drawing_area_inset_ + drawing_area_width_, drawing_area_inset_ + drawing_area_height_);
+
+      constexpr int graphs_left = drawing_area_inset_ + drawing_area_width_ + 5;
+      constexpr int graph_width = 64;
+      SelectObject(hdc, brush_bars_);
+
+      auto least = *std::min_element(mnist_.results_.begin(), mnist_.results_.end());
+      auto greatest = mnist_.results_[mnist_.result_];
+      auto range = greatest - least;
+
+      auto graphs_zero = graphs_left - least * graph_width / range;
+
+      // Hilight the winner
+      RECT rc{graphs_left, mnist_.result_ * 16, graphs_left + graph_width + 128, (mnist_.result_ + 1) * 16};
+      FillRect(hdc, &rc, brush_winner_);
+
+      // For every entry, draw the odds and the graph for it
+      SetBkMode(hdc, TRANSPARENT);
+      wchar_t value[80];
+      for (unsigned i = 0; i < 10; i++) {
+        int y = 16 * i;
+        float result = mnist_.results_[i];
+
+        auto length = wsprintf(value, L"%2d: %d.%02d", i, int(result), abs(int(result * 100) % 100));
+        TextOut(hdc, graphs_left + graph_width + 5, y, value, length);
+
+        Rectangle(hdc, graphs_zero, y + 1, graphs_zero + result * graph_width / range, y + 14);
       }
 
-      case WM_LBUTTONDOWN: {
-        SetCapture(hWnd);
-        painting_ = true;
+      // Draw the zero line
+      MoveToEx(hdc, graphs_zero, 0, nullptr);
+      LineTo(hdc, graphs_zero, 16 * 10);
+
+      EndPaint(hWnd, &ps);
+      return 0;
+    }
+
+    case WM_LBUTTONDOWN: {
+      SetCapture(hWnd);
+      painting_ = true;
+      int x = (GET_X_LPARAM(lParam) - drawing_area_inset_) / drawing_area_scale_;
+      int y = (GET_Y_LPARAM(lParam) - drawing_area_inset_) / drawing_area_scale_;
+      MoveToEx(hdc_dib_, x, y, nullptr);
+      return 0;
+    }
+
+    case WM_MOUSEMOVE:
+      if (painting_) {
         int x = (GET_X_LPARAM(lParam) - drawing_area_inset_) / drawing_area_scale_;
         int y = (GET_Y_LPARAM(lParam) - drawing_area_inset_) / drawing_area_scale_;
-        MoveToEx(hdc_dib_, x, y, nullptr);
-        return 0;
+        LineTo(hdc_dib_, x, y);
+        InvalidateRect(hWnd, nullptr, false);
       }
-<<<<<<< HEAD
-
-      case WM_MOUSEMOVE:
-        if (painting_) {
-          int x = (GET_X_LPARAM(lParam) - drawing_area_inset_) / drawing_area_scale_;
-          int y = (GET_Y_LPARAM(lParam) - drawing_area_inset_) / drawing_area_scale_;
-          LineTo(hdc_dib_, x, y);
-          InvalidateRect(hWnd, nullptr, false);
-        }
-        return 0;
-
-      case WM_CAPTURECHANGED:
-        painting_ = false;
-        return 0;
-
-      case WM_LBUTTONUP:
-        ReleaseCapture();
-        ConvertDibToMnist();
-        mnist_.Run();
-        InvalidateRect(hWnd, nullptr, true);
-        return 0;
-
-      case WM_RBUTTONDOWN:  // Erase the image
-        FillRect(hdc_dib_, &RECT{0, 0, MNIST::width_, MNIST::height_}, (HBRUSH)GetStockObject(WHITE_BRUSH));
-        InvalidateRect(hWnd, nullptr, false);
-        return 0;
-
-      case WM_DESTROY:
-        PostQuitMessage(0);
-        return 0;
-    }
-    return DefWindowProc(hWnd, message, wParam, lParam);
-  }
-=======
       return 0;
 
     case WM_CAPTURECHANGED:
@@ -312,5 +231,4 @@
       return 0;
   }
   return DefWindowProc(hWnd, message, wParam, lParam);
-}
->>>>>>> 6fca8b0a
+}