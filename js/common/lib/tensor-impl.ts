--- conflicted
+++ resolved
@@ -144,10 +144,7 @@
           if (Array.isArray(arg1)) {
             if (arg0 === 'float16' && typedArrayConstructor === Uint16Array) {
               // When no Float16Array polyfill is used, we cannot create 'float16' tensor from number array.
-<<<<<<< HEAD
-=======
               //
->>>>>>> 5197db19
               // Throw error here because when user try to use number array as data,
               // e.g. new Tensor('float16', [1, 2, 3, 4], dims)), it will actually call
               // Uint16Array.from(arg1) which generates wrong data.
