--- conflicted
+++ resolved
@@ -890,13 +890,12 @@
   return out != 0;
 }
 
-<<<<<<< HEAD
 inline bool Value::HasValue() const {
   int out;
   ThrowOnError(GetApi().HasValue(p_, &out));
   return out != 0;
 }
-=======
+
 #if !defined(DISABLE_SPARSE_TENSORS)
 inline bool Value::IsSparseTensor() const {
   int out;
@@ -904,7 +903,6 @@
   return out != 0;
 }
 #endif
->>>>>>> 267fb898
 
 inline size_t Value::GetCount() const {
   size_t out;
