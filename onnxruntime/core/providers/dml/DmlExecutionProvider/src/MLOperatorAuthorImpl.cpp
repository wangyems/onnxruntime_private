// Copyright (c) Microsoft Corporation. All rights reserved.
// Licensed under the MIT License.

#include "precomp.h"

#include "core/framework/customregistry.h"
#include "core/framework/execution_frame.h"
#include "core/session/onnxruntime_c_api.h"
#include "core/providers/dml/DmlExecutionProvider/inc/MLOperatorAuthor.h"

#include "MLOperatorAuthorImpl.h"
#include "core/providers/dml/OperatorAuthorHelper/MLOperatorAuthorPrivate.h"

using namespace Microsoft::WRL;

namespace Windows::AI::MachineLearning::Adapter
{

#pragma warning (disable:4702)
size_t AttributeValue::ElementCount() const {
  switch (type) {
    case MLOperatorAttributeType::Float:
      ML_CHECK_BOOL(floats.size() == 1);
      return 1;

    case MLOperatorAttributeType::Int:
      ML_CHECK_BOOL(ints.size() == 1);
      return 1;

    case MLOperatorAttributeType::String:
      ML_CHECK_BOOL(strings.size() == 1);
      return 1;

    case MLOperatorAttributeType::FloatArray:
      return floats.size();

    case MLOperatorAttributeType::IntArray:
      return ints.size();

    case MLOperatorAttributeType::StringArray:
      return strings.size();

    default:
      // The type is validated when default attributes are registered
      assert(false);
      THROW_HR(E_FAIL);
      return 0;
  }
  #pragma warning (default:4702)
}

void AttributeValue::GetAttribute(
    MLOperatorAttributeType attributeType,
    uint32_t elementCount,
    size_t elementByteSize,
    void* value) const {
  switch (attributeType) {
    case MLOperatorAttributeType::Float:
      ML_CHECK_BOOL(floats.size() == 1);
      __fallthrough;
    case MLOperatorAttributeType::FloatArray:
      ML_CHECK_BOOL(floats.size() == elementCount);
      ML_CHECK_BOOL(elementByteSize == sizeof(float));
      std::copy(floats.begin(), floats.end(), static_cast<float*>(value));
      break;

    case MLOperatorAttributeType::Int:
      ML_CHECK_BOOL(ints.size() == 1);
      __fallthrough;
    case MLOperatorAttributeType::IntArray:
      ML_CHECK_BOOL(ints.size() == elementCount);
      ML_CHECK_BOOL(elementByteSize == sizeof(int64_t));
      std::copy(ints.begin(), ints.end(), static_cast<int64_t*>(value));
      break;

    default:
      THROW_HR(E_INVALIDARG);
  }
}

const std::string* AttributeValue::GetStringAttribute(
    _In_z_ const char* attributeName,
    uint32_t elementIndex) const {
  ML_CHECK_BOOL((type == MLOperatorAttributeType::String && elementIndex == 0 && strings.size() == 1) ||
                (type == MLOperatorAttributeType::StringArray && elementIndex < strings.size()));

  return &strings.data()[elementIndex];
}

bool IsAllocationInterface(const ::OrtMemoryInfo& info) {
  return strcmp(info.name, onnxruntime::CPU) && !(info.mem_type == ::OrtMemType::OrtMemTypeCPUOutput || info.mem_type == ::OrtMemType::OrtMemTypeCPUInput);
}

// Translate the data object stored in a tensor to the type which will be returned through
// the ABI. The translation is determined by the provider and based on options with which the
// kernels are registered.
void TranslateAllocationDataToAbi(
    IWinmlExecutionProvider* winmlProvider, 
    bool isInternalOperator, 
    const ::OrtMemoryInfo& allocInfo,
    IUnknown* allocation,
    IUnknown** abiAllocation) {
  if (winmlProvider) {
    winmlProvider->GetABIDataInterface(isInternalOperator, allocation, abiAllocation);
  } else {
    ComPtr<IUnknown> tmp = allocation;
    *abiAllocation = tmp.Detach();
  }
}

//
// Traits for numeric attribute types
//
template <MLOperatorAttributeType T>
struct MLAttributeTypeTraits {
};

template <>
struct MLAttributeTypeTraits<MLOperatorAttributeType::Float> {
  using Type = float;
  static const onnx::AttributeProto_AttributeType ProtoType = onnx::AttributeProto_AttributeType_FLOAT;
  static const bool IsPrimitiveAttributeType = true;
  static const bool IsArray = false;
};

template <>
struct MLAttributeTypeTraits<MLOperatorAttributeType::Int> {
  using Type = int64_t;
  static const onnx::AttributeProto_AttributeType ProtoType = onnx::AttributeProto_AttributeType_INT;
  static const bool IsPrimitiveAttributeType = true;
  static const bool IsArray = false;
};

template <>
struct MLAttributeTypeTraits<MLOperatorAttributeType::String> {
  static const onnx::AttributeProto_AttributeType ProtoType = onnx::AttributeProto_AttributeType_STRING;
  static const bool IsPrimitiveAttributeType = true;
  static const bool IsArray = false;
};

template <>
struct MLAttributeTypeTraits<MLOperatorAttributeTypeTensor> {
  static const onnx::AttributeProto_AttributeType ProtoType = onnx::AttributeProto_AttributeType_TENSOR;
  static const bool IsPrimitiveAttributeType = false;
  static const bool IsArray = false;
};

template <>
struct MLAttributeTypeTraits<MLOperatorAttributeType::FloatArray> {
  using Type = float;
  static const onnx::AttributeProto_AttributeType ProtoType = onnx::AttributeProto_AttributeType_FLOATS;
  static const bool IsPrimitiveAttributeType = true;
  static const bool IsArray = true;
};

template <>
struct MLAttributeTypeTraits<MLOperatorAttributeType::IntArray> {
  using Type = int64_t;
  static const onnx::AttributeProto_AttributeType ProtoType = onnx::AttributeProto_AttributeType_INTS;
  static const bool IsPrimitiveAttributeType = true;
  static const bool IsArray = true;
};

template <>
struct MLAttributeTypeTraits<MLOperatorAttributeType::StringArray> {
  static const onnx::AttributeProto_AttributeType ProtoType = onnx::AttributeProto_AttributeType_STRINGS;
  static const bool IsPrimitiveAttributeType = true;
  static const bool IsArray = true;
};

#define ML_ATTR_TO_PROTO_CASE(x)   \
  case MLOperatorAttributeType::x: \
    return MLAttributeTypeTraits<MLOperatorAttributeType::x>::ProtoType;

onnx::AttributeProto_AttributeType ToProto(MLOperatorAttributeType type) {
  switch (type) {
    case MLOperatorAttributeType::Float:
      return MLAttributeTypeTraits<MLOperatorAttributeType::Float>::ProtoType;
    case MLOperatorAttributeType::Int:
      return MLAttributeTypeTraits<MLOperatorAttributeType::Int>::ProtoType;
    case MLOperatorAttributeType::FloatArray:
      return MLAttributeTypeTraits<MLOperatorAttributeType::FloatArray>::ProtoType;
    #pragma warning(suppress:4063)
    case MLOperatorAttributeTypeTensor:
      return MLAttributeTypeTraits<MLOperatorAttributeTypeTensor>::ProtoType;
    case MLOperatorAttributeType::IntArray:
      return MLAttributeTypeTraits<MLOperatorAttributeType::IntArray>::ProtoType;
    case MLOperatorAttributeType::String:
      return MLAttributeTypeTraits<MLOperatorAttributeType::String>::ProtoType;
    case MLOperatorAttributeType::StringArray:
      return MLAttributeTypeTraits<MLOperatorAttributeType::StringArray>::ProtoType;
    default:
      return onnx::AttributeProto_AttributeType_UNDEFINED;
  }
}

bool IsPrimitiveAttributeType(MLOperatorAttributeType type) {
  switch (type) {
    case MLOperatorAttributeType::Float:
      return MLAttributeTypeTraits<MLOperatorAttributeType::Float>::IsPrimitiveAttributeType;
    case MLOperatorAttributeType::Int:
      return MLAttributeTypeTraits<MLOperatorAttributeType::Int>::IsPrimitiveAttributeType;
    case MLOperatorAttributeType::FloatArray:
      return MLAttributeTypeTraits<MLOperatorAttributeType::FloatArray>::IsPrimitiveAttributeType;
    case MLOperatorAttributeType::IntArray:
      return MLAttributeTypeTraits<MLOperatorAttributeType::IntArray>::IsPrimitiveAttributeType;
    case MLOperatorAttributeType::String:
      return MLAttributeTypeTraits<MLOperatorAttributeType::String>::IsPrimitiveAttributeType;
    case MLOperatorAttributeType::StringArray:
      return MLAttributeTypeTraits<MLOperatorAttributeType::StringArray>::IsPrimitiveAttributeType;
    default:
      return false;  // Including other types like tensor and graph...
  }
}

#define ML_TENSOR_TYPE_CASE(x)          \
  if (onnxruntime::utils::IsPrimitiveDataType<x>(type)) { \
    return MLTypeTraits<x>::TensorType; \
  }

#pragma warning (disable:4702)
::MLOperatorTensorDataType ToMLTensorDataType(onnxruntime::MLDataType type) {
  if (onnxruntime::utils::IsDataTypeString(type)) {
    return MLOperatorTensorDataType::String;
  }

  ML_TENSOR_TYPE_CASE(float);
  ML_TENSOR_TYPE_CASE(uint8_t);
  ML_TENSOR_TYPE_CASE(int8_t);
  ML_TENSOR_TYPE_CASE(uint16_t);
  ML_TENSOR_TYPE_CASE(int16_t);
  ML_TENSOR_TYPE_CASE(int32_t);
  ML_TENSOR_TYPE_CASE(int64_t);
  ML_TENSOR_TYPE_CASE(bool);
  ML_TENSOR_TYPE_CASE(double);
  ML_TENSOR_TYPE_CASE(uint32_t);
  ML_TENSOR_TYPE_CASE(uint64_t);
  ML_TENSOR_TYPE_CASE(onnxruntime::MLFloat16);

  THROW_HR(E_NOTIMPL);
<<<<<<< HEAD
  return MLOperatorTensorDataType::String;
 #pragma warning (default:4702)
=======
  return MLOperatorTensorDataType::Undefined;
>>>>>>> 2d44bd52
}

#undef ML_TENSOR_TYPE_CASE
#define ML_TENSOR_TYPE_CASE(x)                            \
  if (type == MLTypeTraits<x>::TensorType) {              \
    return onnxruntime::DataTypeImpl::GetTensorType<x>(); \
  }

#pragma warning (disable:4702)
onnxruntime::MLDataType ToTensorDataType(::MLOperatorTensorDataType type) {
  if (type == MLOperatorTensorDataType::String)
    return onnxruntime::DataTypeImpl::GetTensorType<std::string>();

  ML_TENSOR_TYPE_CASE(float);
  ML_TENSOR_TYPE_CASE(uint8_t);
  ML_TENSOR_TYPE_CASE(int8_t);
  ML_TENSOR_TYPE_CASE(uint16_t);
  ML_TENSOR_TYPE_CASE(int16_t);
  ML_TENSOR_TYPE_CASE(int32_t);
  ML_TENSOR_TYPE_CASE(int64_t);
  ML_TENSOR_TYPE_CASE(bool);
  ML_TENSOR_TYPE_CASE(double);
  ML_TENSOR_TYPE_CASE(uint32_t);
  ML_TENSOR_TYPE_CASE(uint64_t);
  ML_TENSOR_TYPE_CASE(onnxruntime::MLFloat16);

  THROW_HR(E_NOTIMPL);
<<<<<<< HEAD
  return onnxruntime::DataTypeImpl::GetTensorType<std::string>();
#pragma warning (default:4702)
=======
  return onnxruntime::DataTypeImpl::GetTensorType<float>();
>>>>>>> 2d44bd52
}

#pragma warning (disable:4702)
::MLOperatorTensorDataType ToMLTensorDataType(onnx::TensorProto_DataType type) {
  switch (type) {
    case onnx::TensorProto_DataType_FLOAT:
      return MLOperatorTensorDataType::Float;

    case onnx::TensorProto_DataType_UINT8:
      return MLOperatorTensorDataType::UInt8;

    case onnx::TensorProto_DataType_INT8:
      return MLOperatorTensorDataType::Int8;

    case onnx::TensorProto_DataType_UINT16:
      return MLOperatorTensorDataType::UInt16;

    case onnx::TensorProto_DataType_INT16:
      return MLOperatorTensorDataType::Int16;

    case onnx::TensorProto_DataType_INT32:
      return MLOperatorTensorDataType::Int32;

    case onnx::TensorProto_DataType_INT64:
      return MLOperatorTensorDataType::Int64;

    case onnx::TensorProto_DataType_STRING:
      return MLOperatorTensorDataType::String;

    case onnx::TensorProto_DataType_BOOL:
      return MLOperatorTensorDataType::Bool;

    case onnx::TensorProto_DataType_FLOAT16:
      return MLOperatorTensorDataType::Float16;

    case onnx::TensorProto_DataType_DOUBLE:
      return MLOperatorTensorDataType::Double;

    case onnx::TensorProto_DataType_UINT32:
      return MLOperatorTensorDataType::UInt32;

    case onnx::TensorProto_DataType_UINT64:
      return MLOperatorTensorDataType::UInt64;

    case onnx::TensorProto_DataType_COMPLEX64:
      return MLOperatorTensorDataType::Complex64;

    case onnx::TensorProto_DataType_COMPLEX128:
      return MLOperatorTensorDataType::Complex128;

    default:
      THROW_HR(E_NOTIMPL);
      return MLOperatorTensorDataType::Undefined;
  }
#pragma warning (default:4702)
}

::MLOperatorEdgeDescription ToMLEdgeDesc(const onnx::TypeProto* type) {
  // Initialized to undefined class and data type
  MLOperatorEdgeDescription ret = {};

  ML_CHECK_BOOL(type->value_case() == onnx::TypeProto::kTensorType ||
                type->value_case() == onnx::TypeProto::VALUE_NOT_SET);

  if (type->value_case() == onnx::TypeProto::kTensorType) {
    ret.edgeType = MLOperatorEdgeType::Tensor;
    const onnx::TypeProto_Tensor tensorType = type->tensor_type();
    if (tensorType.has_elem_type()) {
      ret.tensorDataType = ToMLTensorDataType(onnx::TensorProto_DataType(tensorType.elem_type()));
    }
  }

  return ret;
}

#pragma warning (disable:4702)
std::string ToTypeString(MLOperatorEdgeDescription desc) {
  if (desc.edgeType != MLOperatorEdgeType::Tensor) {
    THROW_HR(E_NOTIMPL);
  }

  switch (desc.tensorDataType) {
    case MLOperatorTensorDataType::Float:
      return "tensor(float)";

    case MLOperatorTensorDataType::UInt8:
      return "tensor(uint8)";

    case MLOperatorTensorDataType::Int8:
      return "tensor(int8)";

    case MLOperatorTensorDataType::UInt16:
      return "tensor(uint16)";

    case MLOperatorTensorDataType::Int16:
      return "tensor(int16)";

    case MLOperatorTensorDataType::Int32:
      return "tensor(int32)";

    case MLOperatorTensorDataType::Int64:
      return "tensor(int64)";

    case MLOperatorTensorDataType::String:
      return "tensor(string)";

    case MLOperatorTensorDataType::Bool:
      return "tensor(bool)";

    case MLOperatorTensorDataType::Float16:
      return "tensor(float16)";

    case MLOperatorTensorDataType::Double:
      return "tensor(double)";

    case MLOperatorTensorDataType::UInt32:
      return "tensor(uint32)";

    case MLOperatorTensorDataType::UInt64:
      return "tensor(uint64)";

    case MLOperatorTensorDataType::Complex64:
      return "tensor(complext64)";

    case MLOperatorTensorDataType::Complex128:
      return "tensor(complext128)";

    default:
      THROW_HR(E_NOTIMPL);
<<<<<<< HEAD
      return "Undefined";
=======
      return "";
>>>>>>> 2d44bd52
  }
#pragma warning (default:4702)
}

OpKernelInfoWrapper::OpKernelInfoWrapper(
    const onnxruntime::OpKernelInfo* kerneInfo,
    IUnknown* abiExecutionObject,
    const EdgeShapes* inputShapeOverrides,
    const EdgeShapes* inferredOutputShapes,
    bool allowInputShapeQuery,
    bool allowOutputShapeQuery,
    bool isInternalOperator,
    const AttributeMap* defaultAttributes,
    gsl::span<const uint32_t> requiredConstantCpuInputs,
    MLOperatorTensorGetter& constantInputGetter) : OpNodeInfoWrapper(kerneInfo, inputShapeOverrides, defaultAttributes, requiredConstantCpuInputs, constantInputGetter),
                                                   m_inferredOutputShapes(inferredOutputShapes),
                                                   m_allowInputShapeQuery(allowInputShapeQuery),
                                                   m_allowOutputShapeQuery(allowOutputShapeQuery),
                                                   m_internalOperator(isInternalOperator),
                                                   m_impl(kerneInfo),
                                                   m_abiExecutionObject(abiExecutionObject) {
  const void* executionHandle = kerneInfo->GetExecutionProvider()->GetExecutionHandle();
  if (executionHandle) {
    // We assume the execution object inherits IUnknown as its first base
    ComPtr<IUnknown> providerExecutionObject = const_cast<IUnknown*>(static_cast<const IUnknown*>(executionHandle));
    providerExecutionObject.As(&m_winmlProvider);
  }

  assert(allowInputShapeQuery || !allowOutputShapeQuery);

  // The input may be exposed using non-overridden sizes.    Exposing output shapes requires
  // those shapes be provided here.
  assert(!allowOutputShapeQuery || (inferredOutputShapes != nullptr));
}

template <class NodeInfoImpl_t, class Base1_t, class Base2_t>
HRESULT STDMETHODCALLTYPE OpNodeInfoWrapper<NodeInfoImpl_t, Base1_t, Base2_t>::GetAttributeElementCount(
    _In_z_ const char* name,
    MLOperatorAttributeType type,
    uint32_t* elementCount) const noexcept try {
  VerifyNotClosed();

  *elementCount = 0;

  if (IsPrimitiveAttributeType(type)) {
    *elementCount = m_impl->GetPrimitiveAttrElementCount(ToProto(type), std::string(name));
  } else {
    // ONNX runtime does not implement OpNodeProtoHelper<Impl_t>::GetPrimitiveAttrElementCount for tensors.
    // So we need to test presence a different way.

    const onnx::AttributeProto* attributeProto = m_impl->TryGetAttribute(std::string(name));
    *elementCount = attributeProto ? 1 : 0;
  }

  // Look for a value in the kernel's registered defaults if one was not found
  if (*elementCount == 0 && m_defaultAttributes) {
    auto defaultAttr = m_defaultAttributes->find(name);
    if (defaultAttr != m_defaultAttributes->end()) {
      *elementCount = static_cast<uint32_t>(defaultAttr->second.ElementCount());
    }
  }

  return S_OK;
}
CATCH_RETURN();

template <class NodeInfoImpl_t, class Base1_t, class Base2_t>
template <MLOperatorAttributeType T>
HRESULT OpNodeInfoWrapper<NodeInfoImpl_t, Base1_t, Base2_t>::GetAttributeArrayHelper(
    _In_z_ const char* name,
    uint32_t elementCount,
    uint32_t elementByteSize,
    void* values) const {
  using elementType_t = typename MLAttributeTypeTraits<T>::Type;
  static_assert(MLAttributeTypeTraits<T>::IsArray, "This function only works with array types.");
  ML_CHECK_BOOL(sizeof(elementType_t) == elementByteSize);

  THROW_IF_NOT_OK(m_impl->GetAttrs(name, gsl::span<elementType_t>(static_cast<typename MLAttributeTypeTraits<T>::Type*>(values), elementCount)));
  return S_OK;
}

template <class NodeInfoImpl_t, class Base1_t, class Base2_t>
HRESULT STDMETHODCALLTYPE OpNodeInfoWrapper<NodeInfoImpl_t, Base1_t, Base2_t>::GetAttribute(
    _In_z_ const char* name,
    MLOperatorAttributeType type,
    uint32_t elementCount,
    size_t elementByteSize,
    /*out*/void* attributeValue) const noexcept try {
  VerifyNotClosed();

  // Look for a value in the kernel's registered defaults if one does not exist otherwise
  if (m_impl->GetPrimitiveAttrElementCount(ToProto(type), name) == 0) {
    if (!m_defaultAttributes) {
      THROW_HR(E_FAIL);
    }

    auto defaultAttr = m_defaultAttributes->find(name);
    if (defaultAttr == m_defaultAttributes->end()) {
      THROW_HR(E_FAIL);
    }

    defaultAttr->second.GetAttribute(type, elementCount, elementByteSize, /*out*/attributeValue);
  } else {
    switch (type) {
      case MLOperatorAttributeType::Float:
        ML_CHECK_BOOL(elementCount == 1);
        return GetAttributeHelper<MLOperatorAttributeType::Float>(name, static_cast<uint32_t>(elementByteSize), /*out*/attributeValue);

      case MLOperatorAttributeType::Int:
        ML_CHECK_BOOL(elementCount == 1);
        return GetAttributeHelper<MLOperatorAttributeType::Int>(name, static_cast<uint32_t>(elementByteSize), /*out*/attributeValue);

      case MLOperatorAttributeType::FloatArray:
        return GetAttributeArrayHelper<MLOperatorAttributeType::FloatArray>(name, elementCount, static_cast<uint32_t>(elementByteSize), /*out*/attributeValue);

      case MLOperatorAttributeType::IntArray:
        return GetAttributeArrayHelper<MLOperatorAttributeType::IntArray>(name, elementCount, static_cast<uint32_t>(elementByteSize), /*out*/attributeValue);

      default:
        ML_CHECK_BOOL(false);
        break;
    }
  }

  return S_OK;
}
CATCH_RETURN();

template <class NodeInfoImpl_t, class Base1_t, class Base2_t>
const std::string* OpNodeInfoWrapper<NodeInfoImpl_t, Base1_t, Base2_t>::GetStringAttribute(
    _In_z_ const char* name,
    uint32_t elementIndex) const {
  // Get the proto attribute
  const onnx::AttributeProto* attr = m_impl->TryGetAttribute(std::string(name));

  // Look for a value in the kernel's registered defaults if one was not found
  if (!attr) {
    if (!m_defaultAttributes) {
      THROW_HR(E_FAIL);
    }

    auto defaultAttr = m_defaultAttributes->find(name);
    if (defaultAttr == m_defaultAttributes->end()) {
      THROW_HR(E_FAIL);
    }

    return defaultAttr->second.GetStringAttribute(name, elementIndex);
  } else {
    // Get the string vector from the attribute
    if (attr->has_s()) {
      return &attr->s();
    } else {
      //    Check the size of the vector
      ML_CHECK_BOOL(attr->strings_size() > 0);
      ML_CHECK_BOOL(elementIndex < static_cast<uint32_t>(attr->strings_size()));

      return &attr->strings(elementIndex);
    }
  }
}

template <class NodeInfoImpl_t, class Base1_t, class Base2_t>
HRESULT STDMETHODCALLTYPE OpNodeInfoWrapper<NodeInfoImpl_t, Base1_t, Base2_t>::GetStringAttributeElementLength(
    _In_z_ const char* name,
    uint32_t elementIndex,
    uint32_t* attributeElementByteLength) const noexcept try {
  VerifyNotClosed();

  *attributeElementByteLength = 0;
  const std::string* protoString = GetStringAttribute(name, elementIndex);

  // Check for overflow and casting safety
  ML_CHECK_BOOL(protoString->size() < protoString->size() + 1);
  ML_CHECK_BOOL(protoString->size() + 1 <= std::numeric_limits<uint32_t>::max());

  // Set the length including null termination
  *attributeElementByteLength = static_cast<uint32_t>(protoString->size() + 1);
  return S_OK;
}
CATCH_RETURN();

template <class NodeInfoImpl_t, class Base1_t, class Base2_t>
HRESULT STDMETHODCALLTYPE OpNodeInfoWrapper<NodeInfoImpl_t, Base1_t, Base2_t>::GetStringAttributeElement(
    _In_z_ const char* name,
    uint32_t elementIndex,
    uint32_t attributeElementByteLength,
    char* attributeElement) const noexcept try {
  VerifyNotClosed();

  const std::string* protoString = GetStringAttribute(name, elementIndex);

  size_t stringLength = protoString->size();
  ML_CHECK_BOOL(stringLength < attributeElementByteLength);
  memcpy(attributeElement, protoString->c_str(), stringLength + 1);

  return S_OK;
}
CATCH_RETURN();

template <class NodeInfoImpl_t, class Base1_t, class Base2_t>
template <MLOperatorAttributeType T>
HRESULT OpNodeInfoWrapper<NodeInfoImpl_t, Base1_t, Base2_t>::GetAttributeHelper(
    _In_z_ const char* name,
    uint32_t elementByteSize,
    void* value) const {
  using elementType_t = typename MLAttributeTypeTraits<T>::Type;
  static_assert(!MLAttributeTypeTraits<T>::IsArray, "This function only works for simple non-array types.");
  ML_CHECK_BOOL(sizeof(elementType_t) == elementByteSize);
  THROW_IF_NOT_OK(m_impl->template GetAttr<elementType_t>(name, static_cast<elementType_t*>(value)));
  return S_OK;
}

template <class NodeInfoImpl_t, class Base1_t, class Base2_t>
HRESULT STDMETHODCALLTYPE OpNodeInfoWrapper<NodeInfoImpl_t, Base1_t, Base2_t>::GetTensorAttribute(
    _In_z_ const char* name,
    _Outptr_ IMLOperatorTensor** tensor) const noexcept try {
  VerifyNotClosed();

  *tensor = nullptr;

  // Read the tensor if present, and wrap it in a IMLOperatorTensor.
  const onnx::AttributeProto* attributeProto = m_impl->TryGetAttribute(std::string(name));
  if (attributeProto) {
    if (attributeProto->has_t()) {
      const onnx::TensorProto* tensorProto = &attributeProto->t();
      Microsoft::WRL::ComPtr<IMLOperatorTensor> tensorWrapper = wil::MakeOrThrow<OnnxTensorWrapper>(const_cast<onnx::TensorProto*>(tensorProto));
      *tensor = tensorWrapper.Detach();
      return S_OK;
    }
  }

  return E_INVALIDARG;  // The argument has no valid matching attribute.
}
CATCH_RETURN();

template <class NodeInfoImpl_t, class Base1_t, class Base2_t>
HRESULT STDMETHODCALLTYPE OpNodeInfoWrapper<NodeInfoImpl_t, Base1_t, Base2_t>::GetInputEdgeDescription(uint32_t inputIndex, MLOperatorEdgeDescription* edgeDesc) const noexcept try {
  VerifyNotClosed();

  memset(edgeDesc, 0, sizeof(*edgeDesc));
  const onnx::TypeProto* type = m_impl->GetInputType(inputIndex);
  ML_CHECK_BOOL(type != nullptr);
  *edgeDesc = ToMLEdgeDesc(type);

  assert(edgeDesc->edgeType != MLOperatorEdgeType::Undefined);
  assert((edgeDesc->edgeType != MLOperatorEdgeType::Tensor /*&& edgeDesc->edgeType != MLOperatorEdgeType::TensorSequence*/) ||
         edgeDesc->tensorDataType != MLOperatorTensorDataType::Undefined);

  return S_OK;
}
CATCH_RETURN();

template <class NodeInfoImpl_t, class Base1_t, class Base2_t>
HRESULT STDMETHODCALLTYPE OpNodeInfoWrapper<NodeInfoImpl_t, Base1_t, Base2_t>::GetOutputEdgeDescription(uint32_t outputIndex, MLOperatorEdgeDescription* edgeDesc) const noexcept try {
  VerifyNotClosed();

  memset(edgeDesc, 0, sizeof(*edgeDesc));
  const onnx::TypeProto* type = m_impl->GetOutputType(outputIndex);
  ML_CHECK_BOOL(type != nullptr);
  *edgeDesc = ToMLEdgeDesc(type);

  return S_OK;
}
CATCH_RETURN();

template <class NodeInfoImpl_t, class Base1_t, class Base2_t>
HRESULT STDMETHODCALLTYPE OpNodeInfoWrapper<NodeInfoImpl_t, Base1_t, Base2_t>::GetInputTensorShape(uint32_t inputIndex, uint32_t dimensionCount, uint32_t* dimensions) const noexcept try {
  VerifyNotClosed();

  memset(dimensions, 0, dimensionCount * sizeof(dimensions[0]));
  if (inputIndex >= GetInputCount()) {
    return E_INVALIDARG;
  }

  // Input shapes are determined either from the override or from the underlying proto
  if (m_inputShapesOverride) {
    if (m_inputShapesOverride->GetShape(inputIndex).size() != dimensionCount) {
      return E_INVALIDARG;
    }

    for (uint32_t i = 0; i < dimensionCount; ++i) {
      dimensions[i] = m_inputShapesOverride->GetShape(inputIndex)[i];
    }
  } else {
    const auto* inputType = m_impl->GetInputType(inputIndex);
    ML_CHECK_BOOL(inputType->has_tensor_type());
    for (uint32_t i = 0; i < dimensionCount; ++i) {
      // Shape inference is only done when all dimensions of all inputs have known values,
      // so the input tensors will always have shapes at this point.
      assert(inputType->tensor_type().shape().dim(i).has_dim_value());
      dimensions[i] = static_cast<uint32_t>(inputType->tensor_type().shape().dim(i).dim_value());
    }
  }

  return S_OK;
}
CATCH_RETURN();

template <class NodeInfoImpl_t, class Base1_t, class Base2_t>
bool STDMETHODCALLTYPE OpNodeInfoWrapper<NodeInfoImpl_t, Base1_t, Base2_t>::IsInputValid(uint32_t inputIndex) const noexcept {
  if (IsClosed()) {
    return false;
  }

  return (GetInputCount() > inputIndex) && !!m_impl->GetInputType(inputIndex);
}

template <class NodeInfoImpl_t, class Base1_t, class Base2_t>
bool STDMETHODCALLTYPE OpNodeInfoWrapper<NodeInfoImpl_t, Base1_t, Base2_t>::IsOutputValid(uint32_t outputIndex) const noexcept {
  if (IsClosed()) {
    return false;
  }

  return (GetOutputCount() > outputIndex) && !!m_impl->GetOutputType(outputIndex);
}

template <class NodeInfoImpl_t, class Base1_t, class Base2_t>
HRESULT STDMETHODCALLTYPE OpNodeInfoWrapper<NodeInfoImpl_t, Base1_t, Base2_t>::GetInputTensorDimensionCount(uint32_t inputIndex, uint32_t* dimensionCount) const noexcept try {
  VerifyNotClosed();

  *dimensionCount = 0;

  if (inputIndex >= GetInputCount()) {
    return E_INVALIDARG;
  }

  // Input shapes are determined either from the override or from the underlying proto
  if (m_inputShapesOverride) {
    *dimensionCount = gsl::narrow_cast<uint32_t>(m_inputShapesOverride->GetShape(inputIndex).size());
  } else {
    const auto* inputType = m_impl->GetInputType(inputIndex);
    ML_CHECK_BOOL(inputType->has_tensor_type());

    // Shape inference is only done when all dimensions of all inputs have known values,
    // so the input tensors will always have shapes at this point.
    assert(inputType->tensor_type().has_shape());

    *dimensionCount = inputType->tensor_type().shape().dim_size();
  }

  return S_OK;
}
CATCH_RETURN();

template <class NodeInfoImpl_t, class Base1_t, class Base2_t>
HRESULT STDMETHODCALLTYPE OpNodeInfoWrapper<NodeInfoImpl_t, Base1_t, Base2_t>::GetConstantInputTensor(uint32_t inputIndex, IMLOperatorTensor** tensor) const noexcept try {
  bool inputRequiredAsConstant = std::find(
                                     m_requiredConstantCpuInputs.begin(),
                                     m_requiredConstantCpuInputs.end(),
                                     inputIndex) != m_requiredConstantCpuInputs.end();

  THROW_HR_IF(E_INVALIDARG, !inputRequiredAsConstant);

  ComPtr<IMLOperatorTensor> tensorWrapper = m_constantInputGetter(inputIndex);

  if (tensorWrapper == nullptr) {
    // This shouldn't happen since kernel creation is deferred and repeated when required constant inputs are not present.
    return E_UNEXPECTED;
  }

  *tensor = tensorWrapper.Detach();

  return S_OK;
}
CATCH_RETURN();

HRESULT STDMETHODCALLTYPE OpKernelInfoWrapper::GetOutputTensorShape(uint32_t outputIndex, uint32_t dimensionCount, uint32_t* dimensions) const noexcept try {
  VerifyNotClosed();

  memset(dimensions, 0, dimensionCount * sizeof(dimensions[0]));

  if (!HasOutputShapeDescription()) {
    return E_FAIL;
  }

  if (outputIndex >= GetOutputCount()) {
    return E_INVALIDARG;
  }

  if (m_inferredOutputShapes->GetShape(outputIndex).size() != dimensionCount) {
    return E_INVALIDARG;
  }

  for (uint32_t i = 0; i < dimensionCount; ++i) {
    dimensions[i] = m_inferredOutputShapes->GetShape(outputIndex)[i];
  }

  return S_OK;
}
CATCH_RETURN();

HRESULT STDMETHODCALLTYPE OpKernelInfoWrapper::GetOutputTensorDimensionCount(uint32_t outputIndex, uint32_t* dimensionCount) const noexcept try {
  VerifyNotClosed();

  *dimensionCount = 0;

  if (!HasOutputShapeDescription()) {
    return E_FAIL;
  }

  if (outputIndex >= GetOutputCount()) {
    return E_INVALIDARG;
  }

  *dimensionCount = gsl::narrow_cast<uint32_t>(m_inferredOutputShapes->GetShape(outputIndex).size());

  return S_OK;
}
CATCH_RETURN();

bool STDMETHODCALLTYPE OpKernelInfoWrapper::HasTensorShapeDescription() const noexcept {
  return m_allowInputShapeQuery;
}

HRESULT STDMETHODCALLTYPE OpKernelInfoWrapper::GetTensorShapeDescription(IMLOperatorTensorShapeDescription** shapeInfo) const noexcept try {
  VerifyNotClosed();

  *shapeInfo = nullptr;

  if (!HasTensorShapeDescription()) {
    *shapeInfo = nullptr;
    return E_FAIL;
    //return MLStatus::REQUIREMENT_NOT_REGISTERED;
  }

  ComPtr<IMLOperatorTensorShapeDescription> ret = const_cast<OpKernelInfoWrapper*>(this);
  *shapeInfo = ret.Detach();
  return S_OK;
}
CATCH_RETURN();

void STDMETHODCALLTYPE OpKernelInfoWrapper::GetExecutionInterface(IUnknown** executionInterface) const noexcept {
  m_abiExecutionObject.CopyTo(executionInterface);
}

template <class NodeInfoImpl_t, class Base1_t, class Base2_t>
uint32_t STDMETHODCALLTYPE OpNodeInfoWrapper<NodeInfoImpl_t, Base1_t, Base2_t>::GetInputCount() const noexcept {
  if (IsClosed()) {
    return 0;
  }

  return m_impl->GetInputCount();
}

template <class NodeInfoImpl_t, class Base1_t, class Base2_t>
uint32_t STDMETHODCALLTYPE OpNodeInfoWrapper<NodeInfoImpl_t, Base1_t, Base2_t>::GetOutputCount() const noexcept {
  if (IsClosed()) {
    return 0;
  }

  return m_impl->GetOutputCount();
}

bool STDMETHODCALLTYPE OpKernelInfoWrapper::HasOutputShapeDescription() const noexcept {
  return m_allowOutputShapeQuery;
}

DmlGraphOpKernelInfoWrapper::DmlGraphOpKernelInfoWrapper(
    const onnxruntime::OpNodeProtoHelper<onnxruntime::ProtoHelperNodeContext>* protoHelper,
    const void* executionHandle,
    bool isInternalOperator,
    const EdgeShapes* inferredOutputShapes,
    const AttributeMap* defaultAttributes,
    DmlGraphNodeCreateInfo* graphNodeCreateInfo,
    gsl::span<const uint32_t> requiredConstantCpuInputs,
    MLOperatorTensorGetter& constantInputGetter) : OpNodeInfoWrapper(protoHelper, nullptr, defaultAttributes, requiredConstantCpuInputs, constantInputGetter),
                                                   m_inferredOutputShapes(inferredOutputShapes),
                                                   m_internalOperator(isInternalOperator),
                                                   m_graphNodeCreateInfo(graphNodeCreateInfo) {
  // We assume the execution object inherits IUnknown as its first base
  m_abiExecutionObject = const_cast<IUnknown*>(static_cast<const IUnknown*>(executionHandle));
  m_abiExecutionObject.As(&m_winmlProvider);
}

HRESULT STDMETHODCALLTYPE DmlGraphOpKernelInfoWrapper::GetOutputTensorShape(uint32_t outputIndex, uint32_t dimensionCount, uint32_t* dimensions) const noexcept try {
  VerifyNotClosed();

  memset(dimensions, 0, dimensionCount * sizeof(dimensions[0]));

  if (!HasOutputShapeDescription()) {
    return E_FAIL;
  }

  if (outputIndex >= GetOutputCount()) {
    return E_INVALIDARG;
  }

  if (m_inferredOutputShapes->GetShape(outputIndex).size() != dimensionCount) {
    return E_INVALIDARG;
  }

  for (uint32_t i = 0; i < dimensionCount; ++i) {
    dimensions[i] = m_inferredOutputShapes->GetShape(outputIndex)[i];
  }

  return S_OK;
}
CATCH_RETURN();

HRESULT STDMETHODCALLTYPE DmlGraphOpKernelInfoWrapper::GetOutputTensorDimensionCount(uint32_t outputIndex, uint32_t* dimensionCount) const noexcept try {
  VerifyNotClosed();

  *dimensionCount = 0;

  if (!HasOutputShapeDescription()) {
    return E_FAIL;
  }

  if (outputIndex >= GetOutputCount()) {
    return E_INVALIDARG;
  }

  *dimensionCount = gsl::narrow_cast<uint32_t>(m_inferredOutputShapes->GetShape(outputIndex).size());

  return S_OK;
}
CATCH_RETURN();

bool STDMETHODCALLTYPE DmlGraphOpKernelInfoWrapper::HasTensorShapeDescription() const noexcept {
  return true;
}

HRESULT STDMETHODCALLTYPE DmlGraphOpKernelInfoWrapper::GetTensorShapeDescription(IMLOperatorTensorShapeDescription** shapeInfo) const noexcept try {
  VerifyNotClosed();

  *shapeInfo = nullptr;

  if (!HasTensorShapeDescription()) {
    *shapeInfo = nullptr;
    return E_FAIL;
    //return MLStatus::REQUIREMENT_NOT_REGISTERED;
  }

  ComPtr<IMLOperatorTensorShapeDescription> ret = const_cast<DmlGraphOpKernelInfoWrapper*>(this);
  *shapeInfo = ret.Detach();
  return S_OK;
}
CATCH_RETURN();

void STDMETHODCALLTYPE DmlGraphOpKernelInfoWrapper::GetExecutionInterface(IUnknown** executionInterface) const noexcept {
  m_abiExecutionObject.CopyTo(executionInterface);
}

bool STDMETHODCALLTYPE DmlGraphOpKernelInfoWrapper::HasOutputShapeDescription() const noexcept {
  // DML kernels are only used in graph in graph partitions when shapes are static
  return true;
}

bool STDMETHODCALLTYPE DmlGraphOpKernelInfoWrapper::IsDmlGraphNode() const noexcept {
  return (m_graphNodeCreateInfo != nullptr);
}

void DmlGraphOpKernelInfoWrapper::SetDmlProperties(_In_ const MLOperatorKernelDmlProperties* dmlProperties) const {
  // Populate the mappings between DML in/outs and kernel in/outs.  By default they are the same.
  if (dmlProperties && dmlProperties->kernelInputIndices) {
    m_graphNodeCreateInfo->kernelInputIndices.insert(
        m_graphNodeCreateInfo->kernelInputIndices.begin(),
        dmlProperties->kernelInputIndices,
        dmlProperties->kernelInputIndices + dmlProperties->dmlInputCount);
  } else {
    m_graphNodeCreateInfo->kernelInputIndices.resize(dmlProperties ? dmlProperties->dmlInputCount : GetInputCount());
    std::iota(m_graphNodeCreateInfo->kernelInputIndices.begin(), m_graphNodeCreateInfo->kernelInputIndices.end(), 0);
  }

  if (dmlProperties && dmlProperties->kernelOutputIndices) {
    m_graphNodeCreateInfo->kernelOutputIndices.insert(
        m_graphNodeCreateInfo->kernelOutputIndices.begin(),
        dmlProperties->kernelOutputIndices,
        dmlProperties->kernelOutputIndices + dmlProperties->dmlOutputCount);
  } else {
    m_graphNodeCreateInfo->kernelOutputIndices.resize(dmlProperties ? dmlProperties->dmlOutputCount : GetOutputCount());
    std::iota(m_graphNodeCreateInfo->kernelOutputIndices.begin(), m_graphNodeCreateInfo->kernelOutputIndices.end(), 0);
  }

  m_graphNodeCreateInfo->allowHalfPrecisionComputation = dmlProperties ? dmlProperties->allowHalfPrecisionComputation : true;
}

HRESULT STDMETHODCALLTYPE DmlGraphOpKernelInfoWrapper::SetDmlOperator(
    IDMLOperator* op,
    _In_ const DML_OPERATOR_DESC* desc,
    _In_opt_ const MLOperatorKernelDmlProperties* dmlProperties) const noexcept try {
  ML_CHECK_BOOL(op != nullptr);
  ML_CHECK_BOOL(dmlProperties != nullptr);

  m_graphNodeCreateInfo->initialized = true;

  SetDmlProperties(dmlProperties);

  m_graphNodeCreateInfo->op = op;
  m_graphNodeCreateInfo->desc = std::make_unique<AbstractOperatorDesc>(SchemaHelpers::ConvertOperatorDesc(*desc));

  return S_OK;
}
CATCH_RETURN();

OnnxTensorWrapper::OnnxTensorWrapper(onnx::TensorProto* impl) : m_impl(impl) {
  // The tensor may be stored as raw data or in typed fields.
  if (impl->has_raw_data()) {
    m_dataPtr = reinterpret_cast<std::byte*>(impl->mutable_raw_data()->data());
    m_tensorByteSize = impl->raw_data().size();
  } else {
    std::tie(m_unpackedTensor, m_tensorByteSize) = UnpackTensor(*impl);
    m_dataPtr = m_unpackedTensor.get();
  }
}

uint32_t STDMETHODCALLTYPE OnnxTensorWrapper::GetDimensionCount() const noexcept {
  if (IsClosed()) {
    return 0;
  }

  return gsl::narrow_cast<uint32_t>(m_impl->dims().size());
}

HRESULT STDMETHODCALLTYPE OnnxTensorWrapper::GetShape(
    uint32_t dimensionCount,
    uint32_t* dimensions) const noexcept try {
  VerifyNotClosed();

  std::fill(dimensions, dimensions + dimensionCount, 0u);

  uint32_t count = static_cast<uint32_t>(m_impl->dims().size());
  ML_CHECK_BOOL(dimensionCount == count);

  for (uint32_t i = 0; i < dimensionCount; ++i) {
    dimensions[i] = static_cast<uint32_t>(m_impl->dims()[i]);
  }

  return S_OK;
}
CATCH_RETURN();

MLOperatorTensorDataType STDMETHODCALLTYPE OnnxTensorWrapper::GetTensorDataType() const noexcept {
  try {
    VerifyNotClosed();
    return ToMLTensorDataType(static_cast<onnx::TensorProto_DataType>(m_impl->data_type()));
  } catch (...) {
    return MLOperatorTensorDataType::Undefined;
  }
}

bool STDMETHODCALLTYPE OnnxTensorWrapper::IsCpuData() const noexcept {
  return true;
}

bool STDMETHODCALLTYPE OnnxTensorWrapper::IsDataInterface() const noexcept {
  return false;
}

void* STDMETHODCALLTYPE OnnxTensorWrapper::GetData() noexcept {
  if (IsClosed()) {
    return nullptr;
  }

  return m_dataPtr;
}

void STDMETHODCALLTYPE OnnxTensorWrapper::GetDataInterface(IUnknown** dataInterface) noexcept {
  *dataInterface = nullptr;
}

TensorWrapper::TensorWrapper(onnxruntime::Tensor* impl, bool isDataInterface, IWinmlExecutionProvider* provider, bool isInternalOperator) : m_impl(impl), m_winmlExecutionProvider(provider), m_internalOperator(isInternalOperator), m_isDataInterface(isDataInterface) {
  if (impl) {
    if (isDataInterface) {
      // We assume that all data handles derive from IUnknown as their first base.
      m_dataInterface = static_cast<IUnknown*>(m_impl->MutableDataRaw());

      if (m_dataInterface) {
        if (m_winmlExecutionProvider) {
          // The resource may require conversion to the layout expected according to the kernel options.
          // This will return either the original object or a shadow copy which uses a different layout.
          // This pattern assumes that Lotus is not re-using tensor allocations, so each output is
          // a fresh allocation which will not trigger a conversion in the provider.
          m_winmlExecutionProvider->GetShadowCopyIfRequired(m_internalOperator, m_dataInterface.Get(), m_dataInterfaceOrShadowCopy.GetAddressOf());

          // Get the actual object to be returned from the ABI, which varies for internal and external
          // kernels (i.e. ID3D12Resource, versus something that tracks the layout).
          TranslateAllocationDataToAbi(
              m_winmlExecutionProvider.Get(),
              m_internalOperator,
              m_impl->Location(),
              m_dataInterfaceOrShadowCopy ? m_dataInterfaceOrShadowCopy.Get() : m_dataInterface.Get(),
              m_abiDataInterface.GetAddressOf());
        } else {
          m_abiDataInterface = m_dataInterface;
        }
      }
    } else {
      m_tensorData = m_impl->MutableDataRaw();
    }
  }
}

uint32_t STDMETHODCALLTYPE TensorWrapper::GetDimensionCount() const noexcept {
  if (IsClosed()) {
    return 0;
  }

  return gsl::narrow_cast<uint32_t>(m_impl->Shape().NumDimensions());
}

HRESULT STDMETHODCALLTYPE TensorWrapper::GetShape(
    uint32_t dimensionCount,
    uint32_t* dimensions) const noexcept try {
  VerifyNotClosed();

  std::fill(dimensions, dimensions + dimensionCount, 0u);

  uint32_t count = static_cast<uint32_t>(m_impl->Shape().NumDimensions());
  ML_CHECK_BOOL(dimensionCount == count);

  for (size_t i = 0; i < dimensionCount; ++i) {
    dimensions[i] = static_cast<uint32_t>(m_impl->Shape()[i]);
  }

  return S_OK;
}
CATCH_RETURN();

MLOperatorTensorDataType STDMETHODCALLTYPE TensorWrapper::GetTensorDataType() const noexcept {
  try {
    VerifyNotClosed();
    return ToMLTensorDataType(m_impl->DataType());
  } catch (...) {
    return MLOperatorTensorDataType::Undefined;
  }
}

bool STDMETHODCALLTYPE TensorWrapper::IsCpuData() const noexcept {
  if (IsClosed()) {
    return true;
  }

  // tells caller whether this tensor is in CPU memory
  return !strcmp(m_impl->Location().name, onnxruntime::CPU) || m_impl->Location().mem_type == ::OrtMemType::OrtMemTypeCPUOutput || m_impl->Location().mem_type == ::OrtMemType::OrtMemTypeCPUInput;
}

bool STDMETHODCALLTYPE TensorWrapper::IsDataInterface() const noexcept {
  if (IsClosed()) {
    return false;
  }

  return m_isDataInterface;
}

void* STDMETHODCALLTYPE TensorWrapper::GetData() noexcept {
  if (IsClosed()) {
    return nullptr;
  }

  return m_isDataInterface ? nullptr : m_tensorData;
}

void STDMETHODCALLTYPE TensorWrapper::GetDataInterface(IUnknown** dataInterface) noexcept {
  if (!m_isDataInterface) {
    VerifyNotClosed();
    *dataInterface = nullptr;
  } else {
    m_abiDataInterface.CopyTo(dataInterface);
  }
}

void OpKernelContextWrapper::TransitionResourcesForOperatorIfRequired(bool isBeforeOp) {
  if (m_winmlProvider->TransitionsRequiredForOperator(m_internalOperator)) {
    std::vector<IUnknown*> resourcesToTransition;
    resourcesToTransition.reserve(m_inputTensors.size() + m_outputTensors.size() + m_temporaryAllocations.size());

    for (uint32_t i = 0; i < m_inputTensors.size(); ++i) {
      ComPtr<IMLOperatorTensor> tensor;
      THROW_IF_FAILED(GetInputTensor(i, tensor.GetAddressOf()));

      ComPtr<IUnknown> resource;
      tensor->GetDataInterface(resource.GetAddressOf());
      if (resource) {
        resourcesToTransition.push_back(resource.Get());
      }
    }

    for (uint32_t i = 0; i < m_outputTensors.size(); ++i) {
      ComPtr<IMLOperatorTensor> tensor;
      THROW_IF_FAILED(GetOutputTensor(i, tensor.GetAddressOf()));

      ComPtr<IUnknown> resource;
      tensor->GetDataInterface(resource.GetAddressOf());
      if (resource) {
        resourcesToTransition.push_back(resource.Get());
      }
    }

    for (auto& tempAlloc : m_temporaryAbiAllocations) {
      resourcesToTransition.push_back(tempAlloc.Get());
    }

    m_winmlProvider->TransitionResourcesForOperator(
        isBeforeOp,
        gsl::narrow_cast<uint32_t>(resourcesToTransition.size()),
        resourcesToTransition.data());
  }
}

OpKernelContextWrapper::OpKernelContextWrapper(
    onnxruntime::OpKernelContext* context,
    const onnxruntime::IExecutionProvider* provider,
    bool isInternalOperator,
    const EdgeShapes* outputShapes) : m_impl(context), m_outputShapes(outputShapes), m_provider(provider), m_internalOperator(isInternalOperator) {
  // Pre-size tensor arrays.    Member methods return pointers to these which
  // are stored in these arrays, which would become stale if the vectors reallocate
  // their internal storage.
  m_inputTensors.resize(context->InputCount());
  m_outputTensors.resize(context->OutputCount());

  const void* executionHandle = m_provider->GetExecutionHandle();
  if (executionHandle) {
    // We assume the execution object inherits IUnknown as its first base
    m_providerExecutionObject = const_cast<IUnknown*>(static_cast<const IUnknown*>(executionHandle));
    m_providerExecutionObject.As(&m_winmlProvider);

    // Query the actual object to return through the ABI, based on options registered
    // with the kernel
    m_abiExecutionObject = m_providerExecutionObject;
    if (m_winmlProvider) {
      m_winmlProvider->GetABIExecutionInterface(isInternalOperator, m_abiExecutionObject.ReleaseAndGetAddressOf());
    }

    TransitionResourcesForOperatorIfRequired(true);
  }
}

OpKernelContextWrapper::~OpKernelContextWrapper() {
  ClearTempAllocations();
}

void OpKernelContextWrapper::ClearTempAllocations() {
  if (m_winmlProvider) {
    m_temporaryAllocations.clear();
    m_temporaryAbiAllocations.clear();
  }
}

void OpKernelContextWrapper::Close() {
  if (m_winmlProvider && m_winmlProvider->TransitionsRequiredForOperator(m_internalOperator)) {
    TransitionResourcesForOperatorIfRequired(false);
  }

  for (auto& tensor : m_inputTensors) {
    if (tensor) {
      tensor->Close();
    }
  }

  for (auto& tensor : m_outputTensors) {
    if (tensor) {
      tensor->Close();
    }
  }

  ClearTempAllocations();

  __super::Close();
}

HRESULT STDMETHODCALLTYPE OpKernelContextWrapper::GetInputTensor(uint32_t inputIndex, IMLOperatorTensor** tensor) const noexcept try {
  VerifyNotClosed();
  *tensor = nullptr;

  ML_CHECK_BOOL(inputIndex < m_inputTensors.size());

  if (m_inputTensors[inputIndex]->GetInterface() == nullptr) {
    auto inputTensor = m_impl->Input<onnxruntime::Tensor>(inputIndex);

    ComPtr<TensorWrapper> tensorWrapper = wil::MakeOrThrow<TensorWrapper>(
        const_cast<onnxruntime::Tensor*>(inputTensor),
        IsAllocationInterface(inputTensor->Location()),
        m_winmlProvider.Get(),
        m_internalOperator);

    const_cast<OpKernelContextWrapper*>(this)->m_inputTensors[inputIndex] = tensorWrapper;
  }

  const_cast<OpKernelContextWrapper*>(this)->m_inputTensors[inputIndex].CopyTo(tensor);

  return S_OK;
}
CATCH_RETURN();

HRESULT STDMETHODCALLTYPE OpKernelContextWrapper::GetOutputTensor(uint32_t outputIndex, IMLOperatorTensor** tensor) noexcept try {
  VerifyNotClosed();

  *tensor = nullptr;

  ML_CHECK_BOOL(outputIndex < m_outputTensors.size());

  // GetOutputTensor must be called unless a kernel provides shape inferencing,
  // in which case m_outputShapes will be valid here.
  if (!m_outputShapes) {
    return E_FAIL;
    //return MLStatus::SHAPE_INFERENCE_NOT_REGISTERED;
  }

  uint32_t dimensionCount = gsl::narrow_cast<uint32_t>(m_outputShapes->GetShape(outputIndex).size());
  return GetOutputTensor(outputIndex, dimensionCount, m_outputShapes->GetShape(outputIndex).data(), tensor);
}
CATCH_RETURN();

HRESULT STDMETHODCALLTYPE OpKernelContextWrapper::GetOutputTensor(uint32_t outputIndex, uint32_t dimensions, const uint32_t* dimensionSizes, IMLOperatorTensor** tensor) noexcept try {
  VerifyNotClosed();
  *tensor = nullptr;

  ML_CHECK_BOOL(outputIndex < m_outputTensors.size());

  // Verify that the provided shape matches the shape determined using the kernel's shape inference function.
  if (m_outputTensors[outputIndex]->GetInterface() == nullptr) {
    if (m_outputShapes) {
      if ((m_outputShapes->GetShape(outputIndex).size() != dimensions ||
           memcmp(dimensionSizes, m_outputShapes->GetShape(outputIndex).data(), dimensions * sizeof(*dimensionSizes)))) {
        return E_INVALIDARG;
      }
    }
    std::vector<int64_t> convertedSizes(dimensions);
    for (size_t i = 0; i < dimensions; ++i) {
      convertedSizes[i] = dimensionSizes[i];
    }

    onnxruntime::TensorShape shape(convertedSizes.data(), dimensions);
    auto outputTensor = m_impl->Output(outputIndex, shape);
    if (outputTensor) {
      ComPtr<TensorWrapper> tensorWrapper = wil::MakeOrThrow<TensorWrapper>(
          const_cast<onnxruntime::Tensor*>(outputTensor),
          IsAllocationInterface(outputTensor->Location()),
          m_winmlProvider.Get(),
          m_internalOperator);

      const_cast<OpKernelContextWrapper*>(this)->m_outputTensors[outputIndex] = tensorWrapper;
    }
  }

  m_outputTensors[outputIndex].CopyTo(tensor);

  return S_OK;
}
CATCH_RETURN();

HRESULT STDMETHODCALLTYPE OpKernelContextWrapper::AllocateTemporaryData(size_t size, IUnknown** abiAllocation) const try {
  uint64_t allocId;
  return AllocateTemporaryData(size, abiAllocation, &allocId);
}
CATCH_RETURN();

HRESULT STDMETHODCALLTYPE OpKernelContextWrapper::AllocateTemporaryData(size_t size, IUnknown** abiAllocation, uint64_t* allocId) const try {
  VerifyNotClosed();

  *abiAllocation = nullptr;
  onnxruntime::AllocatorPtr alloc;
  THROW_IF_NOT_OK(m_impl->GetTempSpaceAllocator(&alloc));

  if (!IsAllocationInterface(alloc->Info())) {
    return E_FAIL;
  }

  ComPtr<IUnknown> allocation;
  allocation.Attach(static_cast<IUnknown*>(alloc->Alloc(size)));

  *allocId = m_winmlProvider->TryGetPooledAllocationId(allocation.Get(), 0);

  TranslateAllocationDataToAbi(m_winmlProvider.Get(), m_internalOperator, alloc->Info(), allocation.Get(), abiAllocation);

  if (m_winmlProvider->TransitionsRequiredForOperator(m_internalOperator)) {
    m_winmlProvider->TransitionResourcesForOperator(true, 1, abiAllocation);
  }

  // Ensure the allocation is freed and transitioned when the context destructs
  m_temporaryAllocations.push_back(allocation);
  m_temporaryAbiAllocations.push_back(*abiAllocation);

  return S_OK;
}
CATCH_RETURN();

void STDMETHODCALLTYPE OpKernelContextWrapper::GetExecutionInterface(IUnknown** executionInterface) const noexcept {
  m_abiExecutionObject.CopyTo(executionInterface);
}

std::vector<IMLOperatorTensor*> OpKernelContextWrapper::GetInputTensors() {
  std::vector<IMLOperatorTensor*> ret;
  ret.reserve(m_inputTensors.size());

  for (int i = 0; i < m_impl->InputCount(); ++i) {
    ComPtr<IMLOperatorTensor> tensor;
    THROW_IF_FAILED(GetInputTensor(i, tensor.GetAddressOf()));
    ret.push_back(m_inputTensors[i].Get());
  }

  return ret;
}

std::vector<IMLOperatorTensor*> OpKernelContextWrapper::GetOutputTensors(const EdgeShapes& outputShapes) {
  std::vector<IMLOperatorTensor*> ret;
  ret.reserve(m_outputTensors.size());

  THROW_HR_IF(E_INVALIDARG, m_impl->OutputCount() != outputShapes.EdgeCount());

  for (int i = 0; i < m_impl->OutputCount(); ++i) {
    ComPtr<IMLOperatorTensor> tensor;
    THROW_IF_FAILED(GetOutputTensor(
        i,
        static_cast<uint32_t>(outputShapes.GetShape(i).size()),
        outputShapes.GetShape(i).data(),
        tensor.GetAddressOf()));

    ret.push_back(m_outputTensors[i].Get());
  }

  return ret;
}

AbiOpKernel::AbiOpKernel(
    IMLOperatorKernelFactory* operatorFactory,
    const onnxruntime::OpKernelInfo& kerneInfo,
    bool requiresInputShapesAtCreation,
    bool requiresOutputShapesAtCreation,
    bool isInternalOperator,
    gsl::span<const uint32_t> requiredConstantCpuInputs,
    IMLOperatorShapeInferrer* shapeInferrer,
    const AttributeMap* defaultAttributes) : OpKernel(kerneInfo),
                                             m_requiresInputShapesAtCreation(requiresInputShapesAtCreation),
                                             m_requiresOutputShapesAtCreation(requiresOutputShapesAtCreation),
                                             m_shapeInferrer(shapeInferrer),
                                             m_internalOperator(isInternalOperator),
                                             m_defaultAttributes(defaultAttributes) {
  assert(requiresInputShapesAtCreation || !requiresOutputShapesAtCreation);

  m_requiredConstantCpuInputs.assign(requiredConstantCpuInputs.begin(), requiredConstantCpuInputs.end());

  const void* executionHandle = kerneInfo.GetExecutionProvider()->GetExecutionHandle();
  if (executionHandle) {
    // We assume the execution object inherits IUnknown as its first base
    ComPtr<IUnknown> providerExecutionObject = const_cast<IUnknown*>(static_cast<const IUnknown*>(executionHandle));
    m_abiExecutionObject = providerExecutionObject;

    // Get the WinML-specific execution provider interface from the execution object.
    providerExecutionObject.As(&m_winmlProvider);

    if (m_winmlProvider) {
      // Get the particular object to return to a isInternalOperator based on the registration of that kernel.
      m_winmlProvider->GetABIExecutionInterface(isInternalOperator, m_abiExecutionObject.ReleaseAndGetAddressOf());
    }
  }

  bool requiredConstantCpuInputsAvailable = true;
  for (uint32_t index : requiredConstantCpuInputs) {
    const onnxruntime::Tensor* tensor = nullptr;
    if (!kerneInfo.TryGetConstantInput(index, &tensor) || !tensor) {
      requiredConstantCpuInputsAvailable = false;
      break;
    }
  }

  // If input sizes are either available or not required at creation, no need to delay kernel creation.
  if (requiredConstantCpuInputsAvailable && (!m_requiresInputShapesAtCreation || InputTensorShapesDefined())) {
    auto winmlProviderCapture = m_winmlProvider;
    auto internalOpCapture = m_internalOperator;

    MLOperatorTensorGetter constantInputGetter = [kerneInfo, winmlProviderCapture, internalOpCapture](uint32_t index) {
      Microsoft::WRL::ComPtr<IMLOperatorTensor> tensorWrapper = nullptr;
      const onnxruntime::Tensor* tensor = nullptr;
      if (kerneInfo.TryGetConstantInput(index, &tensor)) {
        tensorWrapper = wil::MakeOrThrow<TensorWrapper>(
            const_cast<onnxruntime::Tensor*>(tensor),
            IsAllocationInterface(tensor->Location()),
            winmlProviderCapture.Get(),
            internalOpCapture);
      }

      return tensorWrapper;
    };

    // If the output size is not dynamic, infer it using the kernel.  Then if the output size was predicted
    // by schema, verify consistency.  The result of inference is stored in m_inferredOutputShapes.
    if (m_requiresOutputShapesAtCreation) {
      // Use the same list of required inputs for the shape inferrer and the kernel.
      InferAndVerifyOutputSizes(m_requiredConstantCpuInputs, constantInputGetter, nullptr, m_inferredOutputShapes);
    }

    // Create the kernel while allowing input shape and output shape queries according to options
    ComPtr<OpKernelInfoWrapper> kernelInfoWrapper = wil::MakeOrThrow<OpKernelInfoWrapper>(
        &kerneInfo,
        m_abiExecutionObject.Get(),
        nullptr,
        m_requiresOutputShapesAtCreation ? &m_inferredOutputShapes : nullptr,
        m_requiresInputShapesAtCreation,
        m_requiresOutputShapesAtCreation,
        isInternalOperator,
        m_defaultAttributes,
        m_requiredConstantCpuInputs,
        constantInputGetter);

    THROW_IF_FAILED(operatorFactory->CreateKernel(kernelInfoWrapper.Get(), m_kernel.GetAddressOf()));
    kernelInfoWrapper->Close();

    // Ensure that scheduled work, if any, is completed before freeing the kernel if the execution
    // provider requires this.
    if (m_winmlProvider) {
      m_winmlProvider->QueueReference(m_kernel.Get());
    }
  } else {
    m_operatorFactory = operatorFactory;
  }
}

onnxruntime::Status AbiOpKernel::Compute(onnxruntime::OpKernelContext* context) const {
  auto winmlProviderCapture = m_winmlProvider;
  auto internalOpCapture = m_internalOperator;

  MLOperatorTensorGetter constantInputGetter = [context, winmlProviderCapture, internalOpCapture](uint32_t index) {
    Microsoft::WRL::ComPtr<IMLOperatorTensor> tensorWrapper = nullptr;
    const onnxruntime::Tensor* tensor = context->Input<onnxruntime::Tensor>(static_cast<int>(index));
    if (tensor != nullptr)
    {
        tensorWrapper = wil::MakeOrThrow<TensorWrapper>(
            const_cast<onnxruntime::Tensor*>(tensor),
            tensor ? IsAllocationInterface(tensor->Location()) : false,
            winmlProviderCapture.Get(),
            internalOpCapture);
    }

    return tensorWrapper;
  };

  auto inferShapesAndCreateKernel = [&](const EdgeShapes& inputShapes, EdgeShapes& outputShapes) -> ComPtr<IMLOperatorKernel> {
    // If the output size is not dynamic, infer it using the kernel. The result of inference is stored in m_inferredOutputShapes.
    if (m_requiresOutputShapesAtCreation) {
      // Use the same list of required inputs for the shape inferrer and the kernel.
      InferAndVerifyOutputSizes(m_requiredConstantCpuInputs, constantInputGetter, &inputShapes, outputShapes);
    }

    // Create the kernel while allowing input shape and output shape queries according to options
    ComPtr<OpKernelInfoWrapper> kernelInfoWrapper = wil::MakeOrThrow<OpKernelInfoWrapper>(
        &Info(),
        m_abiExecutionObject.Get(),
        &inputShapes,
        m_requiresInputShapesAtCreation ? &outputShapes : nullptr,
        m_requiresInputShapesAtCreation,
        m_requiresOutputShapesAtCreation,
        m_internalOperator,
        m_defaultAttributes,
        m_requiredConstantCpuInputs,
        constantInputGetter);

    ComPtr<IMLOperatorKernel> ret;
    THROW_IF_FAILED(m_operatorFactory->CreateKernel(kernelInfoWrapper.Get(), ret.GetAddressOf()));
    kernelInfoWrapper->Close();

    return ret;
  };

  // The kernel creation may have been delayed because input shapes were required but not inferred by schema.
  if (RequiresLazyInitialization()) {
    std::lock_guard<std::mutex> lock(m_mutex);

    if (RequiresLazyInitialization()) {
      m_inputShapesOfKernelInference = GetInputShapes(context);

      m_constantInputTensorContentsOfKernel.resize(context->InputCount());
      for (uint32_t index : m_requiredConstantCpuInputs) {
        const onnxruntime::Tensor* weakTensor = context->Input<onnxruntime::Tensor>(static_cast<int>(index));

        // Skip optional constant tensors.
        if (weakTensor != nullptr)
        {
          MLOperatorTensor tensor = MLOperatorTensor(constantInputGetter(index).Get());

          if (index >= static_cast<uint32_t>(context->InputCount())) {
            continue;
          }
          m_constantInputTensorContentsOfKernel[index].isValid = (tensor.GetInterface() != nullptr);

          if (tensor.GetInterface() != nullptr) {
            m_constantInputTensorContentsOfKernel[index].shape = tensor.GetShape();
            m_constantInputTensorContentsOfKernel[index].type = tensor.GetTensorDataType();
            m_constantInputTensorContentsOfKernel[index].data.resize(tensor.GetUnalignedTensorByteSize());
          }
          m_constantInputTensorContentsOfKernel[index].data.assign(
              reinterpret_cast<const std::byte*>(tensor.GetByteData()),
              reinterpret_cast<const std::byte*>(tensor.GetByteData()) + tensor.GetUnalignedTensorByteSize());
        }
      }

      m_kernel = inferShapesAndCreateKernel(m_inputShapesOfKernelInference, m_inferredOutputShapes);
      SetLazyInitialized();
    }
  } else if (m_inputShapesOfKernelInference.EdgeCount() > 0) {
    EdgeShapes local_input_shapes = GetInputShapes(context);

    bool requiredCpuInputsChanged = false;
    for (uint32_t index : m_requiredConstantCpuInputs) {
      if (index >= m_constantInputTensorContentsOfKernel.size()) {
        continue;
      }

      const TensorContent& lastValue = m_constantInputTensorContentsOfKernel[index];
      MLOperatorTensor currentValue(constantInputGetter(index).Get());

      if (lastValue.isValid != (currentValue.GetInterface() != nullptr)) {
        break;
      }

      if (lastValue.isValid) {
        if (lastValue.shape != currentValue.GetShape() ||
            lastValue.type != currentValue.GetTensorDataType() ||
            currentValue.GetUnalignedTensorByteSize() != lastValue.data.size() ||
            (memcmp(lastValue.data.data(), currentValue.GetByteData(), lastValue.data.size()) != 0)) {
          requiredCpuInputsChanged = true;
          break;
        }
      }
    }

    // In the edge case that the input size is changing across invocations and the kernel requires
    // its input size at construction, use a local instance of the kernel.
    if (local_input_shapes != m_inputShapesOfKernelInference || requiredCpuInputsChanged) {
      EdgeShapes localInferredOutputShapes;
      ComPtr<IMLOperatorKernel> localKernel = inferShapesAndCreateKernel(local_input_shapes, localInferredOutputShapes);

      ComPtr<OpKernelContextWrapper> kernelContextWrapper = wil::MakeOrThrow<OpKernelContextWrapper>(
          context,
          Info().GetExecutionProvider(),
          m_internalOperator,
          m_requiresOutputShapesAtCreation ? &localInferredOutputShapes : nullptr);

      THROW_IF_FAILED(localKernel->Compute(kernelContextWrapper.Get()));
      kernelContextWrapper->Close();

      // Ensure that scheduled work, if any, is completed before freeing the kernel if the execution
      // provider requires this.
      if (m_winmlProvider) {
        m_winmlProvider->QueueReference(localKernel.Get());
      }
      return onnxruntime::Status();
    }
  }

  ComPtr<OpKernelContextWrapper> kernelContextWrapper = wil::MakeOrThrow<OpKernelContextWrapper>(
      context,
      Info().GetExecutionProvider(),
      m_internalOperator,
      m_requiresOutputShapesAtCreation ? &m_inferredOutputShapes : nullptr);

  THROW_IF_FAILED(m_kernel->Compute(kernelContextWrapper.Get()));
  kernelContextWrapper->Close();

  // Ensure that scheduled work, if any, is completed before freeing the kernel if the execution
  // provider requires this.
  if (m_winmlProvider) {
    m_winmlProvider->QueueReference(m_kernel.Get());
  }

  return onnxruntime::Status();
}

bool AbiOpKernel::InputTensorShapesDefined() const {
  onnxruntime::ProtoHelperNodeContext protoContext(Node());
  onnxruntime::OpNodeProtoHelper<onnxruntime::ProtoHelperNodeContext> info(&protoContext);

  return InputTensorShapesDefinedOnNode(info);
}

EdgeShapes AbiOpKernel::GetInputShapes(onnxruntime::OpKernelContext* context) const {
  EdgeShapes ret(context->InputCount());

  for (size_t i = 0; i < ret.EdgeCount(); ++i) {
    // The input type is null if unused
    auto inputType = context->InputType(static_cast<int>(i));
    if (inputType != nullptr && inputType->IsTensorType()) {
      const onnxruntime::Tensor* tensor = context->Input<onnxruntime::Tensor>(static_cast<int>(i));
      if (tensor) {
        ret.GetMutableShape(i).resize(tensor->Shape().GetDims().size());
        for (size_t j = 0; j < ret.GetMutableShape(i).size(); ++j) {
          ret.GetMutableShape(i)[j] = gsl::narrow_cast<uint32_t>(tensor->Shape().GetDims()[j]);
        }
      }
    }
  }

  return ret;
}

void AbiOpKernel::InferAndVerifyOutputSizes(
    gsl::span<const uint32_t> requiredConstantCpuInputs,
    MLOperatorTensorGetter& constantInputGetter, 
    const EdgeShapes* inputShapes, 
    EdgeShapes& outputShapes) const
{
    // call the non member function (below)
    Windows::AI::MachineLearning::Adapter::InferAndVerifyOutputSizes(
        Node(),
        m_defaultAttributes, 
        m_shapeInferrer.Get(), 
        requiredConstantCpuInputs,
        constantInputGetter,
        inputShapes, 
        outputShapes
    );
}

void InferAndVerifyOutputSizes(
    const onnxruntime::Node& node,
    const AttributeMap* defaultAttributes,
    IMLOperatorShapeInferrer* shapeInferrer,
    gsl::span<const uint32_t> requiredConstantCpuInputs,
    MLOperatorTensorGetter& constantInputGetter,
    const EdgeShapes* inputShapes,
    EdgeShapes& outputShapes) {
  onnxruntime::ProtoHelperNodeContext protoContext(node);
  onnxruntime::OpNodeProtoHelper<onnxruntime::ProtoHelperNodeContext> info(&protoContext);

  ComPtr<MLKernelInferenceContext> inferenceContext = wil::MakeOrThrow<MLKernelInferenceContext>(&info, inputShapes, outputShapes, defaultAttributes, requiredConstantCpuInputs, constantInputGetter);

  outputShapes.Reset(info.GetOutputCount());

  THROW_IF_FAILED(shapeInferrer->InferOutputShapes(inferenceContext.Get()));
  inferenceContext->Close();

  for (size_t outputIndex = 0; outputIndex < outputShapes.EdgeCount(); ++outputIndex) {
    const onnx::TypeProto* outputProto = info.GetOutputType(outputIndex);

    // Skip this output if it is not valid.
    if (outputProto == nullptr) {
      continue;
    }

    if (outputProto->value_case() != onnx::TypeProto::kTensorType) {
      ML_CHECK_BOOL(outputShapes.GetShape(outputIndex).empty());
      continue;
    }

    const auto& tensorType = outputProto->tensor_type();

    if (tensorType.has_shape()) {
      const auto& shape = tensorType.shape();
      ML_CHECK_BOOL(shape.dim_size() == outputShapes.GetShape(outputIndex).size());

      for (uint32_t output_dim = 0; output_dim < outputShapes.GetShape(outputIndex).size(); ++output_dim) {
        if (shape.dim(output_dim).has_dim_value()) {
          int64_t expected_size = shape.dim(output_dim).dim_value();
          int64_t actual_size = outputShapes.GetShape(outputIndex)[output_dim];
          ML_CHECK_BOOL(expected_size == actual_size);
        }
      }
    }
  }
}

ComPtr<MLSchemaInferenceContext> MLSchemaInferenceContext::Create(onnxruntime::OpNodeProtoHelper<onnx::InferenceContext>* info, 
        onnx::InferenceContext* ctx,
        gsl::span<const uint32_t> requiredConstantCpuInputs) {
    MLOperatorTensorGetter mlOperatorTensorGetter = MLOperatorTensorGetter([ctx](uint32_t index) {
                    Microsoft::WRL::ComPtr<IMLOperatorTensor> tensorWrapper = wil::MakeOrThrow<OnnxTensorWrapper>(
                                                const_cast<onnx::TensorProto*>(ctx->getInputData(index)));
                    return tensorWrapper;
                });

    return wil::MakeOrThrow<MLSchemaInferenceContext>(info, ctx, requiredConstantCpuInputs, mlOperatorTensorGetter);
}

MLSchemaInferenceContext::MLSchemaInferenceContext(
    onnxruntime::OpNodeProtoHelper<onnx::InferenceContext>* info,
    onnx::InferenceContext* ctx,
    gsl::span<const uint32_t> requiredConstantCpuInputs,
    MLOperatorTensorGetter& mLOperatorTensorGetter) : OpNodeInfoWrapper(info, nullptr, nullptr, 
                                                        requiredConstantCpuInputs, mLOperatorTensorGetter),
                                                   m_context(ctx)
{
}

HRESULT STDMETHODCALLTYPE MLSchemaInferenceContext::SetOutputTensorShape(
    uint32_t outputIndex,
    uint32_t dimensionCount,
    const uint32_t* dimensions) noexcept try {
  VerifyNotClosed();

  MLOperatorEdgeDescription edgeDesc;
  THROW_IF_FAILED(GetOutputEdgeDescription(outputIndex, &edgeDesc));
  ML_CHECK_BOOL(edgeDesc.edgeType == MLOperatorEdgeType::Undefined || edgeDesc.edgeType == MLOperatorEdgeType::Tensor);

  // In the process of calling mutable_tensor_type, the type may switch from undefined to tensor.
  // This is done here in case the dimension count is zero (scalar)
  m_context->getOutputType(outputIndex)->mutable_tensor_type();

  for (uint32_t i = 0; i < dimensionCount; ++i) {
    auto dim = m_context->getOutputType(outputIndex)->mutable_tensor_type()->mutable_shape()->add_dim();
    dim->set_dim_value(dimensions[i]);
  }

  return S_OK;
}
CATCH_RETURN();

HRESULT STDMETHODCALLTYPE MLSchemaInferenceContext::SetOutputEdgeDescription(
    uint32_t outputIndex,
    const MLOperatorEdgeDescription* edgeDesc) const noexcept try {
  VerifyNotClosed();

  std::string typeStr = ToTypeString(*edgeDesc);
  m_context->getOutputType(outputIndex)->CopyFrom(onnx::Utils::DataTypeUtils::ToTypeProto(&typeStr));
  return S_OK;
}
CATCH_RETURN();

HRESULT STDMETHODCALLTYPE MLKernelInferenceContext::SetOutputTensorShape(
    uint32_t outputIndex,
    uint32_t dimensionCount,
    const uint32_t* dimensions) noexcept try {
  VerifyNotClosed();

  if (outputIndex >= m_inferredOutputShapes.EdgeCount()) {
    return E_INVALIDARG;
  }

  m_inferredOutputShapes.GetMutableShape(outputIndex).assign(dimensions, dimensions + dimensionCount);

  return S_OK;
}
CATCH_RETURN();

ComPtr<MLSupportQueryContext> MLSupportQueryContext::Create(onnxruntime::OpNodeProtoHelper<onnxruntime::ProtoHelperNodeContext>* info,
            const AttributeMap* defaultAttributes) {
    MLOperatorTensorGetter mLOperatorTensorGetter = MLOperatorTensorGetter();
    return wil::MakeOrThrow<MLSupportQueryContext>(info, defaultAttributes, mLOperatorTensorGetter);
}

MLSupportQueryContext::MLSupportQueryContext(
        onnxruntime::OpNodeProtoHelper<onnxruntime::ProtoHelperNodeContext>* info,
        const AttributeMap* defaultAttributes,
        MLOperatorTensorGetter& mLOperatorTensorGetter) : 
    OpNodeInfoWrapper(info, nullptr, defaultAttributes, gsl::span<const uint32_t>(), mLOperatorTensorGetter)
{
}

bool TryGetStaticShapeIfTensor(
    const onnx::TypeProto* inputProto,
    std::vector<uint32_t>& shapeDims) {
  // Skip this input if it is not valid.
  if (inputProto == nullptr) {
    return true;
  }

  if (inputProto->value_case() != onnx::TypeProto::kTensorType) {
    return true;
  }

  const auto& tensorType = inputProto->tensor_type();

  if (!tensorType.has_shape()) {
    return false;
  }

  const auto& shape = tensorType.shape();
  shapeDims.resize(shape.dim_size());

  for (uint32_t dimIndex = 0; dimIndex < static_cast<uint32_t>(shape.dim_size()); ++dimIndex) {
    if (!shape.dim(dimIndex).has_dim_value()) {
      return false;
    }

    shapeDims[dimIndex] = gsl::narrow<uint32_t>(shape.dim(dimIndex).dim_value());
  }

  return true;
}

bool TryGetStaticInputShapes(const onnxruntime::Node& node, EdgeShapes& inputShapes) {
  onnxruntime::ProtoHelperNodeContext protoContext(node);
  onnxruntime::OpNodeProtoHelper<onnxruntime::ProtoHelperNodeContext> info(&protoContext);

  inputShapes.Reset(info.GetInputCount());

  for (size_t inputIndex = 0; inputIndex < inputShapes.EdgeCount(); ++inputIndex) {
    const onnx::TypeProto* inputProto = info.GetInputType(inputIndex);
    if (!TryGetStaticShapeIfTensor(inputProto, inputShapes.GetMutableShape(inputIndex))) {
      return false;
    }
  }

  return true;
}

bool TryGetStaticOutputShapes(const onnxruntime::Node& node, EdgeShapes& outputShapes) {
  onnxruntime::ProtoHelperNodeContext protoContext(node);
  onnxruntime::OpNodeProtoHelper<onnxruntime::ProtoHelperNodeContext> info(&protoContext);

  outputShapes.Reset(info.GetOutputCount());

  for (size_t outputIndex = 0; outputIndex < outputShapes.EdgeCount(); ++outputIndex) {
    const onnx::TypeProto* outputProto = info.GetOutputType(outputIndex);
    if (!TryGetStaticShapeIfTensor(outputProto, outputShapes.GetMutableShape(outputIndex))) {
      return false;
    }
  }

  return true;
}

bool ContainsEmptyDimensions(const EdgeShapes& shapes, gsl::span<const uint32_t> ignoredShapeIndices) {
  for (size_t i = 0; i < shapes.EdgeCount(); i++) {
    const std::vector<uint32_t>& shape = shapes.GetShape(i);

    if (std::find(shape.begin(), shape.end(), 0u) != shape.end() && 
        std::find(ignoredShapeIndices.begin(), ignoredShapeIndices.end(), i) == ignoredShapeIndices.end()) {
          return true;
    }
  }

  return false;
}

std::tuple<std::unique_ptr<std::byte[]>, size_t> UnpackTensor(const onnx::TensorProto& initializer) {
  std::unique_ptr<std::byte[]> unpackedTensor;
  size_t tensorByteSize = 0;

#define CASE_PROTO(X, Y, Z)                                                                        \
  case ONNX_NAMESPACE::TensorProto_DataType::TensorProto_DataType_##X: {                           \
    size_t elementCount = initializer.##Z();                                                       \
    tensorByteSize = elementCount * sizeof(Y);                                                     \
    unpackedTensor.reset(new std::byte[tensorByteSize]);                                           \
    THROW_HR_IF(E_FAIL, !onnxruntime::utils::UnpackTensor(                                         \
                             initializer,                                                          \
                             initializer.has_raw_data() ? initializer.raw_data().data() : nullptr, \
                             initializer.has_raw_data() ? initializer.raw_data().size() : 0,       \
                             reinterpret_cast<Y*>(unpackedTensor.get()), elementCount)             \
                             .IsOK());                                                             \
    break;                                                                                         \
  }
  switch (initializer.data_type()) {
    CASE_PROTO(FLOAT, float, float_data_size);
    CASE_PROTO(DOUBLE, double, double_data_size);
    CASE_PROTO(BOOL, bool, int32_data_size);
    CASE_PROTO(INT8, int8_t, int32_data_size);
    CASE_PROTO(INT16, int16_t, int32_data_size);
    CASE_PROTO(INT32, int32_t, int32_data_size);
    CASE_PROTO(INT64, int64_t, int64_data_size);
    CASE_PROTO(UINT8, uint8_t, int32_data_size);
    CASE_PROTO(UINT16, uint16_t, int32_data_size);
    CASE_PROTO(UINT32, uint32_t, uint64_data_size);
    CASE_PROTO(UINT64, uint64_t, int64_data_size);
    CASE_PROTO(FLOAT16, onnxruntime::MLFloat16, int32_data_size);
    default:
      THROW_HR(E_INVALIDARG);
  }

  return std::make_tuple(std::move(unpackedTensor), tensorByteSize);
}
}  // namespace winrt::Windows::AI::MachineLearning::implementation<|MERGE_RESOLUTION|>--- conflicted
+++ resolved
@@ -238,12 +238,8 @@
   ML_TENSOR_TYPE_CASE(onnxruntime::MLFloat16);
 
   THROW_HR(E_NOTIMPL);
-<<<<<<< HEAD
-  return MLOperatorTensorDataType::String;
+  return MLOperatorTensorDataType::Undefined;
  #pragma warning (default:4702)
-=======
-  return MLOperatorTensorDataType::Undefined;
->>>>>>> 2d44bd52
 }
 
 #undef ML_TENSOR_TYPE_CASE
@@ -271,12 +267,8 @@
   ML_TENSOR_TYPE_CASE(onnxruntime::MLFloat16);
 
   THROW_HR(E_NOTIMPL);
-<<<<<<< HEAD
-  return onnxruntime::DataTypeImpl::GetTensorType<std::string>();
+  return onnxruntime::DataTypeImpl::GetTensorType<float>();
 #pragma warning (default:4702)
-=======
-  return onnxruntime::DataTypeImpl::GetTensorType<float>();
->>>>>>> 2d44bd52
 }
 
 #pragma warning (disable:4702)
@@ -406,11 +398,7 @@
 
     default:
       THROW_HR(E_NOTIMPL);
-<<<<<<< HEAD
-      return "Undefined";
-=======
       return "";
->>>>>>> 2d44bd52
   }
 #pragma warning (default:4702)
 }
