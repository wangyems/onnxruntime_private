// Copyright (c) Microsoft Corporation. All rights reserved.
// Licensed under the MIT License.

#include "core/session/onnxruntime_c_api.h"
#include "core/session/allocator_impl.h"
#include "core/session/inference_session_utils.h"
#include "core/session/IOBinding.h"
#include "core/framework/allocator.h"
#include "core/framework/error_code_helper.h"
#include "core/framework/execution_provider.h"
#include "core/framework/utils.h"
#include <cassert>
#include <cstring>
#include <functional>
#include <sstream>

#include "core/common/common.h"
#include "core/common/logging/logging.h"
#include "core/common/status.h"
#include "core/common/safeint.h"
#include "core/graph/constants.h"
#include "core/graph/graph.h"
#include "core/framework/allocator.h"
#include "core/framework/tensor.h"
#include "core/framework/ml_value.h"
#include "core/session/environment.h"
#include "core/framework/callback.h"
#include "core/framework/tensorprotoutils.h"
#include "core/framework/onnxruntime_typeinfo.h"
#include "core/session/inference_session.h"
#include "core/session/ort_apis.h"
#include "core/session/ort_env.h"
#include "core/framework/data_types.h"
#include "abi_session_options_impl.h"
#include "core/framework/TensorSeq.h"
#include "core/platform/ort_mutex.h"
#ifdef USE_CUDA
#include "core/providers/cuda/cuda_provider_factory.h"
#endif

using namespace onnxruntime::logging;
using onnxruntime::BFloat16;
using onnxruntime::DataTypeImpl;
using onnxruntime::Environment;
using onnxruntime::IAllocator;
using onnxruntime::InputDefList;
using onnxruntime::MLFloat16;
using onnxruntime::OutputDefList;
using onnxruntime::Tensor;
using onnxruntime::ToOrtStatus;
using onnxruntime::common::Status;

using namespace onnxruntime;

#ifndef ORT_STATUS_PTR
#ifdef _WIN32
#define ORT_STATUS_PTR _Check_return_ _Ret_maybenull_ OrtStatusPtr
#else
#define ORT_STATUS_PTR OrtStatus*
#endif
#endif

// Return the OrtStatus if it indicates an error
#define ORT_API_RETURN_IF_ERROR(expr) \
  do {                                \
    auto _status = (expr);            \
    if (_status)                      \
      return _status;                 \
  } while (0)

// Convert internal onnxruntime::Status to OrtStatus and return if there's an error
#define ORT_API_RETURN_IF_STATUS_NOT_OK(expr) \
  do {                                        \
    auto _status = (expr);                    \
    if (!_status.IsOK())                      \
      return ToOrtStatus(_status);            \
  } while (0)

#define TENSOR_READ_API_BEGIN                          \
  API_IMPL_BEGIN                                       \
  auto v = reinterpret_cast<const ::OrtValue*>(value); \
  auto& tensor = v->Get<onnxruntime::Tensor>();

#define TENSOR_READWRITE_API_BEGIN \
  API_IMPL_BEGIN                   \
  auto v = (value);                \
  auto tensor = v->GetMutable<onnxruntime::Tensor>();

ORT_API_STATUS_IMPL(OrtApis::CreateEnvWithCustomLogger, OrtLoggingFunction logging_function,
                    _In_opt_ void* logger_param, OrtLoggingLevel logging_level, _In_ const char* logid,
                    _Outptr_ OrtEnv** out) {
  API_IMPL_BEGIN
  OrtEnv::LoggingManagerConstructionInfo lm_info{logging_function, logger_param, logging_level, logid};
  Status status;
  *out = OrtEnv::GetInstance(lm_info, status);
  return ToOrtStatus(status);
  API_IMPL_END
}

ORT_API_STATUS_IMPL(OrtApis::CreateEnv, OrtLoggingLevel logging_level,
                    _In_ const char* logid, _Outptr_ OrtEnv** out) {
  API_IMPL_BEGIN
  OrtEnv::LoggingManagerConstructionInfo lm_info{nullptr, nullptr, logging_level, logid};
  Status status;
  *out = OrtEnv::GetInstance(lm_info, status);
  return ToOrtStatus(status);
  API_IMPL_END
}

ORT_API_STATUS_IMPL(OrtApis::CreateEnvWithGlobalThreadPools, OrtLoggingLevel logging_level,
                    _In_ const char* logid, _In_ const struct OrtThreadingOptions* tp_options, _Outptr_ OrtEnv** out) {
  API_IMPL_BEGIN
  OrtEnv::LoggingManagerConstructionInfo lm_info{nullptr, nullptr, logging_level, logid};
  Status status;
  *out = OrtEnv::GetInstance(lm_info, status, tp_options);
  return ToOrtStatus(status);
  API_IMPL_END
}

ORT_API_STATUS_IMPL(OrtApis::CreateEnvWithCustomLoggerAndGlobalThreadPools, OrtLoggingFunction logging_function, _In_opt_ void* logger_param,
                    OrtLoggingLevel logging_level, _In_ const char* logid, _In_ const struct OrtThreadingOptions* tp_options,
                    _Outptr_ OrtEnv** out) {
  API_IMPL_BEGIN
  OrtEnv::LoggingManagerConstructionInfo lm_info{logging_function, logger_param, logging_level, logid};
  Status status;
  *out = OrtEnv::GetInstance(lm_info, status, tp_options);
  return ToOrtStatus(status);
  API_IMPL_END
}

// enable platform telemetry
ORT_API_STATUS_IMPL(OrtApis::EnableTelemetryEvents, _In_ const OrtEnv* ort_env) {
  API_IMPL_BEGIN
  ORT_UNUSED_PARAMETER(ort_env);
  // note telemetry is controlled via the platform Env object, not the OrtEnv object instance
  const Env& env = Env::Default();
  env.GetTelemetryProvider().EnableTelemetryEvents();
  return nullptr;
  API_IMPL_END
}

ORT_API_STATUS_IMPL(OrtApis::DisableTelemetryEvents, _In_ const OrtEnv* ort_env) {
  API_IMPL_BEGIN
  ORT_UNUSED_PARAMETER(ort_env);
  // note telemetry is controlled via the platform Env object, not the OrtEnv object instance
  const Env& env = Env::Default();
  env.GetTelemetryProvider().DisableTelemetryEvents();
  return nullptr;
  API_IMPL_END
}

ORT_STATUS_PTR CreateTensorImpl(MLDataType ml_type, const int64_t* shape, size_t shape_len,
                                _Inout_ OrtAllocator* allocator, std::unique_ptr<Tensor>* out) {
  std::vector<int64_t> shapes(shape_len);
  for (size_t i = 0; i != shape_len; ++i) {
    shapes[i] = shape[i];
  }
  std::shared_ptr<IAllocator> alloc_ptr = std::make_shared<onnxruntime::AllocatorWrapper>(allocator);
  *out = onnxruntime::make_unique<Tensor>(ml_type, onnxruntime::TensorShape(shapes), alloc_ptr);
  return nullptr;
}

ORT_STATUS_PTR CreateTensorImplForSeq(MLDataType elem_type, const int64_t* shape, size_t shape_len, Tensor& out) {
  std::vector<int64_t> shapes(shape_len);
  for (size_t i = 0; i != shape_len; ++i) {
    shapes[i] = shape[i];
  }
  OrtAllocator* allocator;
  // TODO(pranav): what allocator should be used to create the tensor here?
  // for the sake of simplicity of the API using the default one here
  auto st = OrtApis::GetAllocatorWithDefaultOptions(&allocator);
  if (st) {
    return st;
  }
  std::shared_ptr<IAllocator> alloc_ptr = std::make_shared<onnxruntime::AllocatorWrapper>(allocator);
  out = Tensor(elem_type, onnxruntime::TensorShape(shapes), alloc_ptr);
  return nullptr;
}

/**
 *
 * this function will create a copy of the allocator info
 */
ORT_STATUS_PTR CreateTensorImpl(MLDataType ml_type, const int64_t* shape, size_t shape_len, const OrtMemoryInfo* info,
                                void* p_data, size_t p_data_len, std::unique_ptr<Tensor>* out) {
  size_t elem_count = 1;
  std::vector<int64_t> shapes(shape_len);
  for (size_t i = 0; i != shape_len; ++i) {
    if (shape[i] < 0)
      return OrtApis::CreateStatus(ORT_INVALID_ARGUMENT, "tried creating tensor with negative value in shape");
    elem_count *= static_cast<size_t>(shape[i]);
    shapes[i] = shape[i];
  }

  size_t size_to_allocate;
  if (!IAllocator::CalcMemSizeForArray(ml_type->Size(), elem_count, &size_to_allocate)) {
    return OrtApis::CreateStatus(ORT_INVALID_ARGUMENT, "size overflow");
  }
  if (size_to_allocate > p_data_len) {
    std::ostringstream oss;
    oss << "not enough space: expected " << size_to_allocate << ", got " << p_data_len;
    return OrtApis::CreateStatus(ORT_INVALID_ARGUMENT, oss.str().c_str());
  }
  *out = onnxruntime::make_unique<Tensor>(ml_type, onnxruntime::TensorShape(shapes), p_data, *info);
  return nullptr;
}

namespace c_api_internal {

template <class T>
inline ORT_STATUS_PTR CallCreateTensorImpl(const int64_t* shape, size_t shape_len, const OrtMemoryInfo* info,
                                           void* p_data, size_t p_data_len, std::unique_ptr<Tensor>* out) {
  auto ml_value = DataTypeImpl::GetType<T>();
  return CreateTensorImpl(ml_value, shape, shape_len, info, p_data, p_data_len, out);
}

template <class T>
inline ORT_STATUS_PTR CallCreateTensorImpl(const int64_t* shape, size_t shape_len, _Inout_ OrtAllocator* allocator,
                                           std::unique_ptr<Tensor>* out) {
  auto ml_type = DataTypeImpl::GetType<T>();
  return CreateTensorImpl(ml_type, shape, shape_len, allocator, out);
}

}  // namespace c_api_internal

ORT_API_STATUS_IMPL(OrtApis::CreateTensorWithDataAsOrtValue, _In_ const OrtMemoryInfo* info,
                    _Inout_ void* p_data, size_t p_data_len, _In_ const int64_t* shape, size_t shape_len,
                    ONNXTensorElementDataType type, _Outptr_ OrtValue** out) {
  API_IMPL_BEGIN
  std::unique_ptr<Tensor> tensor;
  switch (type) {
    case ONNX_TENSOR_ELEMENT_DATA_TYPE_FLOAT:
      ORT_API_RETURN_IF_ERROR(c_api_internal::CallCreateTensorImpl<float>(shape, shape_len, info, p_data, p_data_len, &tensor));
      break;
    case ONNX_TENSOR_ELEMENT_DATA_TYPE_UINT8:
      ORT_API_RETURN_IF_ERROR(c_api_internal::CallCreateTensorImpl<uint8_t>(shape, shape_len, info, p_data, p_data_len, &tensor));
      break;
    case ONNX_TENSOR_ELEMENT_DATA_TYPE_INT8:
      ORT_API_RETURN_IF_ERROR(c_api_internal::CallCreateTensorImpl<int8_t>(shape, shape_len, info, p_data, p_data_len, &tensor));
      break;
    case ONNX_TENSOR_ELEMENT_DATA_TYPE_UINT16:
      ORT_API_RETURN_IF_ERROR(c_api_internal::CallCreateTensorImpl<uint16_t>(shape, shape_len, info, p_data, p_data_len, &tensor));
      break;
    case ONNX_TENSOR_ELEMENT_DATA_TYPE_INT16:
      ORT_API_RETURN_IF_ERROR(c_api_internal::CallCreateTensorImpl<int16_t>(shape, shape_len, info, p_data, p_data_len, &tensor));
      break;
    case ONNX_TENSOR_ELEMENT_DATA_TYPE_INT32:
      ORT_API_RETURN_IF_ERROR(c_api_internal::CallCreateTensorImpl<int32_t>(shape, shape_len, info, p_data, p_data_len, &tensor));
      break;
    case ONNX_TENSOR_ELEMENT_DATA_TYPE_UINT32:
      ORT_API_RETURN_IF_ERROR(c_api_internal::CallCreateTensorImpl<uint32_t>(shape, shape_len, info, p_data, p_data_len, &tensor));
      break;
    case ONNX_TENSOR_ELEMENT_DATA_TYPE_INT64:
      ORT_API_RETURN_IF_ERROR(c_api_internal::CallCreateTensorImpl<int64_t>(shape, shape_len, info, p_data, p_data_len, &tensor));
      break;
    case ONNX_TENSOR_ELEMENT_DATA_TYPE_UINT64:
      ORT_API_RETURN_IF_ERROR(c_api_internal::CallCreateTensorImpl<uint64_t>(shape, shape_len, info, p_data, p_data_len, &tensor));
      break;
    case ONNX_TENSOR_ELEMENT_DATA_TYPE_STRING:
      ORT_API_RETURN_IF_ERROR(c_api_internal::CallCreateTensorImpl<std::string>(shape, shape_len, info, p_data, p_data_len, &tensor));
      break;
    case ONNX_TENSOR_ELEMENT_DATA_TYPE_BOOL:
      ORT_API_RETURN_IF_ERROR(c_api_internal::CallCreateTensorImpl<bool>(shape, shape_len, info, p_data, p_data_len, &tensor));
      break;
    case ONNX_TENSOR_ELEMENT_DATA_TYPE_FLOAT16:
      ORT_API_RETURN_IF_ERROR(c_api_internal::CallCreateTensorImpl<MLFloat16>(shape, shape_len, info, p_data, p_data_len, &tensor));
      break;
    case ONNX_TENSOR_ELEMENT_DATA_TYPE_BFLOAT16:
      ORT_API_RETURN_IF_ERROR(c_api_internal::CallCreateTensorImpl<BFloat16>(shape, shape_len, info, p_data, p_data_len, &tensor));
      break;
    case ONNX_TENSOR_ELEMENT_DATA_TYPE_DOUBLE:
      ORT_API_RETURN_IF_ERROR(c_api_internal::CallCreateTensorImpl<double>(shape, shape_len, info, p_data, p_data_len, &tensor));
      break;
    case ONNX_TENSOR_ELEMENT_DATA_TYPE_COMPLEX64:
    case ONNX_TENSOR_ELEMENT_DATA_TYPE_COMPLEX128:
    default: {
      std::ostringstream oss;
      oss << "type " << type << " is not supported in this function";
      std::string errmsg = oss.str();
      return OrtApis::CreateStatus(ORT_NOT_IMPLEMENTED, errmsg.c_str());
    }
  }
  auto value = onnxruntime::make_unique<OrtValue>();
  auto ml_tensor = DataTypeImpl::GetType<Tensor>();
  value->Init(tensor.release(),
              ml_tensor,
              ml_tensor->GetDeleteFunc());
  *out = value.release();
  return nullptr;
  API_IMPL_END
}

ORT_API_STATUS_IMPL(OrtApis::CreateTensorAsOrtValue, _Inout_ OrtAllocator* allocator,
                    _In_ const int64_t* shape, size_t shape_len, ONNXTensorElementDataType type,
                    _Outptr_ OrtValue** out) {
  API_IMPL_BEGIN
  std::unique_ptr<Tensor> tensor;
  switch (type) {
    case ONNX_TENSOR_ELEMENT_DATA_TYPE_FLOAT:
      ORT_API_RETURN_IF_ERROR(c_api_internal::CallCreateTensorImpl<float>(shape, shape_len, allocator, &tensor));
      break;
    case ONNX_TENSOR_ELEMENT_DATA_TYPE_UINT8:
      ORT_API_RETURN_IF_ERROR(c_api_internal::CallCreateTensorImpl<uint8_t>(shape, shape_len, allocator, &tensor));
      break;
    case ONNX_TENSOR_ELEMENT_DATA_TYPE_INT8:
      ORT_API_RETURN_IF_ERROR(c_api_internal::CallCreateTensorImpl<int8_t>(shape, shape_len, allocator, &tensor));
      break;
    case ONNX_TENSOR_ELEMENT_DATA_TYPE_UINT16:
      ORT_API_RETURN_IF_ERROR(c_api_internal::CallCreateTensorImpl<uint16_t>(shape, shape_len, allocator, &tensor));
      break;
    case ONNX_TENSOR_ELEMENT_DATA_TYPE_INT16:
      ORT_API_RETURN_IF_ERROR(c_api_internal::CallCreateTensorImpl<int16_t>(shape, shape_len, allocator, &tensor));
      break;
    case ONNX_TENSOR_ELEMENT_DATA_TYPE_INT32:
      ORT_API_RETURN_IF_ERROR(c_api_internal::CallCreateTensorImpl<int32_t>(shape, shape_len, allocator, &tensor));
      break;
    case ONNX_TENSOR_ELEMENT_DATA_TYPE_UINT32:
      ORT_API_RETURN_IF_ERROR(c_api_internal::CallCreateTensorImpl<uint32_t>(shape, shape_len, allocator, &tensor));
      break;
    case ONNX_TENSOR_ELEMENT_DATA_TYPE_INT64:
      ORT_API_RETURN_IF_ERROR(c_api_internal::CallCreateTensorImpl<int64_t>(shape, shape_len, allocator, &tensor));
      break;
    case ONNX_TENSOR_ELEMENT_DATA_TYPE_UINT64:
      ORT_API_RETURN_IF_ERROR(c_api_internal::CallCreateTensorImpl<uint64_t>(shape, shape_len, allocator, &tensor));
      break;
    case ONNX_TENSOR_ELEMENT_DATA_TYPE_STRING:
      ORT_API_RETURN_IF_ERROR(c_api_internal::CallCreateTensorImpl<std::string>(shape, shape_len, allocator, &tensor));
      break;
    case ONNX_TENSOR_ELEMENT_DATA_TYPE_BOOL:
      ORT_API_RETURN_IF_ERROR(c_api_internal::CallCreateTensorImpl<bool>(shape, shape_len, allocator, &tensor));
      break;
    case ONNX_TENSOR_ELEMENT_DATA_TYPE_FLOAT16:
      ORT_API_RETURN_IF_ERROR(c_api_internal::CallCreateTensorImpl<MLFloat16>(shape, shape_len, allocator, &tensor));
      break;
    case ONNX_TENSOR_ELEMENT_DATA_TYPE_BFLOAT16:
      ORT_API_RETURN_IF_ERROR(c_api_internal::CallCreateTensorImpl<BFloat16>(shape, shape_len, allocator, &tensor));
      break;
    case ONNX_TENSOR_ELEMENT_DATA_TYPE_DOUBLE:
      ORT_API_RETURN_IF_ERROR(c_api_internal::CallCreateTensorImpl<double>(shape, shape_len, allocator, &tensor));
      break;
    case ONNX_TENSOR_ELEMENT_DATA_TYPE_COMPLEX64:
    case ONNX_TENSOR_ELEMENT_DATA_TYPE_COMPLEX128:
    default: {
      std::ostringstream oss;
      oss << "type " << type << " is not supported in this function";
      std::string errmsg = oss.str();
      return OrtApis::CreateStatus(ORT_NOT_IMPLEMENTED, errmsg.c_str());
    }
  }
  auto value = onnxruntime::make_unique<OrtValue>();
  auto ml_tensor = DataTypeImpl::GetType<Tensor>();
  value->Init(tensor.release(),
              ml_tensor,
              ml_tensor->GetDeleteFunc());
  *out = value.release();
  return nullptr;
  API_IMPL_END
}

ORT_API_STATUS_IMPL(OrtApis::CreateCustomOpDomain, _In_ const char* domain, _Outptr_ OrtCustomOpDomain** out) {
  API_IMPL_BEGIN
  auto custom_op_domain = onnxruntime::make_unique<OrtCustomOpDomain>();
  custom_op_domain->domain_ = domain;
  *out = custom_op_domain.release();
  return nullptr;
  API_IMPL_END
}

ORT_API(void, OrtApis::ReleaseCustomOpDomain, _Frees_ptr_opt_ OrtCustomOpDomain* ptr) {
  delete ptr;
}

ORT_API_STATUS_IMPL(OrtApis::CustomOpDomain_Add, _Inout_ OrtCustomOpDomain* custom_op_domain, _In_ const OrtCustomOp* op) {
  API_IMPL_BEGIN
  custom_op_domain->custom_ops_.emplace_back(op);
  return nullptr;
  API_IMPL_END
}

ORT_API_STATUS_IMPL(OrtApis::AddCustomOpDomain, _Inout_ OrtSessionOptions* options,
                    _In_ OrtCustomOpDomain* custom_op_domain) {
  API_IMPL_BEGIN
  options->custom_op_domains_.emplace_back(custom_op_domain);
  return nullptr;
  API_IMPL_END
}

ORT_API_STATUS_IMPL(OrtApis::RegisterCustomOpsLibrary, _Inout_ OrtSessionOptions* options, _In_ const char* library_path, void** library_handle) {
  API_IMPL_BEGIN

  Env::Default().LoadDynamicLibrary(library_path, library_handle);
  if (!*library_handle)
    return OrtApis::CreateStatus(ORT_FAIL, "RegisterCustomOpsLibrary: Failed to load library");

  OrtStatus*(ORT_API_CALL * RegisterCustomOps)(OrtSessionOptions * options, const OrtApiBase* api);

  Env::Default().GetSymbolFromLibrary(*library_handle, "RegisterCustomOps", (void**)&RegisterCustomOps);
  if (!RegisterCustomOps)
    return OrtApis::CreateStatus(ORT_FAIL, "RegisterCustomOpsLibrary: Entry point RegisterCustomOps not found in library");

  return RegisterCustomOps(options, OrtGetApiBase());
  API_IMPL_END
}

namespace {
// provider either model_path, or modal_data + model_data_length.
static ORT_STATUS_PTR CreateSessionAndLoadModel(_In_ const OrtSessionOptions* options,
                                                _In_ const OrtEnv* env,
                                                _In_ const ORTCHAR_T* model_path,
                                                _In_ const void* model_data,
                                                _In_ size_t model_data_length,
                                                _Outptr_ std::unique_ptr<onnxruntime::InferenceSession>& sess) {
  // quick check here to decide load path. InferenceSession will provide error message for invalid values.
  // TODO: Could move to a helper
  const Env& os_env = Env::Default();  // OS environment (!= ORT environment)
  bool load_config_from_model =
      os_env.GetEnvironmentVar(inference_session_utils::kOrtLoadConfigFromModelEnvVar) == "1";

  if (load_config_from_model) {
#if !defined(ORT_MINIMAL_BUILD)
    if (model_path != nullptr) {
      sess = onnxruntime::make_unique<onnxruntime::InferenceSession>(
          options == nullptr ? onnxruntime::SessionOptions() : options->value,
          env->GetEnvironment(),
          model_path);
    } else {
      sess = onnxruntime::make_unique<onnxruntime::InferenceSession>(
          options == nullptr ? onnxruntime::SessionOptions() : options->value,
          env->GetEnvironment(),
          model_data, static_cast<int>(model_data_length));
    }
#else
    return OrtApis::CreateStatus(ORT_FAIL, "Loading config from ONNX models is not supported in this build.");
#endif
  } else {
    sess = onnxruntime::make_unique<onnxruntime::InferenceSession>(
        options == nullptr ? onnxruntime::SessionOptions() : options->value,
        env->GetEnvironment());
  }

#if !defined(ORT_MINIMAL_BUILD)
  // Add custom domains
  Status status;
  if (options && !options->custom_op_domains_.empty()) {
    ORT_API_RETURN_IF_STATUS_NOT_OK(sess->AddCustomOpDomains(options->custom_op_domains_));
  }
#endif

  // Finish load
  if (load_config_from_model) {
#if !defined(ORT_MINIMAL_BUILD)
    ORT_API_RETURN_IF_STATUS_NOT_OK(sess->Load());
#endif
  } else {
    if (model_path != nullptr) {
      ORT_API_RETURN_IF_STATUS_NOT_OK(sess->Load(model_path));
    } else {
      ORT_API_RETURN_IF_STATUS_NOT_OK(sess->Load(model_data, static_cast<int>(model_data_length)));
    }
  }

  return nullptr;
}

static ORT_STATUS_PTR InitializeSession(_In_ const OrtSessionOptions* options,
                                        _In_ std::unique_ptr<::onnxruntime::InferenceSession>& sess) {
  // we need to disable mem pattern if DML is one of the providers since DML doesn't have the concept of
  // byte addressable memory
  std::vector<std::unique_ptr<IExecutionProvider>> provider_list;
  if (options) {
    for (auto& factory : options->provider_factories) {
      auto provider = factory->CreateProvider();
      provider_list.push_back(std::move(provider));
    }
  }

  // register the providers
  for (auto& provider : provider_list) {
    if (provider) {
      ORT_API_RETURN_IF_STATUS_NOT_OK(sess->RegisterExecutionProvider(std::move(provider)));
    }
  }

  ORT_API_RETURN_IF_STATUS_NOT_OK(sess->Initialize());

  return nullptr;
}

}  // namespace

ORT_API_STATUS_IMPL(OrtApis::CreateSession, _In_ const OrtEnv* env, _In_ const ORTCHAR_T* model_path,
                    _In_ const OrtSessionOptions* options, _Outptr_ OrtSession** out) {
  API_IMPL_BEGIN
  std::unique_ptr<onnxruntime::InferenceSession> sess;
  OrtStatus* status = nullptr;
  *out = nullptr;

  ORT_TRY {
    ORT_API_RETURN_IF_ERROR(CreateSessionAndLoadModel(options, env, model_path, nullptr, 0, sess));
    ORT_API_RETURN_IF_ERROR(InitializeSession(options, sess));

    *out = reinterpret_cast<OrtSession*>(sess.release());
  }
  ORT_CATCH(const std::exception& e) {
    ORT_HANDLE_EXCEPTION([&]() {
      status = OrtApis::CreateStatus(ORT_FAIL, e.what());
    });
  }

  return status;
  API_IMPL_END
}

ORT_API_STATUS_IMPL(OrtApis::CreateSessionFromArray, _In_ const OrtEnv* env, _In_ const void* model_data,
                    size_t model_data_length, _In_ const OrtSessionOptions* options, _Outptr_ OrtSession** out) {
  API_IMPL_BEGIN
  std::unique_ptr<onnxruntime::InferenceSession> sess;
  OrtStatus* status = nullptr;
  *out = nullptr;

  ORT_TRY {
    ORT_API_RETURN_IF_ERROR(CreateSessionAndLoadModel(options, env, nullptr, model_data, model_data_length, sess));
    ORT_API_RETURN_IF_ERROR(InitializeSession(options, sess));

    *out = reinterpret_cast<OrtSession*>(sess.release());
  }
  ORT_CATCH(const std::exception& e) {
    ORT_HANDLE_EXCEPTION([&]() {
      status = OrtApis::CreateStatus(ORT_FAIL, e.what());
    });
  }

  return status;
  API_IMPL_END
}

ORT_API_STATUS_IMPL(OrtApis::Run, _Inout_ OrtSession* sess, _In_opt_ const OrtRunOptions* run_options,
                    _In_reads_(input_len) const char* const* input_names,
                    _In_reads_(input_len) const OrtValue* const* input, size_t input_len,
                    _In_reads_(output_names_len) const char* const* output_names1, size_t output_names_len,
                    _Inout_updates_all_(output_names_len) OrtValue** output) {
  API_IMPL_BEGIN
  auto session = reinterpret_cast<::onnxruntime::InferenceSession*>(sess);
  const int queue_id = 0;

  std::vector<std::string> feed_names(input_len);
  std::vector<OrtValue> feeds(input_len);

  for (size_t i = 0; i != input_len; ++i) {
    if (input_names[i] == nullptr || input_names[i][0] == '\0') {
      return OrtApis::CreateStatus(ORT_INVALID_ARGUMENT, "input name cannot be empty");
    }

    feed_names[i] = input_names[i];
    auto& ort_value = feeds[i] = *reinterpret_cast<const ::OrtValue*>(input[i]);

    if (ort_value.Fence()) ort_value.Fence()->BeforeUsingAsInput(onnxruntime::kCpuExecutionProvider, queue_id);
  }

  // Create output feed
  std::vector<std::string> output_names(output_names_len);
  for (size_t i = 0; i != output_names_len; ++i) {
    if (output_names1[i] == nullptr || output_names1[i][0] == '\0') {
      return OrtApis::CreateStatus(ORT_INVALID_ARGUMENT, "output name cannot be empty");
    }
    output_names[i] = output_names1[i];
  }

  std::vector<OrtValue> fetches(output_names_len);
  for (size_t i = 0; i != output_names_len; ++i) {
    if (output[i] != nullptr) {
      ::OrtValue& value = *(output[i]);
      if (value.Fence())
        value.Fence()->BeforeUsingAsOutput(onnxruntime::kCpuExecutionProvider, queue_id);
      fetches[i] = value;
    }
  }
  Status status;
  if (run_options == nullptr) {
    OrtRunOptions op;
    status = session->Run(op, feed_names, feeds, output_names, &fetches, nullptr);
  } else {
    status = session->Run(*run_options, feed_names, feeds, output_names, &fetches, nullptr);
  }

  if (!status.IsOK())
    return ToOrtStatus(status);
  for (size_t i = 0; i != output_names_len; ++i) {
    ::OrtValue& value = fetches[i];
    if (value.Fence())
      value.Fence()->BeforeUsingAsInput(onnxruntime::kCpuExecutionProvider, queue_id);
    if (output[i] == nullptr) {
      output[i] = new OrtValue(value);
    }
  }
  return nullptr;
  API_IMPL_END
}

struct OrtIoBinding {
  std::unique_ptr<::onnxruntime::IOBinding> binding_;
  explicit OrtIoBinding(std::unique_ptr<::onnxruntime::IOBinding>&& binding) : binding_(std::move(binding)) {}
  OrtIoBinding(const OrtIoBinding&) = delete;
  OrtIoBinding& operator=(const OrtIoBinding&) = delete;
};

ORT_API_STATUS_IMPL(OrtApis::RunWithBinding, _Inout_ OrtSession* sess, _In_opt_ const OrtRunOptions* run_options,
                    const OrtIoBinding* binding_ptr) {
  API_IMPL_BEGIN
  auto session = reinterpret_cast<::onnxruntime::InferenceSession*>(sess);
  auto status = session->Run(*run_options, *binding_ptr->binding_);
  if (!status.IsOK()) {
    return ToOrtStatus(status);
  }
  return nullptr;
  API_IMPL_END
}

ORT_API_STATUS_IMPL(OrtApis::CreateIoBinding, _Inout_ OrtSession* sess, _Outptr_ OrtIoBinding** out) {
  API_IMPL_BEGIN
  auto session = reinterpret_cast<::onnxruntime::InferenceSession*>(sess);
  std::unique_ptr<::onnxruntime::IOBinding> binding;
  auto status = session->NewIOBinding(&binding);
  if (!status.IsOK()) {
    return ToOrtStatus(status);
  }
  *out = new OrtIoBinding(std::move(binding));
  return nullptr;
  API_IMPL_END
}

ORT_API(void, OrtApis::ReleaseIoBinding, _Frees_ptr_opt_ OrtIoBinding* binding_ptr) {
  delete binding_ptr;
}

ORT_API_STATUS_IMPL(OrtApis::BindInput, _Inout_ OrtIoBinding* binding_ptr, _In_ const char* name, _In_ const OrtValue* val_ptr) {
  API_IMPL_BEGIN
  auto st = binding_ptr->binding_->BindInput(name, *val_ptr);
  if (!st.IsOK()) {
    return ToOrtStatus(st);
  }
  return nullptr;
  API_IMPL_END
}

ORT_API_STATUS_IMPL(OrtApis::BindOutput, _Inout_ OrtIoBinding* binding_ptr, _In_ const char* name, _In_ const OrtValue* val_ptr) {
  API_IMPL_BEGIN
  auto st = binding_ptr->binding_->BindOutput(name, *val_ptr);
  if (!st.IsOK()) {
    return ToOrtStatus(st);
  }
  return nullptr;
  API_IMPL_END
}

ORT_API_STATUS_IMPL(OrtApis::BindOutputToDevice, _Inout_ OrtIoBinding* binding_ptr, _In_ const char* name, _In_ const OrtMemoryInfo* mem_info_ptr) {
  API_IMPL_BEGIN
  auto st = binding_ptr->binding_->BindOutput(name, mem_info_ptr->device);
  if (!st.IsOK()) {
    return ToOrtStatus(st);
  }
  return nullptr;
  API_IMPL_END
}

ORT_API_STATUS_IMPL(OrtApis::GetBoundOutputNames, _In_ const OrtIoBinding* binding_ptr, _In_ OrtAllocator* allocator,
                    _Out_ char** buffer, _Out_writes_all_(count) size_t** lengths, _Out_ size_t* count) {
  API_IMPL_BEGIN
  const auto& output_names = binding_ptr->binding_->GetOutputNames();
  if (output_names.empty()) {
    *buffer = nullptr;
    *lengths = nullptr;
    *count = 0U;
    return nullptr;
  }

  IAllocatorUniquePtr<size_t> lengths_alloc(reinterpret_cast<size_t*>(allocator->Alloc(allocator, output_names.size() * sizeof(size_t))),
                                            [allocator](size_t* p) { if(p) allocator->Free(allocator, p); });

  if (!lengths_alloc) {
    return OrtApis::CreateStatus(ORT_FAIL, "lengths allocation failed");
  }

  size_t total_len = 0;
  auto* len_ptr = lengths_alloc.get();
  for (const auto& n : output_names) {
    auto sz = n.size();
    total_len += sz;
    *len_ptr++ = sz;
  }

  IAllocatorUniquePtr<char> buffer_alloc(reinterpret_cast<char*>(allocator->Alloc(allocator, total_len * sizeof(char))),
                                         [allocator](char* p) { if(p) allocator->Free(allocator, p); });

  if (!buffer_alloc) {
    return OrtApis::CreateStatus(ORT_FAIL, "string buffer allocation failed");
  }

  char* buf_ptr = buffer_alloc.get();
  for (const auto& n : output_names) {
    auto sz = n.size();
    memcpy(buf_ptr, n.data(), sz);
    buf_ptr += sz;
  }

  *buffer = buffer_alloc.release();
  *lengths = lengths_alloc.release();
  *count = output_names.size();
  return nullptr;
  API_IMPL_END
}

ORT_API_STATUS_IMPL(OrtApis::GetBoundOutputValues, _In_ const OrtIoBinding* binding_ptr, _In_ OrtAllocator* allocator,
                    _Out_writes_all_(output_count) OrtValue*** output, _Out_ size_t* output_count) {
  API_IMPL_BEGIN
  const auto& outputs = binding_ptr->binding_->GetOutputs();
  if (outputs.empty()) {
    *output = nullptr;
    *output_count = 0U;
    return nullptr;
  }

  // Used to destroy and de-allocate on exception
  size_t created = 0;
  IAllocatorUniquePtr<OrtValue*> ortvalues_alloc(reinterpret_cast<OrtValue**>(allocator->Alloc(allocator, outputs.size() * sizeof(OrtValue*))),
                                                 [&created, allocator](OrtValue** buffer) {
                                                   if (buffer) {
                                                     while (created > 0) {
                                                       auto p = buffer + --created;
                                                       delete (*p);
                                                     }
                                                     allocator->Free(allocator, buffer);
                                                   }
                                                 });

  if (!ortvalues_alloc) {
    return OrtApis::CreateStatus(ORT_FAIL, "Output buffer allocation failed");
  }

  OrtValue** out_ptr = ortvalues_alloc.get();
  for (const auto& out_value : outputs) {
    *out_ptr = new OrtValue(out_value);
    ++out_ptr;
    ++created;
  }

  assert(created == outputs.size());

  *output = ortvalues_alloc.release();
  *output_count = created;
  return nullptr;
  API_IMPL_END
}

ORT_API(void, OrtApis::ClearBoundInputs, _Inout_ OrtIoBinding* binding_ptr) {
  binding_ptr->binding_->ClearInputs();
}

ORT_API(void, OrtApis::ClearBoundOutputs, _Inout_ OrtIoBinding* binding_ptr) {
  binding_ptr->binding_->ClearOutputs();
}

ORT_API_STATUS_IMPL(OrtApis::IsTensor, _In_ const OrtValue* value, _Out_ int* out) {
  auto v = reinterpret_cast<const ::OrtValue*>(value);
  *out = v->IsTensor() ? 1 : 0;
  return nullptr;
}

ORT_API_STATUS_IMPL(OrtApis::GetTensorMutableData, _Inout_ OrtValue* value, _Outptr_ void** output) {
  TENSOR_READWRITE_API_BEGIN
  //TODO: test if it's a string tensor
  *output = tensor->MutableDataRaw();
  return nullptr;
  API_IMPL_END
}

ORT_API_STATUS_IMPL(OrtApis::FillStringTensor, _Inout_ OrtValue* value, _In_ const char* const* s, size_t s_len) {
  TENSOR_READWRITE_API_BEGIN
  auto* dst = tensor->MutableData<std::string>();
  auto len = static_cast<size_t>(tensor->Shape().Size());
  if (s_len != len) {
    return OrtApis::CreateStatus(ORT_INVALID_ARGUMENT, "input array doesn't equal tensor size");
  }
  for (size_t i = 0; i != len; ++i) {
    //allocate and copy
    dst[i] = s[i];
  }
  return nullptr;
  API_IMPL_END
}

ORT_API_STATUS_IMPL(OrtApis::FillStringTensorElement, _Inout_ OrtValue* value, _In_ const char* s, size_t index) {
  TENSOR_READWRITE_API_BEGIN
  auto* dst = tensor->MutableData<std::string>();
  auto len = static_cast<size_t>(tensor->Shape().Size());
  if (index >= len) {
    return OrtApis::CreateStatus(ORT_INVALID_ARGUMENT, "element index is out of bounds");
  }

  dst[index] = s;

  return nullptr;
  API_IMPL_END
}

ORT_API_STATUS_IMPL(OrtApis::GetStringTensorDataLength, _In_ const OrtValue* value, _Out_ size_t* out) {
  TENSOR_READ_API_BEGIN
  const auto* src = tensor.Data<std::string>();
  int64_t len = tensor.Shape().Size();
  if (len >= 0) {
    size_t ret = 0;
    for (int64_t i = 0; i != len; ++i) {
      ret += src[i].size();
    }
    *out = ret;
  } else
    return OrtApis::CreateStatus(ORT_INVALID_ARGUMENT, "shape is invalid");
  return nullptr;
  API_IMPL_END
}

ORT_API_STATUS_IMPL(OrtApis::GetStringTensorElementLength, _In_ const OrtValue* value, size_t index, _Out_ size_t* out) {
  TENSOR_READ_API_BEGIN
  const auto* src = tensor.Data<std::string>();
  auto len = static_cast<size_t>(tensor.Shape().Size());
  if (index < len) {
    *out = src[index].size();
  } else
    return OrtApis::CreateStatus(ORT_INVALID_ARGUMENT, "shape is invalid");
  return nullptr;
  API_IMPL_END
}

ORT_API_STATUS_IMPL(OrtApis::GetStringTensorContent, _In_ const OrtValue* value, _Out_writes_bytes_all_(s_len) void* s,
                    size_t s_len, _Out_writes_all_(offsets_len) size_t* offsets, size_t offsets_len) {
  TENSOR_READ_API_BEGIN
  const auto* input = tensor.Data<std::string>();
  auto len = static_cast<size_t>(tensor.Shape().Size());
  if (offsets_len != len) {
    return OrtApis::CreateStatus(ORT_FAIL, "offsets buffer is not equal to tensor size");
  }
  {
    size_t ret = 0;
    for (size_t i = 0; i != len; ++i) {
      ret += input[i].size();
    }
    if (s_len < ret) {
      return OrtApis::CreateStatus(ORT_FAIL, "output buffer is too small");
    }
  }
  size_t f = 0;
  char* p = static_cast<char*>(s);
  for (size_t i = 0; i != len; ++i, ++offsets) {
    memcpy(p, input[i].data(), input[i].size());
    p += input[i].size();
    *offsets = f;
    f += input[i].size();
  }
  return nullptr;
  API_IMPL_END
}

ORT_API_STATUS_IMPL(OrtApis::GetStringTensorElement, _In_ const OrtValue* value, size_t s_len, size_t index, _Out_writes_bytes_all_(s_len) void* s) {
  TENSOR_READ_API_BEGIN
  const auto* input = tensor.Data<std::string>();
  auto len = static_cast<size_t>(tensor.Shape().Size());

  if (index >= len) {
    return OrtApis::CreateStatus(ORT_INVALID_ARGUMENT, "element index is out of bounds");
  }

  size_t ret = input[index].size();
  if (s_len < ret) {
    return OrtApis::CreateStatus(ORT_FAIL, "buffer size is too small for string");
  }

  memcpy(s, input[index].data(), input[index].size());

  return nullptr;
  API_IMPL_END
}

#define ORT_C_API_RETURN_IF_ERROR(expr)                 \
  do {                                                  \
    auto _status = (expr);                              \
    if ((!_status.IsOK())) return ToOrtStatus(_status); \
  } while (0)

#define DEFINE_RELEASE_ORT_OBJECT_FUNCTION(INPUT_TYPE, REAL_TYPE)                       \
  ORT_API(void, OrtApis::Release##INPUT_TYPE, _Frees_ptr_opt_ Ort##INPUT_TYPE* value) { \
    delete reinterpret_cast<REAL_TYPE*>(value);                                         \
  }

using DefListResult = std::pair<Status, const InputDefList*>;
using GetDefListFn = DefListResult (*)(const ::onnxruntime::InferenceSession*);
const auto get_inputs_fn = [](const ::onnxruntime::InferenceSession* session) -> DefListResult { return session->GetModelInputs(); };
const auto get_outputs_fn = [](const ::onnxruntime::InferenceSession* session) -> DefListResult { return session->GetModelOutputs(); };
const auto get_overridable_initializers_fn = [](const ::onnxruntime::InferenceSession* session) -> DefListResult { return session->GetOverridableInitializers(); };

static ORT_STATUS_PTR GetNodeDefListCountHelper(const OrtSession* sess, GetDefListFn get_fn, size_t* out) {
  API_IMPL_BEGIN
  auto session = reinterpret_cast<const ::onnxruntime::InferenceSession*>(sess);
  std::pair<Status, const InputDefList*> p = get_fn(session);
  if (!p.first.IsOK())
    return ToOrtStatus(p.first);
  *out = p.second->size();
  return nullptr;
  API_IMPL_END
}

ORT_API_STATUS_IMPL(OrtApis::SessionGetInputCount, _In_ const OrtSession* sess, _Out_ size_t* out) {
  return GetNodeDefListCountHelper(sess, get_inputs_fn, out);
}

ORT_API_STATUS_IMPL(OrtApis::SessionGetOutputCount, _In_ const OrtSession* sess, _Out_ size_t* out) {
  return GetNodeDefListCountHelper(sess, get_outputs_fn, out);
}

ORT_API_STATUS_IMPL(OrtApis::SessionGetOverridableInitializerCount, _In_ const OrtSession* sess, _Out_ size_t* out) {
  return GetNodeDefListCountHelper(sess, get_overridable_initializers_fn, out);
}

static ORT_STATUS_PTR GetNodeDefTypeInfoHelper(const OrtSession* sess, GetDefListFn get_fn, size_t index,
                                               _Outptr_ struct OrtTypeInfo** out) {
  API_IMPL_BEGIN
  auto session = reinterpret_cast<const ::onnxruntime::InferenceSession*>(sess);
  std::pair<Status, const InputDefList*> p = get_fn(session);
  if (!p.first.IsOK())
    return ToOrtStatus(p.first);
  if (p.second->size() <= index)
    return OrtApis::CreateStatus(ORT_FAIL, "out of index");
  const ONNX_NAMESPACE::TypeProto* type_proto = (*p.second)[index]->TypeAsProto();
  return OrtTypeInfo::FromTypeProto(type_proto, out);
  API_IMPL_END
}

ORT_API_STATUS_IMPL(OrtApis::SessionGetInputTypeInfo, _In_ const OrtSession* sess, size_t index, _Outptr_ struct OrtTypeInfo** out) {
  return GetNodeDefTypeInfoHelper(sess, get_inputs_fn, index, out);
}

ORT_API_STATUS_IMPL(OrtApis::SessionGetOutputTypeInfo, _In_ const OrtSession* sess, size_t index, _Outptr_ struct OrtTypeInfo** out) {
  return GetNodeDefTypeInfoHelper(sess, get_outputs_fn, index, out);
}

ORT_API_STATUS_IMPL(OrtApis::SessionGetOverridableInitializerTypeInfo, _In_ const OrtSession* sess, size_t index, _Outptr_ struct OrtTypeInfo** out) {
  return GetNodeDefTypeInfoHelper(sess, get_overridable_initializers_fn, index, out);
}

static char* StrDup(const std::string& str, _Inout_ OrtAllocator* allocator) {
  char* output_string = reinterpret_cast<char*>(allocator->Alloc(allocator, str.size() + 1));
  memcpy(output_string, str.c_str(), str.size());
  output_string[str.size()] = '\0';
  return output_string;
}

static ORT_STATUS_PTR GetNodeDefNameImpl(_In_ const OrtSession* sess, size_t index, _Inout_ OrtAllocator* allocator,
                                         GetDefListFn get_fn, _Outptr_ char** output) {
  auto session = reinterpret_cast<const ::onnxruntime::InferenceSession*>(sess);
  std::pair<Status, const InputDefList*> p = get_fn(session);
  if (!p.first.IsOK())
    return ToOrtStatus(p.first);
  if (p.second == nullptr)
    return OrtApis::CreateStatus(ORT_FAIL, "internal error");
  const InputDefList& defs = *p.second;
  if (index >= defs.size())
    return OrtApis::CreateStatus(ORT_FAIL, "index out of range");
  *output = StrDup(defs[index]->Name(), allocator);
  return nullptr;
}

ORT_API_STATUS_IMPL(OrtApis::SessionEndProfiling, _In_ OrtSession* sess, _Inout_ OrtAllocator* allocator,
                    _Outptr_ char** out) {
  API_IMPL_BEGIN
  auto session = reinterpret_cast<::onnxruntime::InferenceSession*>(sess);
  auto profile_file_name = session->EndProfiling();
  *out = StrDup(profile_file_name, allocator);
  return nullptr;
  API_IMPL_END
}

ORT_API_STATUS_IMPL(OrtApis::SessionGetModelMetadata, _In_ const OrtSession* sess,
                    _Outptr_ OrtModelMetadata** out) {
  API_IMPL_BEGIN
  auto session = reinterpret_cast<const ::onnxruntime::InferenceSession*>(sess);
  auto p = session->GetModelMetadata();
  if (!p.first.IsOK())
    return ToOrtStatus(p.first);
  *out = reinterpret_cast<OrtModelMetadata*>(new ModelMetadata(*p.second));
  return nullptr;
  API_IMPL_END
}

ORT_API_STATUS_IMPL(OrtApis::ModelMetadataGetProducerName,
                    _In_ const OrtModelMetadata* model_metadata,
                    _Inout_ OrtAllocator* allocator, _Outptr_ char** value) {
  API_IMPL_BEGIN
  auto producer_name = reinterpret_cast<const ::onnxruntime::ModelMetadata*>(model_metadata)->producer_name;
  *value = StrDup(producer_name, allocator);
  return nullptr;
  API_IMPL_END
}

ORT_API_STATUS_IMPL(OrtApis::ModelMetadataGetGraphName,
                    _In_ const OrtModelMetadata* model_metadata,
                    _Inout_ OrtAllocator* allocator, _Outptr_ char** value) {
  API_IMPL_BEGIN
  auto graph_name = reinterpret_cast<const ::onnxruntime::ModelMetadata*>(model_metadata)->graph_name;
  *value = StrDup(graph_name, allocator);
  return nullptr;
  API_IMPL_END
}

ORT_API_STATUS_IMPL(OrtApis::ModelMetadataGetDomain,
                    _In_ const OrtModelMetadata* model_metadata,
                    _Inout_ OrtAllocator* allocator, _Outptr_ char** value) {
  API_IMPL_BEGIN
  auto domain = reinterpret_cast<const ::onnxruntime::ModelMetadata*>(model_metadata)->domain;
  *value = StrDup(domain, allocator);
  return nullptr;
  API_IMPL_END
}

ORT_API_STATUS_IMPL(OrtApis::ModelMetadataGetDescription,
                    _In_ const OrtModelMetadata* model_metadata,
                    _Inout_ OrtAllocator* allocator, _Outptr_ char** value) {
  API_IMPL_BEGIN
  auto description = reinterpret_cast<const ::onnxruntime::ModelMetadata*>(model_metadata)->description;
  *value = StrDup(description, allocator);
  return nullptr;
  API_IMPL_END
}

ORT_API_STATUS_IMPL(OrtApis::ModelMetadataLookupCustomMetadataMap, _In_ const OrtModelMetadata* model_metadata,
                    _Inout_ OrtAllocator* allocator, _In_ const char* key, _Outptr_result_maybenull_ char** value) {
  API_IMPL_BEGIN
  auto custom_metadata_map =
      reinterpret_cast<const ::onnxruntime::ModelMetadata*>(model_metadata)->custom_metadata_map;

  std::string temp(key);

  auto iter = custom_metadata_map.find(temp);

  if (iter == custom_metadata_map.end()) {
    *value = nullptr;
  } else {
    *value = StrDup(iter->second, allocator);
  }

  return nullptr;
  API_IMPL_END
}

ORT_API_STATUS_IMPL(OrtApis::ModelMetadataGetCustomMetadataMapKeys,
                    _In_ const OrtModelMetadata* model_metadata,
                    _Inout_ OrtAllocator* allocator, _Outptr_result_buffer_maybenull_(*num_keys) char*** keys, _Out_ int64_t* num_keys) {
  API_IMPL_BEGIN
  const auto& custom_metadata_map =
      reinterpret_cast<const ::onnxruntime::ModelMetadata*>(model_metadata)->custom_metadata_map;

  auto count = custom_metadata_map.size();
  if (count == 0) {
    *keys = nullptr;
  } else {
    // To guard against overflow in the next step where we compute bytes to allocate
    SafeInt<size_t> alloc_count(count);

    // alloc_count * sizeof(...) will throw if there was an overflow which will be caught in API_IMPL_END
    // and be returned to the user as a status
    char** p = reinterpret_cast<char**>(allocator->Alloc(allocator, alloc_count * sizeof(char*)));
    assert(p != nullptr);
    auto map_iter = custom_metadata_map.cbegin();
    int64_t i = 0;
    while (map_iter != custom_metadata_map.cend()) {
      p[i++] = StrDup(map_iter->first, allocator);
      ++map_iter;
    }
    *keys = p;
  }

  *num_keys = static_cast<int64_t>(count);
  return nullptr;
  API_IMPL_END
}

ORT_API_STATUS_IMPL(OrtApis::ModelMetadataGetVersion,
                    _In_ const OrtModelMetadata* model_metadata,
                    _Out_ int64_t* value) {
  API_IMPL_BEGIN
  *value = reinterpret_cast<const ::onnxruntime::ModelMetadata*>(model_metadata)->version;
  return nullptr;
  API_IMPL_END
}

ORT_API_STATUS_IMPL(OrtApis::SessionGetInputName, _In_ const OrtSession* sess, size_t index,
                    _Inout_ OrtAllocator* allocator, _Outptr_ char** output) {
  API_IMPL_BEGIN
  return GetNodeDefNameImpl(sess, index, allocator, get_inputs_fn, output);
  API_IMPL_END
}

ORT_API_STATUS_IMPL(OrtApis::SessionGetOutputName, _In_ const OrtSession* sess, size_t index,
                    _Inout_ OrtAllocator* allocator, _Outptr_ char** output) {
  API_IMPL_BEGIN
  return GetNodeDefNameImpl(sess, index, allocator, get_outputs_fn, output);
  API_IMPL_END
}

ORT_API_STATUS_IMPL(OrtApis::SessionGetOverridableInitializerName, _In_ const OrtSession* sess, size_t index,
                    _Inout_ OrtAllocator* allocator, _Outptr_ char** output) {
  API_IMPL_BEGIN
  return GetNodeDefNameImpl(sess, index, allocator, get_overridable_initializers_fn, output);
  API_IMPL_END
}

ORT_API_STATUS_IMPL(OrtApis::AllocatorAlloc, _Inout_ OrtAllocator* ptr, size_t size, _Outptr_ void** out) {
  API_IMPL_BEGIN
  *out = ptr->Alloc(ptr, size);
  return nullptr;
  API_IMPL_END
}

ORT_API_STATUS_IMPL(OrtApis::AllocatorFree, _Inout_ OrtAllocator* ptr, void* p) {
  API_IMPL_BEGIN
  ptr->Free(ptr, p);
  return nullptr;
  API_IMPL_END
}

ORT_API_STATUS_IMPL(OrtApis::AllocatorGetInfo, _In_ const OrtAllocator* ptr, _Outptr_ const struct OrtMemoryInfo** out) {
  API_IMPL_BEGIN
  *out = ptr->Info(ptr);
  return nullptr;
  API_IMPL_END
}

template <typename T>
ORT_STATUS_PTR OrtGetNumSequenceElements(const OrtValue* p_ml_value, size_t* out) {
  auto& data = p_ml_value->Get<T>();
  *out = data.size();
  return nullptr;
}

template <>
ORT_STATUS_PTR OrtGetNumSequenceElements<TensorSeq>(const OrtValue* p_ml_value, size_t* out) {
  auto& data = p_ml_value->Get<TensorSeq>();
  *out = data.Size();
  return nullptr;
}

#if !defined(DISABLE_ML_OPS)
static const int NUM_MAP_INDICES = 2;
#endif

static ORT_STATUS_PTR OrtGetValueCountImpl(const OrtValue* value, size_t* out) {
  ONNXType value_type;
  if (auto status = OrtApis::GetValueType(value, &value_type))
    return status;
  if (value_type == ONNX_TYPE_MAP) {
#if !defined(DISABLE_ML_OPS)
    *out = NUM_MAP_INDICES;
    return nullptr;
#else
    return OrtApis::CreateStatus(ORT_FAIL, "Map type is not supported in this build.");
#endif
  }
  if (value_type == ONNX_TYPE_SEQUENCE) {
    auto v = reinterpret_cast<const OrtValue*>(value);
    auto type = v->Type();
    // Note: keep these in sync with the registered types in data_types.h
    if (type->IsTensorSequenceType()) {
      return OrtGetNumSequenceElements<TensorSeq>(v, out);
    } else {
#if !defined(DISABLE_ML_OPS)
      utils::ContainerChecker c_checker(type);
      if (c_checker.IsSequenceOf<std::map<std::string, float>>()) {
        return OrtGetNumSequenceElements<VectorMapStringToFloat>(v, out);
      } else if (c_checker.IsSequenceOf<std::map<int64_t, float>>()) {
        return OrtGetNumSequenceElements<VectorMapInt64ToFloat>(v, out);
      } else {
        return OrtApis::CreateStatus(ORT_FAIL, "Input is not of one of the supported sequence types.");
      }
#else
      return OrtApis::CreateStatus(ORT_FAIL, "Map type is not supported in this build.");
#endif
    }
  } else {
    return OrtApis::CreateStatus(ORT_FAIL, "Input is not of type sequence or map.");
  }
}

ORT_API_STATUS_IMPL(OrtApis::GetValueCount, _In_ const OrtValue* value, _Out_ size_t* out) {
  API_IMPL_BEGIN
  return OrtGetValueCountImpl(value, out);
  API_IMPL_END
}

#if !defined(DISABLE_ML_OPS)
///////////////////
// OrtGetValueImplSeqOfMap
template <typename T>
static ORT_STATUS_PTR OrtGetValueImplSeqOfMap(const OrtValue* p_ml_value, int index, _Outptr_ OrtValue** out) {
  using TKey = typename T::value_type::key_type;
  using TVal = typename T::value_type::mapped_type;
  using MapType = std::map<TKey, TVal>;
  auto& data_vec = p_ml_value->Get<T>();
  auto& data_elem = data_vec.at(index);
  auto copy_data_elem = onnxruntime::make_unique<MapType>(data_elem);
  auto value = onnxruntime::make_unique<OrtValue>();
  auto ml_type = DataTypeImpl::GetType<MapType>();
  value->Init(copy_data_elem.release(),
              ml_type,
              ml_type->GetDeleteFunc());
  *out = value.release();
  return nullptr;
}
#endif

ORT_STATUS_PTR PopulateTensorWithData(_Inout_ OrtValue* oval, _In_ const void* data_elem, size_t num_elems,
                                      size_t elem_size) {
  void* raw_data = nullptr;
  auto st = OrtApis::GetTensorMutableData(oval, &raw_data);
  if (st) {
    return st;
  }
  memcpy(raw_data, data_elem, elem_size * num_elems);
  return nullptr;
}

ORT_STATUS_PTR PopulateTensorWithData(_Inout_ OrtValue* oval, _In_reads_(num_elems) const std::string* data_elem,
                                      size_t num_elems, size_t /* elem_size */) {
  auto v = reinterpret_cast<OrtValue*>(oval);
  auto tensor = v->GetMutable<Tensor>();
  auto* dst = tensor->MutableData<std::string>();
  auto len = static_cast<size_t>(tensor->Shape().Size());
  if (num_elems < len) {
    return OrtApis::CreateStatus(ORT_INVALID_ARGUMENT, "input array is too short");
  }
  for (size_t i = 0; i < len; ++i) {
    dst[i] = data_elem[i];
  }
  return nullptr;
}

namespace c_api_internal {
template <class TensorElemType>
struct CallGetValueImpl {
  ORT_STATUS_PTR operator()(_Inout_ OrtAllocator* allocator, const onnxruntime::Tensor& tensor,
                            _Outptr_ OrtValue** out) const {
    const auto& shape = tensor.Shape();
    const auto* tensor_data = tensor.Data<TensorElemType>();
    OrtStatus* st = OrtApis::CreateTensorAsOrtValue(allocator, shape.GetDims().data(), shape.NumDimensions(),
                                                    onnxruntime::utils::GetONNXTensorElementDataType<TensorElemType>(), out);
    //TODO: check overflow before doing static_cast
    return st ? st : PopulateTensorWithData(*out, tensor_data, static_cast<size_t>(shape.Size()), sizeof(TensorElemType));
  }
};

// Return status instead of throwing if unsupported type specified
struct UnsupportedReturnFailStatus {
  ORT_STATUS_PTR operator()(int32_t dt_type) const {
    std::string msg("Unsupported tensor element type in the input: ");
    msg.append(std::to_string(dt_type));
    return OrtApis::CreateStatus(ORT_FAIL, msg.c_str());
  }
};
}  // namespace c_api_internal
#ifdef _MSC_VER
#pragma warning(push)
#pragma warning(disable : 6101)
#endif
ORT_STATUS_PTR OrtGetValueImplSeqOfTensors(_In_ const OrtValue* p_ml_value, int index, _In_opt_ OrtAllocator* allocator,
                                           _Outptr_ OrtValue** out) {
  auto& data = p_ml_value->Get<TensorSeq>();
  auto& one_tensor = data.Get(index);

  using namespace c_api_internal;
  utils::MLTypeCallDispatcherRet<OrtStatusPtr, CallGetValueImpl, float, double, MLFloat16, BFloat16, bool, std::string,
                                 int8_t, uint8_t, int16_t, uint16_t, int32_t, uint32_t, int64_t, uint64_t>
      t_disp(one_tensor.GetElementType());
  return t_disp.template InvokeWithUnsupportedPolicy<UnsupportedReturnFailStatus>(allocator, one_tensor, out);
}

#ifdef _MSC_VER
#pragma warning(pop)
#endif

static ORT_STATUS_PTR OrtGetValueImplSeq(_In_ const OrtValue* value, int index, _Inout_ OrtAllocator* allocator,
                                         _Outptr_ OrtValue** out) {
  auto p_ml_value = reinterpret_cast<const OrtValue*>(value);
  auto type = p_ml_value->Type();
  // Note: keep these in sync with the registered types in data_types.h
  if (type->IsTensorSequenceType()) {
    return OrtGetValueImplSeqOfTensors(p_ml_value, index, allocator, out);
  } else {
#if !defined(DISABLE_ML_OPS)
    utils::ContainerChecker c_checker(type);
    if (c_checker.IsSequenceOf<std::map<std::string, float>>()) {
      return OrtGetValueImplSeqOfMap<VectorMapStringToFloat>(p_ml_value, index, out);
    } else if (c_checker.IsSequenceOf<std::map<int64_t, float>>()) {
      return OrtGetValueImplSeqOfMap<VectorMapInt64ToFloat>(p_ml_value, index, out);
    } else {
      return OrtApis::CreateStatus(ORT_FAIL, "Input is not of one of the supported sequence types.");
    }
#else
    return OrtApis::CreateStatus(ORT_FAIL, "Map type is not supported in this build.");
#endif
  }
}

#if !defined(DISABLE_ML_OPS)
template <typename T>
static ORT_STATUS_PTR OrtGetValueImplMapHelper(_In_ const OrtValue* p_ml_value, int index,
                                               _Inout_ OrtAllocator* allocator, _Outptr_ OrtValue** out) {
  using namespace onnxruntime::utils;
  using TKey = typename T::key_type;
  using TVal = typename T::mapped_type;
  auto& data = p_ml_value->Get<T>();
  int64_t num_kv_pairs = data.size();
#if defined(_WIN32) && !defined(_M_AMD64)
  ORT_ENFORCE(static_cast<uint64_t>(num_kv_pairs) < std::numeric_limits<size_t>::max());
#endif
  switch (index) {
    case 0: {  // user is requesting keys
      std::vector<TKey> vec;
      vec.reserve(static_cast<size_t>(num_kv_pairs));
      for (const auto& kv : data) {
        vec.push_back(kv.first);
      }
      std::vector<int64_t> dims{num_kv_pairs};
      OrtStatus* st = OrtApis::CreateTensorAsOrtValue(allocator, dims.data(), dims.size(),
                                                      GetONNXTensorElementDataType<TKey>(), out);
      return st ? st : PopulateTensorWithData(*out, vec.data(), static_cast<size_t>(num_kv_pairs), sizeof(TKey));
    }
    case 1: {  // user is requesting values
      std::vector<TVal> vec;
      vec.reserve(static_cast<size_t>(num_kv_pairs));
      for (const auto& kv : data) {
        vec.push_back(kv.second);
      }
      std::vector<int64_t> dims{num_kv_pairs};
      OrtStatus* st = OrtApis::CreateTensorAsOrtValue(allocator, dims.data(), dims.size(),
                                                      GetONNXTensorElementDataType<TVal>(), out);
      return st ? st : PopulateTensorWithData(*out, vec.data(), static_cast<size_t>(num_kv_pairs), sizeof(TVal));
    }
    default:
      return OrtApis::CreateStatus(ORT_FAIL, "Invalid index requested for map type.");
  }
}

static ORT_STATUS_PTR OrtGetValueImplMap(_In_ const OrtValue* value, int index, _Inout_ OrtAllocator* allocator,
                                         _Outptr_ OrtValue** out) {
  auto p_ml_value = reinterpret_cast<const OrtValue*>(value);
  auto type = p_ml_value->Type();
  // Note: keep these in sync with the registered types in data_types.h
  utils::ContainerChecker c_checker(type);
  if (c_checker.IsMap()) {
    if (c_checker.IsMapOf<std::string, std::string>()) {
      return OrtGetValueImplMapHelper<MapStringToString>(p_ml_value, index, allocator, out);
    } else if (c_checker.IsMapOf<std::string, int64_t>()) {
      return OrtGetValueImplMapHelper<MapStringToInt64>(p_ml_value, index, allocator, out);
    } else if (c_checker.IsMapOf<std::string, float>()) {
      return OrtGetValueImplMapHelper<MapStringToFloat>(p_ml_value, index, allocator, out);
    } else if (c_checker.IsMapOf<std::string, double>()) {
      return OrtGetValueImplMapHelper<MapStringToDouble>(p_ml_value, index, allocator, out);
    } else if (c_checker.IsMapOf<int64_t, std::string>()) {
      return OrtGetValueImplMapHelper<MapInt64ToString>(p_ml_value, index, allocator, out);
    } else if (c_checker.IsMapOf<int64_t, int64_t>()) {
      return OrtGetValueImplMapHelper<MapInt64ToInt64>(p_ml_value, index, allocator, out);
    } else if (c_checker.IsMapOf<int64_t, float>()) {
      return OrtGetValueImplMapHelper<MapInt64ToFloat>(p_ml_value, index, allocator, out);
    } else if (c_checker.IsMapOf<int64_t, double>()) {
      return OrtGetValueImplMapHelper<MapInt64ToDouble>(p_ml_value, index, allocator, out);
    }
  }
  return OrtApis::CreateStatus(ORT_FAIL, "Input is not of one of the supported map types.");
}
#endif

static ORT_STATUS_PTR OrtGetValueImpl(_In_ const OrtValue* value, int index, _Inout_ OrtAllocator* allocator,
                                      _Outptr_ OrtValue** out) {
  ONNXType value_type;
  if (auto status = OrtApis::GetValueType(value, &value_type))
    return status;
  if (value_type == ONNX_TYPE_MAP) {
#if !defined(DISABLE_ML_OPS)
    return OrtGetValueImplMap(value, index, allocator, out);
#else
    return OrtApis::CreateStatus(ORT_FAIL, "Map type is not supported in this build.");
#endif
  }
  if (value_type == ONNX_TYPE_SEQUENCE) {
    return OrtGetValueImplSeq(value, index, allocator, out);
  } else {
    return OrtApis::CreateStatus(ORT_FAIL, "Input is not of type sequence or map.");
  }
}

ORT_API_STATUS_IMPL(OrtApis::GetValue, _In_ const OrtValue* value, int index, _Inout_ OrtAllocator* allocator,
                    _Outptr_ OrtValue** out) {
  API_IMPL_BEGIN
  return OrtGetValueImpl(value, index, allocator, out);
  API_IMPL_END
}

///////////////////
// OrtCreateValue

#if !defined(DISABLE_ML_OPS)
template <typename T>
static OrtStatus* OrtCreateValueImplSeqHelperMap(const OrtValue* const* in, size_t num_values,
                                                 _Outptr_ OrtValue** out) {
  using SeqType = std::vector<T>;
  auto seq_ptr = onnxruntime::make_unique<SeqType>();
  seq_ptr->reserve(num_values);
  for (size_t idx = 0; idx < num_values; ++idx) {
    auto& m = reinterpret_cast<const OrtValue*>(in[idx])->Get<T>();
    seq_ptr->push_back(m);
  }
  // create OrtValue with this vector
  auto value = onnxruntime::make_unique<OrtValue>();
  auto ml_type = DataTypeImpl::GetType<SeqType>();
  value->Init(seq_ptr.release(),
              ml_type,
              ml_type->GetDeleteFunc());
  *out = value.release();
  return nullptr;
}
#endif

template <typename TensorElemType>
static OrtStatus* OrtCreateValueImplSeqHelperTensor(const Tensor& tensor,
                                                    Tensor& out) {
  auto data = tensor.Data<TensorElemType>();
  if (!data) {
    return OrtApis::CreateStatus(ORT_FAIL, "Encountered nullptr.");
  }

  auto elem_type = DataTypeImpl::GetType<TensorElemType>();
  OrtStatus* st = CreateTensorImplForSeq(elem_type, tensor.Shape().GetDims().data(), tensor.Shape().NumDimensions(), out);
  if (st) {
    return st;
  }

  //TODO: check the cast below
  size_t num_elems = static_cast<size_t>(tensor.Shape().Size());
  auto* out_data = out.MutableData<TensorElemType>();
  for (size_t i = 0; i < num_elems; ++i) {
    *out_data++ = *data++;
  }
  return nullptr;
}

namespace c_api_internal {

template <class T>
struct CallCreateValueImpl {
  OrtStatus* operator()(const onnxruntime::Tensor& one_tensor, onnxruntime::Tensor& out) const {
    return OrtCreateValueImplSeqHelperTensor<T>(one_tensor, out);
  }
};

}  // namespace c_api_internal

static ORT_STATUS_PTR OrtCreateValueImplSeqHelper(const OrtValue* const* in, size_t num_values,
                                                  _Outptr_ OrtValue** out) {
  using namespace c_api_internal;
  std::vector<Tensor> tensors;
  tensors.resize(num_values);
  auto dtype = static_cast<const OrtValue*>(in[0])->Get<Tensor>().DataType();

  for (size_t idx = 0; idx < num_values; ++idx) {
    ORT_ENFORCE(in[idx]->IsTensor(), "Expecting all elements to be tensors. Got: ", DataTypeImpl::ToString(in[idx]->Type()));
    auto& one_tensor = static_cast<const OrtValue*>(in[idx])->Get<Tensor>();
    auto tensor_elem_type = one_tensor.DataType();

    // sequences must have tensors of the same data type
    if (idx > 0 && (tensor_elem_type != dtype)) {
      return OrtApis::CreateStatus(ORT_FAIL,
                                   "Sequences must have tensors of the same data type. There was at least one tensor in the input that was different.");
    }

    OrtStatus* st{};
    utils::MLTypeCallDispatcherRet<OrtStatus*, CallCreateValueImpl, bool, float, double, std::string,
                                   MLFloat16, BFloat16, int8_t, uint8_t, int16_t, uint16_t, int32_t, uint32_t, int64_t, uint64_t>
        t_disp(one_tensor.GetElementType());

    st = t_disp.InvokeWithUnsupportedPolicy<UnsupportedReturnFailStatus>(one_tensor, tensors[idx]);

    if (st) {
      return st;
    }
  }
  // create OrtValue with this vector
  auto value = onnxruntime::make_unique<OrtValue>();
  auto ml_type = DataTypeImpl::GetType<TensorSeq>();
  auto seq_ptr = onnxruntime::make_unique<TensorSeq>(dtype);
  seq_ptr->SetElements(std::move(tensors));
  value->Init(seq_ptr.release(),
              ml_type,
              ml_type->GetDeleteFunc());
  *out = value.release();
  return nullptr;
}

static ORT_STATUS_PTR OrtCreateValueImplSeq(_In_reads_(num_values) const OrtValue* const* in, size_t num_values,
                                            _Outptr_ OrtValue** out) {
  // We only support limited sequence types. For the sake of simplicity the type of the first
  // OrtValue* in OrtValue** will determine the type of the vector used to create the output OrtValue
  // this type should be either a tensor of limited types or map of limited types
  const OrtValue* ovfirst = in[0];
  ONNXType first_value_type;
  if (auto status = OrtApis::GetValueType(ovfirst, &first_value_type))
    return status;
  // in onnxruntime type registrations we can support only a fixed vector types
  // this check ensures that the input conforms to that
  if (!(first_value_type == ONNX_TYPE_TENSOR || first_value_type == ONNX_TYPE_MAP)) {
    return OrtApis::CreateStatus(ORT_FAIL, "Each element of the sequence should be either tensor or map.");
  }
  // check if all OrtValues in the input array are of the same type
  // this is because even though the ONNX spec and this API spec supports heterogenous sequences,
  // only a fixed types are registered in onnxruntime
  for (size_t i = 0; i < num_values; ++i) {
    const OrtValue* ov = in[i];
    ONNXType ov_type;
    if (auto status = OrtApis::GetValueType(ov, &ov_type))
      return status;
    if (ov_type != first_value_type) {
      return OrtApis::CreateStatus(ORT_FAIL,
                                   "At least one element in the sequence is of a type different from others.");
    }
  }

  // finally create the output vector/MLValue
  auto first_mlvalue = reinterpret_cast<const OrtValue*>(ovfirst);
  if (first_value_type == ONNX_TYPE_TENSOR) {
    return OrtCreateValueImplSeqHelper(in, num_values, out);
  } else if (first_value_type == ONNX_TYPE_MAP) {
#if !defined(DISABLE_ML_OPS)
    auto map_type = first_mlvalue->Type();
    utils::ContainerChecker c_checker(map_type);
    if (c_checker.IsMapOf<std::string, float>()) {
      return OrtCreateValueImplSeqHelperMap<MapStringToFloat>(in, num_values, out);
    }
    if (c_checker.IsMapOf<int64_t, float>()) {
      return OrtCreateValueImplSeqHelperMap<MapInt64ToFloat>(in, num_values, out);
    } else {
      return OrtApis::CreateStatus(ORT_FAIL, "Input is not of one of the supported map types.");
    }
#else
    ORT_UNUSED_PARAMETER(first_mlvalue);
    return OrtApis::CreateStatus(ORT_FAIL, "Map type is not supported in this build.");
#endif

  } else {
    return OrtApis::CreateStatus(ORT_FAIL, "Unsupported input type");
  }
}

#if !defined(DISABLE_ML_OPS)
template <typename KeyType, typename ValueType>
static OrtStatus* OrtCreateMapMLValue(const Tensor& key_tensor, const Tensor& value_tensor, _Outptr_ OrtValue** out) {
  using MapType = std::map<KeyType, ValueType>;
  auto map_ptr = onnxruntime::make_unique<MapType>();
  // iterate through the key and value tensors and populate map
  auto key_data = key_tensor.Data<KeyType>();
  auto value_data = value_tensor.Data<ValueType>();
  auto len = key_tensor.Shape().Size();
  ORT_ENFORCE(len >= 0 && static_cast<uint64_t>(len) < std::numeric_limits<size_t>::max());
  size_t num_kv_pairs = static_cast<size_t>(key_tensor.Shape().Size());
  for (size_t n = 0; n < num_kv_pairs; ++n, ++key_data, ++value_data) {
    map_ptr->insert({*key_data, *value_data});
  }
  // create ort_value with this map
  auto value = onnxruntime::make_unique<OrtValue>();
  auto ml_type = DataTypeImpl::GetType<MapType>();
  value->Init(map_ptr.release(),
              ml_type,
              ml_type->GetDeleteFunc());
  *out = value.release();
  return nullptr;
}

template <typename KeyType>
static ORT_STATUS_PTR OrtCreateValueImplMapHelper(const Tensor& key_tensor, const Tensor& value_tensor,
                                                  _Outptr_ OrtValue** out) {
  auto value_type = value_tensor.DataType()->AsPrimitiveDataType();
  ORT_ENFORCE(value_type != nullptr, "Tensor must always contain primitive types. Found: ",
              DataTypeImpl::ToString(value_tensor.DataType()));

  switch (value_type->GetDataType()) {
    case ONNX_NAMESPACE::TensorProto_DataType_STRING:
      return OrtCreateMapMLValue<KeyType, std::string>(key_tensor, value_tensor, out);
      break;
    case ONNX_NAMESPACE::TensorProto_DataType_INT64:
      return OrtCreateMapMLValue<KeyType, int64_t>(key_tensor, value_tensor, out);
      break;
    case ONNX_NAMESPACE::TensorProto_DataType_FLOAT:
      return OrtCreateMapMLValue<KeyType, float>(key_tensor, value_tensor, out);
      break;
    case ONNX_NAMESPACE::TensorProto_DataType_DOUBLE:
      return OrtCreateMapMLValue<KeyType, double>(key_tensor, value_tensor, out);
      break;
    default:
      break;
  }

  std::string msg("Value type is not supported yet: ");
  msg += DataTypeImpl::ToString(value_tensor.DataType());
  return OrtApis::CreateStatus(ORT_FAIL, msg.c_str());
}

static ORT_STATUS_PTR OrtCreateValueImplMap(const OrtValue* const* in, size_t num_values, _Outptr_ OrtValue** out) {
  if (num_values != NUM_MAP_INDICES) {
    return OrtApis::CreateStatus(ORT_FAIL, "For map type num_values MUST be 2");
  }

  const OrtValue* ort_keys = in[0];
  auto p_key_ml_value = reinterpret_cast<const OrtValue*>(ort_keys);
  auto& key_tensor = p_key_ml_value->Get<Tensor>();

  const OrtValue* ort_values = in[1];
  auto p_value_ml_value = reinterpret_cast<const OrtValue*>(ort_values);
  auto& value_tensor = p_value_ml_value->Get<Tensor>();

  // as per data_types.h, we only support maps of primitive data types.
  if (key_tensor.Shape().NumDimensions() > 1 || value_tensor.Shape().NumDimensions() > 1) {
    return OrtApis::CreateStatus(ORT_FAIL, "Either the key tensor or the value tensor has NumDimensions > 1");
  }

  // since maps are represented by key and value tensors, their sizes have to be the same.
  if (key_tensor.Shape().Size() != value_tensor.Shape().Size()) {
    return OrtApis::CreateStatus(ORT_FAIL, "Key and value tensors have unequal number of elements.");
  }

  if (key_tensor.IsDataTypeString()) {
    return OrtCreateValueImplMapHelper<std::string>(key_tensor, value_tensor, out);
  }
  if (key_tensor.IsDataType<int64_t>()) {
    return OrtCreateValueImplMapHelper<int64_t>(key_tensor, value_tensor, out);
  }
  return OrtApis::CreateStatus(ORT_FAIL, "Key type is not supported yet.");
}
#endif

static ORT_STATUS_PTR OrtCreateValueImpl(_In_reads_(num_values) const OrtValue* const* in, size_t num_values,
                                         enum ONNXType value_type, _Outptr_ OrtValue** out) {
  if (num_values <= 0) {
    return OrtApis::CreateStatus(ORT_FAIL, "Number of values should be at least 1.");
  }
  if (value_type == ONNX_TYPE_MAP) {
#if !defined(DISABLE_ML_OPS)
    return OrtCreateValueImplMap(in, num_values, out);
#else
    return OrtApis::CreateStatus(ORT_FAIL, "Map type is not supported in this build.");
#endif
  }
  if (value_type == ONNX_TYPE_SEQUENCE) {
    return OrtCreateValueImplSeq(in, num_values, out);
  }
  return OrtApis::CreateStatus(ORT_FAIL, "Input is not of type sequence or map.");
}

ORT_API_STATUS_IMPL(OrtApis::CreateValue, _In_reads_(num_values) const OrtValue* const* in, size_t num_values,
                    enum ONNXType value_type, _Outptr_ OrtValue** out) {
  API_IMPL_BEGIN
  return OrtCreateValueImpl(in, num_values, value_type, out);
  API_IMPL_END
}

ORT_API_STATUS_IMPL(OrtApis::CreateOpaqueValue, _In_z_ const char* domain_name, _In_z_ const char* type_name,
                    _In_ const void* data_container, size_t data_container_size, _Outptr_ OrtValue** out) {
  API_IMPL_BEGIN
  std::string dtype("opaque(");
  dtype.append(domain_name).append(",").append(type_name).append(")");
  MLDataType ml_type = DataTypeImpl::GetDataType(dtype);
  ORT_ENFORCE(ml_type != nullptr,
              "Specified domain and type names combination does not refer to a registered opaque type");
  const auto* non_tensor_base = ml_type->AsNonTensorTypeBase();
  ORT_ENFORCE(non_tensor_base != nullptr, "Opaque type is not a non_tensor type!!!");
  std::unique_ptr<OrtValue> ort_val(new OrtValue);
  non_tensor_base->FromDataContainer(data_container, data_container_size, *ort_val);
  *out = ort_val.release();
  API_IMPL_END
  return nullptr;
}

ORT_API_STATUS_IMPL(OrtApis::GetOpaqueValue, _In_ const char* domain_name, _In_ const char* type_name,
                    _In_ const OrtValue* in, _Out_ void* data_container, size_t data_container_size) {
  API_IMPL_BEGIN
  std::string dtype("opaque(");
  dtype.append(domain_name).append(",").append(type_name).append(")");
  MLDataType ml_type = DataTypeImpl::GetDataType(dtype);
  ORT_ENFORCE(ml_type != nullptr,
              "Specified domain and type names combination does not refer to a registered opaque type");
  const auto* non_tensor_base = ml_type->AsNonTensorTypeBase();
  ORT_ENFORCE(non_tensor_base != nullptr, "Opaque type is not a non_tensor type!!!");
  non_tensor_base->ToDataContainer(*in, data_container_size, data_container);
  API_IMPL_END
  return nullptr;
}

ORT_API_STATUS_IMPL(OrtApis::GetAvailableProviders, _Outptr_ char*** out_ptr,
                    _In_ int* providers_length) {
  API_IMPL_BEGIN
  const size_t MAX_LEN = 30;
  int available_count = (int)(sizeof(providers_available) / sizeof(char*));
  char** out = (char**)malloc(available_count * sizeof(char*));
  if (out) {
    for (int i = 0; i < available_count; i++) {
      out[i] = (char*)malloc((MAX_LEN + 1) * sizeof(char));
      if (out[i]) {
#ifdef _MSC_VER
        strncpy_s(out[i], MAX_LEN, providers_available[i], MAX_LEN);
        out[i][MAX_LEN] = '\0';
#elif defined(__APPLE__)
        strlcpy(out[i], providers_available[i], MAX_LEN);
#else
        strncpy(out[i], providers_available[i], MAX_LEN);
        out[i][MAX_LEN] = '\0';
#endif
      }
    }
  }
  *providers_length = available_count;
  *out_ptr = out;
  API_IMPL_END
  return NULL;
}

ORT_API_STATUS_IMPL(OrtApis::ReleaseAvailableProviders, _In_ char** ptr,
                    _In_ int providers_length) {
  API_IMPL_BEGIN
  if (ptr) {
    for (int i = 0; i < providers_length; i++) {
      if (ptr[i]) {
        free(ptr[i]);
      }
    }
    free(ptr);
  }
  API_IMPL_END
  return NULL;
}

ORT_API_STATUS_IMPL(OrtApis::TensorAt, _Inout_ OrtValue* value, const int64_t* location_values, size_t location_values_count,
                    _Outptr_ void** out) {
  TENSOR_READWRITE_API_BEGIN

  if (tensor->IsDataTypeString()) {
    return OrtApis::CreateStatus(ORT_INVALID_ARGUMENT, "this API does not support strings");
  }

  const auto& tensor_shape = tensor->Shape();
  const auto num_dimensions = tensor_shape.NumDimensions();
  if (location_values_count != num_dimensions) {
    return OrtApis::CreateStatus(ORT_INVALID_ARGUMENT, "location dimensions do not match shape size");
  }

  for (size_t i = 0; i < location_values_count; i++) {
    if (location_values[i] >= tensor_shape[i] || location_values[i] < 0) {
      return OrtApis::CreateStatus(ORT_INVALID_ARGUMENT, "invalid location range");
    }
  }

  // compute strides
  // TensorPitches p;
  std::vector<int64_t> strides(num_dimensions);
  {
    int64_t stride = 1;
    for (size_t dim = num_dimensions; dim > 0; --dim) {
      strides[dim - 1] = stride;
      stride *= tensor_shape[dim - 1];
    }
  }

  // For Scalers the offset would always be zero
  int64_t offset = 0;
  for (size_t i = 0; i < num_dimensions; i++) {
    offset += location_values[i] * strides[i];
  }

  auto data = reinterpret_cast<char*>(tensor->MutableDataRaw()) + tensor->DataType()->Size() * offset;
  *out = data;
  return nullptr;
  API_IMPL_END
}

ORT_API_STATUS_IMPL(OrtApis::SetLanguageProjection, _In_ const OrtEnv* ort_env, _In_ OrtLanguageProjection projection) {
  API_IMPL_BEGIN
  ORT_UNUSED_PARAMETER(ort_env);
  // note telemetry is controlled via the platform Env object, not the OrtEnv object instance
  const Env& env = Env::Default();
  env.GetTelemetryProvider().SetLanguageProjection(static_cast<uint32_t>(projection));
  return nullptr;
  API_IMPL_END
}

ORT_API_STATUS_IMPL(OrtApis::SessionGetProfilingStartTimeNs, _In_ const OrtSession* sess, _Outptr_ uint64_t* out) {
  API_IMPL_BEGIN
  const auto* session = reinterpret_cast<const ::onnxruntime::InferenceSession*>(sess);
  auto profiling_start_time = session->GetProfiling().GetStartTimeNs();
  *out = static_cast<uint64_t>(profiling_start_time);
  return nullptr;
  API_IMPL_END
}

// End support for non-tensor types

#ifndef USE_CUDA
<<<<<<< HEAD
ORT_API_STATUS_IMPL(OrtApis::OrtSessionOptionsAppendExecutionProvider_CUDA,
                    _In_ OrtSessionOptions* options, _In_ OrtCUDAProviderOptions* cuda_options) {
  ORT_UNUSED_PARAMETER(options);
  ORT_UNUSED_PARAMETER(cuda_options);
  return CreateStatus(ORT_FAIL, "CUDA execution provider is not enabled.");
=======
ORT_API_STATUS_IMPL(OrtApis::SessionOptionsAppendExecutionProvider_CUDA,
                    _In_ OrtSessionOptions* options, _In_ const OrtCUDAProviderOptions* cuda_options) {
  ORT_UNUSED_PARAMETER(options);
  ORT_UNUSED_PARAMETER(cuda_options);
  return CreateStatus(ORT_FAIL, "CUDA execution provider is not enabled.");
}
#endif

#if defined(ORT_MINIMAL_BUILD)
ORT_API_STATUS_IMPL(OrtApis::SessionOptionsAppendExecutionProvider_OpenVINO,
                    _In_ OrtSessionOptions* options, _In_ const OrtOpenVINOProviderOptions* provider_options) {
  ORT_UNUSED_PARAMETER(options);
  ORT_UNUSED_PARAMETER(provider_options);
  return CreateStatus(ORT_FAIL, "OpenVINO execution provider is not enabled.");
>>>>>>> ba739a80
}
#endif

ORT_API_STATUS_IMPL(OrtApis::CreateArenaCfg, _In_ size_t max_mem, int arena_extend_strategy, int initial_chunk_size_bytes,
                    int max_dead_bytes_per_chunk, _Outptr_ OrtArenaCfg** out) {
  API_IMPL_BEGIN
  *out = new OrtArenaCfg();
  (*out)->max_mem = max_mem;
  (*out)->arena_extend_strategy = arena_extend_strategy;
  (*out)->initial_chunk_size_bytes = initial_chunk_size_bytes;
  (*out)->max_dead_bytes_per_chunk = max_dead_bytes_per_chunk;
  return nullptr;
  API_IMPL_END
}

ORT_API(void, OrtApis::ReleaseArenaCfg, _Frees_ptr_opt_ OrtArenaCfg* ptr) {
  delete ptr;
}

static constexpr OrtApiBase ort_api_base = {
    &OrtApis::GetApi,
    &OrtApis::GetVersionString,
};

/* Rules on how to add a new Ort API version

In general, NEVER remove or rearrange the members in this structure unless a new version is being created. The
goal is for newer shared libraries of the Onnx Runtime to work with binaries targeting the previous versions.
In order to do that we need to ensure older binaries get the older interfaces they are expecting.

If the next version of the OrtApi only adds members, new members can be added at the end of the OrtApi structure
without breaking anything. In this case, rename the ort_api_# structure in a way that shows the range of versions
it supports, for example 'ort_api_1_to_2', and then GetApi can return the same structure for a range of versions.

If methods need to be removed or rearranged, then make a copy of the OrtApi structure and name it 'OrtApi#to#'.
The latest Api should always be named just OrtApi. Then make a copy of the latest ort_api_* structure below and
name it ort_api_# to match the latest version number supported, you'll need to be sure the structure types match
the API they're for (the compiler should complain if this isn't correct).

If there is no desire to have the headers still expose the older APIs (clutter, documentation, etc) then the
definition should be moved to a file included by this file so that it's still defined here for binary compatibility
but isn't visible in public headers.

So for example, if we wanted to just add some new members to the ort_api_1_to_2, we'd take the following steps:

	In include\onnxruntime\core\session\onnxruntime_c_api.h we'd just add the members to the end of the structure

	In this file, we'd correspondingly add the member values to the end of the ort_api_1_to_2 structure, and also rename
	it to ort_api_1_to_3.

	Then in GetApi we'd make it return ort_api_1_to_3 for versions 1 through 3.

Second example, if we wanted to add and remove some members, we'd do this:

	In include\onnxruntime\core\session\onnxruntime_c_api.h we'd make a copy of the OrtApi structure and name the
	old one OrtApi1to2. In the new OrtApi we'd add or remove any members that we desire.

	In this file, we'd create a new copy of ort_api_1_to_2 called ort_api_3 and make the corresponding changes that were
	made to the new OrtApi.

	In GetApi we now make it return ort_api_3 for version 3.
*/

static constexpr OrtApi ort_api_1_to_6 = {
    // NOTE: The ordering of these fields MUST not change after that version has shipped since existing binaries depend on this ordering.

    // Shipped as version 1 - DO NOT MODIFY (see above text for more information)
    &OrtApis::CreateStatus,
    &OrtApis::GetErrorCode,
    &OrtApis::GetErrorMessage,

    &OrtApis::CreateEnv,
    &OrtApis::CreateEnvWithCustomLogger,
    &OrtApis::EnableTelemetryEvents,
    &OrtApis::DisableTelemetryEvents,

    &OrtApis::CreateSession,
    &OrtApis::CreateSessionFromArray,
    &OrtApis::Run,

    &OrtApis::CreateSessionOptions,
    &OrtApis::SetOptimizedModelFilePath,
    &OrtApis::CloneSessionOptions,
    &OrtApis::SetSessionExecutionMode,
    &OrtApis::EnableProfiling,
    &OrtApis::DisableProfiling,
    &OrtApis::EnableMemPattern,
    &OrtApis::DisableMemPattern,
    &OrtApis::EnableCpuMemArena,
    &OrtApis::DisableCpuMemArena,
    &OrtApis::SetSessionLogId,
    &OrtApis::SetSessionLogVerbosityLevel,
    &OrtApis::SetSessionLogSeverityLevel,
    &OrtApis::SetSessionGraphOptimizationLevel,
    &OrtApis::SetIntraOpNumThreads,
    &OrtApis::SetInterOpNumThreads,

    &OrtApis::CreateCustomOpDomain,
    &OrtApis::CustomOpDomain_Add,
    &OrtApis::AddCustomOpDomain,
    &OrtApis::RegisterCustomOpsLibrary,

    &OrtApis::SessionGetInputCount,
    &OrtApis::SessionGetOutputCount,
    &OrtApis::SessionGetOverridableInitializerCount,
    &OrtApis::SessionGetInputTypeInfo,
    &OrtApis::SessionGetOutputTypeInfo,
    &OrtApis::SessionGetOverridableInitializerTypeInfo,
    &OrtApis::SessionGetInputName,
    &OrtApis::SessionGetOutputName,
    &OrtApis::SessionGetOverridableInitializerName,

    &OrtApis::CreateRunOptions,
    &OrtApis::RunOptionsSetRunLogVerbosityLevel,
    &OrtApis::RunOptionsSetRunLogSeverityLevel,
    &OrtApis::RunOptionsSetRunTag,
    &OrtApis::RunOptionsGetRunLogVerbosityLevel,
    &OrtApis::RunOptionsGetRunLogSeverityLevel,
    &OrtApis::RunOptionsGetRunTag,
    &OrtApis::RunOptionsSetTerminate,
    &OrtApis::RunOptionsUnsetTerminate,

    &OrtApis::CreateTensorAsOrtValue,
    &OrtApis::CreateTensorWithDataAsOrtValue,
    &OrtApis::IsTensor,
    &OrtApis::GetTensorMutableData,
    &OrtApis::FillStringTensor,

    &OrtApis::GetStringTensorDataLength,
    &OrtApis::GetStringTensorContent,

    &OrtApis::CastTypeInfoToTensorInfo,
    &OrtApis::GetOnnxTypeFromTypeInfo,
    &OrtApis::CreateTensorTypeAndShapeInfo,
    &OrtApis::SetTensorElementType,

    &OrtApis::SetDimensions,
    &OrtApis::GetTensorElementType,
    &OrtApis::GetDimensionsCount,
    &OrtApis::GetDimensions,
    &OrtApis::GetSymbolicDimensions,
    &OrtApis::GetTensorShapeElementCount,
    &OrtApis::GetTensorTypeAndShape,
    &OrtApis::GetTypeInfo,
    &OrtApis::GetValueType,
    &OrtApis::CreateMemoryInfo,
    &OrtApis::CreateCpuMemoryInfo,
    &OrtApis::CompareMemoryInfo,
    &OrtApis::MemoryInfoGetName,
    &OrtApis::MemoryInfoGetId,
    &OrtApis::MemoryInfoGetMemType,
    &OrtApis::MemoryInfoGetType,
    &OrtApis::AllocatorAlloc,
    &OrtApis::AllocatorFree,
    &OrtApis::AllocatorGetInfo,
    &OrtApis::GetAllocatorWithDefaultOptions,
    &OrtApis::AddFreeDimensionOverride,
    &OrtApis::GetValue,
    &OrtApis::GetValueCount,
    &OrtApis::CreateValue,
    &OrtApis::CreateOpaqueValue,
    &OrtApis::GetOpaqueValue,

    &OrtApis::KernelInfoGetAttribute_float,
    &OrtApis::KernelInfoGetAttribute_int64,
    &OrtApis::KernelInfoGetAttribute_string,
    &OrtApis::KernelContext_GetInputCount,
    &OrtApis::KernelContext_GetOutputCount,
    &OrtApis::KernelContext_GetInput,
    &OrtApis::KernelContext_GetOutput,

    &OrtApis::ReleaseEnv,
    &OrtApis::ReleaseStatus,
    &OrtApis::ReleaseMemoryInfo,
    &OrtApis::ReleaseSession,
    &OrtApis::ReleaseValue,
    &OrtApis::ReleaseRunOptions,
    &OrtApis::ReleaseTypeInfo,
    &OrtApis::ReleaseTensorTypeAndShapeInfo,
    &OrtApis::ReleaseSessionOptions,
    &OrtApis::ReleaseCustomOpDomain,
    // End of Version 1 - DO NOT MODIFY ABOVE (see above text for more information)

    &OrtApis::GetDenotationFromTypeInfo,
    &OrtApis::CastTypeInfoToMapTypeInfo,
    &OrtApis::CastTypeInfoToSequenceTypeInfo,
    &OrtApis::GetMapKeyType,
    &OrtApis::GetMapValueType,
    &OrtApis::GetSequenceElementType,
    &OrtApis::ReleaseMapTypeInfo,
    &OrtApis::ReleaseSequenceTypeInfo,
    &OrtApis::SessionEndProfiling,
    &OrtApis::SessionGetModelMetadata,
    &OrtApis::ModelMetadataGetProducerName,
    &OrtApis::ModelMetadataGetGraphName,
    &OrtApis::ModelMetadataGetDomain,
    &OrtApis::ModelMetadataGetDescription,
    &OrtApis::ModelMetadataLookupCustomMetadataMap,
    &OrtApis::ModelMetadataGetVersion,
    &OrtApis::ReleaseModelMetadata,
    // End of Version 2 - DO NOT MODIFY ABOVE (see above text for more information)

    &OrtApis::CreateEnvWithGlobalThreadPools,
    &OrtApis::DisablePerSessionThreads,
    &OrtApis::CreateThreadingOptions,
    &OrtApis::ReleaseThreadingOptions,
    &OrtApis::ModelMetadataGetCustomMetadataMapKeys,
    &OrtApis::AddFreeDimensionOverrideByName,
    // End of Version 3 - DO NOT MODIFY ABOVE (see above text for more information)

    &OrtApis::GetAvailableProviders,
    &OrtApis::ReleaseAvailableProviders,
    // End of Version 4 - DO NOT MODIFY ABOVE (see above text for more information)

    &OrtApis::GetStringTensorElementLength,
    &OrtApis::GetStringTensorElement,
    &OrtApis::FillStringTensorElement,
    &OrtApis::AddSessionConfigEntry,

    // IoBinding and above are propagated in the same order to C# API
    // Do not move
    &OrtApis::CreateAllocator,
    &OrtApis::ReleaseAllocator,
    &OrtApis::RunWithBinding,
    &OrtApis::CreateIoBinding,
    &OrtApis::ReleaseIoBinding,
    &OrtApis::BindInput,
    &OrtApis::BindOutput,
    &OrtApis::BindOutputToDevice,
    &OrtApis::GetBoundOutputNames,
    &OrtApis::GetBoundOutputValues,
    &OrtApis::ClearBoundInputs,
    &OrtApis::ClearBoundOutputs,
    &OrtApis::TensorAt,
    &OrtApis::CreateAndRegisterAllocator,
    &OrtApis::SetLanguageProjection,
    &OrtApis::SessionGetProfilingStartTimeNs,
    &OrtApis::SetGlobalIntraOpNumThreads,
    &OrtApis::SetGlobalInterOpNumThreads,
    &OrtApis::SetGlobalSpinControl,
    // End of Version 5 - DO NOT MODIFY ABOVE (see above text for more information)

    // Version 6 - In development, feel free to add/remove/rearrange here
    &OrtApis::AddInitializer,
    &OrtApis::CreateEnvWithCustomLoggerAndGlobalThreadPools,
    &OrtApis::SessionOptionsAppendExecutionProvider_CUDA,
    &OrtApis::SessionOptionsAppendExecutionProvider_OpenVINO,
    &OrtApis::SetGlobalDenormalAsZero,
    &OrtApis::CreateArenaCfg,
    &OrtApis::ReleaseArenaCfg,
};

// Assert to do a limited check to ensure Version 1 of OrtApi never changes (will detect an addition or deletion but not if they cancel out each other)
// If this assert hits, read the above 'Rules on how to add a new Ort API version'
static_assert(offsetof(OrtApi, ReleaseCustomOpDomain) / sizeof(void*) == 101, "Size of version 1 API cannot change");

ORT_API(const OrtApi*, OrtApis::GetApi, uint32_t version) {
  if (version >= 1 && version <= 6)
    return &ort_api_1_to_6;

  return nullptr;  // Unsupported version
}

ORT_API(const char*, OrtApis::GetVersionString) {
  return ORT_VERSION;
}

const OrtApiBase* ORT_API_CALL OrtGetApiBase(void) NO_EXCEPTION {
  return &ort_api_base;
}

ORT_API(void, OrtApis::ReleaseEnv, OrtEnv* value) {
  OrtEnv::Release(value);
}

DEFINE_RELEASE_ORT_OBJECT_FUNCTION(Value, OrtValue)
DEFINE_RELEASE_ORT_OBJECT_FUNCTION(RunOptions, OrtRunOptions)
DEFINE_RELEASE_ORT_OBJECT_FUNCTION(Session, ::onnxruntime::InferenceSession)
DEFINE_RELEASE_ORT_OBJECT_FUNCTION(ModelMetadata, ::onnxruntime::ModelMetadata)<|MERGE_RESOLUTION|>--- conflicted
+++ resolved
@@ -1807,13 +1807,6 @@
 // End support for non-tensor types
 
 #ifndef USE_CUDA
-<<<<<<< HEAD
-ORT_API_STATUS_IMPL(OrtApis::OrtSessionOptionsAppendExecutionProvider_CUDA,
-                    _In_ OrtSessionOptions* options, _In_ OrtCUDAProviderOptions* cuda_options) {
-  ORT_UNUSED_PARAMETER(options);
-  ORT_UNUSED_PARAMETER(cuda_options);
-  return CreateStatus(ORT_FAIL, "CUDA execution provider is not enabled.");
-=======
 ORT_API_STATUS_IMPL(OrtApis::SessionOptionsAppendExecutionProvider_CUDA,
                     _In_ OrtSessionOptions* options, _In_ const OrtCUDAProviderOptions* cuda_options) {
   ORT_UNUSED_PARAMETER(options);
@@ -1828,7 +1821,6 @@
   ORT_UNUSED_PARAMETER(options);
   ORT_UNUSED_PARAMETER(provider_options);
   return CreateStatus(ORT_FAIL, "OpenVINO execution provider is not enabled.");
->>>>>>> ba739a80
 }
 #endif
 
@@ -2077,8 +2069,6 @@
     &OrtApis::SessionOptionsAppendExecutionProvider_CUDA,
     &OrtApis::SessionOptionsAppendExecutionProvider_OpenVINO,
     &OrtApis::SetGlobalDenormalAsZero,
-    &OrtApis::CreateArenaCfg,
-    &OrtApis::ReleaseArenaCfg,
 };
 
 // Assert to do a limited check to ensure Version 1 of OrtApi never changes (will detect an addition or deletion but not if they cancel out each other)
