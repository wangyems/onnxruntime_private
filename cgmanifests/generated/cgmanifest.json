{
  "Version": 1,
  "Registrations": [
    {
      "Component": {
        "Type": "other",
        "other": {
          "Name": "autoconf",
          "Version": "2.71",
          "DownloadUrl": "http://ftp.gnu.org/gnu/autoconf/autoconf-2.71.tar.gz"
        },
        "comments": "manylinux dependency"
      }
    },
    {
      "Component": {
        "Type": "other",
        "other": {
          "Name": "automake",
          "Version": "1.16.5",
          "DownloadUrl": "http://ftp.gnu.org/gnu/automake/automake-1.16.5.tar.gz"
        },
        "comments": "manylinux dependency"
      }
    },
    {
      "Component": {
        "Type": "other",
        "other": {
          "Name": "libtool",
          "Version": "2.4.7",
          "DownloadUrl": "http://ftp.gnu.org/gnu/libtool/libtool-2.4.7.tar.gz"
        },
        "comments": "manylinux dependency"
      }
    },
    {
      "Component": {
        "Type": "other",
        "other": {
          "Name": "libxcrypt",
          "Version": "4.4.28",
          "DownloadUrl": "https://github.com/besser82/libxcrypt/archive/v4.4.28.tar.gz"
        },
        "comments": "manylinux dependency"
      }
    },
    {
      "Component": {
        "Type": "other",
        "other": {
          "Name": "git",
          "Version": "2.36.2",
          "DownloadUrl": "https://www.kernel.org/pub/software/scm/git/git-2.36.2.tar.gz"
        },
        "comments": "manylinux dependency"
      }
    },
    {
      "Component": {
        "Type": "other",
        "other": {
          "Name": "sqlite_autoconf",
          "Version": "3390200",
          "DownloadUrl": "https://www.sqlite.org/2022/sqlite-autoconf-3390200.tar.gz"
        },
        "comments": "manylinux dependency"
      }
    },
    {
      "Component": {
        "Type": "other",
        "other": {
          "Name": "openssl",
          "Version": "1.1.1q",
          "DownloadUrl": "https://www.openssl.org/source/openssl-1.1.1q.tar.gz"
        },
        "comments": "manylinux dependency"
      }
    },
    {
      "component": {
        "type": "git",
        "git": {
          "commitHash": "0a92994d729ff76a58f692d3028ca1b64b145d91",
          "repositoryUrl": "https://github.com/Maratyszcza/FP16.git"
        },
        "comments": "git submodule at cmake/external/FP16"
      }
    },
    {
      "component": {
        "type": "git",
        "git": {
          "commitHash": "ff15c6ada150a5018c5ef2172401cb4529eac9c0",
          "repositoryUrl": "https://github.com/dcleblanc/SafeInt.git"
        },
        "comments": "git submodule at cmake/external/SafeInt/safeint"
      }
    },
    {
      "component": {
        "type": "git",
        "git": {
<<<<<<< HEAD
          "commitHash": "003c580e696a774afdc984996ee909b7c8d8128c",
          "repositoryUrl": "https://github.com/google/XNNPACK.git"
=======
          "commitHash": "510b8e0f9af1891588c52bef64248cb72f04c30e",
          "repositoryUrl": "https://github.com/google/XNNPACK"
>>>>>>> b39257a5
        },
        "comments": "git submodule at cmake/external/XNNPACK"
      }
    },
    {
      "component": {
        "type": "git",
        "git": {
          "commitHash": "c3cceac115c072fb63df1836ff46d8c60d9eb304",
          "repositoryUrl": "https://github.com/NVlabs/cub.git"
        },
        "comments": "git submodule at cmake/external/cub"
      }
    },
    {
      "component": {
        "type": "git",
        "git": {
          "commitHash": "3c73d91c0b04e2b59462f0a741be8c07024c1bc0",
          "repositoryUrl": "https://github.com/jarro2783/cxxopts.git"
        },
        "comments": "git submodule at cmake/external/cxxopts"
      }
    },
    {
      "component": {
        "type": "git",
        "git": {
          "commitHash": "e7e1482087f58913b80a20b04d5c58d9d6d90155",
          "repositoryUrl": "https://github.com/HowardHinnant/date.git"
        },
        "comments": "git submodule at cmake/external/date"
      }
    },
    {
      "component": {
        "type": "git",
        "git": {
          "commitHash": "277508879878e0a5b5b43599b1bea11f66eb3c6c",
          "repositoryUrl": "https://github.com/dmlc/dlpack.git"
        },
        "comments": "git submodule at cmake/external/dlpack"
      }
    },
    {
      "component": {
        "type": "git",
        "git": {
          "commitHash": "d10b27fe37736d2944630ecd7557cefa95cf87c9",
          "repositoryUrl": "https://gitlab.com/libeigen/eigen.git"
        },
        "comments": "git submodule at cmake/external/eigen"
      }
    },
    {
      "component": {
        "type": "git",
        "git": {
          "commitHash": "fc645b7626ebf86530dbd82fbece74d457e7ae07",
          "repositoryUrl": "https://github.com/emscripten-core/emsdk.git"
        },
        "comments": "git submodule at cmake/external/emsdk"
      }
    },
    {
      "component": {
        "type": "git",
        "git": {
          "commitHash": "6df40a2471737b27271bdd9b900ab5f3aec746c7",
          "repositoryUrl": "https://github.com/google/flatbuffers.git"
        },
        "comments": "git submodule at cmake/external/flatbuffers"
      }
    },
    {
      "component": {
        "type": "git",
        "git": {
          "commitHash": "7d0d9061d83b663ce05d9de5da3d5865a3845b79",
          "repositoryUrl": "https://github.com/google/benchmark.git"
        },
        "comments": "git submodule at cmake/external/googlebenchmark"
      }
    },
    {
      "component": {
        "type": "git",
        "git": {
          "commitHash": "53495a2a7d6ba7e0691a7f3602e9a5324bba6e45",
          "repositoryUrl": "https://github.com/google/googletest.git"
        },
        "comments": "git submodule at cmake/external/googletest"
      }
    },
    {
      "component": {
        "type": "git",
        "git": {
          "commitHash": "b5364faf9d732052506cefc933d3f4e4f04513a5",
          "repositoryUrl": "https://github.com/nlohmann/json.git"
        },
        "comments": "git submodule at cmake/external/json"
      }
    },
    {
      "component": {
        "type": "git",
        "git": {
          "commitHash": "7a2ed51a6b682a83e345ff49fc4cfd7ca47550db",
          "repositoryUrl": "https://github.com/google/libprotobuf-mutator.git"
        },
        "comments": "git submodule at cmake/external/libprotobuf-mutator"
      }
    },
    {
      "component": {
        "type": "git",
        "git": {
          "commitHash": "f412df7a2b64421e1f1d61fde6055a6ea288e8f5",
          "repositoryUrl": "https://github.com/microsoft/mimalloc.git"
        },
        "comments": "git submodule at cmake/external/mimalloc"
      }
    },
    {
      "component": {
        "type": "git",
        "git": {
          "commitHash": "21cace4e574180ba64d9307a5e4ea9e5e94d3e8d",
          "repositoryUrl": "https://github.com/boostorg/mp11.git"
        },
        "comments": "git submodule at cmake/external/mp11"
      }
    },
    {
      "component": {
        "type": "git",
        "git": {
          "commitHash": "436617053d0f39a1019a371c3a9aa599b3cb2cea",
          "repositoryUrl": "https://github.com/google/nsync.git"
        },
        "comments": "git submodule at cmake/external/nsync"
      }
    },
    {
      "component": {
        "type": "git",
        "git": {
          "commitHash": "f7ee1ac60d06abe8e26c9b6bbe1e3db5286b614b",
          "repositoryUrl": "https://github.com/onnx/onnx.git"
        },
        "comments": "git submodule at cmake/external/onnx"
      }
    },
    {
      "component": {
        "type": "git",
        "git": {
          "commitHash": "0d98dba29d66e93259db7daa53a9327df767a415",
          "repositoryUrl": "https://github.com/google/benchmark.git"
        },
        "comments": "git submodule at cmake/external/onnx/third_party/benchmark"
      }
    },
    {
      "component": {
        "type": "git",
        "git": {
          "commitHash": "ffa346860b306c9bbfb341aed9c14c067751feb8",
          "repositoryUrl": "https://github.com/pybind/pybind11.git"
        },
        "comments": "git submodule at cmake/external/onnx/third_party/pybind11"
      }
    },
    {
      "component": {
        "type": "git",
        "git": {
          "commitHash": "87c7a70688fd98fb355b8976f41425b40e4fe52f",
          "repositoryUrl": "https://github.com/onnx/onnx-tensorrt.git"
        },
        "comments": "git submodule at cmake/external/onnx-tensorrt"
      }
    },
    {
      "component": {
        "type": "git",
        "git": {
          "commitHash": "553df22c67bee5f0fe6599cff60f1afc6748c635",
          "repositoryUrl": "https://github.com/onnx/onnx.git"
        },
        "comments": "git submodule at cmake/external/onnx-tensorrt/third_party/onnx"
      }
    },
    {
      "component": {
        "type": "git",
        "git": {
          "commitHash": "e776aa0275e293707b6a0901e0e8d8a8a3679508",
          "repositoryUrl": "https://github.com/google/benchmark.git"
        },
        "comments": "git submodule at cmake/external/onnx-tensorrt/third_party/onnx/third_party/benchmark"
      }
    },
    {
      "component": {
        "type": "git",
        "git": {
          "commitHash": "09f082940113661256310e3f4811aa7261a9fa05",
          "repositoryUrl": "https://github.com/pybind/pybind11.git"
        },
        "comments": "git submodule at cmake/external/onnx-tensorrt/third_party/onnx/third_party/pybind11"
      }
    },
    {
      "component": {
        "type": "git",
        "git": {
          "commitHash": "6a00cbc4a9b8e68b71caf7f774b3f9c753ae84d5",
          "repositoryUrl": "https://github.com/wjakob/clang-cindex-python3"
        },
        "comments": "git submodule at cmake/external/onnx-tensorrt/third_party/onnx/third_party/pybind11/tools/clang"
      }
    },
    {
      "component": {
        "type": "git",
        "git": {
          "commitHash": "d4b2aff0c890ae38bad87c20f5731333db2a2cc1",
          "repositoryUrl": "https://github.com/microsoft/onnxruntime-extensions.git"
        },
        "comments": "git submodule at cmake/external/onnxruntime-extensions"
      }
    },
    {
      "component": {
        "type": "git",
        "git": {
          "commitHash": "0dab03ba7bc438d7ba3eac2b2c1eb39ed520f928",
          "repositoryUrl": "https://github.com/protocolbuffers/protobuf.git"
        },
        "comments": "git submodule at cmake/external/protobuf"
      }
    },
    {
      "component": {
        "type": "git",
        "git": {
          "commitHash": "5b7683f49e1e9223cf9927b24f6fd3d6bd82e3f8",
          "repositoryUrl": "https://github.com/google/benchmark.git"
        },
        "comments": "git submodule at cmake/external/protobuf/third_party/benchmark"
      }
    },
    {
      "component": {
        "type": "git",
        "git": {
          "commitHash": "5ec7f0c4a113e2f18ac2c6cc7df51ad6afc24081",
          "repositoryUrl": "https://github.com/google/googletest.git"
        },
        "comments": "git submodule at cmake/external/protobuf/third_party/googletest"
      }
    },
    {
      "component": {
        "type": "git",
        "git": {
          "commitHash": "1787867f6183f056420e532eec640cba25efafea",
          "repositoryUrl": "https://github.com/Maratyszcza/pthreadpool.git"
        },
        "comments": "git submodule at cmake/external/pthreadpool"
      }
    },
    {
      "component": {
        "type": "git",
        "git": {
          "commitHash": "5916273f79a21551890fd3d56fc5375a78d1598d",
          "repositoryUrl": "https://github.com/pytorch/cpuinfo.git"
        },
        "comments": "git submodule at cmake/external/pytorch_cpuinfo"
      }
    },
    {
      "component": {
        "type": "git",
        "git": {
          "commitHash": "4244cd1cb492fa1d10986ec67f862964c073f844",
          "repositoryUrl": "https://github.com/google/re2.git"
        },
        "comments": "git submodule at cmake/external/re2"
      }
    },
    {
      "component": {
        "type": "git",
        "git": {
          "commitHash": "373eb09e4c5d2b3cc2493f0949dc4be6b6a45e81",
          "repositoryUrl": "https://github.com/tensorflow/tensorboard.git"
        },
        "comments": "git submodule at cmake/external/tensorboard"
      }
    },
    {
      "component": {
        "type": "git",
        "git": {
          "commitHash": "e8c599bca6c56c44b6730ad93f6abbc9ecd60fc1",
          "repositoryUrl": "https://github.com/microsoft/wil.git"
        },
        "comments": "git submodule at cmake/external/wil"
      }
    }
  ]
}<|MERGE_RESOLUTION|>--- conflicted
+++ resolved
@@ -102,13 +102,8 @@
       "component": {
         "type": "git",
         "git": {
-<<<<<<< HEAD
           "commitHash": "003c580e696a774afdc984996ee909b7c8d8128c",
           "repositoryUrl": "https://github.com/google/XNNPACK.git"
-=======
-          "commitHash": "510b8e0f9af1891588c52bef64248cb72f04c30e",
-          "repositoryUrl": "https://github.com/google/XNNPACK"
->>>>>>> b39257a5
         },
         "comments": "git submodule at cmake/external/XNNPACK"
       }
