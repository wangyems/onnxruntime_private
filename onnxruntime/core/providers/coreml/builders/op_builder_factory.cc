--- conflicted
+++ resolved
@@ -15,19 +15,12 @@
 static OpBuilderRegistrations CreateOpBuilderRegistrations() {
   OpBuilderRegistrations op_registrations;
 
-<<<<<<< HEAD
-  {  // Binary
-    CreateBinaryOpBuilder("Add", op_registrations);
-    CreateBinaryOpBuilder("Mul", op_registrations);
-    CreateBinaryOpBuilder("Pow", op_registrations);
-=======
   {  // Add/Mul/Pow/Sub/Div
     CreateBinaryOpBuilder("Add", op_registrations);
     CreateBinaryOpBuilder("Mul", op_registrations);
     CreateBinaryOpBuilder("Pow", op_registrations);
     CreateBinaryOpBuilder("Sub", op_registrations);
     CreateBinaryOpBuilder("Div", op_registrations);
->>>>>>> ce1eb6d6
   }
 
   {  // Activations
