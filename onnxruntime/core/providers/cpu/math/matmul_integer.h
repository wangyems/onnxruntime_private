--- conflicted
+++ resolved
@@ -9,10 +9,7 @@
 
 namespace onnxruntime {
 
-<<<<<<< HEAD
-=======
 template <typename T1, typename T2>
->>>>>>> 068b5684
 class MatMulInteger final : public OpKernel {
  public:
   MatMulInteger(const OpKernelInfo& info) : OpKernel(info) {
