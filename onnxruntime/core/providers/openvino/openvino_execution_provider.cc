--- conflicted
+++ resolved
@@ -62,14 +62,11 @@
   result = openvino_ep::GetCapability_2020_2(graph_viewer,
                           openvino_ep::BackendManager::GetGlobalContext().device_type);
 #elif defined OPENVINO_2020_4
-<<<<<<< HEAD
-  result = openvino_ep::GetCapability_2020_4(graph_viewer, info_.device_id_);
-#elif defined OPENVINO_2021_1
-  result = openvino_ep::GetCapability_2021_1(graph_viewer, info_.device_id_);
-=======
   result = openvino_ep::GetCapability_2020_4(graph_viewer,
                           openvino_ep::BackendManager::GetGlobalContext().device_type);
->>>>>>> b11c1063
+#elif defined OPENVINO_2021_1
+  result = openvino_ep::GetCapability_2021_1(graph_viewer,
+                          openvino_ep::BackendManager::GetGlobalContext().device_type);
 #endif
 
   return result;
