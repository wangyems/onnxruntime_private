--- conflicted
+++ resolved
@@ -487,12 +487,7 @@
     onnxruntime_session
     ${ONNXRUNTIME_INTEROP_TEST_LIBS}
     ${onnxruntime_libs}
-<<<<<<< HEAD
-    # CUDA, TENSORRT, MIGRAPHX, DNNL, and OpenVINO are dynamically loaded at runtime
-=======
-    # CUDA, ROCM, TENSORRT, DNNL, and OpenVINO are dynamically loaded at runtime
-    ${PROVIDERS_MIGRAPHX}
->>>>>>> f60e6030
+    # CUDA, ROCM, TENSORRT, MIGRAPHX, DNNL, and OpenVINO are dynamically loaded at runtime
     ${PROVIDERS_NUPHAR}
     ${PROVIDERS_NNAPI}
     ${PROVIDERS_RKNPU}
