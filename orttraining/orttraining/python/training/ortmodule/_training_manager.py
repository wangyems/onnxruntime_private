--- conflicted
+++ resolved
@@ -303,43 +303,20 @@
             )
         else:
             fw_outputs_device_info = [
-<<<<<<< HEAD
-                C.OrtDevice(get_ort_device_type(self._device.type, self._device.get_device_index),
-                            C.OrtDevice.default_memory(),
-                            _utils.get_device_index(self._device.type, self._device.get_device_index)
-                            )] * (len(self._graph_info.user_output_names) +
-                                len(self._graph_info.frontier_node_arg_map))
-=======
                 C.OrtDevice(
-                    get_ort_device_type(self._device),
+                    get_ort_device_type(self._device.type, self._device.index),
                     C.OrtDevice.default_memory(),
                     _utils.get_device_index(self._device),
                 )
             ] * (len(self._graph_info.user_output_names) + len(self._graph_info.frontier_node_arg_map))
->>>>>>> 14a2b251
 
         bw_fetches_names = [output.name for output in self._onnx_models.optimized_model.graph.output]
         if device_type == "ort":
             bw_outputs_device_info = [C.get_ort_device(self._device.index)] * len(bw_fetches_names)
         else:
             bw_outputs_device_info = [
-<<<<<<< HEAD
-                C.OrtDevice(get_ort_device_type(self._device.type, self._device.get_device_index),
-                            C.OrtDevice.default_memory(),
-                            _utils.get_device_index(self._device.type, self._device.get_device_index)
-                            )] * len(bw_fetches_names)
-
-        self._execution_agent = TrainingAgent(self._onnx_models.optimized_model.SerializeToString(),
-                                              fw_feed_names,
-                                              fw_outputs_device_info,
-                                              bw_fetches_names,
-                                              bw_outputs_device_info,
-                                              session_options,
-                                              providers,
-                                              provider_options)
-=======
                 C.OrtDevice(
-                    get_ort_device_type(self._device),
+                    get_ort_device_type(self._device.type, self._device.index),
                     C.OrtDevice.default_memory(),
                     _utils.get_device_index(self._device),
                 )
@@ -355,7 +332,6 @@
             providers,
             provider_options,
         )
->>>>>>> 14a2b251
 
     def _reinitialize_graph_builder(self, input_info):
         """Return true if the module graph builder was reinitialized"""
