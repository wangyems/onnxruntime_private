--- conflicted
+++ resolved
@@ -4570,7 +4570,23 @@
                   _In_reads_(num_keys) const char* const* provider_options_values,
                   _In_ size_t num_keys);
 
-<<<<<<< HEAD
+  /** \brief Append VitisAI provider to session options
+   *
+   * If VitisAI is not available (due to a non VitisAI enabled build, or if VitisAI is not installed on the system), this function will return failure.
+   *
+   * \param[in] options
+   * \param[in] provider_options_keys
+   * \param[in] provider_options_values
+   * \param[in] num_keys
+   *
+   * \snippet{doc} snippets.dox OrtStatus Return Value
+   */
+  ORT_API2_STATUS(SessionOptionsAppendExecutionProvider_VitisAI,
+                  _In_ OrtSessionOptions* options,
+                  _In_reads_(num_keys) const char* const* provider_options_keys,
+                  _In_reads_(num_keys) const char* const* provider_options_values,
+                  _In_ size_t num_keys);
+
   /** \brief Get scratch buffer from the corresponding allocator under the sepcific OrtMemoryInfo object.
    *         NOTE: callers are responsible to release this scratch buffer from the corresponding allocator
    *  \param[in] context OrtKernelContext instance
@@ -4580,24 +4596,6 @@
    *  \snippet{doc} snippets.dox OrtStatus Return Value
    */
   ORT_API2_STATUS(KernelContext_GetScratchBuffer, _In_ const OrtKernelContext* context, _In_ const OrtMemoryInfo* mem_info, _In_ size_t count_or_bytes, _Outptr_ void** out);
-=======
-  /** \brief Append VitisAI provider to session options
-   *
-   * If VitisAI is not available (due to a non VitisAI enabled build, or if VitisAI is not installed on the system), this function will return failure.
-   *
-   * \param[in] options
-   * \param[in] provider_options_keys
-   * \param[in] provider_options_values
-   * \param[in] num_keys
-   *
-   * \snippet{doc} snippets.dox OrtStatus Return Value
-   */
-  ORT_API2_STATUS(SessionOptionsAppendExecutionProvider_VitisAI,
-                  _In_ OrtSessionOptions* options,
-                  _In_reads_(num_keys) const char* const* provider_options_keys,
-                  _In_reads_(num_keys) const char* const* provider_options_values,
-                  _In_ size_t num_keys);
->>>>>>> f2dc725b
 };
 
 /*
