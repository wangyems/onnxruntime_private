// Copyright (c) Microsoft Corporation. All rights reserved.
// Licensed under the MIT License.

#include <utility>
#include <memory>
#include "core/providers/shared_library/provider_api.h"
#include "core/providers/cuda/cuda_kernel.h"
#include "core/providers/cuda/math/topk_impl.h"
#include "core/providers/cuda/math/softmax.h"
#include "core/providers/cuda/shared_inc/accumulation_type.h"
#include "core/framework/ort_value.h"
#include "contrib_ops/cuda/bert/transformer_cuda_common.h"
#include <cuda_runtime.h>
#include "contrib_ops/cuda/transformers/generation_cuda_impl.h"
#include "contrib_ops/cuda/transformers/dump_cuda_tensor.h"
#include "contrib_ops/cpu/transformers/subgraph_t5_decoder.h"
#include "contrib_ops/cpu/transformers/subgraph_gpt.h"
#include "contrib_ops/cuda/transformers/beam_search_topk.h"
<<<<<<< HEAD
#include "sampling_cuda_helper.h"

#ifdef DEBUG_GENERATION
#include <iostream>
#endif
=======
#include "core/providers/cuda/nvtx_profile.h"
#include "core/providers/cuda/nvtx_profile_context.h"
>>>>>>> f1044e3b

namespace onnxruntime {
namespace concurrency {
class ThreadPool;
}
}  // namespace onnxruntime

#include "generation_device_helper.h"

namespace onnxruntime {
namespace contrib {
namespace GenerationCudaDeviceHelper {

Status TopK(const Tensor* input, const int axis, const unsigned k, bool largest, bool sorted,
            AllocatorPtr allocator,
            Stream* stream,
            onnxruntime::concurrency::ThreadPool* /*threadpool*/,
            Tensor& output_values,
            Tensor& output_indices) {
#ifdef ENABLE_NVTX_PROFILE
  profile::NvtxNestedRangeCreator topkRange("TopK", profile::Color::Green);
  topkRange.Begin();
#endif

  ORT_ENFORCE(nullptr != input);
  int32_t rank = static_cast<int32_t>(input->Shape().NumDimensions());

  ORT_ENFORCE(axis >= 0 && axis < rank);
  ORT_ENFORCE(k > 0 && k <= input->Shape().GetDims()[axis]);

  auto input_shape = input->Shape();
  auto output_shape = input_shape;
  output_shape[axis] = k;

  TArray<int64_t> elem_nums_cuda(input->Shape().GetDims());
  for (int32_t i = elem_nums_cuda.Size() - 2; i >= 0; --i) {
    elem_nums_cuda[i] *= elem_nums_cuda[i + 1];
  }

  int64_t dimension = input_shape[axis];
  int64_t N = elem_nums_cuda[0] / dimension;

  output_values = std::move(*Tensor::Create(input->DataType(), output_shape, allocator));
  output_indices = std::move(*Tensor::Create(DataTypeImpl::GetType<int64_t>(), output_shape, std::move(allocator)));

  Status result;
  if (input->IsDataType<float>()) {
    result = TopKImpl<float>(nullptr,  // We limit number of beams in BeamSearchParameters, so K <= 256 and use NULL here
                             stream,
                             input->Data<float>(),
                             static_cast<float*>(output_values.MutableDataRaw()),
                             static_cast<int64_t*>(output_indices.MutableDataRaw()),
                             elem_nums_cuda,
                             static_cast<size_t>(elem_nums_cuda.Size()),
                             static_cast<int32_t>(axis),
                             static_cast<int64_t>(k),
                             static_cast<int64_t>(largest),
                             static_cast<int64_t>(sorted),
                             N,
                             dimension);
  } else if (input->IsDataType<MLFloat16>()) {
    result = TopKImpl<MLFloat16>(nullptr,
                                 stream,
                                 input->Data<MLFloat16>(),
                                 static_cast<MLFloat16*>(output_values.MutableDataRaw()),
                                 static_cast<int64_t*>(output_indices.MutableDataRaw()),
                                 elem_nums_cuda,
                                 static_cast<size_t>(elem_nums_cuda.Size()),
                                 static_cast<int32_t>(axis),
                                 static_cast<int64_t>(k),
                                 static_cast<int64_t>(largest),
                                 static_cast<int64_t>(sorted),
                                 N,
                                 dimension);
  } else {
    result = ORT_MAKE_STATUS(ONNXRUNTIME, NOT_IMPLEMENTED,
                             "BeamSearch op: An implementation for the input type ",
                             input->DataType(), " is not supported yet");
  }

#ifdef ENABLE_NVTX_PROFILE
  topkRange.End();
#endif
  return result;
}

Status AddToFeeds(const IExecutionProvider* execution_provider,
                  Stream* ort_stream,
                  std::initializer_list<OrtValue> inputs,
                  std::vector<OrtValue>& feeds,
                  IAllocatorUniquePtr<char>& buffer) {
#ifdef ENABLE_NVTX_PROFILE
  profile::NvtxNestedRangeCreator addToFeedsRange("AddToFeeds", profile::Color::Blue);
  addToFeedsRange.Begin();
#endif

  // Copy tensors to GPU, then add to feeds
  const CUDAExecutionProvider* provider = reinterpret_cast<const CUDAExecutionProvider*>(execution_provider);
  size_t total_bytes = 0;
  for (auto& input : inputs) {
    if (input.IsAllocated()) {
      total_bytes += input.Get<Tensor>().SizeInBytes();
    }
  }

  ORT_ENFORCE(total_bytes > 0);

  AllocatorPtr pinned_allocator = provider->GetAllocator(DEFAULT_CPU_ALLOCATOR_DEVICE_ID, OrtMemTypeCPU);
  cudaStream_t stream = ort_stream ? static_cast<cudaStream_t>(ort_stream->GetHandle()) : nullptr;
  auto pinned_buffer = IAllocator::MakeUniquePtr<void>(pinned_allocator, total_bytes);
  char* pinned_data = static_cast<char*>(pinned_buffer.get());
  // Copy tensors to one pinned memory buffer (so that we only need copy to GPU once)
  char* destination = pinned_data;
  for (auto& input : inputs) {
    if (input.IsAllocated()) {
      const Tensor& tensor = input.Get<Tensor>();
      const size_t bytes = tensor.SizeInBytes();
      MLDataType dataType = tensor.DataType();
      if (dataType == DataTypeImpl::GetType<int32_t>()) {
        memcpy(destination, input.Get<Tensor>().Data<int32_t>(), bytes);
      } else if (dataType == DataTypeImpl::GetType<int64_t>()) {
        memcpy(destination, input.Get<Tensor>().Data<int64_t>(), bytes);
      } else {
        return ORT_MAKE_STATUS(ONNXRUNTIME, NOT_IMPLEMENTED,
                               "AddToFeeds: An implementation for the input type ",
                               dataType, " is not supported yet");
      }
      // Do not need alignment because GPT has int32 inputs (past is empty) and T5 encoder has int64 inputs.
      destination += bytes;
    }
  }
  if (!buffer) {
    buffer = provider->GetScratchBuffer<char>(total_bytes, ort_stream, WaitCudaNotificationOnDevice);
  }
  char* gpu_data = buffer.get();
  CUDA_RETURN_IF_ERROR(cudaMemcpyAsync(gpu_data, pinned_data, total_bytes, cudaMemcpyHostToDevice, stream));

  // Create an event to make sure the async copy is finished before reading the data.
  onnxruntime::contrib::cuda::AutoDestoryCudaEvent new_event;
  cudaEvent_t& isCopyDone = new_event.Get();
  CUDA_RETURN_IF_ERROR(cudaEventCreate(&isCopyDone));
  CUDA_RETURN_IF_ERROR(cudaEventRecord(isCopyDone, stream));
  CUDA_RETURN_IF_ERROR(cudaEventSynchronize(isCopyDone));
  // TODO(tianleiwu): allocate a buffer for subgraph inputs so that we can reuse the buffer in each subgraph call.
  const OrtMemoryInfo& location = provider->GetAllocator(0, OrtMemTypeDefault)->Info();
  for (auto& input : inputs) {
    if (input.IsAllocated()) {
      const Tensor& tensor = input.Get<Tensor>();
      const TensorShape& shape = tensor.Shape();
      const size_t bytes = tensor.SizeInBytes();
      MLDataType dataType = tensor.DataType();

      OrtValue device_input;
      Tensor::InitOrtValue(dataType, shape, gpu_data, location, device_input);
      gpu_data += bytes;
      feeds.push_back(device_input);
    }
  }

#ifdef ENABLE_NVTX_PROFILE
  addToFeedsRange.End();
#endif

  return Status::OK();
}

template <typename T>
void InitBeamState(transformers::IBeamSearchState<T>* beam_state,
                   gsl::span<int32_t>& sequence_lengths,
                   int batch_size,
                   int num_beams,
                   Stream* ort_stream) {
#ifdef ENABLE_NVTX_PROFILE
  profile::NvtxNestedRangeCreator initStateRange("InitBeamState", profile::Color::Red);
  initStateRange.Begin();
#endif

  // TODO(tianleiwu): we can use another stream to avoid blocking subgraph execution.
  cudaStream_t cuda_stream = ort_stream ? static_cast<cudaStream_t>(ort_stream->GetHandle()) : nullptr;
  cudaMemsetAsync(beam_state->next_token_logits.data(), 0, beam_state->next_token_logits.size_bytes(), cuda_stream);
  cudaMemsetAsync(beam_state->next_token_scores.data(), 0, beam_state->next_token_scores.size_bytes(), cuda_stream);
  cudaMemsetAsync(beam_state->next_tokens.data(), 0, beam_state->next_tokens.size_bytes(), cuda_stream);
  cudaMemsetAsync(beam_state->next_indices.data(), 0, beam_state->next_indices.size_bytes(), cuda_stream);
  cudaMemsetAsync(beam_state->next_scores.data(), 0, beam_state->next_scores.size_bytes(), cuda_stream);
  cudaMemsetAsync(beam_state->topk_buffer.data(), 0, beam_state->topk_buffer.size_bytes(), cuda_stream);

  // Initialize score of first beam of each group with 0 and the rest with -1e9.
  cuda::LaunchInitKernel(beam_state->beam_scores.data(), batch_size, num_beams, cuda_stream);

  // copy sequence lengths to GPU
  // since next_positions is only needed to update feeds after subgraph execution, so it is fine to use Async here.
  if (!beam_state->next_positions.empty()) {  // next_positions is empty for T5
    cudaMemcpyAsync(beam_state->next_positions.data(), sequence_lengths.data(), sequence_lengths.size_bytes(),
                    cudaMemcpyHostToDevice, cuda_stream);
  }

#ifdef ENABLE_NVTX_PROFILE
  initStateRange.End();
#endif
}

template <typename T>
void InitGreedyState(transformers::IGreedySearchState<T>* greedy_state,
                     gsl::span<int32_t>& sequence_lengths,
                     Stream* ort_stream) {
#ifdef ENABLE_NVTX_PROFILE
  profile::NvtxNestedRangeCreator initStateRange("InitGreedyState", profile::Color::Red);
  initStateRange.Begin();
#endif

  cudaStream_t cuda_stream = ort_stream ? reinterpret_cast<cudaStream_t>(ort_stream->GetHandle()) : nullptr;
  cudaMemsetAsync(greedy_state->next_token_scores.data(), 0, greedy_state->next_token_scores.size_bytes(), cuda_stream);
  cudaMemsetAsync(greedy_state->next_positions.data(), 0, greedy_state->next_positions.size_bytes(), cuda_stream);

  cudaMemcpyAsync(greedy_state->next_positions.data(), sequence_lengths.data(), sequence_lengths.size_bytes(),
                  cudaMemcpyHostToDevice, cuda_stream);

#ifdef ENABLE_NVTX_PROFILE
  initStateRange.End();
#endif
}

template <typename T>
Status ProcessLogits(const OrtValue& logits,                                 // logits output of subgraph
                     transformers::IBeamSearchState<T>* beam_state,          // state
                     transformers::IBeamSearchCpuState* cpu_state,           // state in CPU
                     transformers::ISequences* sequences,                    // sequences
                     AllocatorPtr& allocator,                                // default allocator
                     onnxruntime::concurrency::ThreadPool* thread_pool,      // thread pool (for CPU only)
                     transformers::ILogitsProcessorList* logits_processors,  // logits processors
                     transformers::IBeamScorer* beam_scorer,                 // beam scorer
                     const transformers::IGenerationParameters* parameters,  // parameters
                     int step,                                               // iteration counter
                     Stream* ort_stream,                                     // cuda stream (for CUDA only)
                     const transformers::IConsoleDumper* dumper) {           // tensor dumper

#ifdef ENABLE_NVTX_PROFILE
  profile::NvtxNestedRangeCreator processLogitsRange("ProcessLogits", profile::Color::Red);
  processLogitsRange.Begin();
#endif

  ORT_UNUSED_PARAMETER(logits_processors);
  ORT_UNUSED_PARAMETER(thread_pool);

#ifndef DEBUG_GENERATION
  ORT_UNUSED_PARAMETER(dumper);
#endif

  int batch_size = parameters->batch_size;
  int num_beams = parameters->num_beams;
  int vocab_size = parameters->vocab_size;
  bool output_scores = parameters->output_scores;

  int batch_beam_size = batch_size * num_beams;

  typedef typename ToCudaType<T>::MappedType CudaT;
  const CudaT* logits_data = reinterpret_cast<const CudaT*>(logits.Get<Tensor>().Data<T>());

  // Logits has shape (batch_size * num_beams, input_length, padded_vocab_size),
  // where input_length equals to parameters_->sequence_length for first subgraph call, and 1 for the remaining calls.
  const TensorShape& logits_shape = logits.Get<Tensor>().Shape();
  ORT_ENFORCE(logits_shape.NumDimensions() == 3);
  auto input_length = logits_shape[1];
  auto logits_batch_size = logits_shape[0];

  // NOTE: `padded_vocab_size` MAY be different from `vocab_size`.
  // But the following implementation should work correctly if they are the same
  // or different.
  auto padded_vocab_size = static_cast<int>(logits_shape[2]);

  cudaStream_t cuda_stream = ort_stream ? static_cast<cudaStream_t>(ort_stream->GetHandle()) : nullptr;

  // Get logits for the last token:
  //    next_token_logits = logits[:, -1, :], and the result shape is (batch_size * num_beams, vocab_size)
  // When input_length == 1, use logits directly in SoftmaxCPU below so it only need for input_length > 1.
  gsl::span<T>& next_token_logits = beam_state->next_token_logits;
  // TODO(tianleiwu): use one kernel to replace a loop of memory copy.
  if (input_length > 1 || logits_batch_size == batch_size) {
    // Move the pointer in increments of padded_vocab_size to account for any padding
    // if any in the logits weight of the MatMul.
    const CudaT* current_logits = logits_data + (input_length - 1) * padded_vocab_size;
    for (int i = 0; i < batch_beam_size; i++) {
      // We only copy what is relevant (i.e.) vocab_size as padded_vocab_size will contain
      // some logits corresponding to the "padded" vocab size which we will ignore
      // for token generation.
      gsl::span<const T> source(reinterpret_cast<const T*>(current_logits), vocab_size);
      gsl::span<T> target = next_token_logits.subspan(static_cast<size_t>(i) * vocab_size, vocab_size);
      CUDA_RETURN_IF_ERROR(cudaMemcpyAsync(target.data(), source.data(), sizeof(T) * vocab_size,
                                           cudaMemcpyDeviceToDevice, cuda_stream));
      if (logits_batch_size == batch_beam_size) {
        current_logits += input_length * padded_vocab_size;
      } else if (logits_batch_size == batch_size && i % num_beams == num_beams - 1) {
        current_logits += input_length * padded_vocab_size;
      }
    }
  }

#ifdef DEBUG_GENERATION
  dumper->Print("logits", logits);
  if (input_length > 1 || logits_batch_size == batch_size) {
    dumper->Print("next_token_logits", next_token_logits.data(), batch_size, num_beams, vocab_size);
  }
#endif

  // Get scores for candidates of next token: next_token_scores = log_softmax(next_token_logits, dim=-1)
  gsl::span<float>& next_token_scores = beam_state->next_token_scores;

  // The output will be float for consideration of precision and easy integration with remaining parts.
  float* Y_data = next_token_scores.data();
  bool is_reuse_logits_buffer = (input_length == 1 && logits_batch_size == batch_beam_size);

  const CudaT* X_data = is_reuse_logits_buffer ? logits_data : reinterpret_cast<const CudaT*>(next_token_logits.data());

  dispatch_blockwise_softmax_forward<CudaT, float, float, true>(
      cuda_stream, Y_data, X_data, vocab_size,
      is_reuse_logits_buffer ? padded_vocab_size : vocab_size,
      vocab_size,
      batch_size * num_beams);

#ifdef DEBUG_GENERATION
  dumper->Print("next_token_scores after softmax", next_token_scores.data(), batch_size, num_beams, vocab_size);
#endif

  // Sequences generated by beam scorer is currently stored in CPU.
  // Copy sequences to device only when repetition penalty or no repeat ngram is used in kernel
  BufferUniquePtr sequences_buffer;
  int current_sequence_length = sequences->GetSequenceLength();
  bool run_ngram = parameters->no_repeat_ngram_size > 0 && current_sequence_length >= parameters->no_repeat_ngram_size;
  if (parameters->repetition_penalty != 1.0f || run_ngram) {
    size_t bytes = SafeInt<size_t>(sizeof(int32_t)) * batch_beam_size * parameters->max_length;
    void* data = allocator->Alloc(bytes);
    BufferUniquePtr temp_buffer(data, BufferDeleter(allocator));
    sequences_buffer = std::move(temp_buffer);
    CUDA_RETURN_IF_ERROR(cudaMemcpyAsync(sequences_buffer.get(), sequences->GetSequence(0).data(), bytes,
                                         cudaMemcpyHostToDevice, cuda_stream));
  }

  cuda::LaunchLogitsProcessKernel<float>(
      next_token_scores.data(),
      parameters->vocab_mask.data(),
      step > 1 ? nullptr : parameters->prefix_vocab_mask.data(),  // prefix vocab mask is applied to first step only.
      nullptr,                                                    // parameters->presence_mask.data(),
      parameters->presence_penalty,
      parameters->temperature,
      parameters->batch_size,
      parameters->num_beams,
      parameters->vocab_size,
      parameters->vocab_size,
      (parameters->min_length > 0 && current_sequence_length < parameters->min_length) ? parameters->eos_token_id : -1,
      reinterpret_cast<int32_t*>(sequences_buffer.get()),
      parameters->max_length,
      current_sequence_length,
      parameters->repetition_penalty,
      parameters->no_repeat_ngram_size,
      cuda_stream);

#ifdef DEBUG_GENERATION
  dumper->Print("next_token_scores after logits process", next_token_scores.data(), batch_size, num_beams, vocab_size);
#endif
  // Add beam score to next token scores. Corresponding python code is like:
  //    next_token_scores = next_token_scores + beam_scores[:, None].expand_as(next_token_scores)
  cuda::LaunchAddProbsKernel(next_token_scores.data(), beam_state->beam_scores.data(),
                             batch_size, num_beams, vocab_size, cuda_stream);

#ifdef DEBUG_GENERATION
  dumper->Print("next_token_scores adding beam_scores", next_token_scores.data(), batch_size, num_beams, vocab_size);
#endif

  if (output_scores) {
    // Append next token scores to the scores output.
    CUDA_RETURN_IF_ERROR(cudaMemcpyAsync(beam_state->remaining_scores.data(),
                                         next_token_scores.data(),
                                         next_token_scores.size_bytes(),
                                         cudaMemcpyDeviceToDevice,
                                         cuda_stream));
    beam_state->remaining_scores = beam_state->remaining_scores.subspan(next_token_scores.size());
  }

  if (num_beams <= 32) {
    constexpr size_t max_parts_of_vocab = 128;
    float* topk_tmp_buffer = beam_state->topk_buffer.data();
    float* topk_scores_1st_stage = topk_tmp_buffer;
    int32_t* topk_tokens_1st_stage = reinterpret_cast<int32_t*>(topk_scores_1st_stage + batch_beam_size * max_parts_of_vocab * 2 * num_beams);
    float* topk_scores_2nd_stage = reinterpret_cast<float*>(topk_tokens_1st_stage + batch_beam_size * max_parts_of_vocab * 2 * num_beams);
    int32_t* topk_tokens_2nd_stage = reinterpret_cast<int32_t*>(topk_scores_2nd_stage + batch_beam_size * 2 * num_beams);

    cuda::BeamSearchTopK(next_token_scores.data(),
                         batch_size,
                         num_beams,
                         vocab_size,
                         2 * num_beams,
                         topk_scores_1st_stage,
                         topk_tokens_1st_stage,
                         topk_scores_2nd_stage,
                         topk_tokens_2nd_stage,
                         beam_state->next_scores.data(),
                         beam_state->next_tokens.data(),
                         beam_state->next_indices.data(),
                         cuda_stream);

    // Select [batch_size, 2 * num_beams] from [batch_size * num_beams, 2 * num_beams]
#ifdef DEBUG_GENERATION
    dumper->Print("next_tokens before scorer", beam_state->next_tokens.data(), batch_size, 2 * num_beams);
    dumper->Print("next_indices before scorer", beam_state->next_indices.data(), batch_size, 2 * num_beams);
    dumper->Print("next_scores before scorer", beam_state->next_scores.data(), batch_size, 2 * num_beams);
#endif
  } else {
    // Apply top-k selection like the following:
    //   next_token_scores = next_token_scores.view(batch_size, num_beams * vocab_size)
    //   next_token_scores, next_tokens = torch.topk(next_token_scores, 2 * num_beams, dim=1, largest=True, sorted=True)
    // int64_t next_token_scores_dims[] = {batch_size, num_beams * vocab_size};
    int64_t next_token_scores_dims[] = {batch_size * num_beams, vocab_size};

    TensorShape next_token_scores_shape(&next_token_scores_dims[0], 2);
    auto element_type = DataTypeImpl::GetType<float>();
    OrtValue next_token_scores_value;
    Tensor::InitOrtValue(element_type, next_token_scores_shape, next_token_scores.data(), allocator->Info(),
                         next_token_scores_value);
    const Tensor& input = next_token_scores_value.Get<Tensor>();

    constexpr int axis = 1;
    const unsigned top_k = static_cast<unsigned>(2 * num_beams);
    constexpr bool largest = true;
    constexpr bool sorted = true;  // results returned in sorted order.

    std::unique_ptr<Tensor> topk_scores = Tensor::CreateDefault();
    std::unique_ptr<Tensor> topk_tokens = Tensor::CreateDefault();
    ORT_RETURN_IF_ERROR(TopK(&input, axis, top_k, largest, sorted, allocator, ort_stream, thread_pool,
                             *topk_scores, *topk_tokens));

#ifdef DEBUG_GENERATION
    dumper->Print("topk_scores", *(topk_scores.get()));
    dumper->Print("topk_tokens", *(topk_tokens.get()));
#endif

    cuda::LaunchBatchTopKKernel(topk_scores->Data<float>(),
                                topk_tokens->Data<int64_t>(),
                                beam_state->next_indices.data(),
                                beam_state->next_tokens.data(),
                                beam_state->next_scores.data(),
                                batch_size,
                                num_beams,
                                2 * num_beams,
                                cuda_stream);
  }

  CUDA_RETURN_IF_ERROR(cudaMemcpyAsync(cpu_state->topk_scores.data(),
                                       beam_state->next_scores.data(),
                                       beam_state->next_scores.size_bytes(),
                                       cudaMemcpyDeviceToHost,
                                       cuda_stream));
  CUDA_RETURN_IF_ERROR(cudaMemcpyAsync(cpu_state->topk_tokens.data(),
                                       beam_state->next_tokens.data(),
                                       beam_state->next_tokens.size_bytes(),
                                       cudaMemcpyDeviceToHost,
                                       cuda_stream));
  CUDA_RETURN_IF_ERROR(cudaMemcpyAsync(cpu_state->topk_indices.data(),
                                       beam_state->next_indices.data(),
                                       beam_state->next_indices.size_bytes(),
                                       cudaMemcpyDeviceToHost,
                                       cuda_stream));
  CUDA_RETURN_IF_ERROR(cudaStreamSynchronize(cuda_stream));

  gsl::span<const float> next_scores(cpu_state->topk_scores.data(), beam_state->next_scores.size());
  gsl::span<const int32_t> next_tokens(cpu_state->topk_tokens.data(), beam_state->next_tokens.size());
  gsl::span<const int32_t> next_indices(cpu_state->topk_indices.data(), beam_state->next_indices.size());

  // Limitation: beam scorer runs in CPU. It might be better to use CUDA kernel to replace it.
  beam_scorer->Process(
      sequences,
      next_scores,
      next_tokens,
      next_indices);

#ifdef ENABLE_NVTX_PROFILE
  processLogitsRange.End();
#endif

  return Status::OK();
}

template <typename T>
Status GreedySearchProcessLogits(
    const OrtValue& logits,                                 // logits output of subgraph
    transformers::IGreedySearchState<T>* greedy_state,      // state
    transformers::ISamplingState<T>* sampling_state,    // buffers
    transformers::ISequences* sequences,                    // sequences
    AllocatorPtr& allocator,                                // default allocator
    onnxruntime::concurrency::ThreadPool* thread_pool,      // thread pool (for CPU only)
    transformers::ILogitsProcessorList* logits_processors,  // logits processors
    const transformers::IGenerationParameters* parameters,  // parameters
    bool do_sampling,                                       // whether to do sampling
    int step,                                               // iteration counter
    Stream* stream,                                         // cuda stream (for CUDA only)
    const transformers::IConsoleDumper* dumper) {           // tensor dumper

#ifdef ENABLE_NVTX_PROFILE
  profile::NvtxNestedRangeCreator processLogitsRange("ProcessLogits", profile::Color::Red);
  processLogitsRange.Begin();
#endif

  ORT_UNUSED_PARAMETER(logits_processors);
#ifndef DEBUG_GENERATION
  ORT_UNUSED_PARAMETER(dumper);
#endif

  int batch_size = parameters->batch_size;
  int vocab_size = parameters->vocab_size;
  bool output_scores = parameters->output_scores;

  int batch_beam_size = batch_size;

  typedef typename ToCudaType<T>::MappedType CudaT;
  const CudaT* logits_data = reinterpret_cast<const CudaT*>(logits.Get<Tensor>().Data<T>());

  // Logits has shape (batch_size, input_length, padded_vocab_size),
  // where input_length equals to parameters_->sequence_length for first subgraph call, and 1 for the remaining calls.
  const TensorShape& logits_shape = logits.Get<Tensor>().Shape();
  ORT_ENFORCE(logits_shape.NumDimensions() == 3);
  auto input_length = logits_shape[1];

  // NOTE: `padded_vocab_size` MAY be different from `vocab_size`.
  // But the following implementation should work correctly if they are the same
  // or different.
  auto padded_vocab_size = static_cast<int>(logits_shape[2]);

  cudaStream_t cuda_stream = stream ? reinterpret_cast<cudaStream_t>(stream->GetHandle()) : nullptr;

  // Get logits for the last token:
  //    next_token_logits = logits[:, -1, :], and the result shape is (batch_size, vocab_size)
  // In greedy search, next_token_scores is next_token_logits.
  gsl::span<T>& next_token_scores = greedy_state->next_token_scores;

  auto is_reuse_logits_buffer = (input_length == 1);

  // Copy over the logits data into the staging buffer, only if
  // we do not plan to re-use the logits buffer directly
  if (!is_reuse_logits_buffer) {
    // TODO(tianleiwu): use one kernel to replace a loop of memory copy.

    // Move the pointer in increments of padded_vocab_size to account for any padding
    // if any in the logits weight of the MatMul.
    const CudaT* current_logits = logits_data + (input_length - 1) * padded_vocab_size;
    for (int i = 0; i < batch_beam_size; i++) {
      // We only copy what is relevant (i.e.) vocab_size as padded_vocab_size will contain
      // some logits corresponding to the "padded" vocab size which we will ignore
      // for token generation.
      gsl::span<const T> source(reinterpret_cast<const T*>(current_logits), vocab_size);
      gsl::span<T> target = next_token_scores.subspan(i * vocab_size, vocab_size);
      CUDA_RETURN_IF_ERROR(cudaMemcpyAsync(target.data(), source.data(), sizeof(T) * vocab_size,
                                           cudaMemcpyDeviceToDevice, cuda_stream));
      current_logits += input_length * padded_vocab_size;
    }
  }

#ifdef DEBUG_GENERATION
  dumper->Print("logits", logits);
  if (is_reuse_logits_buffer) {
    //TODO: Handle padded logits in the logits buffer before printing its contents
    ORT_THROW("Dumping contents of logits buffer is not implemented yet");
  } else {
    dumper->Print("next_token_scores", next_token_scores.data(), batch_size, vocab_size);
  }
#endif

  // Sequences generated by beam scorer is currently stored in CPU.
  // Copy sequences to device only when repetition penalty or no repeat ngram is used in kernel
  BufferUniquePtr sequences_buffer;
  int current_sequence_length = sequences->GetSequenceLength();
  if (parameters->repetition_penalty != 1.0f) {
    size_t bytes = SafeInt<size_t>(sizeof(int32_t)) * batch_beam_size * parameters->max_length;
    void* data = allocator->Alloc(bytes);
    BufferUniquePtr temp_buffer(data, BufferDeleter(allocator));
    sequences_buffer = std::move(temp_buffer);
    CUDA_RETURN_IF_ERROR(cudaMemcpyAsync(sequences_buffer.get(), sequences->GetSequence(0).data(), bytes,
                                         cudaMemcpyHostToDevice, cuda_stream));
  }

<<<<<<< HEAD
  // Copy parameters->presence_mask to sampling_state->presence_mask
  gsl::span<int>& presence_mask = sampling_state->d_presence_mask;
  if (step == 1 && parameters->presence_mask.data() != nullptr) {
    CUDA_RETURN_IF_ERROR(cudaMemcpyAsync(presence_mask.data(), parameters->presence_mask.data(),
                         sizeof(int) * batch_size * vocab_size, cudaMemcpyDeviceToDevice, cuda_stream));
  }

=======
  // TODO(hasesh): Can we avoid the const_cast by changing the interface of
  // GreedySearchProcessLogits() to take in a non-const OrtValue for logits
  // as this is the only place we will ever use the logits and it may be reasonable
  // to allow this method to mutate/process the logits in-place
>>>>>>> f1044e3b
  cuda::LaunchLogitsProcessKernel<CudaT>(
      is_reuse_logits_buffer ? const_cast<CudaT*>(logits_data)
                             : reinterpret_cast<CudaT*>(next_token_scores.data()),
      parameters->vocab_mask.data(),
      step > 1 ? nullptr : parameters->prefix_vocab_mask.data(),  // prefix vocab mask is applied to first step only.
      parameters->presence_mask.data() ? presence_mask.data() : nullptr,
      parameters->presence_penalty,
      parameters->temperature,
      parameters->batch_size,
      parameters->num_beams,
      parameters->vocab_size,
<<<<<<< HEAD
      (parameters->min_length > 0 && current_sequence_length < parameters->sequence_length + parameters->min_length) ? parameters->eos_token_id : -1,
=======
      is_reuse_logits_buffer ? padded_vocab_size : parameters->vocab_size,
      (parameters->min_length > 0 && current_sequence_length < parameters->min_length) ? parameters->eos_token_id : -1,
>>>>>>> f1044e3b
      reinterpret_cast<int32_t*>(sequences_buffer.get()),
      parameters->max_length,
      current_sequence_length,
      parameters->repetition_penalty,
      parameters->no_repeat_ngram_size,
      cuda_stream);

#ifdef DEBUG_GENERATION
  if (is_reuse_logits_buffer) {
    //TODO: Handle padded logits in the logits buffer before printing its contents
    ORT_THROW("Dumping contents of logits buffer is not implemented yet");
  } else {
    dumper->Print("next_token_scores after logits process", next_token_scores.data(), batch_size, vocab_size);
  }
#endif

  // TODO(wy): support output_scores in greedy search
  ORT_UNUSED_PARAMETER(output_scores);

  if (do_sampling) {
    ORT_RETURN_IF_ERROR(SamplingCudaHelper::Sample(allocator,
                                                   cuda_stream,
                                                   next_token_scores,
                                                   sampling_state,
                                                   greedy_state,
                                                   parameters,
                                                   step,
                                                   dumper));

    return Status::OK();
  }

  // next_tokens = torch.argmax(scores, dim=-1)
  int64_t next_token_scores_dims[] = {static_cast<int64_t>(batch_size),
                                      is_reuse_logits_buffer ? padded_vocab_size : vocab_size};
  TensorShape next_token_scores_shape(&next_token_scores_dims[0], 2);
  auto element_type = DataTypeImpl::GetType<T>();
  OrtValue next_token_scores_value;

  // TODO(hasesh): Same TODO as above about avoiding the const_cast here
  Tensor::InitOrtValue(element_type,
                       next_token_scores_shape,
                       is_reuse_logits_buffer
                           ? const_cast<void*>(reinterpret_cast<const void*>(logits_data))
                           : reinterpret_cast<void*>(next_token_scores.data()),
                       allocator->Info(),
                       next_token_scores_value);
  const Tensor& input = next_token_scores_value.Get<Tensor>();

  constexpr int axis = 1;
  constexpr unsigned top_k = static_cast<unsigned>(1);
  constexpr bool largest = true;
  constexpr bool sorted = false;

  auto topk_scores = Tensor::CreateDefault();
  auto topk_indices = Tensor::CreateDefault();
  ORT_RETURN_IF_ERROR(TopK(&input, axis, top_k, largest, sorted, allocator, stream, thread_pool,
                           *topk_scores, *topk_indices));

#ifdef DEBUG_GENERATION
    dumper->Print("topk_scores", *(topk_scores.get()));
    dumper->Print("topk_indices", *(topk_indices.get()));
#endif

  const int64_t* next_token_indices = topk_indices->Data<int64_t>();

  CUDA_RETURN_IF_ERROR(cudaMemcpyAsync(greedy_state->next_tokens_cpu.data(),
                                       next_token_indices,
                                       greedy_state->next_tokens_cpu.size_bytes(),
                                       cudaMemcpyDeviceToHost,
                                       cuda_stream));
  CUDA_RETURN_IF_ERROR(cudaStreamSynchronize(cuda_stream));

<<<<<<< HEAD
=======
#ifdef DEBUG_GENERATION
  dumper->Print("greedy_state->next_tokens", greedy_state->next_tokens.data(), batch_size, 1);
#endif

#ifdef ENABLE_NVTX_PROFILE
  processLogitsRange.End();
#endif

>>>>>>> f1044e3b
  return Status::OK();
}

template <typename T>
Status DeviceCopy(gsl::span<T> target, gsl::span<const T> source, Stream* ort_stream, int copyDirection) {
  assert(copyDirection >= 0 && copyDirection <= 3);
  cudaStream_t cuda_stream = ort_stream ? static_cast<cudaStream_t>(ort_stream->GetHandle()) : nullptr;
  if (cuda_stream == nullptr) {
    CUDA_RETURN_IF_ERROR(cudaMemcpy(target.data(), source.data(), source.size_bytes(),
                                    static_cast<cudaMemcpyKind>(copyDirection)));
  } else {
    CUDA_RETURN_IF_ERROR(cudaMemcpyAsync(target.data(), source.data(), source.size_bytes(),
                                         static_cast<cudaMemcpyKind>(copyDirection), cuda_stream));
    CUDA_RETURN_IF_ERROR(cudaStreamSynchronize(cuda_stream));
  }
  return Status::OK();
}

template <typename T>
Status PickGptPastState(const std::vector<OrtValue>& last_outputs,
                        std::vector<OrtValue>& next_inputs,
                        gsl::span<const int32_t>& beam_indices,
                        AllocatorPtr allocator,
                        int gpt_subgraph_first_past_input_idx,
                        int gpt_subgraph_first_present_output_idx,
                        Stream* ort_stream) {
  int num_present_tensors = static_cast<int>(last_outputs.size()) - gpt_subgraph_first_present_output_idx;
  for (int i = 0; i < num_present_tensors; ++i) {
    const OrtValue& present = last_outputs[gpt_subgraph_first_present_output_idx + i];

    // shape is like (2, batch_beam_size, 12, past_seq_len, 64)
    const TensorShape& past_shape = present.Get<Tensor>().Shape();
    auto block_size_per_beam = past_shape[2] * past_shape[3] * past_shape[4];
    auto past_key_size = past_shape[1] * past_shape[2] * past_shape[3] * past_shape[4];

    // Create a tensor with same shape.
    // TODO(tianleiwu): allocate one buffer for all layers, and use a CUDA kernel to copy key/value cache data.
    OrtValue past;
    auto past_type = DataTypeImpl::GetType<T>();
    Tensor::InitOrtValue(past_type, past_shape, allocator, past);
    cudaStream_t cuda_stream = ort_stream ? static_cast<cudaStream_t>(ort_stream->GetHandle()) : nullptr;

    gsl::span<T> past_span = gsl::make_span<T>(past.GetMutable<Tensor>()->MutableData<T>(), past_shape.Size());
    gsl::span<const T> present_span = gsl::make_span<const T>(present.Get<Tensor>().Data<T>(), past_shape.Size());
    for (size_t j = 0; j < beam_indices.size(); j++) {
      int32_t beam_index = beam_indices[j];
      gsl::span<const T> present_key = present_span.subspan(beam_index * block_size_per_beam, block_size_per_beam);
      gsl::span<const T> present_value = present_span.subspan(past_key_size + beam_index * block_size_per_beam,
                                                              block_size_per_beam);

      gsl::span<T> past_key = past_span.subspan(j * block_size_per_beam, block_size_per_beam);
      gsl::span<T> past_value = past_span.subspan(past_key_size + j * block_size_per_beam, block_size_per_beam);
      CUDA_RETURN_IF_ERROR(cudaMemcpyAsync(past_key.data(), present_key.data(), present_key.size_bytes(),
                                           cudaMemcpyDeviceToDevice, cuda_stream));
      CUDA_RETURN_IF_ERROR(cudaMemcpyAsync(past_value.data(), present_value.data(), present_value.size_bytes(),
                                           cudaMemcpyDeviceToDevice, cuda_stream));
    }

    next_inputs[gpt_subgraph_first_past_input_idx + i] = past;
  }

  return Status::OK();
}

// Copy present state to past state for T5 model
template <typename T>
Status PickT5PastState(const std::vector<OrtValue>& last_outputs,
                       std::vector<OrtValue>& next_inputs,
                       int num_present_tensors,
                       gsl::span<const int32_t>& beam_indices,
                       AllocatorPtr allocator,
                       int t5_decoder_first_past_input_idx,
                       int t5_decoder_first_present_output_idx,
                       Stream* ort_stream) {
  cudaStream_t cuda_stream = ort_stream ? static_cast<cudaStream_t>(ort_stream->GetHandle()) : nullptr;
  for (int i = 0; i < num_present_tensors; ++i) {
    const OrtValue& present = last_outputs[t5_decoder_first_present_output_idx + i];

    // shape is like (batch_beam_size, 12, past_seq_len, 64)
    const TensorShape& past_shape = present.Get<Tensor>().Shape();
    auto block_size_per_beam = past_shape[1] * past_shape[2] * past_shape[3];

    // Create a tensor with same shape.
    // TODO(tianleiwu): allocate one buffer for all layers, and use a CUDA kernel to copy key/value cache data.
    OrtValue past;
    Tensor::InitOrtValue(DataTypeImpl::GetType<T>(), past_shape, allocator, past);

    gsl::span<T> past_span = gsl::make_span<T>(past.GetMutable<Tensor>()->MutableData<T>(), past_shape.Size());
    gsl::span<const T> present_span = gsl::make_span<const T>(present.Get<Tensor>().Data<T>(), past_shape.Size());
    for (size_t j = 0; j < beam_indices.size(); j++) {
      int32_t beam_index = beam_indices[j];
      gsl::span<const T> present_beam = present_span.subspan(beam_index * block_size_per_beam, block_size_per_beam);
      gsl::span<T> past_beam = past_span.subspan(j * block_size_per_beam, block_size_per_beam);
      CUDA_RETURN_IF_ERROR(cudaMemcpyAsync(past_beam.data(), present_beam.data(), present_beam.size_bytes(),
                                           cudaMemcpyDeviceToDevice, cuda_stream));
    }

    next_inputs[t5_decoder_first_past_input_idx + i] = past;
  }

  return Status::OK();
}

template <typename T>
Status UpdateGptFeeds(
    AllocatorPtr allocator,
    Stream* ort_stream,
    const std::vector<OrtValue>& last_outputs,
    std::vector<OrtValue>& next_inputs,
    int current_length,
    OrtValue& position_ids,
    bool increase_position,
    gsl::span<const int32_t> beam_next_tokens,
    gsl::span<const int32_t> beam_indices,
    int num_beams,
    int gpt_subgraph_first_past_input_idx,
    int gpt_subgraph_first_present_output_idx,
    bool past_present_share_buffer,
    int past_sequence_len) {
#ifdef ENABLE_NVTX_PROFILE
  profile::NvtxNestedRangeCreator updateFeedsRange("UpdateGptFeeds", profile::Color::Yellow);
  updateFeedsRange.Begin();
#endif

  // Update input_ids with next tokens.
  int batch_beam_size = static_cast<int>(beam_next_tokens.size());
  int64_t dims[] = {batch_beam_size, 1};
  TensorShape input_ids_shape(&dims[0], 2);
  auto element_type = DataTypeImpl::GetType<int32_t>();
  OrtValue input_ids;
  Tensor::InitOrtValue(element_type, input_ids_shape, allocator, input_ids);
  int32_t* input_ids_data = input_ids.GetMutable<Tensor>()->MutableData<int32_t>();
  cudaStream_t cuda_stream = ort_stream ? static_cast<cudaStream_t>(ort_stream->GetHandle()) : nullptr;
  CUDA_RETURN_IF_ERROR(cudaMemcpyAsync(input_ids_data, beam_next_tokens.data(), beam_next_tokens.size_bytes(),
                                       cudaMemcpyHostToDevice, cuda_stream));
  next_inputs[0] = input_ids;

  // Update position IDs
  int32_t* position_data = increase_position ? position_ids.GetMutable<Tensor>()->MutableData<int32_t>() : nullptr;
  next_inputs[1] = position_ids;

  // Update attention mask
  const OrtValue& old_mask = next_inputs[2];
  const int32_t* old_mask_data = old_mask.Get<Tensor>().Data<int32_t>();
  int64_t mask_dims[] = {batch_beam_size, current_length};
  TensorShape mask_shape(&mask_dims[0], 2);
  OrtValue attention_mask;
  auto mask_type = DataTypeImpl::GetType<int32_t>();
  Tensor::InitOrtValue(mask_type, mask_shape, allocator, attention_mask);
  int32_t* mask_data = attention_mask.GetMutable<Tensor>()->MutableData<int32_t>();

  // Launch kernel to update position_ids and attention_mask for next iteration
  cuda::LaunchUpdateGptKernel(old_mask_data, mask_data, position_data, batch_beam_size, current_length,
                              cuda_stream);

  next_inputs[2] = attention_mask;

  if (past_present_share_buffer) {
    const int k = (static_cast<int>(last_outputs.size()) - gpt_subgraph_first_present_output_idx) + gpt_subgraph_first_past_input_idx;
    *(next_inputs[k].GetMutable<Tensor>()->MutableData<int32_t>()) = past_sequence_len;
  } else {
    if (num_beams == 1) {
      const int k = gpt_subgraph_first_past_input_idx - gpt_subgraph_first_present_output_idx;
      // feed present_* output to past_* inputs one by one
      for (size_t i = gpt_subgraph_first_present_output_idx; i < last_outputs.size(); ++i) {
        next_inputs[i + k] = last_outputs[i];
      }
    } else {
      ORT_RETURN_IF_ERROR(PickGptPastState<T>(last_outputs, next_inputs, beam_indices, allocator,
                                              gpt_subgraph_first_past_input_idx,
                                              gpt_subgraph_first_present_output_idx, ort_stream));
    }
  }

  // Make sure data is ready before next subgraph execution.
  CUDA_RETURN_IF_ERROR(cudaStreamSynchronize(cuda_stream));

#ifdef ENABLE_NVTX_PROFILE
  updateFeedsRange.End();
#endif

  return Status::OK();
}

// Update decoder inputs given decoder outputs of last iteration.
template <typename T>
Status UpdateDecoderFeeds(
    AllocatorPtr allocator,
    Stream* ort_stream,
    const std::vector<OrtValue>& last_outputs,
    std::vector<OrtValue>& next_inputs,
    int num_present_tensors,
    gsl::span<const int32_t> beam_next_tokens,
    gsl::span<const int32_t> beam_indices,
    int num_beams,
    int t5_decoder_first_past_input_idx,
    int t5_decoder_first_present_output_idx,
    bool use_sequence_as_input_ids,
    int current_length,
    transformers::Sequences&,
    const transformers::IConsoleDumper* dumper) {
  // last_outputs: logits, present_key_self_0, present_value_self_0, ...
  // next_inputs: input_ids,
  //              encoder_attention_mask, encoder_hidden_states,
  //              past_key_self_0, past_value_self_0, ...
  //              past_key_cross_0, past_value_cross_0, ...
  // Only need copy beam next tokens to input_ids, and copy present_*_self_* to past_*_self_*,

  if (use_sequence_as_input_ids) {
    return ORT_MAKE_STATUS(ONNXRUNTIME, NOT_IMPLEMENTED,
                           "BeamSearch CUDA Op does not support using sequence as input_ids in decoder input");
  }
  ORT_UNUSED_PARAMETER(current_length);

  // Update input_ids with next tokens.
  int batch_beam_size = static_cast<int>(beam_next_tokens.size());
  int64_t dims[] = {batch_beam_size, 1};
  TensorShape input_ids_shape(&dims[0], 2);
  auto element_type = DataTypeImpl::GetType<int32_t>();
  OrtValue input_ids;
  Tensor::InitOrtValue(element_type, input_ids_shape, allocator, input_ids);
  int32_t* input_ids_data = input_ids.GetMutable<Tensor>()->MutableData<int32_t>();
  cudaStream_t cuda_stream = ort_stream ? static_cast<cudaStream_t>(ort_stream->GetHandle()) : nullptr;
  CUDA_RETURN_IF_ERROR(cudaMemcpyAsync(input_ids_data, beam_next_tokens.data(), beam_next_tokens.size_bytes(),
                                       cudaMemcpyHostToDevice, cuda_stream));
  next_inputs[0] = input_ids;

#ifdef DEBUG_GENERATION
  dumper->Print("input_ids", input_ids);
#else
  ORT_UNUSED_PARAMETER(dumper);
#endif

  // Update past state
  ORT_ENFORCE(last_outputs.size() >= static_cast<size_t>(1 + num_present_tensors));
  // TODO(tianleiwu): remove num_beams==1 once GreedySearch operator is available.
  if (num_beams == 1) {
    // feed present_* output to past_* inputs one by one
    for (int i = 0; i < num_present_tensors; ++i) {
      next_inputs[t5_decoder_first_past_input_idx + i] =
          last_outputs[t5_decoder_first_present_output_idx + i];
      return Status::OK();
    }
  }

  return PickT5PastState<T>(last_outputs, next_inputs, num_present_tensors, beam_indices, allocator,
                            t5_decoder_first_past_input_idx, t5_decoder_first_present_output_idx, ort_stream);
}

template <typename T>
Status ExpandBuffer(Stream* ort_stream,
                    const OrtValue& input,
                    int num_beams,
                    AllocatorPtr allocator,
                    OrtValue& expanded,
                    bool only_copy_shape) {
  // Input shape (batch_size, xxx). The input is required with data type T.
  // Output shape (batch_size * num_beams, xxx)
  const TensorShape& input_shape = input.Get<Tensor>().Shape();
  const int64_t& batch_size = input_shape[0];
  const int64_t& chunk_size = static_cast<int64_t>(input_shape.Size() / batch_size);

  int64_t dims[4] = {0};
  input_shape.CopyDims(dims, input_shape.NumDimensions());
  dims[0] = batch_size * num_beams;
  TensorShape expanded_shape(&dims[0], input_shape.NumDimensions());

  MLDataType element_type = input.Get<Tensor>().DataType();
  ORT_ENFORCE(element_type == DataTypeImpl::GetType<T>());
  Tensor::InitOrtValue(element_type, expanded_shape, allocator, expanded);

  if (only_copy_shape) {
    return Status::OK();
  }

  cudaStream_t cuda_stream = ort_stream ? static_cast<cudaStream_t>(ort_stream->GetHandle()) : nullptr;

  const T* input_data = input.Get<Tensor>().Data<T>();
  T* expanded_data = expanded.GetMutable<Tensor>()->MutableData<T>();
  T* target = expanded_data;
  for (int i = 0; i < batch_size; i++) {
    for (int j = 0; j < num_beams; j++) {
      CUDA_RETURN_IF_ERROR(
          cudaMemcpyAsync(
              target,
              input_data + i * chunk_size,
              sizeof(T) * chunk_size,
              cudaMemcpyDeviceToDevice,
              cuda_stream));
      target += chunk_size;
    }
  }

  return Status::OK();
}

// Explicit template instantiations of functions
template void InitBeamState<float>(
    transformers::IBeamSearchState<float>* beam_state,
    gsl::span<int32_t>& sequence_lengths,
    int batch_size,
    int num_beams,
    Stream* ort_stream);

template void InitGreedyState<float>(
    transformers::IGreedySearchState<float>* greedy_state,
    gsl::span<int32_t>& sequence_lengths,
    Stream* ort_stream);

template Status ProcessLogits<float>(
    const OrtValue& logits,
    transformers::IBeamSearchState<float>* beam_state,
    transformers::IBeamSearchCpuState* cpu_state,
    transformers::ISequences* sequences,
    AllocatorPtr& allocator,
    onnxruntime::concurrency::ThreadPool* thread_pool,
    transformers::ILogitsProcessorList* logits_processors,
    transformers::IBeamScorer* beam_scorer,
    const transformers::IGenerationParameters* parameters,
    int step,
    Stream* ort_stream,
    const transformers::IConsoleDumper* dumper);

template Status GreedySearchProcessLogits<float>(
    const OrtValue& logits,
    transformers::IGreedySearchState<float>* greedy_state,
    transformers::ISamplingState<float>* sampling_state,
    transformers::ISequences* sequences,
    AllocatorPtr& allocator,
    onnxruntime::concurrency::ThreadPool* thread_pool,
    transformers::ILogitsProcessorList* logits_processors,
    const transformers::IGenerationParameters* parameters,
    bool do_sampling,
    int step,
    Stream* ort_stream,
    const transformers::IConsoleDumper* dumper);

template Status DeviceCopy<float>(
    gsl::span<float> target,
    gsl::span<const float> source,
    Stream* ort_stream,
    int copyDirection);

template Status DeviceCopy<int32_t>(
    gsl::span<int32_t> target,
    gsl::span<const int32_t> source,
    Stream* ort_stream,
    int copyDirection);

template Status UpdateGptFeeds<float>(
    AllocatorPtr allocator,
    Stream* ort_stream,
    const std::vector<OrtValue>& last_outputs,
    std::vector<OrtValue>& next_inputs,
    int current_length,
    OrtValue& position_ids,
    bool increase_position,
    gsl::span<const int32_t> beam_next_tokens,
    gsl::span<const int32_t> beam_indices,
    int num_beams,
    int gpt_subgraph_first_past_input_idx,
    int gpt_subgraph_first_present_output_idx,
    bool past_present_share_buffer,
    int past_sequence_len);

// Float16
template void InitBeamState<MLFloat16>(
    transformers::IBeamSearchState<MLFloat16>* beam_state,
    gsl::span<int32_t>& sequence_lengths,
    int batch_size,
    int num_beams,
    Stream* ort_stream);

template void InitGreedyState<MLFloat16>(
    transformers::IGreedySearchState<MLFloat16>* greedy_state,
    gsl::span<int32_t>& sequence_lengths,
    Stream* ort_stream);

template Status ProcessLogits<MLFloat16>(
    const OrtValue& logits,
    transformers::IBeamSearchState<MLFloat16>* beam_state,
    transformers::IBeamSearchCpuState* cpu_state,
    transformers::ISequences* sequences,
    AllocatorPtr& allocator,
    onnxruntime::concurrency::ThreadPool* thread_pool,
    transformers::ILogitsProcessorList* logits_processors,
    transformers::IBeamScorer* beam_scorer,
    const transformers::IGenerationParameters* parameters,
    int step,
    Stream* ort_stream,
    const transformers::IConsoleDumper* dumper);

template Status GreedySearchProcessLogits<MLFloat16>(
    const OrtValue& logits,
    transformers::IGreedySearchState<MLFloat16>* greedy_state,
    transformers::ISamplingState<MLFloat16>* sampling_state,
    transformers::ISequences* sequences,
    AllocatorPtr& allocator,
    onnxruntime::concurrency::ThreadPool* thread_pool,
    transformers::ILogitsProcessorList* logits_processors,
    const transformers::IGenerationParameters* parameters,
    bool do_sampling,
    int step,
    Stream* ort_stream,
    const transformers::IConsoleDumper* dumper);

template Status UpdateGptFeeds<MLFloat16>(
    AllocatorPtr allocator,
    Stream* ort_stream,
    const std::vector<OrtValue>& last_outputs,
    std::vector<OrtValue>& next_inputs,
    int current_length,
    OrtValue& position_ids,
    bool increase_position,
    gsl::span<const int32_t> beam_next_tokens,
    gsl::span<const int32_t> beam_indices,
    int num_beams,
    int gpt_subgraph_first_past_input_idx,
    int gpt_subgraph_first_present_output_idx,
    bool past_present_share_buffer,
    int past_sequence_len);

template Status UpdateDecoderFeeds<float>(
    AllocatorPtr allocator,
    Stream* ort_stream,
    const std::vector<OrtValue>& last_outputs,
    std::vector<OrtValue>& next_inputs,
    int num_present_tensors,
    gsl::span<const int32_t> beam_next_tokens,
    gsl::span<const int32_t> beam_indices,
    int num_beams,
    int t5_decoder_first_past_input_idx,
    int t5_decoder_first_present_output_idx,
    bool use_sequence_as_input_ids,
    int current_length,
    transformers::Sequences& sequences,
    const transformers::IConsoleDumper* dumper);

template Status UpdateDecoderFeeds<MLFloat16>(
    AllocatorPtr allocator,
    Stream* ort_stream,
    const std::vector<OrtValue>& last_outputs,
    std::vector<OrtValue>& next_inputs,
    int num_present_tensors,
    gsl::span<const int32_t> beam_next_tokens,
    gsl::span<const int32_t> beam_indices,
    int num_beams,
    int t5_decoder_first_past_input_idx,
    int t5_decoder_first_present_output_idx,
    bool use_sequence_as_input_ids,
    int current_length,
    transformers::Sequences& sequences,
    const transformers::IConsoleDumper* dumper);

template Status ExpandBuffer<int32_t>(
    Stream* ort_stream,
    const OrtValue& input,
    int num_beams,
    AllocatorPtr allocator,
    OrtValue& expanded,
    bool only_copy_shape);

template Status ExpandBuffer<float>(
    Stream* ort_stream,
    const OrtValue& input,
    int num_beams,
    AllocatorPtr allocator,
    OrtValue& expanded,
    bool only_copy_shape);

template Status ExpandBuffer<MLFloat16>(
    Stream* ort_stream,
    const OrtValue& input,
    int num_beams,
    AllocatorPtr allocator,
    OrtValue& expanded,
    bool only_copy_shape);
}  // namespace GenerationCudaDeviceHelper
}  // namespace contrib
}  // namespace onnxruntime<|MERGE_RESOLUTION|>--- conflicted
+++ resolved
@@ -16,16 +16,13 @@
 #include "contrib_ops/cpu/transformers/subgraph_t5_decoder.h"
 #include "contrib_ops/cpu/transformers/subgraph_gpt.h"
 #include "contrib_ops/cuda/transformers/beam_search_topk.h"
-<<<<<<< HEAD
+#include "core/providers/cuda/nvtx_profile.h"
+#include "core/providers/cuda/nvtx_profile_context.h"
 #include "sampling_cuda_helper.h"
 
 #ifdef DEBUG_GENERATION
 #include <iostream>
 #endif
-=======
-#include "core/providers/cuda/nvtx_profile.h"
-#include "core/providers/cuda/nvtx_profile_context.h"
->>>>>>> f1044e3b
 
 namespace onnxruntime {
 namespace concurrency {
@@ -604,7 +601,6 @@
                                          cudaMemcpyHostToDevice, cuda_stream));
   }
 
-<<<<<<< HEAD
   // Copy parameters->presence_mask to sampling_state->presence_mask
   gsl::span<int>& presence_mask = sampling_state->d_presence_mask;
   if (step == 1 && parameters->presence_mask.data() != nullptr) {
@@ -612,12 +608,10 @@
                          sizeof(int) * batch_size * vocab_size, cudaMemcpyDeviceToDevice, cuda_stream));
   }
 
-=======
   // TODO(hasesh): Can we avoid the const_cast by changing the interface of
   // GreedySearchProcessLogits() to take in a non-const OrtValue for logits
   // as this is the only place we will ever use the logits and it may be reasonable
   // to allow this method to mutate/process the logits in-place
->>>>>>> f1044e3b
   cuda::LaunchLogitsProcessKernel<CudaT>(
       is_reuse_logits_buffer ? const_cast<CudaT*>(logits_data)
                              : reinterpret_cast<CudaT*>(next_token_scores.data()),
@@ -629,12 +623,9 @@
       parameters->batch_size,
       parameters->num_beams,
       parameters->vocab_size,
-<<<<<<< HEAD
-      (parameters->min_length > 0 && current_sequence_length < parameters->sequence_length + parameters->min_length) ? parameters->eos_token_id : -1,
-=======
       is_reuse_logits_buffer ? padded_vocab_size : parameters->vocab_size,
-      (parameters->min_length > 0 && current_sequence_length < parameters->min_length) ? parameters->eos_token_id : -1,
->>>>>>> f1044e3b
+      (parameters->min_length > 0 && current_sequence_length < parameters->sequence_length + parameters->min_length)
+      ? parameters->eos_token_id : -1,
       reinterpret_cast<int32_t*>(sequences_buffer.get()),
       parameters->max_length,
       current_sequence_length,
@@ -708,8 +699,6 @@
                                        cuda_stream));
   CUDA_RETURN_IF_ERROR(cudaStreamSynchronize(cuda_stream));
 
-<<<<<<< HEAD
-=======
 #ifdef DEBUG_GENERATION
   dumper->Print("greedy_state->next_tokens", greedy_state->next_tokens.data(), batch_size, 1);
 #endif
@@ -718,7 +707,6 @@
   processLogitsRange.End();
 #endif
 
->>>>>>> f1044e3b
   return Status::OK();
 }
 
