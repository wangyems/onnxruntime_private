# ONNX Runtime Performance Tuning

## Why do we need to tune performance?
ONNX Runtime is designed to be open and extensible with its concept of "Execution Provider" to represent different execution kernels. See the [design overview](./HighLevelDesign.md). 

ONNX Runtime supports a variety of execution providers across CPU and GPU: [see the list here](../README.md#high-performance).
For different models and different hardware, there is no silver bullet that can always perform the best. Even for a single execution provider, often there are several knobs that can be tuned (e.g. thread number, wait policy etc.).

This document covers basic tools and knobs that can be leveraged to find the best performance for your model and hardware.

## Is there a tool to help with performance tuning?
Yes, the onnxruntime_perf_test.exe tool (available from the build drop) can be used to test various knobs. Please find the usage instructions using `onnxruntime_perf_test.exe -h`.

Additionally, the [ONNX Go Live "OLive" tool](https://github.com/microsoft/OLive) provides an easy-to-use pipeline for converting models to ONNX and optimizing performance with ONNX Runtime. The tool can help identify the optimal runtime configuration to get the best performance on the target hardware for the model. For quickstart, check out the notebooks on how to use OLive [here](https://github.com/microsoft/OLive/blob/master/notebook/Convert_Models_and_Tune_Performance_with_OLive_Python_SDK.ipynb) (using Python) and [here](https://github.com/microsoft/OLive/blob/master/notebook/Convert_Models_and_Tune_Performance_with_OLive_Docker_Images.ipynb) (using Docker). 

## Using different execution providers

### Python API
Official Python packages on Pypi only support the default CPU (MLAS) and default GPU (CUDA) execution providers. For other execution providers, you need to build from source. Please refer to the [build instructions](../BUILD.md). The recommended instructions build the wheel with debug info in parallel.

For example: 

`DNNL:		 ./build.sh --config RelWithDebInfo --use_dnnl --build_wheel --parallel`

` CUDA:	     ./build.sh --config RelWithDebInfo --use_cuda  --build_wheel --parallel`


### C and C# API
Official release (nuget package) supports default (MLAS) and MKL-ML for CPU, and CUDA for GPU. For other execution providers, you need to build from source. Append `--build_csharp` to the instructions to build both C# and C packages.

For example:

`DNNL:		 ./build.sh --config RelWithDebInfo --use_dnnl --build_csharp --parallel`

`CUDA:	     ./build.sh --config RelWithDebInfo --use_cuda  --build_csharp --parallel`

In order to use DNNL, nGraph, CUDA, or TensorRT execution provider, you need to call the C API OrtSessionOptionsAppendExecutionProvider. Here is an example for the CUDA execution provider:

C API Example:
```c
  const OrtApi* g_ort = OrtGetApi(ORT_API_VERSION);
  OrtEnv* env;
  g_ort->CreateEnv(ORT_LOGGING_LEVEL_WARNING, "test", &env)
  OrtSessionOptions* session_option;
  g_ort->OrtCreateSessionOptions(&session_options);
  g_ort->OrtSessionOptionsAppendExecutionProvider_CUDA(sessionOptions, 0);
  OrtSession* session;
  g_ort->CreateSession(env, model_path, session_option, &session);
```

C# API Example:
```c#
SessionOptions so = new SessionOptions();
so.GraphOptimizationLevel = GraphOptimizationLevel.ORT_ENABLE_EXTENDED;
so.AppendExecutionProvider_CUDA(0);
var session = new InferenceSession(modelPath, so);
```

Python API Example:
```python
import onnxruntime as rt

so = rt.SessionOptions()
so.graph_optimization_level = rt.GraphOptimizationLevel.ORT_ENABLE_ALL
session = rt.InferenceSession(model, sess_options=so)
session.set_providers(['CUDAExecutionProvider'])
```
## How to tune performance for a specific execution provider?

### Default CPU Execution Provider (MLAS)
The default execution provider uses different knobs to control the thread number.

For the default CPU execution provider, you can try following knobs in the Python API:
```python
import onnxruntime as rt

sess_options = rt.SessionOptions()

sess_options.intra_op_num_threads = 2
sess_options.execution_mode = rt.ExecutionMode.ORT_SEQUENTIAL
sess_options.graph_optimization_level = rt.GraphOptimizationLevel.ORT_ENABLE_ALL
```

* Thread Count
  * `sess_options.intra_op_num_threads = 2` controls the number of threads to use to run the model
* Sequential vs Parallel Execution
  * `sess_options.execution_mode = rt.ExecutionMode.ORT_SEQUENTIAL` controls whether the operators in the graph run sequentially or in parallel. Usually when a model has many branches, setting this option to false will provide better performance.
  * When `sess_options.execution_mode = rt.ExecutionMode.ORT_PARALLEL`, you can set `sess_options.inter_op_num_threads` to control the
number of threads used to parallelize the execution of the graph (across nodes).

* sess_options.graph_optimization_level = rt.GraphOptimizationLevel.ORT_ENABLE_ALL. Default is already ORT_ENABLE_ALL(99). Please see [onnxruntime_c_api.h](../include/onnxruntime/core/session/onnxruntime_c_api.h#L241)  (enum GraphOptimizationLevel) for the full list of all optimization levels. For details regarding available optimizations and usage please refer to the [Graph Optimizations Doc](../docs/ONNX_Runtime_Graph_Optimizations.md).

### MKL_DNN/nGraph/MKL_ML Execution Provider
MKL_DNN, MKL_ML and nGraph all depends on openmp for parallization. For those execution providers, we need to use the openmp enviroment variable to tune the performance.

The most widely used enviroment variables are:

* OMP_NUM_THREADS=n
  * Controls the thread pool size

* OMP_WAIT_POLICY=PASSIVE/ACTIVE
  * Controls whether thread spinning is enabled
  * PASSIVE is also called throughput mode and will yield CPU after finishing current task
  * ACTIVE will not yield CPU, instead it will have a while loop to check whether the next task is ready
  * Use PASSIVE if your CPU usage already high, and use ACTIVE when you want to trade CPU with latency



## Profiling and Performance Report

You can enable ONNX Runtime latency profiling in code:

```python
import onnxruntime as rt

sess_options = rt.SessionOptions()
sess_options.enable_profiling = True
```
If you are using the onnxruntime_perf_test.exe tool, you can add `-p [profile_file]` to enable performance profiling.

In both cases, you will get a JSON file which contains the detailed performance data (threading, latency of each operator, etc). This file is a standard performance tracing file, and to view it in a user friendly way, you can open it by using chrome://tracing:
* Open chrome browser
* Type chrome://tracing in the address bar
* Load the generated JSON file

<<<<<<< HEAD
## Performance Tuning for Bert Models

For Bert models, sometimes ONNX Runtime cannot apply the best optimization due to reasons such as framework version updates. In this case, we recommend trying out the [Bert optimization tool](https://github.com/microsoft/onnxruntime/tree/master/onnxruntime/python/tools/bert), which reflects the latest changes in graph pattern matching and model conversions, and a set of [notebooks](https://github.com/microsoft/onnxruntime/tree/master/onnxruntime/python/tools/bert/notebooks) for quickstart.
=======


## Model graph is not optimized even with graph_optimization_level set to ORT_ENABLE_ALL?

ONNX model from IR_VERSION 4 only treats initializers that appear in graph input as non-constant. This may fail some of the graph optimizations, like const folding, operator fusion and etc. Move initializers out of graph inputs if there is no need to override them, by either re-generating the model with latest exporter/converter or with the tool onnxruntime/tools/python/remove_initializer_from_input.py.
>>>>>>> baa86f18
<|MERGE_RESOLUTION|>--- conflicted
+++ resolved
@@ -123,14 +123,11 @@
 * Type chrome://tracing in the address bar
 * Load the generated JSON file
 
-<<<<<<< HEAD
 ## Performance Tuning for Bert Models
 
 For Bert models, sometimes ONNX Runtime cannot apply the best optimization due to reasons such as framework version updates. In this case, we recommend trying out the [Bert optimization tool](https://github.com/microsoft/onnxruntime/tree/master/onnxruntime/python/tools/bert), which reflects the latest changes in graph pattern matching and model conversions, and a set of [notebooks](https://github.com/microsoft/onnxruntime/tree/master/onnxruntime/python/tools/bert/notebooks) for quickstart.
-=======
 
 
 ## Model graph is not optimized even with graph_optimization_level set to ORT_ENABLE_ALL?
 
-ONNX model from IR_VERSION 4 only treats initializers that appear in graph input as non-constant. This may fail some of the graph optimizations, like const folding, operator fusion and etc. Move initializers out of graph inputs if there is no need to override them, by either re-generating the model with latest exporter/converter or with the tool onnxruntime/tools/python/remove_initializer_from_input.py.
->>>>>>> baa86f18
+ONNX model from IR_VERSION 4 only treats initializers that appear in graph input as non-constant. This may fail some of the graph optimizations, like const folding, operator fusion and etc. Move initializers out of graph inputs if there is no need to override them, by either re-generating the model with latest exporter/converter or with the tool onnxruntime/tools/python/remove_initializer_from_input.py.