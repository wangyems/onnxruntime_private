--- conflicted
+++ resolved
@@ -318,19 +318,11 @@
     latency = total_time / args.num_runs
     throughput = args.batch_size / latency
 
-<<<<<<< HEAD
-    logger.info(f"Batch Size: {args.batch_size}")
-    logger.info(f"Sequence Length: {args.sequence_length}")
-    logger.info(f"Latency: {latency} s")
-    logger.info(f"Throughput: {throughput} tps")
-
-=======
     if args.rank == 0:
         logger.info(f"Batch Size: {args.batch_size}")
         logger.info(f"Sequence Length: {args.sequence_length}")
         logger.info(f"Latency: {latency} s")
         logger.info(f"Throughput: {throughput} tps")
->>>>>>> 8d48d3e9
     return
 
 
@@ -662,18 +654,12 @@
     logger.info(args.__dict__)
     torch.backends.cudnn.benchmark = True
 
-<<<<<<< HEAD
+    args.rank = rank
+    args.world_size = world_size
     tokenizer = AutoTokenizer.from_pretrained(args.model_name)
     config = AutoConfig.from_pretrained(args.model_name)
 
-    target_device = f"cuda:{args.device_id}" if args.device != "cpu" else args.device
-=======
-    args.rank = rank
-    args.world_size = world_size
-    tokenizer = LlamaTokenizer.from_pretrained(args.model_name)
-    config = LlamaConfig.from_pretrained(args.model_name)
     target_device = f"cuda:{args.rank}" if args.device != "cpu" else args.device
->>>>>>> 8d48d3e9
     use_fp16 = args.precision == "fp16"
 
     setattr(args, "tokenizer", tokenizer)  # noqa: B010
