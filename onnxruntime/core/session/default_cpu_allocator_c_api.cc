// Copyright (c) Microsoft Corporation. All rights reserved.
// Licensed under the MIT License.

#include <atomic>
#include "core/session/onnxruntime_cxx_api.h"
#include <assert.h>

// In the future we'll have more than one allocator type. Since all allocators are of type 'OrtAllocator' and there is a single
// OrtReleaseAllocator function, we need to have a common base type that lets us delete them.
struct OrtAllocatorImpl : OrtAllocator {
  virtual ~OrtAllocatorImpl() = default;
};

struct OrtDefaultAllocator : OrtAllocatorImpl {
  OrtDefaultAllocator() {
    OrtAllocator::version = ORT_API_VERSION;
    OrtAllocator::Alloc = [](OrtAllocator* this_, size_t size) { return static_cast<OrtDefaultAllocator*>(this_)->Alloc(size); };
    OrtAllocator::Free = [](OrtAllocator* this_, void* p) { static_cast<OrtDefaultAllocator*>(this_)->Free(p); };
    OrtAllocator::Info = [](const OrtAllocator* this_) { return static_cast<const OrtDefaultAllocator*>(this_)->Info(); };
    ORT_THROW_ON_ERROR(OrtCreateCpuAllocatorInfo(OrtDeviceAllocator, OrtMemTypeDefault, &cpuAllocatorInfo));
  }

  ~OrtDefaultAllocator() override { OrtReleaseAllocatorInfo(cpuAllocatorInfo); }

  void* Alloc(size_t size) {
    return ::malloc(size);
  }
  void Free(void* p) {
    return ::free(p);
  }
  const OrtAllocatorInfo* Info() const {
    return cpuAllocatorInfo;
  }

 private:
  OrtDefaultAllocator(const OrtDefaultAllocator&) = delete;
  OrtDefaultAllocator& operator=(const OrtDefaultAllocator&) = delete;

  OrtAllocatorInfo* cpuAllocatorInfo;
};

#define API_IMPL_BEGIN try {
#define API_IMPL_END                                          \
  }                                                           \
  catch (std::exception & ex) {                               \
    return OrtCreateStatus(ORT_RUNTIME_EXCEPTION, ex.what()); \
  }

ORT_API_STATUS_IMPL(OrtGetDefaultAllocator, _Out_ OrtAllocator** out) {
  API_IMPL_BEGIN
<<<<<<< HEAD
  static OrtDefaultAllocator* ort_default_allocator = new OrtDefaultAllocator();
  *out = ort_default_allocator;
=======
  static OrtDefaultAllocator ort_default_allocator;
  *out = &ort_default_allocator;
>>>>>>> dcd69821
  return nullptr;
  API_IMPL_END
}<|MERGE_RESOLUTION|>--- conflicted
+++ resolved
@@ -48,13 +48,8 @@
 
 ORT_API_STATUS_IMPL(OrtGetDefaultAllocator, _Out_ OrtAllocator** out) {
   API_IMPL_BEGIN
-<<<<<<< HEAD
-  static OrtDefaultAllocator* ort_default_allocator = new OrtDefaultAllocator();
-  *out = ort_default_allocator;
-=======
   static OrtDefaultAllocator ort_default_allocator;
   *out = &ort_default_allocator;
->>>>>>> dcd69821
   return nullptr;
   API_IMPL_END
 }