//// Copyright (c) Microsoft Corporation. All rights reserved.
// Licensed under the MIT License.

#pragma once

#include <memory>
#include <map>
#include <unordered_map>
#include <vector>

#include "gsl/gsl"

#include "core/common/common.h"
#include "core/common/logging/logging.h"
#include "core/common/profiler.h"
#include "core/framework/allocation_planner.h"
#include "core/framework/callback.h"
#include "core/framework/data_transfer_manager.h"
#include "core/framework/execution_providers.h"
#include "core/framework/feeds_fetches_manager.h"
#include "core/framework/framework_common.h"
#include "core/framework/prepacked_weights_container.h"
#include "core/framework/fuse_nodes_funcs.h"
#include "core/framework/kernel_registry_manager.h"
#include "core/framework/mem_pattern.h"
#include "core/framework/ort_value.h"
#include "core/framework/node_index_info.h"
#include "core/framework/op_kernel.h"
#include "core/framework/ort_value_name_idx_map.h"
#include "core/graph/graph_viewer.h"
#include "core/graph/onnx_protobuf.h"
#include "core/platform/ort_mutex.h"
#include "core/platform/path_lib.h"
#include "core/platform/threadpool.h"
#if !defined(ORT_MINIMAL_BUILD) && defined(ORT_MEMORY_PROFILE)
#include "core/framework/memory_info.h"
#endif

namespace flatbuffers {
class FlatBufferBuilder;
template <typename T>
struct Offset;
}  // namespace flatbuffers

namespace onnxruntime {

namespace experimental {
namespace fbs {
struct SessionState;
}  // namespace fbs
}  // namespace experimental

class ExecutionProviders;
class KernelDef;
class OpKernel;
class NodeIndexInfo;
struct SequentialExecutionPlan;
struct MemoryPatternGroup;
#if !defined(ORT_MINIMAL_BUILD) && defined(ORT_MEMORY_PROFILE)
class MemoryInfo;
#endif

/**
 * SessionState should be modified by the inference session class only.
 * It is supposed to be passed by const-ref only to all the executors.
 * This class owns all the initializers.
 * Brief usage:
 *   SessionState s(...);
 *   <process subgraphs to populate subgraph SessionState instances>
 *   <run transformers or any other graph editing steps>
 *   for(...) // copy initializers from GraphProto format in Graph to OrtValue format in SessionState
        s.AddInitializedTensor(...);
 *   s.CleanInitializedTensorsFromGraph(); // remove GraphProto instances from Graph if not needed
 *
 *   s.CreateGraphInfo();
 *   s.CreateKernels(...);
 * Then you can use:
 *   s.GetKernel(...);
 */

using SubgraphSessionStateMap =
    std::unordered_map<onnxruntime::NodeIndex, std::unordered_map<std::string, std::unique_ptr<SessionState>>>;

class SessionState {
 public:
  SessionState(Graph& graph,
               const ExecutionProviders& execution_providers,
               bool enable_mem_pattern,
               concurrency::ThreadPool* thread_pool,
               concurrency::ThreadPool* inter_op_thread_pool,
               const DataTransferManager& data_transfer_mgr,
               const logging::Logger& logger,
               profiling::Profiler& profiler,
               bool use_deterministic_compute = false,
               bool enable_mem_reuse = true,
               PrepackedWeightsContainer* prepacked_weights_container = nullptr)
      : graph_(graph),
        execution_providers_(execution_providers),
        logger_(logger),
        profiler_(profiler),
        enable_mem_pattern_(enable_mem_pattern),
        thread_pool_(thread_pool),
        inter_op_thread_pool_(inter_op_thread_pool),
        data_transfer_mgr_(data_transfer_mgr),
        use_deterministic_compute_(use_deterministic_compute),
        enable_mem_reuse_(enable_mem_reuse),
        prepacked_weights_container_(prepacked_weights_container) {

    SetupAllocators();
  }

  ~SessionState() {
    for (auto* p : session_kernels_) {
      delete p;
    }
    for (auto& kvp : deleter_for_initialized_tensors_) {
      kvp.second.f(kvp.second.param);
    }
  }

  // Graph viewer. CreateGraphInfo must have been called previously.
  const GraphViewer& GetGraphViewer() const noexcept { return *graph_viewer_.get(); };

  // kernels
  // Get kernel for specified node.
  // It should called right before graph execution only.
  const OpKernel* GetKernel(size_t node_id) const {
    return (node_id < session_kernels_.size()) ? session_kernels_[node_id] : nullptr;
  }

  OpKernel* GetMutableKernel(size_t node_id) {
    return (node_id < session_kernels_.size()) ? session_kernels_[node_id] : nullptr;
  }

  const ExecutionProviders& GetExecutionProviders() const noexcept { return execution_providers_; }

  /**
    Get the allocator for the given OrtMemoryInfo location
    */
  AllocatorPtr GetAllocator(const OrtMemoryInfo& location) const noexcept;

  /** Get the allocator for a given OrtDevice. The first allocator that matches will be returned. */
  AllocatorPtr GetAllocator(OrtDevice device) const noexcept;

  const OrtValueNameIdxMap& GetOrtValueNameIdxMap() const noexcept { return ort_value_name_idx_map_; }

  /**
     * Adds an initialized tensor (weight) so that it can be used by the
     * execution frame to setup the appropriate OrtValue vectors.
     * This function will take a shallow copy of d if d is not NULL.
     * If 'constant' is true the tensor value cannot be overridden by an input at runtime.
     * If 'sparse' is true the tensor value represents a densified weight that was initially stored in the model
     * as sparse tensor.
     */
  Status AddInitializedTensor(int ort_value_index, const OrtValue& ort_value, const OrtCallback* d, bool constant, bool sparse);

  /**
     * Gets the map of ort_value_index to initialized tensors (weights) so that it can be used by the
     * execution frame to setup the appropriate OrtValue vectors.
     * The lifetime of returned OrtValues are limited by this SessionState object.
     */
  const std::unordered_map<int, OrtValue>& GetInitializedTensors() const;

  /**
     * Gets the map of ort_value_index to initialized tensors (e.g. weights) that are constant
     * and cannot be overridden at runtime.
     * The lifetime of returned OrtValues are limited by this SessionState object.
     */
  const std::unordered_map<int, OrtValue>& GetConstantInitializedTensors() const;

  bool IsSparseInitializer(int ort_value_index) const;

#ifdef ENABLE_TRAINING
  /**
    Get some initialized tensors (weights).
    @param interested_weights The names of the weights to retrieve.
    @param allow_missing_weights Whether to allow names in interested_weights
           with no corresponding weight.
    @param[out] retrieved_weights The retrieved weights.
    @return The status of the operation.
    */
  Status GetInitializedTensors(
      const std::unordered_set<std::string>& interested_weights,
      bool allow_missing_weights, NameMLValMap& retrieved_weights) const;

  /**
    Get some initialized tensors (weights).
    Any names in interested_weights with no corresponding weight are ignored.
    */
  NameMLValMap GetInitializedTensors(const std::unordered_set<std::string>& interested_weights) const;
#endif

  // execution plan. nullptr until FinalizeSessionState is called
  const SequentialExecutionPlan* GetExecutionPlan() const;
  /**
  Get the logger for this session.
  Falls back to returning Logging::LoggingManager::DefaultLogger if SetLogger has not been called.
  */
  const logging::Logger& Logger() const noexcept { return logger_; }

  /**
  Get the profiler for this session. It needs to be enabled via the InferenceSession to perform
  profiling actions.
  */
  profiling::Profiler& Profiler() const noexcept { return profiler_; }

  /**
  Get cached memory pattern based on input shapes
  */
  const MemoryPatternGroup* GetMemoryPatternGroup(
      const std::vector<std::reference_wrapper<const TensorShape>>& input_shapes,
      const std::vector<int>& feed_mlvalue_idxs,
      std::unordered_map<int, TensorShape>& inferred_shapes) const;

  /**
  Set generated memory pattern with a given input shapes.
  Const as it's an internal cache update only.
  */
  Status UpdateMemoryPatternGroupCache(const std::vector<std::reference_wrapper<const TensorShape>>& input_shape,
                                       std::unique_ptr<MemoryPatternGroup> mem_patterns) const;

  bool GetUseDeterministicCompute() const { return use_deterministic_compute_; }

  /**
  Get enable memory pattern flag
  */
  bool GetEnableMemoryPattern() const;

  /**
  Get enable memory re-use flag.
  */

  bool GetEnableMemoryReuse() const;

  /**
  Update enable_mem_pattern_ flag according to the presence of graph inputs' shape
  If any one of the graph input is shapeless, enable_mem_pattern_ will be set to false
  */
  void ResolveMemoryPatternFlag();

  struct NodeInfo {
    /**
     *
     * \param index0
     * \param p_node0 Nullable
     * \param kci0 Nullable
     */
    NodeInfo(size_t index0, const onnxruntime::Node* p_node0, const KernelCreateInfo* kci0, const OrtDevice& device0)
        : index(index0), p_node(p_node0), kci(kci0), device(&device0) {}

    size_t index;
    // Nullable
    const onnxruntime::Node* p_node = nullptr;
    // Nullable
    const KernelCreateInfo* kci = nullptr;
    const OrtDevice* device = nullptr;
  };

  using NameNodeInfoMapType = std::unordered_map<std::string, std::vector<NodeInfo>>;

  common::Status AddInputNameToNodeInfoMapping(const std::string& input_name, const NodeInfo& node_info);
  common::Status GetInputNodeInfo(const std::string& input_name, std::vector<NodeInfo>& node_info_vec) const;
  const NameNodeInfoMapType& GetInputNodeInfoMap() const;

  void AddOutputNameToNodeInfoMapping(const std::string& output_name, const NodeInfo& node_info);
  common::Status GetOutputNodeInfo(const std::string& output_name, std::vector<NodeInfo>& node_info_vec) const;
  const NameNodeInfoMapType& GetOutputNodeInfoMap() const;

  // Get the KernelCreateInfo entry for a node. SessionState must be finalized before calling.
  const KernelCreateInfo& GetNodeKernelCreateInfo(NodeIndex node_index) const;

  /// Return SessionState for the given Node index and attribute name if found.
  const SessionState* GetSubgraphSessionState(onnxruntime::NodeIndex index, const std::string& attribute_name) const;

  concurrency::ThreadPool* GetThreadPool() const noexcept { return thread_pool_; }
  concurrency::ThreadPool* GetInterOpThreadPool() const noexcept { return inter_op_thread_pool_; }

  bool ExportDll() const noexcept { return export_fused_dll_; }
  void SetExportDllFlag(bool flag) noexcept { export_fused_dll_ = flag; }

  const FuncManager& GetFuncMgr() const noexcept { return fused_funcs_mgr_; }
  FuncManager& GetMutableFuncMgr() noexcept { return fused_funcs_mgr_; }

  const DataTransferManager& GetDataTransferMgr() const noexcept { return data_transfer_mgr_; }

  std::vector<BufferUniquePtr>& GetMutableWeightsBuffers() noexcept { return weights_buffers_; }

  const NodeIndexInfo& GetNodeIndexInfo() const;

#if !defined(ORT_MINIMAL_BUILD)
  void UpdateToBeExecutedNodes(const std::vector<int>& fetch_mlvalue_idxs);
  const std::unordered_set<NodeIndex>* GetToBeExecutedNodes(const std::vector<int>& fetch_mlvalue_idxs) const;
  Status SaveToOrtFormat(flatbuffers::FlatBufferBuilder& builder,
                         flatbuffers::Offset<onnxruntime::experimental::fbs::SessionState>& fbs_session_state) const;
#endif

#if defined(ENABLE_ORT_FORMAT_LOAD)
  void SetCompiledKernelHashes(std::unordered_map<std::string, uint64_t>&& compiled_kernel_hashes) {
    compiled_kernel_hashes_ = std::move(compiled_kernel_hashes);
  }

  Status LoadFromOrtFormat(const onnxruntime::experimental::fbs::SessionState& fbs_session_state,
                           const KernelRegistryManager& kernel_registry_manager);
#endif

  Status FinalizeSessionState(const std::basic_string<PATH_CHAR_TYPE>& graph_loc,
                              KernelRegistryManager& kernel_registry_manager,
                              const SessionOptions& session_options = {},
                              const onnxruntime::experimental::fbs::SessionState* serialized_session_state = nullptr,
                              bool remove_initializers = true,
                              bool saving_ort_format = false);

  SessionState* Parent() {
    return parent_;
  }

  size_t GetNumberOfPrepacksCounter() const {
    return number_of_prepacks_counter_;
  }

  size_t GetUsedSharedPrePackedWeightCounter() const {
    return used_shared_pre_packed_weights_counter_;
  }

<<<<<<< HEAD
  const KernelCreateInfoMap& GetKernelCreateInfoMap() const {
    return kernel_create_info_map_;
  }

  const SubgraphSessionStateMap& GetSubgraphSessionStateMap() const {
    return subgraph_session_states_;
  }
=======
#ifdef DEBUG_NODE_INPUTS_OUTPUTS
  void IncrementGraphExecutionCounter() {
    ++graph_executions_counter_;
  }

  size_t GetGraphExecutionCounter() const {
    return graph_executions_counter_;
  }
#endif
>>>>>>> 38370275

 private:
  ORT_DISALLOW_COPY_ASSIGNMENT_AND_MOVE(SessionState);

  void SetupAllocators();

  // Populate OrtValueNameIdxMap and create the graph viewer.
  void CreateGraphInfo();

  // create kernels using info in kernel_create_info_map_
  Status CreateKernels(const KernelRegistryManager& custom_registry_manager);

  // remove TensorProto versions of initializers from Graph instance
  // (replaced byOrtValue instances in initialized_tensors_)
  void CleanInitializedTensorsFromGraph();

  /**
  * Prepack the constant initialized tensors for better performance.
  * The original constant initialized tensors will be removed to save memory.
  */
  Status PrepackConstantInitializedTensors(std::unordered_map<std::string, size_t>& constant_initializers_use_count,
                                           const std::unordered_map<std::string, const OrtValue*>& initializers_to_share_map);

  SessionState* GetMutableSubgraphSessionState(onnxruntime::NodeIndex index, const std::string& attribute_name);

  Status CreateSubgraphSessionState();

  void AddSubgraphSessionState(onnxruntime::NodeIndex index, const std::string& attribute_name,
                               std::unique_ptr<SessionState> session_state);

#if !defined(ORT_MINIMAL_BUILD)
  Status PopulateKernelCreateInfo(const KernelRegistryManager& kernel_registry_manager, bool saving_ort_format);
#endif

  Status FinalizeSessionStateImpl(const std::basic_string<PATH_CHAR_TYPE>& graph_loc,
                                  KernelRegistryManager& kernel_registry_manager,
                                  _In_opt_ const Node* parent_node,
                                  const SessionOptions& session_options,
                                  bool remove_initializers,
                                  std::unordered_map<std::string, size_t>& constant_initializers_use_count);

#ifdef ENABLE_TRAINING
  Status GeneratePatternGroupCache(
      const std::vector<std::reference_wrapper<const TensorShape>>& input_shape,
      const std::vector<int>& feed_mlvalue_idxs,
      MemoryPatternGroup* output,
      std::unordered_map<int, TensorShape>& inferred_shapes) const;
#endif

  // the SessionState for the main Graph contains the compiled kernel hashes for the entire model
  const std::unordered_map<std::string, uint64_t>& GetCompiledKernelHashes() const {
    return parent_ ? parent_->GetCompiledKernelHashes() : compiled_kernel_hashes_;
  }

  // KernelCreateInfo for each node so we do kernel lookup once
  KernelCreateInfoMap kernel_create_info_map_;

  // If we compile kernels in a minimal build we need a way to find the kernel using the hash.
  // We populate this map when doing the kernel compilation in GraphPartitioner, and use it in LoadFromOrtFormat.
  std::unordered_map<std::string, uint64_t> compiled_kernel_hashes_;

  // cache of the constructed kernels to avoid spending construction time per executor
  std::vector<OpKernel*> session_kernels_;
  Graph& graph_;
  std::unique_ptr<GraphViewer> graph_viewer_;  // GraphViewer for const access to Graph

  const ExecutionProviders& execution_providers_;

  // currently the allocator type is an implementation detail and we don't make any  behavioral choices based on it,
  // so exclude it from the key comparison for allocator_idx_map_.
  // we also don't expect to have two allocators with the same name, one using an arena and one not.
  struct OrtMemoryInfoLessThanIgnoreAllocType {
    bool operator()(const OrtMemoryInfo& lhs, const OrtMemoryInfo& rhs) const {
      //if (lhs.alloc_type != rhs.alloc_type)
      //  return lhs.alloc_type < rhs.alloc_type;
      if (lhs.mem_type != rhs.mem_type)
        return lhs.mem_type < rhs.mem_type;

      if (lhs.id != rhs.id)
        return lhs.id < rhs.id;

      return strcmp(lhs.name, rhs.name) < 0;
    }
  };

  // using std::map as OrtMemoryInfo would need a custom hash function to be used with std::unordered_map,
  // and as this isn't considered performance critical currently it's not worth the maintenance overhead of adding one.
  // We do get an allocator from ExecutionFrame so this is looked up frequently, however there most likely aren't many
  // entries in the map
  //
  // NOTE: We store a delegate to get the allocator to support scenarios such as the CUDA EP where a thread_local
  // allocator is returned.
  //
  // TODO: The CUDA EP may not need to use the per-thread allocator for allocations that would use this map
  // (e.g. primarily from ExecutionFrame and utils::Copy{Inputs|Outputs}AcrossDevices). It does need it
  // for internal allocations by CUDAExecutionProvider::GetScratchBuffer, but could access the per-thread allocator
  // directly instead of going through CUDAExecutionProvider::GetAllocator.
  // If that can be validated we could simply store the AllocatorPtr here and get rid of the delegate.
  std::map<OrtMemoryInfo, std::function<AllocatorPtr(int id, OrtMemType mem_type)>,
           OrtMemoryInfoLessThanIgnoreAllocType>
      allocators_;

  OrtValueNameIdxMap ort_value_name_idx_map_;

  // initialized tensors
  std::unordered_map<int, OrtValue> initialized_tensors_;  // key is ort_value_index
  // subset of initialized_tensors_ that are constant and cannot be overridden at runtime
  std::unordered_map<int, OrtValue> constant_initialized_tensors_;

  // This is an auxiliary lookup to check if the OrtValue was actually a sparse tensor
  // this is needed because we currently convert all sparse initializer into dense Tensors
  // if and when we actually place SparseTensor instances (we should) into OrtValues, we
  // will not need this structure.
  std::unordered_set<int> sparse_initialized_tensors_;

  // This data structure is for uninitializing string tensors and
  // munmap memory region and close file descriptor
  std::unordered_map<int, OrtCallback> deleter_for_initialized_tensors_;
  std::vector<BufferUniquePtr> weights_buffers_;
  std::unique_ptr<SequentialExecutionPlan> p_seq_exec_plan_ = nullptr;

  const logging::Logger& logger_;
  profiling::Profiler& profiler_;

  // switch for enable memory pattern optimization or not.
  bool enable_mem_pattern_;

  // lock for the mem_patterns_
  mutable OrtMutex mem_patterns_lock_;

  // cache for the generated mem_patterns. key is calculated based on input shapes.
  mutable std::map<int64_t, std::unique_ptr<MemoryPatternGroup>> mem_patterns_;
  mutable std::map<int64_t, std::unordered_map<int, TensorShape>> shape_patterns_;

  NameNodeInfoMapType input_names_to_nodeinfo_mapping_;
  NameNodeInfoMapType output_names_to_nodeinfo_mapping_;

  // subgraph SessionState. entry for node containing subgraph, with value containing attribute:SessionState pair
  // as a node may contain multiple subgraphs (e.g. 'If' has one for both the 'then' and 'else' branches).
  SubgraphSessionStateMap subgraph_session_states_;

  // either threadpool could be nullptr
  concurrency::ThreadPool* const thread_pool_{};
  concurrency::ThreadPool* const inter_op_thread_pool_{};

  bool export_fused_dll_ = false;
  FuncManager fused_funcs_mgr_;
  const DataTransferManager& data_transfer_mgr_;

  bool use_deterministic_compute_;
  bool enable_mem_reuse_;
  std::unique_ptr<NodeIndexInfo> node_index_info_;
  std::multimap<int, std::unique_ptr<FeedsFetchesManager>> cached_feeds_fetches_managers_;

  // Container to store pre-packed weights to share between sessions.
  // The life-cycle of the cache itself is maintained by the user and the user will ensure
  // the cache is valid until any session reliant on it is still in scope.
  // prepacked_weights_container_ can be nullptr if no caching is required for prepacked weights
  PrepackedWeightsContainer* const prepacked_weights_container_{};

#if !defined(ORT_MINIMAL_BUILD)
  std::map<std::vector<int>, std::unordered_set<NodeIndex>> to_be_executed_nodes_;
#endif

  SessionState* parent_ = nullptr;
  //Assign each graph in each session an unique id.
#ifdef ONNXRUNTIME_ENABLE_INSTRUMENT
  int graph_id_ = 0;
  int next_graph_id_ = 1;

  void GenerateGraphId() {
    SessionState* p = this;
    while (p->parent_ != nullptr) p = p->parent_;
    graph_id_ = p->next_graph_id_++;
  }
#endif

  // Counter for number of times pre-packing of weights was performed across kernels
  // part the model
  size_t number_of_prepacks_counter_ = 0;

  // Counter for number of times a shared version of the pre-packed weight corresponding to
  // a constant initialized weight was used by the session state
  size_t used_shared_pre_packed_weights_counter_ = 0;

#ifdef DEBUG_NODE_INPUTS_OUTPUTS
  // Counter for number of times the session graph has been executed
  size_t graph_executions_counter_ = 0;
#endif
};

}  // namespace onnxruntime<|MERGE_RESOLUTION|>--- conflicted
+++ resolved
@@ -322,7 +322,6 @@
     return used_shared_pre_packed_weights_counter_;
   }
 
-<<<<<<< HEAD
   const KernelCreateInfoMap& GetKernelCreateInfoMap() const {
     return kernel_create_info_map_;
   }
@@ -330,8 +329,8 @@
   const SubgraphSessionStateMap& GetSubgraphSessionStateMap() const {
     return subgraph_session_states_;
   }
-=======
-#ifdef DEBUG_NODE_INPUTS_OUTPUTS
+
+  #ifdef DEBUG_NODE_INPUTS_OUTPUTS
   void IncrementGraphExecutionCounter() {
     ++graph_executions_counter_;
   }
@@ -339,8 +338,6 @@
   size_t GetGraphExecutionCounter() const {
     return graph_executions_counter_;
   }
-#endif
->>>>>>> 38370275
 
  private:
   ORT_DISALLOW_COPY_ASSIGNMENT_AND_MOVE(SessionState);
