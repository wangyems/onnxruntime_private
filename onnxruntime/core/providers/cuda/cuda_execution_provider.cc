// Copyright (c) Microsoft Corporation. All rights reserved.
// Licensed under the MIT License.

#include "core/common/inlined_containers.h"
#include "core/providers/shared_library/provider_api.h"
#include "core/providers/cuda/cuda_execution_provider.h"
#include "core/providers/cuda/cuda_common.h"
#include "core/providers/cuda/cuda_allocator.h"
#include "core/providers/cuda/cuda_fence.h"
#include "core/providers/cuda/cuda_fwd.h"
#include "core/providers/cuda/gpu_data_transfer.h"
#include "core/providers/cuda/cuda_profiler.h"

#ifndef DISABLE_CONTRIB_OPS
#include "contrib_ops/cuda/cuda_contrib_kernels.h"
#endif

#ifdef ENABLE_TRAINING
#include "orttraining/training_ops/cuda/cuda_training_kernels.h"
#endif

using namespace onnxruntime::common;

namespace onnxruntime {

class Memcpy final : public OpKernel {
 public:
  Memcpy(const OpKernelInfo& info) : OpKernel{info} {}

  Status Compute(OpKernelContext* ctx) const override {
    auto X_type = ctx->InputType(0);
    if (X_type->IsTensorType()) {
      const auto* X = ctx->Input<Tensor>(0);
      ORT_ENFORCE(X != nullptr, "Memcpy: Input tensor is nullptr.");
      Tensor* Y = ctx->Output(0, X->Shape());
      ORT_ENFORCE(Y != nullptr, "Memcpy: Failed to allocate output tensor.");
      return Info().GetDataTransferManager().CopyTensor(*X, *Y, Info().GetKernelDef().ExecQueueId());
    } else if (X_type->IsSparseTensorType()) {
      const auto* X = ctx->Input<SparseTensor>(0);
      ORT_ENFORCE(X != nullptr, "Memcpy: Input tensor is nullptr.");
      SparseTensor* Y = ctx->OutputSparse(0, X->DenseShape());
      ORT_ENFORCE(Y != nullptr, "Memcpy: Failed to allocate output sparse tensor.");
      return X->Copy(Info().GetDataTransferManager(), Info().GetKernelDef().ExecQueueId(), *Y);
    } else if (X_type->IsTensorSequenceType()) {
      const TensorSeq* X = ctx->Input<TensorSeq>(0);
      ORT_ENFORCE(X != nullptr, "Memcpy: Input tensor sequence is nullptr.");
      TensorSeq* Y = ctx->Output<TensorSeq>(0);
      ORT_ENFORCE(Y != nullptr, "Memcpy: Failed to allocate output tensor sequence.");
      auto X_dtype = X->DataType();
      Y->SetType(X_dtype);
      AllocatorPtr alloc;

      // If we are copying contents to CUDA, the allocator to use
      // to allocate the buffers of the new tensors in the sequence
      // can be temp space allocator associated with the CUDA EP
      if (Node().OpType() == "MemcpyFromHost") {
        auto status = ctx->GetTempSpaceAllocator(&alloc);
        if (!status.IsOK()) {
          return Status(common::ONNXRUNTIME, common::FAIL,
                        "Memcpy cuda: unable to get an allocator.");
        }
      } else {
        // If we are copying contents to CPU (op type is "MemcpyToHost"),
        // the allocator to use to allocate the buffers of the new tensors
        // in the sequence will be the allocator from the CPU EP
        auto status = ctx->GetTempSpaceCPUAllocator(&alloc);
        if (!status.IsOK()) {
          return Status(common::ONNXRUNTIME, common::FAIL,
                        "Memcpy cuda: unable to get the CPU allocator.");
        }
      }
      auto X_size = X->Size();
      for (size_t i = 0; i < X_size; ++i) {
        const Tensor& source_tensor = X->Get(i);
        std::unique_ptr<Tensor> target_tensor = Tensor::Create(source_tensor.DataType(), source_tensor.Shape(), alloc);
        Status retval = Info().GetDataTransferManager().CopyTensor(source_tensor, *target_tensor, Info().GetKernelDef().ExecQueueId());
        if (!retval.IsOK()) {
          return retval;
        }
        Y->Add(std::move(*target_tensor));
      }
      return Status::OK();
    }
    return Status(common::ONNXRUNTIME, common::FAIL, "Memcpy: Unsupported input type.");
  }
};

namespace cuda {
ONNX_OPERATOR_KERNEL_EX(
    MemcpyFromHost,
    kOnnxDomain,
    1,
    kCudaExecutionProvider,
    (*KernelDefBuilder::Create())
        .InputMemoryType(OrtMemTypeCPUInput, 0)
        .ExecQueueId(kCudaStreamCopyIn)
        .TypeConstraint("T", DataTypeImpl::AllFixedSizeTensorAndSequenceTensorTypes()),
    Memcpy);

ONNX_OPERATOR_KERNEL_EX(
    MemcpyToHost,
    kOnnxDomain,
    1,
    kCudaExecutionProvider,
    (*KernelDefBuilder::Create())
        .OutputMemoryType(OrtMemTypeCPUOutput, 0)
        .ExecQueueId(kCudaStreamCopyOut)
        .TypeConstraint("T", DataTypeImpl::AllFixedSizeTensorAndSequenceTensorTypes()),
    Memcpy);

}  // namespace cuda

AllocatorPtr CUDAExecutionProvider::CreateCudaAllocator(OrtDevice::DeviceId device_id,
                                                        size_t gpu_mem_limit,
                                                        ArenaExtendStrategy arena_extend_strategy,
                                                        CUDAExecutionProviderExternalAllocatorInfo external_allocator_info,
                                                        OrtArenaCfg* default_memory_arena_cfg) {
  if (external_allocator_info.UseExternalAllocator()) {
    AllocatorCreationInfo default_memory_info(
        [external_allocator_info](OrtDevice::DeviceId id) {
          return std::make_unique<CUDAExternalAllocator>(id, CUDA,
                                                         external_allocator_info.alloc,
                                                         external_allocator_info.free,
                                                         external_allocator_info.empty_cache);
        },
        device_id,
        false);

    return CreateAllocator(default_memory_info);
  } else {
    AllocatorCreationInfo default_memory_info(
        [](OrtDevice::DeviceId id) {
          return std::make_unique<CUDAAllocator>(id, CUDA);
        },
        device_id,
        true,
        {default_memory_arena_cfg ? *default_memory_arena_cfg
                                  : OrtArenaCfg(gpu_mem_limit, static_cast<int>(arena_extend_strategy), -1, -1, -1)});

    // CUDA malloc/free is expensive so always use an arena
    return CreateAllocator(default_memory_info);
  }
}

CUDAExecutionProvider::PerThreadContext::PerThreadContext(OrtDevice::DeviceId device_id, cudaStream_t stream, size_t gpu_mem_limit,
                                                          ArenaExtendStrategy arena_extend_strategy, CUDAExecutionProviderExternalAllocatorInfo external_allocator_info,
                                                          OrtArenaCfg* default_memory_arena_cfg) {
  CUDA_CALL_THROW(cudaSetDevice(device_id));
  stream_ = stream;

  CUBLAS_CALL_THROW(cublasCreate(&cublas_handle_));
  CUBLAS_CALL_THROW(cublasLtCreate(&cublas_lt_handle_));
  CUBLAS_CALL_THROW(cublasSetStream(cublas_handle_, stream));

  CUDNN_CALL_THROW(cudnnCreate(&cudnn_handle_));
  CUDNN_CALL_THROW(cudnnSetStream(cudnn_handle_, stream));

  // CUDA malloc/free is expensive so always use an arena
  allocator_ = CreateCudaAllocator(device_id, gpu_mem_limit, arena_extend_strategy, external_allocator_info, default_memory_arena_cfg);

#if defined(CUDA_VERSION) && CUDA_VERSION >= 10000
  cuda_graph_.SetStream(stream_);
#endif
}

CUDAExecutionProvider::PerThreadContext::~PerThreadContext() {
<<<<<<< HEAD
  // dtor shouldn't throw. if something went wrong earlier (e.g. out of CUDA memory) the handles
  // here may be bad, and the destroy calls can throw.
  // https://isocpp.github.io/CppCoreGuidelines/CppCoreGuidelines#Rc-dtor-noexcept
  try {
    CUBLAS_CALL(cublasDestroy(cublas_handle_));
  } catch (const std::exception& ex) {
    LOGS_DEFAULT(ERROR) << "cublasDestroy threw:" << ex.what();
  }

  try {
    CUBLAS_CALL(cublasLtDestroy(cublas_lt_handle_));
  } catch (const std::exception& ex) {
    LOGS_DEFAULT(ERROR) << "cublasLtDestroy threw:" << ex.what();
  }

  try {
    CUDNN_CALL(cudnnDestroy(cudnn_handle_));
  } catch (const std::exception& ex) {
    LOGS_DEFAULT(ERROR) << "cudnnDestroy threw:" << ex.what();
  }
=======
  ORT_IGNORE_RETURN_VALUE(CUBLAS_CALL(cublasDestroy(cublas_handle_)));
  ORT_IGNORE_RETURN_VALUE(CUDNN_CALL(cudnnDestroy(cudnn_handle_)));
>>>>>>> cc94ba77
}

#if defined(CUDA_VERSION) && CUDA_VERSION >= 10000
bool CUDAExecutionProvider::PerThreadContext::IsGraphCaptureAllowed() const {
  return regular_run_count_before_graph_capture_ >= min_num_runs_before_cuda_graph_capture_;
}

void CUDAExecutionProvider::PerThreadContext::CaptureBegin() {
  cuda_graph_.Reset();
  cuda_graph_.CaptureBegin();
}

void CUDAExecutionProvider::PerThreadContext::CaptureEnd() {
  cuda_graph_.CaptureEnd();
  is_graph_captured_ = true;
}

bool CUDAExecutionProvider::PerThreadContext::IsGraphCaptured() const {
  return is_graph_captured_;
}

Status CUDAExecutionProvider::PerThreadContext::ReplayGraph() {
  ORT_ENFORCE(IsGraphCaptured());
  return cuda_graph_.Replay();
}

void CUDAExecutionProvider::PerThreadContext::IncrementRegularRunCountBeforeGraphCapture() {
  ++regular_run_count_before_graph_capture_;
}
#endif

CUDAExecutionProvider::CUDAExecutionProvider(const CUDAExecutionProviderInfo& info)
    : IExecutionProvider{onnxruntime::kCudaExecutionProvider},
      info_{info} {
  CUDA_CALL_THROW(cudaSetDevice(info_.device_id));

  // must wait GPU idle, otherwise cudaGetDeviceProperties might fail
  CUDA_CALL_THROW(cudaDeviceSynchronize());
  CUDA_CALL_THROW(cudaGetDeviceProperties(&device_prop_, info_.device_id));

  // This scenario is not supported.
  ORT_ENFORCE(!(info.has_user_compute_stream && info.external_allocator_info.UseExternalAllocator()));

  if (info.has_user_compute_stream) {
    external_stream_ = true;
    stream_ = static_cast<cudaStream_t>(info.user_compute_stream);
  } else {
    if (info.external_allocator_info.UseExternalAllocator()) {
      stream_ = nullptr;
    } else {
      CUDA_CALL_THROW(cudaStreamCreateWithFlags(&stream_, cudaStreamNonBlocking));
    }
  }

  size_t free = 0;
  size_t total = 0;
  CUDA_CALL_THROW(cudaMemGetInfo(&free, &total));
}

CUDAExecutionProvider::~CUDAExecutionProvider() {
  auto cpu_alloc = GetAllocator(DEFAULT_CPU_ALLOCATOR_DEVICE_ID, OrtMemTypeCPU);
  {
    std::lock_guard<OrtMutex> lock(deferred_release_cpu_ptr_mutex_);
    auto it = deferred_release_cpu_ptr_.begin();
    while (it != deferred_release_cpu_ptr_.end()) {
      auto& e = it->first;
      auto& v = it->second;
      if (v.recorded)
        CUDA_CALL_THROW(cudaEventSynchronize(e));
      for (auto p : v.cpu_ptrs) {
        cpu_alloc->Free(p);
      }
      CUDA_CALL_THROW(cudaEventDestroy(e));
      it = deferred_release_cpu_ptr_.erase(it);
    }
  }

  // clean up thread local context caches
  {
    std::lock_guard<OrtMutex> lock(context_state_.mutex);
    for (const auto& cache_weak : context_state_.caches_to_update_on_destruction) {
      const auto cache = cache_weak.lock();
      if (!cache) continue;
      ORT_IGNORE_RETURN_VALUE(cache->erase(this));
    }
  }

  if (!external_stream_ && stream_) {
    ORT_IGNORE_RETURN_VALUE(CUDA_CALL(cudaStreamDestroy(stream_)));
  }
}

std::unique_ptr<profiling::EpProfiler> CUDAExecutionProvider::GetProfiler() {
  return std::make_unique<profiling::CudaProfiler>();
}

// Suppressing warning "C26816: The pointer points to memory allocated on the stack." for
// CUDAExecutionProvider::GetPerThreadContext().
// While CUDAExecutionProvider::GetPerThreadContext() does return the result of dereferencing a local
// std::shared_ptr<PerThreadContext>, the underlying PerThreadContext is owned by the CUDA EP and is not local to this
// function.
#ifdef _WIN32
#pragma warning(push)
#pragma warning(disable : 26816)
#endif

CUDAExecutionProvider::PerThreadContext& CUDAExecutionProvider::GetPerThreadContext() const {
  const auto& per_thread_context_cache = PerThreadContextCache();

  // try to use cached context
  auto cached_context_it = per_thread_context_cache->find(this);
  if (cached_context_it != per_thread_context_cache->end()) {
    auto cached_context = cached_context_it->second.lock();
    ORT_ENFORCE(cached_context);
    return *cached_context;
  }

  // get context and update cache
  std::shared_ptr<PerThreadContext> context;
  {
    std::lock_guard<OrtMutex> lock(context_state_.mutex);

    // get or create a context
    if (context_state_.retired_context_pool.empty()) {
      context = std::make_shared<PerThreadContext>(info_.device_id, static_cast<cudaStream_t>(GetComputeStream()), info_.gpu_mem_limit,
                                                   info_.arena_extend_strategy, info_.external_allocator_info, info_.default_memory_arena_cfg);
    } else {
      context = context_state_.retired_context_pool.back();
      context_state_.retired_context_pool.pop_back();
    }

    // insert into active_contexts, should not already be present
    const auto active_contexts_insert_result = context_state_.active_contexts.insert(context);
    ORT_ENFORCE(active_contexts_insert_result.second);

    // insert into caches_to_update_on_destruction, may already be present
    ORT_IGNORE_RETURN_VALUE(context_state_.caches_to_update_on_destruction.insert(per_thread_context_cache));
  }

  per_thread_context_cache->insert(std::make_pair(this, context));

  return *context;
}

#ifdef _WIN32
#pragma warning(pop)
#endif

void CUDAExecutionProvider::ReleasePerThreadContext() const {
  const auto& per_thread_context_cache = PerThreadContextCache();

  auto cached_context_it = per_thread_context_cache->find(this);
  ORT_ENFORCE(cached_context_it != per_thread_context_cache->end());
  auto cached_context = cached_context_it->second.lock();
  ORT_ENFORCE(cached_context);

  {
    std::lock_guard<OrtMutex> lock(context_state_.mutex);
    context_state_.active_contexts.erase(cached_context);
    context_state_.retired_context_pool.push_back(cached_context);
  }

  per_thread_context_cache->erase(cached_context_it);
}

AllocatorPtr CUDAExecutionProvider::GetAllocator(int id, OrtMemType mem_type) const {
  // Pinned memory allocator is shared between threads, but CUDA memory allocator is per-thread or it may cause result changes
  // A hypothesis is that arena allocator is not aligned with CUDA output cache, and data from different kernel writes may
  // cause cacheline to contain dirty data.
  if (mem_type == OrtMemTypeDefault) {
    return GetPerThreadContext().GetAllocator();
  } else {
    return IExecutionProvider::GetAllocator(id, mem_type);
  }
}

Status CUDAExecutionProvider::Sync() const {
  CUDA_RETURN_IF_ERROR(cudaDeviceSynchronize());
  return Status::OK();
}

void CUDAExecutionProvider::AddDeferredReleaseCPUPtr(void* p) {
  // when not running in InferenceSession (e.g. Test)
  // it's OK to not remember the deferred release ptr
  // as the actual memory will be cleaned in arena allocator dtor
  auto current_deferred_release_event = GetPerThreadContext().GetCurrentDeferredReleaseEvent();
  if (current_deferred_release_event) {
    std::lock_guard<OrtMutex> lock(deferred_release_cpu_ptr_mutex_);
    auto iter = deferred_release_cpu_ptr_.find(current_deferred_release_event);
    ORT_ENFORCE(iter != deferred_release_cpu_ptr_.end());
    iter->second.cpu_ptrs.push_back(p);
  }
}

Status CUDAExecutionProvider::OnRunStart() {
  // always set CUDA device when session::Run() in case it runs in a worker thread
  CUDA_RETURN_IF_ERROR(cudaSetDevice(GetDeviceId()));
  auto cpu_alloc = GetAllocator(0, OrtMemTypeCPU);
  // check if cudaEvents has passed for deferred release
  // note that we need to take a mutex in case of multi-threaded Run()
  std::lock_guard<OrtMutex> lock(deferred_release_cpu_ptr_mutex_);
  auto it = deferred_release_cpu_ptr_.begin();
  while (it != deferred_release_cpu_ptr_.end()) {
    auto& e = it->first;
    auto& v = it->second;
    // note that cudaEventQuery returns cudaSucess before first cudaEventRecord
    if (v.recorded && cudaSuccess == cudaEventQuery(e)) {
      for (auto p : v.cpu_ptrs) {
        cpu_alloc->Free(p);
      }
      cudaEvent_t expired_event = it->first;
      it = deferred_release_cpu_ptr_.erase(it);
      CUDA_RETURN_IF_ERROR(cudaEventDestroy(expired_event));
    } else {
      ++it;
    }
  }

  auto& current_deferred_release_event = GetPerThreadContext().GetCurrentDeferredReleaseEvent();
  CUDA_RETURN_IF_ERROR(cudaEventCreate(&current_deferred_release_event, cudaEventDisableTiming));
  deferred_release_cpu_ptr_.emplace(current_deferred_release_event, DeferredReleaseCPUPtrs());

  if (IsGraphCaptureEnabled() && GetPerThreadContext().IsGraphCaptureAllowed() && !GetPerThreadContext().IsGraphCaptured()) {
    LOGS_DEFAULT(INFO) << "Capturing the cuda graph for this model";
    GetPerThreadContext().CaptureBegin();
  }
  return Status::OK();
}

Status CUDAExecutionProvider::OnRunEnd(bool sync_stream) {
  if (IsGraphCaptureEnabled() && !GetPerThreadContext().IsGraphCaptured()) {
    if (GetPerThreadContext().IsGraphCaptureAllowed()) {
      GetPerThreadContext().CaptureEnd();
      // CUDA work issued to a capturing stream doesn’t actually run on the GPU,
      // so run the captured graph here to actually execute the work.
      ORT_RETURN_IF_ERROR(GetPerThreadContext().ReplayGraph());
    } else {
      GetPerThreadContext().IncrementRegularRunCountBeforeGraphCapture();
    }
  }
  // record deferred release event on default stream, and release per_thread_context
  auto current_deferred_release_event = GetPerThreadContext().GetCurrentDeferredReleaseEvent();
  CUDA_RETURN_IF_ERROR(cudaEventRecord(current_deferred_release_event, static_cast<cudaStream_t>(GetComputeStream())));
  if (sync_stream) {
    CUDA_RETURN_IF_ERROR(cudaStreamSynchronize(static_cast<cudaStream_t>(GetComputeStream())));
  }

  // If cuda graph is enabled, the per thread context will not be released
  // because the per thread cuda graph needs to be maintained and replayed for
  // the next run.
  if (!IsGraphCaptureEnabled()) {
    ReleasePerThreadContext();
  }
  std::lock_guard<OrtMutex> lock(deferred_release_cpu_ptr_mutex_);
  deferred_release_cpu_ptr_[current_deferred_release_event].recorded = true;

  return Status::OK();
}

Status CUDAExecutionProvider::SetComputeStream(void* stream) {
  if (stream != stream_) {
    if (stream_) {
      CUDA_RETURN_IF_ERROR(cudaStreamDestroy(stream_));
    }

    external_stream_ = true;
    stream_ = static_cast<cudaStream_t>(stream);
  }
  return Status::OK();
}

#if defined(CUDA_VERSION) && CUDA_VERSION >= 10000
bool CUDAExecutionProvider::IsGraphCaptureEnabled() const {
  return info_.enable_cuda_graph;
}

bool CUDAExecutionProvider::IsGraphCaptured() const {
  return GetPerThreadContext().IsGraphCaptured();
}

Status CUDAExecutionProvider::ReplayGraph() {
  return GetPerThreadContext().ReplayGraph();
}
#endif

namespace cuda {
// opset 1 to 9
class ONNX_OPERATOR_KERNEL_CLASS_NAME(kCudaExecutionProvider, kOnnxDomain, 1, MemcpyFromHost);
class ONNX_OPERATOR_KERNEL_CLASS_NAME(kCudaExecutionProvider, kOnnxDomain, 1, MemcpyToHost);
class ONNX_OPERATOR_TYPED_KERNEL_CLASS_NAME(kCudaExecutionProvider, kOnnxDomain, 7, float, Cos);
class ONNX_OPERATOR_TYPED_KERNEL_CLASS_NAME(kCudaExecutionProvider, kOnnxDomain, 7, double, Cos);
class ONNX_OPERATOR_TYPED_KERNEL_CLASS_NAME(kCudaExecutionProvider, kOnnxDomain, 7, MLFloat16, Cos);
class ONNX_OPERATOR_TYPED_KERNEL_CLASS_NAME(kCudaExecutionProvider, kOnnxDomain, 7, float, Sin);
class ONNX_OPERATOR_TYPED_KERNEL_CLASS_NAME(kCudaExecutionProvider, kOnnxDomain, 7, double, Sin);
class ONNX_OPERATOR_TYPED_KERNEL_CLASS_NAME(kCudaExecutionProvider, kOnnxDomain, 7, MLFloat16, Sin);
class ONNX_OPERATOR_VERSIONED_KERNEL_CLASS_NAME(kCudaExecutionProvider, kOnnxDomain, 4, 10, Concat);
class ONNX_OPERATOR_VERSIONED_KERNEL_CLASS_NAME(kCudaExecutionProvider, kOnnxDomain, 1, 10, Unsqueeze);
class ONNX_OPERATOR_VERSIONED_KERNEL_CLASS_NAME(kCudaExecutionProvider, kOnnxDomain, 1, 8, Flatten);
class ONNX_OPERATOR_VERSIONED_KERNEL_CLASS_NAME(kCudaExecutionProvider, kOnnxDomain, 1, 10, Squeeze);
class ONNX_OPERATOR_VERSIONED_KERNEL_CLASS_NAME(kCudaExecutionProvider, kOnnxDomain, 1, 12, Identity);
class ONNX_OPERATOR_VERSIONED_KERNEL_CLASS_NAME(kCudaExecutionProvider, kOnnxDomain, 7, 9, Dropout);
class ONNX_OPERATOR_VERSIONED_KERNEL_CLASS_NAME(kCudaExecutionProvider, kOnnxDomain, 1, 10, Gather);
class ONNX_OPERATOR_VERSIONED_TYPED_KERNEL_CLASS_NAME(kCudaExecutionProvider, kOnnxDomain, 7, 8, float, Gemm);
class ONNX_OPERATOR_VERSIONED_TYPED_KERNEL_CLASS_NAME(kCudaExecutionProvider, kOnnxDomain, 7, 8, double, Gemm);
class ONNX_OPERATOR_VERSIONED_TYPED_KERNEL_CLASS_NAME(kCudaExecutionProvider, kOnnxDomain, 7, 8, MLFloat16, Gemm);
class ONNX_OPERATOR_VERSIONED_TYPED_KERNEL_CLASS_NAME(kCudaExecutionProvider, kOnnxDomain, 9, 10, float, Gemm);
class ONNX_OPERATOR_VERSIONED_TYPED_KERNEL_CLASS_NAME(kCudaExecutionProvider, kOnnxDomain, 9, 10, double, Gemm);
class ONNX_OPERATOR_VERSIONED_TYPED_KERNEL_CLASS_NAME(kCudaExecutionProvider, kOnnxDomain, 9, 10, MLFloat16, Gemm);
class ONNX_OPERATOR_VERSIONED_TYPED_KERNEL_CLASS_NAME(kCudaExecutionProvider, kOnnxDomain, 1, 8, float, MatMul);
class ONNX_OPERATOR_VERSIONED_TYPED_KERNEL_CLASS_NAME(kCudaExecutionProvider, kOnnxDomain, 1, 8, double, MatMul);
class ONNX_OPERATOR_VERSIONED_TYPED_KERNEL_CLASS_NAME(kCudaExecutionProvider, kOnnxDomain, 1, 8, MLFloat16, MatMul);
class ONNX_OPERATOR_VERSIONED_TYPED_KERNEL_CLASS_NAME(kCudaExecutionProvider, kOnnxDomain, 9, 12, float, MatMul);
class ONNX_OPERATOR_VERSIONED_TYPED_KERNEL_CLASS_NAME(kCudaExecutionProvider, kOnnxDomain, 9, 12, double, MatMul);
class ONNX_OPERATOR_VERSIONED_TYPED_KERNEL_CLASS_NAME(kCudaExecutionProvider, kOnnxDomain, 9, 12, MLFloat16, MatMul);
class ONNX_OPERATOR_TYPED_KERNEL_CLASS_NAME(kCudaExecutionProvider, kOnnxDomain, 10, int8_t, MatMulInteger);
class ONNX_OPERATOR_TYPED_KERNEL_CLASS_NAME(kCudaExecutionProvider, kOnnxDomain, 6, float, Elu);
class ONNX_OPERATOR_TYPED_KERNEL_CLASS_NAME(kCudaExecutionProvider, kOnnxDomain, 6, double, Elu);
class ONNX_OPERATOR_TYPED_KERNEL_CLASS_NAME(kCudaExecutionProvider, kOnnxDomain, 6, MLFloat16, Elu);
class ONNX_OPERATOR_TYPED_KERNEL_CLASS_NAME(kCudaExecutionProvider, kOnnxDomain, 6, float, HardSigmoid);
class ONNX_OPERATOR_TYPED_KERNEL_CLASS_NAME(kCudaExecutionProvider, kOnnxDomain, 6, double, HardSigmoid);
class ONNX_OPERATOR_TYPED_KERNEL_CLASS_NAME(kCudaExecutionProvider, kOnnxDomain, 6, MLFloat16, HardSigmoid);
class ONNX_OPERATOR_VERSIONED_TYPED_KERNEL_CLASS_NAME(kCudaExecutionProvider, kOnnxDomain, 6, 15, float, LeakyRelu);
class ONNX_OPERATOR_VERSIONED_TYPED_KERNEL_CLASS_NAME(kCudaExecutionProvider, kOnnxDomain, 6, 15, double, LeakyRelu);
class ONNX_OPERATOR_VERSIONED_TYPED_KERNEL_CLASS_NAME(kCudaExecutionProvider, kOnnxDomain, 6, 15, MLFloat16, LeakyRelu);
class ONNX_OPERATOR_VERSIONED_TYPED_KERNEL_CLASS_NAME(kCudaExecutionProvider, kOnnxDomain, 6, 12, float, Relu);
class ONNX_OPERATOR_VERSIONED_TYPED_KERNEL_CLASS_NAME(kCudaExecutionProvider, kOnnxDomain, 6, 12, double, Relu);
class ONNX_OPERATOR_VERSIONED_TYPED_KERNEL_CLASS_NAME(kCudaExecutionProvider, kOnnxDomain, 6, 12, MLFloat16, Relu);
class ONNX_OPERATOR_TYPED_KERNEL_CLASS_NAME(kCudaExecutionProvider, kOnnxDomain, 6, float, Selu);
class ONNX_OPERATOR_TYPED_KERNEL_CLASS_NAME(kCudaExecutionProvider, kOnnxDomain, 6, double, Selu);
class ONNX_OPERATOR_TYPED_KERNEL_CLASS_NAME(kCudaExecutionProvider, kOnnxDomain, 6, MLFloat16, Selu);
class ONNX_OPERATOR_VERSIONED_TYPED_KERNEL_CLASS_NAME(kCudaExecutionProvider, kOnnxDomain, 6, 12, float, Sigmoid);
class ONNX_OPERATOR_VERSIONED_TYPED_KERNEL_CLASS_NAME(kCudaExecutionProvider, kOnnxDomain, 6, 12, double, Sigmoid);
class ONNX_OPERATOR_VERSIONED_TYPED_KERNEL_CLASS_NAME(kCudaExecutionProvider, kOnnxDomain, 6, 12, MLFloat16, Sigmoid);
class ONNX_OPERATOR_TYPED_KERNEL_CLASS_NAME(kCudaExecutionProvider, kOnnxDomain, 1, float, Softsign);
class ONNX_OPERATOR_TYPED_KERNEL_CLASS_NAME(kCudaExecutionProvider, kOnnxDomain, 1, double, Softsign);
class ONNX_OPERATOR_TYPED_KERNEL_CLASS_NAME(kCudaExecutionProvider, kOnnxDomain, 1, MLFloat16, Softsign);
class ONNX_OPERATOR_VERSIONED_TYPED_KERNEL_CLASS_NAME(kCudaExecutionProvider, kOnnxDomain, 6, 12, float, Tanh);
class ONNX_OPERATOR_VERSIONED_TYPED_KERNEL_CLASS_NAME(kCudaExecutionProvider, kOnnxDomain, 6, 12, double, Tanh);
class ONNX_OPERATOR_VERSIONED_TYPED_KERNEL_CLASS_NAME(kCudaExecutionProvider, kOnnxDomain, 6, 12, MLFloat16, Tanh);
class ONNX_OPERATOR_TYPED_KERNEL_CLASS_NAME(kCudaExecutionProvider, kOnnxDomain, 1, float, Softplus);
class ONNX_OPERATOR_TYPED_KERNEL_CLASS_NAME(kCudaExecutionProvider, kOnnxDomain, 1, double, Softplus);
class ONNX_OPERATOR_TYPED_KERNEL_CLASS_NAME(kCudaExecutionProvider, kOnnxDomain, 1, MLFloat16, Softplus);
class ONNX_OPERATOR_VERSIONED_TYPED_KERNEL_CLASS_NAME(kCudaExecutionProvider, kOnnxDomain, 1, 10, float, Softmax);
class ONNX_OPERATOR_VERSIONED_TYPED_KERNEL_CLASS_NAME(kCudaExecutionProvider, kOnnxDomain, 1, 10, double, Softmax);
class ONNX_OPERATOR_VERSIONED_TYPED_KERNEL_CLASS_NAME(kCudaExecutionProvider, kOnnxDomain, 1, 10, MLFloat16, Softmax);
class ONNX_OPERATOR_VERSIONED_TYPED_KERNEL_CLASS_NAME(kCudaExecutionProvider, kOnnxDomain, 1, 10, float, LogSoftmax);
class ONNX_OPERATOR_VERSIONED_TYPED_KERNEL_CLASS_NAME(kCudaExecutionProvider, kOnnxDomain, 1, 10, double, LogSoftmax);
class ONNX_OPERATOR_VERSIONED_TYPED_KERNEL_CLASS_NAME(kCudaExecutionProvider, kOnnxDomain, 1, 10, MLFloat16, LogSoftmax);
class ONNX_OPERATOR_VERSIONED_TYPED_KERNEL_CLASS_NAME(kCudaExecutionProvider, kOnnxDomain, 7, 11, float, Pow);
class ONNX_OPERATOR_VERSIONED_TYPED_KERNEL_CLASS_NAME(kCudaExecutionProvider, kOnnxDomain, 7, 11, double, Pow);
class ONNX_OPERATOR_VERSIONED_TYPED_KERNEL_CLASS_NAME(kCudaExecutionProvider, kOnnxDomain, 7, 11, MLFloat16, Pow);
class ONNX_OPERATOR_VERSIONED_TYPED_KERNEL_CLASS_NAME(kCudaExecutionProvider, kOnnxDomain, 7, 8, float, PRelu);
class ONNX_OPERATOR_VERSIONED_TYPED_KERNEL_CLASS_NAME(kCudaExecutionProvider, kOnnxDomain, 7, 8, double, PRelu);
class ONNX_OPERATOR_VERSIONED_TYPED_KERNEL_CLASS_NAME(kCudaExecutionProvider, kOnnxDomain, 7, 8, MLFloat16, PRelu);
class ONNX_OPERATOR_VERSIONED_TYPED_KERNEL_CLASS_NAME(kCudaExecutionProvider, kOnnxDomain, 9, 15, float, PRelu);
class ONNX_OPERATOR_VERSIONED_TYPED_KERNEL_CLASS_NAME(kCudaExecutionProvider, kOnnxDomain, 9, 15, double, PRelu);
class ONNX_OPERATOR_VERSIONED_TYPED_KERNEL_CLASS_NAME(kCudaExecutionProvider, kOnnxDomain, 9, 15, MLFloat16, PRelu);
class ONNX_OPERATOR_TYPED_KERNEL_CLASS_NAME(kCudaExecutionProvider, kOnnxDomain, 7, bool, And);
class ONNX_OPERATOR_TYPED_KERNEL_CLASS_NAME(kCudaExecutionProvider, kOnnxDomain, 7, bool, Or);
class ONNX_OPERATOR_TYPED_KERNEL_CLASS_NAME(kCudaExecutionProvider, kOnnxDomain, 7, bool, Xor);
class ONNX_OPERATOR_VERSIONED_KERNEL_CLASS_NAME(kCudaExecutionProvider, kOnnxDomain, 6, 7, Sum);
class ONNX_OPERATOR_VERSIONED_KERNEL_CLASS_NAME(kCudaExecutionProvider, kOnnxDomain, 8, 12, Sum);
class ONNX_OPERATOR_VERSIONED_KERNEL_CLASS_NAME(kCudaExecutionProvider, kOnnxDomain, 6, 11, Max);
class ONNX_OPERATOR_VERSIONED_KERNEL_CLASS_NAME(kCudaExecutionProvider, kOnnxDomain, 12, 12, Max);
class ONNX_OPERATOR_VERSIONED_KERNEL_CLASS_NAME(kCudaExecutionProvider, kOnnxDomain, 6, 11, Min);
class ONNX_OPERATOR_VERSIONED_KERNEL_CLASS_NAME(kCudaExecutionProvider, kOnnxDomain, 12, 12, Min);
class ONNX_OPERATOR_VERSIONED_TYPED_KERNEL_CLASS_NAME(kCudaExecutionProvider, kOnnxDomain, 7, 8, float, Greater);
class ONNX_OPERATOR_VERSIONED_TYPED_KERNEL_CLASS_NAME(kCudaExecutionProvider, kOnnxDomain, 7, 8, double, Greater);
class ONNX_OPERATOR_VERSIONED_TYPED_KERNEL_CLASS_NAME(kCudaExecutionProvider, kOnnxDomain, 7, 8, MLFloat16, Greater);
class ONNX_OPERATOR_VERSIONED_TYPED_KERNEL_CLASS_NAME(kCudaExecutionProvider, kOnnxDomain, 7, 10, bool, Equal);
class ONNX_OPERATOR_VERSIONED_TYPED_KERNEL_CLASS_NAME(kCudaExecutionProvider, kOnnxDomain, 7, 10, int32_t, Equal);
class ONNX_OPERATOR_VERSIONED_TYPED_KERNEL_CLASS_NAME(kCudaExecutionProvider, kOnnxDomain, 7, 10, int64_t, Equal);
class ONNX_OPERATOR_VERSIONED_KERNEL_CLASS_NAME(kCudaExecutionProvider, kOnnxDomain, 8, 12, Expand);
class ONNX_OPERATOR_VERSIONED_TYPED_KERNEL_CLASS_NAME(kCudaExecutionProvider, kOnnxDomain, 9, 12, int32_t, Greater);
class ONNX_OPERATOR_VERSIONED_TYPED_KERNEL_CLASS_NAME(kCudaExecutionProvider, kOnnxDomain, 9, 12, int64_t, Greater);
class ONNX_OPERATOR_VERSIONED_TYPED_KERNEL_CLASS_NAME(kCudaExecutionProvider, kOnnxDomain, 9, 12, uint32_t, Greater);
class ONNX_OPERATOR_VERSIONED_TYPED_KERNEL_CLASS_NAME(kCudaExecutionProvider, kOnnxDomain, 9, 12, uint64_t, Greater);
class ONNX_OPERATOR_VERSIONED_TYPED_KERNEL_CLASS_NAME(kCudaExecutionProvider, kOnnxDomain, 9, 12, float, Greater);
class ONNX_OPERATOR_VERSIONED_TYPED_KERNEL_CLASS_NAME(kCudaExecutionProvider, kOnnxDomain, 9, 12, double, Greater);
class ONNX_OPERATOR_VERSIONED_TYPED_KERNEL_CLASS_NAME(kCudaExecutionProvider, kOnnxDomain, 9, 12, MLFloat16, Greater);
class ONNX_OPERATOR_VERSIONED_TYPED_KERNEL_CLASS_NAME(kCudaExecutionProvider, kOnnxDomain, 12, 15, int32_t, GreaterOrEqual);
class ONNX_OPERATOR_VERSIONED_TYPED_KERNEL_CLASS_NAME(kCudaExecutionProvider, kOnnxDomain, 12, 15, int64_t, GreaterOrEqual);
class ONNX_OPERATOR_VERSIONED_TYPED_KERNEL_CLASS_NAME(kCudaExecutionProvider, kOnnxDomain, 12, 15, uint32_t, GreaterOrEqual);
class ONNX_OPERATOR_VERSIONED_TYPED_KERNEL_CLASS_NAME(kCudaExecutionProvider, kOnnxDomain, 12, 15, uint64_t, GreaterOrEqual);
class ONNX_OPERATOR_VERSIONED_TYPED_KERNEL_CLASS_NAME(kCudaExecutionProvider, kOnnxDomain, 12, 15, float, GreaterOrEqual);
class ONNX_OPERATOR_VERSIONED_TYPED_KERNEL_CLASS_NAME(kCudaExecutionProvider, kOnnxDomain, 12, 15, double, GreaterOrEqual);
class ONNX_OPERATOR_VERSIONED_TYPED_KERNEL_CLASS_NAME(kCudaExecutionProvider, kOnnxDomain, 12, 15, MLFloat16, GreaterOrEqual);
class ONNX_OPERATOR_VERSIONED_TYPED_KERNEL_CLASS_NAME(kCudaExecutionProvider, kOnnxDomain, 12, 15, int32_t, LessOrEqual);
class ONNX_OPERATOR_VERSIONED_TYPED_KERNEL_CLASS_NAME(kCudaExecutionProvider, kOnnxDomain, 12, 15, int64_t, LessOrEqual);
class ONNX_OPERATOR_VERSIONED_TYPED_KERNEL_CLASS_NAME(kCudaExecutionProvider, kOnnxDomain, 12, 15, uint32_t, LessOrEqual);
class ONNX_OPERATOR_VERSIONED_TYPED_KERNEL_CLASS_NAME(kCudaExecutionProvider, kOnnxDomain, 12, 15, uint64_t, LessOrEqual);
class ONNX_OPERATOR_VERSIONED_TYPED_KERNEL_CLASS_NAME(kCudaExecutionProvider, kOnnxDomain, 12, 15, float, LessOrEqual);
class ONNX_OPERATOR_VERSIONED_TYPED_KERNEL_CLASS_NAME(kCudaExecutionProvider, kOnnxDomain, 12, 15, double, LessOrEqual);
class ONNX_OPERATOR_VERSIONED_TYPED_KERNEL_CLASS_NAME(kCudaExecutionProvider, kOnnxDomain, 12, 15, MLFloat16, LessOrEqual);
class ONNX_OPERATOR_VERSIONED_TYPED_KERNEL_CLASS_NAME(kCudaExecutionProvider, kOnnxDomain, 7, 12, int32_t, Add);
class ONNX_OPERATOR_VERSIONED_TYPED_KERNEL_CLASS_NAME(kCudaExecutionProvider, kOnnxDomain, 7, 12, int64_t, Add);
class ONNX_OPERATOR_VERSIONED_TYPED_KERNEL_CLASS_NAME(kCudaExecutionProvider, kOnnxDomain, 7, 12, uint32_t, Add);
class ONNX_OPERATOR_VERSIONED_TYPED_KERNEL_CLASS_NAME(kCudaExecutionProvider, kOnnxDomain, 7, 12, uint64_t, Add);
class ONNX_OPERATOR_VERSIONED_TYPED_KERNEL_CLASS_NAME(kCudaExecutionProvider, kOnnxDomain, 7, 12, float, Add);
class ONNX_OPERATOR_VERSIONED_TYPED_KERNEL_CLASS_NAME(kCudaExecutionProvider, kOnnxDomain, 7, 12, double, Add);
class ONNX_OPERATOR_VERSIONED_TYPED_KERNEL_CLASS_NAME(kCudaExecutionProvider, kOnnxDomain, 7, 12, MLFloat16, Add);
class ONNX_OPERATOR_VERSIONED_TYPED_KERNEL_CLASS_NAME(kCudaExecutionProvider, kOnnxDomain, 7, 12, int32_t, Sub);
class ONNX_OPERATOR_VERSIONED_TYPED_KERNEL_CLASS_NAME(kCudaExecutionProvider, kOnnxDomain, 7, 12, int64_t, Sub);
class ONNX_OPERATOR_VERSIONED_TYPED_KERNEL_CLASS_NAME(kCudaExecutionProvider, kOnnxDomain, 7, 12, uint32_t, Sub);
class ONNX_OPERATOR_VERSIONED_TYPED_KERNEL_CLASS_NAME(kCudaExecutionProvider, kOnnxDomain, 7, 12, uint64_t, Sub);
class ONNX_OPERATOR_VERSIONED_TYPED_KERNEL_CLASS_NAME(kCudaExecutionProvider, kOnnxDomain, 7, 12, float, Sub);
class ONNX_OPERATOR_VERSIONED_TYPED_KERNEL_CLASS_NAME(kCudaExecutionProvider, kOnnxDomain, 7, 12, double, Sub);
class ONNX_OPERATOR_VERSIONED_TYPED_KERNEL_CLASS_NAME(kCudaExecutionProvider, kOnnxDomain, 7, 12, MLFloat16, Sub);
class ONNX_OPERATOR_VERSIONED_TYPED_KERNEL_CLASS_NAME(kCudaExecutionProvider, kOnnxDomain, 7, 12, int32_t, Mul);
class ONNX_OPERATOR_VERSIONED_TYPED_KERNEL_CLASS_NAME(kCudaExecutionProvider, kOnnxDomain, 7, 12, int64_t, Mul);
class ONNX_OPERATOR_VERSIONED_TYPED_KERNEL_CLASS_NAME(kCudaExecutionProvider, kOnnxDomain, 7, 12, uint32_t, Mul);
class ONNX_OPERATOR_VERSIONED_TYPED_KERNEL_CLASS_NAME(kCudaExecutionProvider, kOnnxDomain, 7, 12, uint64_t, Mul);
class ONNX_OPERATOR_VERSIONED_TYPED_KERNEL_CLASS_NAME(kCudaExecutionProvider, kOnnxDomain, 7, 12, float, Mul);
class ONNX_OPERATOR_VERSIONED_TYPED_KERNEL_CLASS_NAME(kCudaExecutionProvider, kOnnxDomain, 7, 12, double, Mul);
class ONNX_OPERATOR_VERSIONED_TYPED_KERNEL_CLASS_NAME(kCudaExecutionProvider, kOnnxDomain, 7, 12, MLFloat16, Mul);
class ONNX_OPERATOR_VERSIONED_TYPED_KERNEL_CLASS_NAME(kCudaExecutionProvider, kOnnxDomain, 7, 12, int32_t, Div);
class ONNX_OPERATOR_VERSIONED_TYPED_KERNEL_CLASS_NAME(kCudaExecutionProvider, kOnnxDomain, 7, 12, int64_t, Div);
class ONNX_OPERATOR_VERSIONED_TYPED_KERNEL_CLASS_NAME(kCudaExecutionProvider, kOnnxDomain, 7, 12, uint32_t, Div);
class ONNX_OPERATOR_VERSIONED_TYPED_KERNEL_CLASS_NAME(kCudaExecutionProvider, kOnnxDomain, 7, 12, uint64_t, Div);
class ONNX_OPERATOR_VERSIONED_TYPED_KERNEL_CLASS_NAME(kCudaExecutionProvider, kOnnxDomain, 7, 12, float, Div);
class ONNX_OPERATOR_VERSIONED_TYPED_KERNEL_CLASS_NAME(kCudaExecutionProvider, kOnnxDomain, 7, 12, double, Div);
class ONNX_OPERATOR_VERSIONED_TYPED_KERNEL_CLASS_NAME(kCudaExecutionProvider, kOnnxDomain, 7, 12, MLFloat16, Div);
class ONNX_OPERATOR_VERSIONED_TYPED_KERNEL_CLASS_NAME(kCudaExecutionProvider, kOnnxDomain, 6, 12, int8_t, Abs);
class ONNX_OPERATOR_VERSIONED_TYPED_KERNEL_CLASS_NAME(kCudaExecutionProvider, kOnnxDomain, 6, 12, int16_t, Abs);
class ONNX_OPERATOR_VERSIONED_TYPED_KERNEL_CLASS_NAME(kCudaExecutionProvider, kOnnxDomain, 6, 12, int32_t, Abs);
class ONNX_OPERATOR_VERSIONED_TYPED_KERNEL_CLASS_NAME(kCudaExecutionProvider, kOnnxDomain, 6, 12, int64_t, Abs);
class ONNX_OPERATOR_VERSIONED_TYPED_KERNEL_CLASS_NAME(kCudaExecutionProvider, kOnnxDomain, 6, 12, uint8_t, Abs);
class ONNX_OPERATOR_VERSIONED_TYPED_KERNEL_CLASS_NAME(kCudaExecutionProvider, kOnnxDomain, 6, 12, uint16_t, Abs);
class ONNX_OPERATOR_VERSIONED_TYPED_KERNEL_CLASS_NAME(kCudaExecutionProvider, kOnnxDomain, 6, 12, uint32_t, Abs);
class ONNX_OPERATOR_VERSIONED_TYPED_KERNEL_CLASS_NAME(kCudaExecutionProvider, kOnnxDomain, 6, 12, uint64_t, Abs);
class ONNX_OPERATOR_VERSIONED_TYPED_KERNEL_CLASS_NAME(kCudaExecutionProvider, kOnnxDomain, 6, 12, float, Abs);
class ONNX_OPERATOR_VERSIONED_TYPED_KERNEL_CLASS_NAME(kCudaExecutionProvider, kOnnxDomain, 6, 12, double, Abs);
class ONNX_OPERATOR_VERSIONED_TYPED_KERNEL_CLASS_NAME(kCudaExecutionProvider, kOnnxDomain, 6, 12, MLFloat16, Abs);
class ONNX_OPERATOR_VERSIONED_TYPED_KERNEL_CLASS_NAME(kCudaExecutionProvider, kOnnxDomain, 6, 12, int8_t, Neg);
class ONNX_OPERATOR_VERSIONED_TYPED_KERNEL_CLASS_NAME(kCudaExecutionProvider, kOnnxDomain, 6, 12, int16_t, Neg);
class ONNX_OPERATOR_VERSIONED_TYPED_KERNEL_CLASS_NAME(kCudaExecutionProvider, kOnnxDomain, 6, 12, int32_t, Neg);
class ONNX_OPERATOR_VERSIONED_TYPED_KERNEL_CLASS_NAME(kCudaExecutionProvider, kOnnxDomain, 6, 12, int64_t, Neg);
class ONNX_OPERATOR_VERSIONED_TYPED_KERNEL_CLASS_NAME(kCudaExecutionProvider, kOnnxDomain, 6, 12, float, Neg);
class ONNX_OPERATOR_VERSIONED_TYPED_KERNEL_CLASS_NAME(kCudaExecutionProvider, kOnnxDomain, 6, 12, double, Neg);
class ONNX_OPERATOR_VERSIONED_TYPED_KERNEL_CLASS_NAME(kCudaExecutionProvider, kOnnxDomain, 6, 12, MLFloat16, Neg);
class ONNX_OPERATOR_VERSIONED_TYPED_KERNEL_CLASS_NAME(kCudaExecutionProvider, kOnnxDomain, 6, 12, float, Floor);
class ONNX_OPERATOR_VERSIONED_TYPED_KERNEL_CLASS_NAME(kCudaExecutionProvider, kOnnxDomain, 6, 12, double, Floor);
class ONNX_OPERATOR_VERSIONED_TYPED_KERNEL_CLASS_NAME(kCudaExecutionProvider, kOnnxDomain, 6, 12, MLFloat16, Floor);
class ONNX_OPERATOR_VERSIONED_TYPED_KERNEL_CLASS_NAME(kCudaExecutionProvider, kOnnxDomain, 6, 12, float, Ceil);
class ONNX_OPERATOR_VERSIONED_TYPED_KERNEL_CLASS_NAME(kCudaExecutionProvider, kOnnxDomain, 6, 12, double, Ceil);
class ONNX_OPERATOR_VERSIONED_TYPED_KERNEL_CLASS_NAME(kCudaExecutionProvider, kOnnxDomain, 6, 12, MLFloat16, Ceil);
class ONNX_OPERATOR_VERSIONED_TYPED_KERNEL_CLASS_NAME(kCudaExecutionProvider, kOnnxDomain, 6, 10, float, Clip);
class ONNX_OPERATOR_VERSIONED_TYPED_KERNEL_CLASS_NAME(kCudaExecutionProvider, kOnnxDomain, 6, 12, float, Reciprocal);
class ONNX_OPERATOR_VERSIONED_TYPED_KERNEL_CLASS_NAME(kCudaExecutionProvider, kOnnxDomain, 6, 12, double, Reciprocal);
class ONNX_OPERATOR_VERSIONED_TYPED_KERNEL_CLASS_NAME(kCudaExecutionProvider, kOnnxDomain, 6, 12, MLFloat16, Reciprocal);
class ONNX_OPERATOR_VERSIONED_TYPED_KERNEL_CLASS_NAME(kCudaExecutionProvider, kOnnxDomain, 6, 12, float, Sqrt);
class ONNX_OPERATOR_VERSIONED_TYPED_KERNEL_CLASS_NAME(kCudaExecutionProvider, kOnnxDomain, 6, 12, double, Sqrt);
class ONNX_OPERATOR_VERSIONED_TYPED_KERNEL_CLASS_NAME(kCudaExecutionProvider, kOnnxDomain, 6, 12, MLFloat16, Sqrt);
class ONNX_OPERATOR_VERSIONED_TYPED_KERNEL_CLASS_NAME(kCudaExecutionProvider, kOnnxDomain, 6, 12, float, Log);
class ONNX_OPERATOR_VERSIONED_TYPED_KERNEL_CLASS_NAME(kCudaExecutionProvider, kOnnxDomain, 6, 12, double, Log);
class ONNX_OPERATOR_VERSIONED_TYPED_KERNEL_CLASS_NAME(kCudaExecutionProvider, kOnnxDomain, 6, 12, MLFloat16, Log);
class ONNX_OPERATOR_VERSIONED_TYPED_KERNEL_CLASS_NAME(kCudaExecutionProvider, kOnnxDomain, 6, 12, float, Exp);
class ONNX_OPERATOR_VERSIONED_TYPED_KERNEL_CLASS_NAME(kCudaExecutionProvider, kOnnxDomain, 6, 12, double, Exp);
class ONNX_OPERATOR_VERSIONED_TYPED_KERNEL_CLASS_NAME(kCudaExecutionProvider, kOnnxDomain, 6, 12, MLFloat16, Exp);
class ONNX_OPERATOR_VERSIONED_TYPED_KERNEL_CLASS_NAME(kCudaExecutionProvider, kOnnxDomain, 9, 12, float, Erf);
class ONNX_OPERATOR_VERSIONED_TYPED_KERNEL_CLASS_NAME(kCudaExecutionProvider, kOnnxDomain, 9, 12, double, Erf);
class ONNX_OPERATOR_VERSIONED_TYPED_KERNEL_CLASS_NAME(kCudaExecutionProvider, kOnnxDomain, 9, 12, MLFloat16, Erf);
class ONNX_OPERATOR_TYPED_KERNEL_CLASS_NAME(kCudaExecutionProvider, kOnnxDomain, 1, bool, Not);
class ONNX_OPERATOR_VERSIONED_TYPED_KERNEL_CLASS_NAME(kCudaExecutionProvider, kOnnxDomain, 7, 8, float, BatchNormalization);
class ONNX_OPERATOR_VERSIONED_TYPED_KERNEL_CLASS_NAME(kCudaExecutionProvider, kOnnxDomain, 7, 8, double, BatchNormalization);
class ONNX_OPERATOR_VERSIONED_TYPED_KERNEL_CLASS_NAME(kCudaExecutionProvider, kOnnxDomain, 7, 8, MLFloat16, BatchNormalization);
class ONNX_OPERATOR_VERSIONED_TYPED_KERNEL_CLASS_NAME(kCudaExecutionProvider, kOnnxDomain, 9, 13, float, BatchNormalization);
class ONNX_OPERATOR_VERSIONED_TYPED_KERNEL_CLASS_NAME(kCudaExecutionProvider, kOnnxDomain, 9, 13, double, BatchNormalization);
class ONNX_OPERATOR_VERSIONED_TYPED_KERNEL_CLASS_NAME(kCudaExecutionProvider, kOnnxDomain, 9, 13, MLFloat16, BatchNormalization);
class ONNX_OPERATOR_VERSIONED_TYPED_KERNEL_CLASS_NAME(kCudaExecutionProvider, kOnnxDomain, 1, 12, float, LRN);
class ONNX_OPERATOR_VERSIONED_TYPED_KERNEL_CLASS_NAME(kCudaExecutionProvider, kOnnxDomain, 1, 12, double, LRN);
class ONNX_OPERATOR_VERSIONED_TYPED_KERNEL_CLASS_NAME(kCudaExecutionProvider, kOnnxDomain, 1, 12, MLFloat16, LRN);
class ONNX_OPERATOR_VERSIONED_TYPED_KERNEL_CLASS_NAME(kCudaExecutionProvider, kOnnxDomain, 1, 10, float, Conv);
class ONNX_OPERATOR_VERSIONED_TYPED_KERNEL_CLASS_NAME(kCudaExecutionProvider, kOnnxDomain, 1, 10, double, Conv);
class ONNX_OPERATOR_VERSIONED_TYPED_KERNEL_CLASS_NAME(kCudaExecutionProvider, kOnnxDomain, 1, 10, MLFloat16, Conv);
class ONNX_OPERATOR_VERSIONED_TYPED_KERNEL_CLASS_NAME(kCudaExecutionProvider, kOnnxDomain, 1, 10, float, ConvTranspose);
class ONNX_OPERATOR_VERSIONED_TYPED_KERNEL_CLASS_NAME(kCudaExecutionProvider, kOnnxDomain, 1, 10, double, ConvTranspose);
class ONNX_OPERATOR_VERSIONED_TYPED_KERNEL_CLASS_NAME(kCudaExecutionProvider, kOnnxDomain, 1, 10, MLFloat16, ConvTranspose);
class ONNX_OPERATOR_VERSIONED_TYPED_KERNEL_CLASS_NAME(kCudaExecutionProvider, kOnnxDomain, 7, 9, float, AveragePool);
class ONNX_OPERATOR_VERSIONED_TYPED_KERNEL_CLASS_NAME(kCudaExecutionProvider, kOnnxDomain, 7, 9, double, AveragePool);
class ONNX_OPERATOR_VERSIONED_TYPED_KERNEL_CLASS_NAME(kCudaExecutionProvider, kOnnxDomain, 7, 9, MLFloat16, AveragePool);
class ONNX_OPERATOR_TYPED_KERNEL_CLASS_NAME(kCudaExecutionProvider, kOnnxDomain, 1, float, GlobalAveragePool);
class ONNX_OPERATOR_TYPED_KERNEL_CLASS_NAME(kCudaExecutionProvider, kOnnxDomain, 1, double, GlobalAveragePool);
class ONNX_OPERATOR_TYPED_KERNEL_CLASS_NAME(kCudaExecutionProvider, kOnnxDomain, 1, MLFloat16, GlobalAveragePool);
class ONNX_OPERATOR_VERSIONED_TYPED_KERNEL_CLASS_NAME(kCudaExecutionProvider, kOnnxDomain, 1, 7, float, MaxPool);
class ONNX_OPERATOR_VERSIONED_TYPED_KERNEL_CLASS_NAME(kCudaExecutionProvider, kOnnxDomain, 1, 7, double, MaxPool);
class ONNX_OPERATOR_VERSIONED_TYPED_KERNEL_CLASS_NAME(kCudaExecutionProvider, kOnnxDomain, 1, 7, MLFloat16, MaxPool);
class ONNX_OPERATOR_VERSIONED_TYPED_KERNEL_CLASS_NAME(kCudaExecutionProvider, kOnnxDomain, 8, 9, float, MaxPool);
class ONNX_OPERATOR_VERSIONED_TYPED_KERNEL_CLASS_NAME(kCudaExecutionProvider, kOnnxDomain, 8, 9, double, MaxPool);
class ONNX_OPERATOR_VERSIONED_TYPED_KERNEL_CLASS_NAME(kCudaExecutionProvider, kOnnxDomain, 8, 9, MLFloat16, MaxPool);
class ONNX_OPERATOR_TYPED_KERNEL_CLASS_NAME(kCudaExecutionProvider, kOnnxDomain, 1, float, GlobalMaxPool);
class ONNX_OPERATOR_TYPED_KERNEL_CLASS_NAME(kCudaExecutionProvider, kOnnxDomain, 1, double, GlobalMaxPool);
class ONNX_OPERATOR_TYPED_KERNEL_CLASS_NAME(kCudaExecutionProvider, kOnnxDomain, 1, MLFloat16, GlobalMaxPool);
class ONNX_OPERATOR_VERSIONED_TYPED_KERNEL_CLASS_NAME(kCudaExecutionProvider, kOnnxDomain, 1, 10, float, ArgMax);
class ONNX_OPERATOR_VERSIONED_TYPED_KERNEL_CLASS_NAME(kCudaExecutionProvider, kOnnxDomain, 1, 10, double, ArgMax);
class ONNX_OPERATOR_VERSIONED_TYPED_KERNEL_CLASS_NAME(kCudaExecutionProvider, kOnnxDomain, 1, 10, MLFloat16, ArgMax);
class ONNX_OPERATOR_VERSIONED_TYPED_KERNEL_CLASS_NAME(kCudaExecutionProvider, kOnnxDomain, 1, 10, float, ArgMin);
class ONNX_OPERATOR_VERSIONED_TYPED_KERNEL_CLASS_NAME(kCudaExecutionProvider, kOnnxDomain, 1, 10, double, ArgMin);
class ONNX_OPERATOR_VERSIONED_TYPED_KERNEL_CLASS_NAME(kCudaExecutionProvider, kOnnxDomain, 1, 10, MLFloat16, ArgMin);
class ONNX_OPERATOR_VERSIONED_TYPED_KERNEL_CLASS_NAME(kCudaExecutionProvider, kOnnxDomain, 1, 10, float, ReduceL1);
class ONNX_OPERATOR_VERSIONED_TYPED_KERNEL_CLASS_NAME(kCudaExecutionProvider, kOnnxDomain, 1, 10, double, ReduceL1);
class ONNX_OPERATOR_VERSIONED_TYPED_KERNEL_CLASS_NAME(kCudaExecutionProvider, kOnnxDomain, 1, 10, MLFloat16, ReduceL1);
class ONNX_OPERATOR_VERSIONED_TYPED_KERNEL_CLASS_NAME(kCudaExecutionProvider, kOnnxDomain, 1, 10, int32_t, ReduceL1);
class ONNX_OPERATOR_VERSIONED_TYPED_KERNEL_CLASS_NAME(kCudaExecutionProvider, kOnnxDomain, 1, 10, float, ReduceL2);
class ONNX_OPERATOR_VERSIONED_TYPED_KERNEL_CLASS_NAME(kCudaExecutionProvider, kOnnxDomain, 1, 10, double, ReduceL2);
class ONNX_OPERATOR_VERSIONED_TYPED_KERNEL_CLASS_NAME(kCudaExecutionProvider, kOnnxDomain, 1, 10, MLFloat16, ReduceL2);
class ONNX_OPERATOR_VERSIONED_TYPED_KERNEL_CLASS_NAME(kCudaExecutionProvider, kOnnxDomain, 1, 10, int32_t, ReduceL2);
class ONNX_OPERATOR_VERSIONED_TYPED_KERNEL_CLASS_NAME(kCudaExecutionProvider, kOnnxDomain, 1, 10, float, ReduceMax);
class ONNX_OPERATOR_VERSIONED_TYPED_KERNEL_CLASS_NAME(kCudaExecutionProvider, kOnnxDomain, 1, 10, double, ReduceMax);
class ONNX_OPERATOR_VERSIONED_TYPED_KERNEL_CLASS_NAME(kCudaExecutionProvider, kOnnxDomain, 1, 10, MLFloat16, ReduceMax);
class ONNX_OPERATOR_VERSIONED_TYPED_KERNEL_CLASS_NAME(kCudaExecutionProvider, kOnnxDomain, 1, 10, int32_t, ReduceMax);
class ONNX_OPERATOR_VERSIONED_TYPED_KERNEL_CLASS_NAME(kCudaExecutionProvider, kOnnxDomain, 1, 10, int64_t, ReduceMax);
class ONNX_OPERATOR_VERSIONED_TYPED_KERNEL_CLASS_NAME(kCudaExecutionProvider, kOnnxDomain, 1, 10, float, ReduceMean);
class ONNX_OPERATOR_VERSIONED_TYPED_KERNEL_CLASS_NAME(kCudaExecutionProvider, kOnnxDomain, 1, 10, double, ReduceMean);
class ONNX_OPERATOR_VERSIONED_TYPED_KERNEL_CLASS_NAME(kCudaExecutionProvider, kOnnxDomain, 1, 10, MLFloat16, ReduceMean);
class ONNX_OPERATOR_VERSIONED_TYPED_KERNEL_CLASS_NAME(kCudaExecutionProvider, kOnnxDomain, 1, 10, int32_t, ReduceMean);
class ONNX_OPERATOR_VERSIONED_TYPED_KERNEL_CLASS_NAME(kCudaExecutionProvider, kOnnxDomain, 1, 10, float, ReduceMin);
class ONNX_OPERATOR_VERSIONED_TYPED_KERNEL_CLASS_NAME(kCudaExecutionProvider, kOnnxDomain, 1, 10, double, ReduceMin);
class ONNX_OPERATOR_VERSIONED_TYPED_KERNEL_CLASS_NAME(kCudaExecutionProvider, kOnnxDomain, 1, 10, MLFloat16, ReduceMin);
class ONNX_OPERATOR_VERSIONED_TYPED_KERNEL_CLASS_NAME(kCudaExecutionProvider, kOnnxDomain, 1, 10, int32_t, ReduceMin);
class ONNX_OPERATOR_VERSIONED_TYPED_KERNEL_CLASS_NAME(kCudaExecutionProvider, kOnnxDomain, 1, 10, float, ReduceProd);
class ONNX_OPERATOR_VERSIONED_TYPED_KERNEL_CLASS_NAME(kCudaExecutionProvider, kOnnxDomain, 1, 10, double, ReduceProd);
class ONNX_OPERATOR_VERSIONED_TYPED_KERNEL_CLASS_NAME(kCudaExecutionProvider, kOnnxDomain, 1, 10, MLFloat16, ReduceProd);
class ONNX_OPERATOR_VERSIONED_TYPED_KERNEL_CLASS_NAME(kCudaExecutionProvider, kOnnxDomain, 1, 10, int32_t, ReduceProd);
class ONNX_OPERATOR_VERSIONED_TYPED_KERNEL_CLASS_NAME(kCudaExecutionProvider, kOnnxDomain, 1, 10, float, ReduceSum);
class ONNX_OPERATOR_VERSIONED_TYPED_KERNEL_CLASS_NAME(kCudaExecutionProvider, kOnnxDomain, 1, 10, double, ReduceSum);
class ONNX_OPERATOR_VERSIONED_TYPED_KERNEL_CLASS_NAME(kCudaExecutionProvider, kOnnxDomain, 1, 10, MLFloat16, ReduceSum);
class ONNX_OPERATOR_VERSIONED_TYPED_KERNEL_CLASS_NAME(kCudaExecutionProvider, kOnnxDomain, 1, 10, int32_t, ReduceSum);
class ONNX_OPERATOR_VERSIONED_TYPED_KERNEL_CLASS_NAME(kCudaExecutionProvider, kOnnxDomain, 1, 10, int64_t, ReduceSum);
class ONNX_OPERATOR_VERSIONED_TYPED_KERNEL_CLASS_NAME(kCudaExecutionProvider, kOnnxDomain, 1, 10, float, ReduceLogSum);
class ONNX_OPERATOR_VERSIONED_TYPED_KERNEL_CLASS_NAME(kCudaExecutionProvider, kOnnxDomain, 1, 10, double, ReduceLogSum);
class ONNX_OPERATOR_VERSIONED_TYPED_KERNEL_CLASS_NAME(kCudaExecutionProvider, kOnnxDomain, 1, 10, MLFloat16, ReduceLogSum);
class ONNX_OPERATOR_VERSIONED_TYPED_KERNEL_CLASS_NAME(kCudaExecutionProvider, kOnnxDomain, 1, 10, float, ReduceSumSquare);
class ONNX_OPERATOR_VERSIONED_TYPED_KERNEL_CLASS_NAME(kCudaExecutionProvider, kOnnxDomain, 1, 10, double, ReduceSumSquare);
class ONNX_OPERATOR_VERSIONED_TYPED_KERNEL_CLASS_NAME(kCudaExecutionProvider, kOnnxDomain, 1, 10, MLFloat16, ReduceSumSquare);
class ONNX_OPERATOR_VERSIONED_TYPED_KERNEL_CLASS_NAME(kCudaExecutionProvider, kOnnxDomain, 1, 10, float, ReduceLogSumExp);
class ONNX_OPERATOR_VERSIONED_TYPED_KERNEL_CLASS_NAME(kCudaExecutionProvider, kOnnxDomain, 1, 10, double, ReduceLogSumExp);
class ONNX_OPERATOR_VERSIONED_TYPED_KERNEL_CLASS_NAME(kCudaExecutionProvider, kOnnxDomain, 1, 10, MLFloat16, ReduceLogSumExp);
class ONNX_OPERATOR_VERSIONED_TYPED_KERNEL_CLASS_NAME(kCudaExecutionProvider, kOnnxDomain, 6, 8, float, Cast);
class ONNX_OPERATOR_VERSIONED_TYPED_KERNEL_CLASS_NAME(kCudaExecutionProvider, kOnnxDomain, 6, 8, double, Cast);
class ONNX_OPERATOR_VERSIONED_TYPED_KERNEL_CLASS_NAME(kCudaExecutionProvider, kOnnxDomain, 6, 8, MLFloat16, Cast);
class ONNX_OPERATOR_VERSIONED_TYPED_KERNEL_CLASS_NAME(kCudaExecutionProvider, kOnnxDomain, 6, 8, int8_t, Cast);
class ONNX_OPERATOR_VERSIONED_TYPED_KERNEL_CLASS_NAME(kCudaExecutionProvider, kOnnxDomain, 6, 8, int16_t, Cast);
class ONNX_OPERATOR_VERSIONED_TYPED_KERNEL_CLASS_NAME(kCudaExecutionProvider, kOnnxDomain, 6, 8, int32_t, Cast);
class ONNX_OPERATOR_VERSIONED_TYPED_KERNEL_CLASS_NAME(kCudaExecutionProvider, kOnnxDomain, 6, 8, int64_t, Cast);
class ONNX_OPERATOR_VERSIONED_TYPED_KERNEL_CLASS_NAME(kCudaExecutionProvider, kOnnxDomain, 6, 8, uint8_t, Cast);
class ONNX_OPERATOR_VERSIONED_TYPED_KERNEL_CLASS_NAME(kCudaExecutionProvider, kOnnxDomain, 6, 8, uint16_t, Cast);
class ONNX_OPERATOR_VERSIONED_TYPED_KERNEL_CLASS_NAME(kCudaExecutionProvider, kOnnxDomain, 6, 8, uint32_t, Cast);
class ONNX_OPERATOR_VERSIONED_TYPED_KERNEL_CLASS_NAME(kCudaExecutionProvider, kOnnxDomain, 6, 8, uint64_t, Cast);
class ONNX_OPERATOR_VERSIONED_TYPED_KERNEL_CLASS_NAME(kCudaExecutionProvider, kOnnxDomain, 6, 8, bool, Cast);
class ONNX_OPERATOR_VERSIONED_TYPED_KERNEL_CLASS_NAME(kCudaExecutionProvider, kOnnxDomain, 9, 12, float, Cast);
class ONNX_OPERATOR_VERSIONED_TYPED_KERNEL_CLASS_NAME(kCudaExecutionProvider, kOnnxDomain, 9, 12, double, Cast);
class ONNX_OPERATOR_VERSIONED_TYPED_KERNEL_CLASS_NAME(kCudaExecutionProvider, kOnnxDomain, 9, 12, MLFloat16, Cast);
class ONNX_OPERATOR_VERSIONED_TYPED_KERNEL_CLASS_NAME(kCudaExecutionProvider, kOnnxDomain, 9, 12, int8_t, Cast);
class ONNX_OPERATOR_VERSIONED_TYPED_KERNEL_CLASS_NAME(kCudaExecutionProvider, kOnnxDomain, 9, 12, int16_t, Cast);
class ONNX_OPERATOR_VERSIONED_TYPED_KERNEL_CLASS_NAME(kCudaExecutionProvider, kOnnxDomain, 9, 12, int32_t, Cast);
class ONNX_OPERATOR_VERSIONED_TYPED_KERNEL_CLASS_NAME(kCudaExecutionProvider, kOnnxDomain, 9, 12, int64_t, Cast);
class ONNX_OPERATOR_VERSIONED_TYPED_KERNEL_CLASS_NAME(kCudaExecutionProvider, kOnnxDomain, 9, 12, uint8_t, Cast);
class ONNX_OPERATOR_VERSIONED_TYPED_KERNEL_CLASS_NAME(kCudaExecutionProvider, kOnnxDomain, 9, 12, uint16_t, Cast);
class ONNX_OPERATOR_VERSIONED_TYPED_KERNEL_CLASS_NAME(kCudaExecutionProvider, kOnnxDomain, 9, 12, uint32_t, Cast);
class ONNX_OPERATOR_VERSIONED_TYPED_KERNEL_CLASS_NAME(kCudaExecutionProvider, kOnnxDomain, 9, 12, uint64_t, Cast);
class ONNX_OPERATOR_VERSIONED_TYPED_KERNEL_CLASS_NAME(kCudaExecutionProvider, kOnnxDomain, 9, 12, bool, Cast);
class ONNX_OPERATOR_VERSIONED_TYPED_KERNEL_CLASS_NAME(kCudaExecutionProvider, kOnnxDomain, 2, 10, float, Pad);
class ONNX_OPERATOR_VERSIONED_TYPED_KERNEL_CLASS_NAME(kCudaExecutionProvider, kOnnxDomain, 2, 10, double, Pad);
class ONNX_OPERATOR_VERSIONED_TYPED_KERNEL_CLASS_NAME(kCudaExecutionProvider, kOnnxDomain, 2, 10, MLFloat16, Pad);
class ONNX_OPERATOR_VERSIONED_KERNEL_CLASS_NAME(kCudaExecutionProvider, kOnnxDomain, 1, 4, Reshape);
class ONNX_OPERATOR_VERSIONED_KERNEL_CLASS_NAME(kCudaExecutionProvider, kOnnxDomain, 5, 12, Reshape);
class ONNX_OPERATOR_VERSIONED_KERNEL_CLASS_NAME(kCudaExecutionProvider, kOnnxDomain, 1, 12, Shape);
class ONNX_OPERATOR_VERSIONED_KERNEL_CLASS_NAME(kCudaExecutionProvider, kOnnxDomain, 1, 12, Size);
class ONNX_OPERATOR_VERSIONED_KERNEL_CLASS_NAME(kCudaExecutionProvider, kOnnxDomain, 6, 12, Tile);
class ONNX_OPERATOR_KERNEL_CLASS_NAME(kCudaExecutionProvider, kOnnxDomain, 13, Tile);
class ONNX_OPERATOR_VERSIONED_KERNEL_CLASS_NAME(kCudaExecutionProvider, kOnnxDomain, 1, 12, Transpose);
class ONNX_OPERATOR_TYPED_KERNEL_CLASS_NAME(kCudaExecutionProvider, kOnnxDomain, 6, float, InstanceNormalization);
class ONNX_OPERATOR_TYPED_KERNEL_CLASS_NAME(kCudaExecutionProvider, kOnnxDomain, 6, double, InstanceNormalization);
class ONNX_OPERATOR_TYPED_KERNEL_CLASS_NAME(kCudaExecutionProvider, kOnnxDomain, 6, MLFloat16, InstanceNormalization);
class ONNX_OPERATOR_VERSIONED_TYPED_KERNEL_CLASS_NAME(kCudaExecutionProvider, kOnnxDomain, 7, 13, float, RNN);
class ONNX_OPERATOR_VERSIONED_TYPED_KERNEL_CLASS_NAME(kCudaExecutionProvider, kOnnxDomain, 7, 13, double, RNN);
class ONNX_OPERATOR_VERSIONED_TYPED_KERNEL_CLASS_NAME(kCudaExecutionProvider, kOnnxDomain, 7, 13, MLFloat16, RNN);
class ONNX_OPERATOR_VERSIONED_TYPED_KERNEL_CLASS_NAME(kCudaExecutionProvider, kOnnxDomain, 7, 13, float, GRU);
class ONNX_OPERATOR_VERSIONED_TYPED_KERNEL_CLASS_NAME(kCudaExecutionProvider, kOnnxDomain, 7, 13, double, GRU);
class ONNX_OPERATOR_VERSIONED_TYPED_KERNEL_CLASS_NAME(kCudaExecutionProvider, kOnnxDomain, 7, 13, MLFloat16, GRU);
class ONNX_OPERATOR_VERSIONED_TYPED_KERNEL_CLASS_NAME(kCudaExecutionProvider, kOnnxDomain, 7, 13, float, LSTM);
class ONNX_OPERATOR_VERSIONED_TYPED_KERNEL_CLASS_NAME(kCudaExecutionProvider, kOnnxDomain, 7, 13, double, LSTM);
class ONNX_OPERATOR_VERSIONED_TYPED_KERNEL_CLASS_NAME(kCudaExecutionProvider, kOnnxDomain, 7, 13, MLFloat16, LSTM);
class ONNX_OPERATOR_VERSIONED_TYPED_KERNEL_CLASS_NAME(kCudaExecutionProvider, kOnnxDomain, 1, 9, int64_t, Slice);
class ONNX_OPERATOR_VERSIONED_KERNEL_CLASS_NAME(kCudaExecutionProvider, kOnnxDomain, 9, 10, Compress);
class ONNX_OPERATOR_VERSIONED_KERNEL_CLASS_NAME(kCudaExecutionProvider, kOnnxDomain, 9, 10, Flatten);
class ONNX_OPERATOR_VERSIONED_TYPED_KERNEL_CLASS_NAME(kCudaExecutionProvider, kOnnxDomain, 7, 8, float, Upsample);
class ONNX_OPERATOR_VERSIONED_TYPED_KERNEL_CLASS_NAME(kCudaExecutionProvider, kOnnxDomain, 7, 8, double, Upsample);
class ONNX_OPERATOR_VERSIONED_TYPED_KERNEL_CLASS_NAME(kCudaExecutionProvider, kOnnxDomain, 7, 8, MLFloat16, Upsample);
class ONNX_OPERATOR_VERSIONED_TYPED_KERNEL_CLASS_NAME(kCudaExecutionProvider, kOnnxDomain, 7, 8, int32_t, Upsample);
class ONNX_OPERATOR_VERSIONED_TYPED_KERNEL_CLASS_NAME(kCudaExecutionProvider, kOnnxDomain, 7, 8, uint8_t, Upsample);
class ONNX_OPERATOR_VERSIONED_TYPED_KERNEL_CLASS_NAME(kCudaExecutionProvider, kOnnxDomain, 9, 9, float, Upsample);
class ONNX_OPERATOR_VERSIONED_TYPED_KERNEL_CLASS_NAME(kCudaExecutionProvider, kOnnxDomain, 9, 9, double, Upsample);
class ONNX_OPERATOR_VERSIONED_TYPED_KERNEL_CLASS_NAME(kCudaExecutionProvider, kOnnxDomain, 9, 9, MLFloat16, Upsample);
class ONNX_OPERATOR_VERSIONED_TYPED_KERNEL_CLASS_NAME(kCudaExecutionProvider, kOnnxDomain, 9, 9, int32_t, Upsample);
class ONNX_OPERATOR_VERSIONED_TYPED_KERNEL_CLASS_NAME(kCudaExecutionProvider, kOnnxDomain, 9, 9, uint8_t, Upsample);
class ONNX_OPERATOR_VERSIONED_KERNEL_CLASS_NAME(kCudaExecutionProvider, kOnnxDomain, 2, 10, Split);
class ONNX_OPERATOR_KERNEL_CLASS_NAME(kCudaExecutionProvider, kOnnxDomain, 9, ConstantOfShape);
class ONNX_OPERATOR_TYPED_KERNEL_CLASS_NAME(kCudaExecutionProvider, kOnnxDomain, 9, int8_t, Shrink);
class ONNX_OPERATOR_TYPED_KERNEL_CLASS_NAME(kCudaExecutionProvider, kOnnxDomain, 9, int16_t, Shrink);
class ONNX_OPERATOR_TYPED_KERNEL_CLASS_NAME(kCudaExecutionProvider, kOnnxDomain, 9, int32_t, Shrink);
class ONNX_OPERATOR_TYPED_KERNEL_CLASS_NAME(kCudaExecutionProvider, kOnnxDomain, 9, int64_t, Shrink);
class ONNX_OPERATOR_TYPED_KERNEL_CLASS_NAME(kCudaExecutionProvider, kOnnxDomain, 9, uint8_t, Shrink);
class ONNX_OPERATOR_TYPED_KERNEL_CLASS_NAME(kCudaExecutionProvider, kOnnxDomain, 9, uint16_t, Shrink);
class ONNX_OPERATOR_TYPED_KERNEL_CLASS_NAME(kCudaExecutionProvider, kOnnxDomain, 9, uint32_t, Shrink);
class ONNX_OPERATOR_TYPED_KERNEL_CLASS_NAME(kCudaExecutionProvider, kOnnxDomain, 9, uint64_t, Shrink);
class ONNX_OPERATOR_TYPED_KERNEL_CLASS_NAME(kCudaExecutionProvider, kOnnxDomain, 9, float, Shrink);
class ONNX_OPERATOR_TYPED_KERNEL_CLASS_NAME(kCudaExecutionProvider, kOnnxDomain, 9, double, Shrink);
class ONNX_OPERATOR_TYPED_KERNEL_CLASS_NAME(kCudaExecutionProvider, kOnnxDomain, 9, MLFloat16, Shrink);
class ONNX_OPERATOR_VERSIONED_TYPED_KERNEL_CLASS_NAME(kCudaExecutionProvider, kOnnxDomain, 7, 8, float, Less);
class ONNX_OPERATOR_VERSIONED_TYPED_KERNEL_CLASS_NAME(kCudaExecutionProvider, kOnnxDomain, 7, 8, double, Less);
class ONNX_OPERATOR_VERSIONED_TYPED_KERNEL_CLASS_NAME(kCudaExecutionProvider, kOnnxDomain, 7, 8, MLFloat16, Less);
class ONNX_OPERATOR_VERSIONED_TYPED_KERNEL_CLASS_NAME(kCudaExecutionProvider, kOnnxDomain, 9, 12, int32_t, Less);
class ONNX_OPERATOR_VERSIONED_TYPED_KERNEL_CLASS_NAME(kCudaExecutionProvider, kOnnxDomain, 9, 12, int64_t, Less);
class ONNX_OPERATOR_VERSIONED_TYPED_KERNEL_CLASS_NAME(kCudaExecutionProvider, kOnnxDomain, 9, 12, uint32_t, Less);
class ONNX_OPERATOR_VERSIONED_TYPED_KERNEL_CLASS_NAME(kCudaExecutionProvider, kOnnxDomain, 9, 12, uint64_t, Less);
class ONNX_OPERATOR_VERSIONED_TYPED_KERNEL_CLASS_NAME(kCudaExecutionProvider, kOnnxDomain, 9, 12, float, Less);
class ONNX_OPERATOR_VERSIONED_TYPED_KERNEL_CLASS_NAME(kCudaExecutionProvider, kOnnxDomain, 9, 12, double, Less);
class ONNX_OPERATOR_VERSIONED_TYPED_KERNEL_CLASS_NAME(kCudaExecutionProvider, kOnnxDomain, 9, 12, MLFloat16, Less);
class ONNX_OPERATOR_KERNEL_CLASS_NAME(kCudaExecutionProvider, kOnnxDomain, 9, EyeLike);
class ONNX_OPERATOR_VERSIONED_KERNEL_CLASS_NAME(kCudaExecutionProvider, kOnnxDomain, 9, 10, Scatter);
class ONNX_OPERATOR_VERSIONED_TYPED_KERNEL_CLASS_NAME(kCudaExecutionProvider, kOnnxDomain, 9, 15, MLFloat16, Where);
class ONNX_OPERATOR_VERSIONED_TYPED_KERNEL_CLASS_NAME(kCudaExecutionProvider, kOnnxDomain, 9, 15, float, Where);
class ONNX_OPERATOR_VERSIONED_TYPED_KERNEL_CLASS_NAME(kCudaExecutionProvider, kOnnxDomain, 9, 15, double_t, Where);
class ONNX_OPERATOR_VERSIONED_TYPED_KERNEL_CLASS_NAME(kCudaExecutionProvider, kOnnxDomain, 9, 15, int32_t, Where);
class ONNX_OPERATOR_VERSIONED_TYPED_KERNEL_CLASS_NAME(kCudaExecutionProvider, kOnnxDomain, 9, 15, int64_t, Where);
class ONNX_OPERATOR_VERSIONED_TYPED_KERNEL_CLASS_NAME(kCudaExecutionProvider, kOnnxDomain, 9, 15, uint8_t, Where);
class ONNX_OPERATOR_VERSIONED_TYPED_KERNEL_CLASS_NAME(kCudaExecutionProvider, kOnnxDomain, 9, 12, bool, NonZero);
class ONNX_OPERATOR_VERSIONED_TYPED_KERNEL_CLASS_NAME(kCudaExecutionProvider, kOnnxDomain, 9, 12, uint8_t, NonZero);
class ONNX_OPERATOR_VERSIONED_TYPED_KERNEL_CLASS_NAME(kCudaExecutionProvider, kOnnxDomain, 9, 12, int32_t, NonZero);
class ONNX_OPERATOR_VERSIONED_TYPED_KERNEL_CLASS_NAME(kCudaExecutionProvider, kOnnxDomain, 9, 12, int64_t, NonZero);
class ONNX_OPERATOR_VERSIONED_TYPED_KERNEL_CLASS_NAME(kCudaExecutionProvider, kOnnxDomain, 9, 12, float, NonZero);
class ONNX_OPERATOR_VERSIONED_TYPED_KERNEL_CLASS_NAME(kCudaExecutionProvider, kOnnxDomain, 9, 12, MLFloat16, NonZero);
class ONNX_OPERATOR_VERSIONED_KERNEL_CLASS_NAME(kCudaExecutionProvider, kOnnxDomain, 1, 9, TopK);
class ONNX_OPERATOR_VERSIONED_KERNEL_CLASS_NAME(kCudaExecutionProvider, kOnnxDomain, 1, 10, If);
class ONNX_OPERATOR_VERSIONED_KERNEL_CLASS_NAME(kCudaExecutionProvider, kOnnxDomain, 8, 8, Scan);
class ONNX_OPERATOR_VERSIONED_KERNEL_CLASS_NAME(kCudaExecutionProvider, kOnnxDomain, 9, 10, Scan);
class ONNX_OPERATOR_VERSIONED_KERNEL_CLASS_NAME(kCudaExecutionProvider, kOnnxDomain, 1, 10, Loop);
class ONNX_OPERATOR_VERSIONED_KERNEL_CLASS_NAME(kCudaExecutionProvider, kOnnxDomain, 1, 10, DepthToSpace);
class ONNX_OPERATOR_VERSIONED_KERNEL_CLASS_NAME(kCudaExecutionProvider, kOnnxDomain, 1, 12, SpaceToDepth);
class ONNX_OPERATOR_KERNEL_CLASS_NAME(kCudaExecutionProvider, kOnnxDomain, 1, RandomNormal);
class ONNX_OPERATOR_KERNEL_CLASS_NAME(kCudaExecutionProvider, kOnnxDomain, 1, RandomNormalLike);
class ONNX_OPERATOR_KERNEL_CLASS_NAME(kCudaExecutionProvider, kOnnxDomain, 1, RandomUniform);
class ONNX_OPERATOR_KERNEL_CLASS_NAME(kCudaExecutionProvider, kOnnxDomain, 1, RandomUniformLike);

// opset 10
class ONNX_OPERATOR_VERSIONED_TYPED_KERNEL_CLASS_NAME(kCudaExecutionProvider, kOnnxDomain, 10, 10, float, AveragePool);
class ONNX_OPERATOR_VERSIONED_TYPED_KERNEL_CLASS_NAME(kCudaExecutionProvider, kOnnxDomain, 10, 10, double, AveragePool);
class ONNX_OPERATOR_VERSIONED_TYPED_KERNEL_CLASS_NAME(kCudaExecutionProvider, kOnnxDomain, 10, 10, MLFloat16, AveragePool);
class ONNX_OPERATOR_VERSIONED_KERNEL_CLASS_NAME(kCudaExecutionProvider, kOnnxDomain, 10, 11, Dropout);
class ONNX_OPERATOR_VERSIONED_TYPED_KERNEL_CLASS_NAME(kCudaExecutionProvider, kOnnxDomain, 10, 10, float, MaxPool);
class ONNX_OPERATOR_VERSIONED_TYPED_KERNEL_CLASS_NAME(kCudaExecutionProvider, kOnnxDomain, 10, 10, double, MaxPool);
class ONNX_OPERATOR_VERSIONED_TYPED_KERNEL_CLASS_NAME(kCudaExecutionProvider, kOnnxDomain, 10, 10, MLFloat16, MaxPool);
class ONNX_OPERATOR_VERSIONED_KERNEL_CLASS_NAME(kCudaExecutionProvider, kOnnxDomain, 10, 10, NonMaxSuppression);
class ONNX_OPERATOR_VERSIONED_TYPED_KERNEL_CLASS_NAME(kCudaExecutionProvider, kOnnxDomain, 10, 10, float, Resize);
class ONNX_OPERATOR_VERSIONED_TYPED_KERNEL_CLASS_NAME(kCudaExecutionProvider, kOnnxDomain, 10, 10, double, Resize);
class ONNX_OPERATOR_VERSIONED_TYPED_KERNEL_CLASS_NAME(kCudaExecutionProvider, kOnnxDomain, 10, 10, MLFloat16, Resize);
class ONNX_OPERATOR_VERSIONED_TYPED_KERNEL_CLASS_NAME(kCudaExecutionProvider, kOnnxDomain, 10, 10, int32_t, Resize);
class ONNX_OPERATOR_VERSIONED_TYPED_KERNEL_CLASS_NAME(kCudaExecutionProvider, kOnnxDomain, 10, 10, uint8_t, Resize);
class ONNX_OPERATOR_KERNEL_CLASS_NAME(kCudaExecutionProvider, kOnnxDomain, 10, ReverseSequence);
class ONNX_OPERATOR_TYPED_KERNEL_CLASS_NAME(kCudaExecutionProvider, kOnnxDomain, 10, float, RoiAlign);
class ONNX_OPERATOR_TYPED_KERNEL_CLASS_NAME(kCudaExecutionProvider, kOnnxDomain, 10, double, RoiAlign);
class ONNX_OPERATOR_VERSIONED_TYPED_KERNEL_CLASS_NAME(kCudaExecutionProvider, kOnnxDomain, 10, 10, int32_t, Slice);
class ONNX_OPERATOR_VERSIONED_TYPED_KERNEL_CLASS_NAME(kCudaExecutionProvider, kOnnxDomain, 10, 10, int64_t, Slice);
class ONNX_OPERATOR_TYPED_KERNEL_CLASS_NAME(kCudaExecutionProvider, kOnnxDomain, 10, float, ThresholdedRelu);
class ONNX_OPERATOR_TYPED_KERNEL_CLASS_NAME(kCudaExecutionProvider, kOnnxDomain, 10, double, ThresholdedRelu);
class ONNX_OPERATOR_TYPED_KERNEL_CLASS_NAME(kCudaExecutionProvider, kOnnxDomain, 10, MLFloat16, ThresholdedRelu);
class ONNX_OPERATOR_VERSIONED_KERNEL_CLASS_NAME(kCudaExecutionProvider, kOnnxDomain, 10, 10, TopK);
class ONNX_OPERATOR_VERSIONED_KERNEL_CLASS_NAME(kCudaExecutionProvider, kOnnxDomain, 10, 12, Mod);

// opset 11
class ONNX_OPERATOR_TYPED_KERNEL_CLASS_NAME(kCudaExecutionProvider, kOnnxDomain, 11, float, ArgMax);
class ONNX_OPERATOR_TYPED_KERNEL_CLASS_NAME(kCudaExecutionProvider, kOnnxDomain, 11, double, ArgMax);
class ONNX_OPERATOR_TYPED_KERNEL_CLASS_NAME(kCudaExecutionProvider, kOnnxDomain, 11, MLFloat16, ArgMax);
class ONNX_OPERATOR_TYPED_KERNEL_CLASS_NAME(kCudaExecutionProvider, kOnnxDomain, 11, float, ArgMin);
class ONNX_OPERATOR_TYPED_KERNEL_CLASS_NAME(kCudaExecutionProvider, kOnnxDomain, 11, double, ArgMin);
class ONNX_OPERATOR_TYPED_KERNEL_CLASS_NAME(kCudaExecutionProvider, kOnnxDomain, 11, MLFloat16, ArgMin);
class ONNX_OPERATOR_KERNEL_CLASS_NAME(kCudaExecutionProvider, kOnnxDomain, 11, Compress);
class ONNX_OPERATOR_VERSIONED_KERNEL_CLASS_NAME(kCudaExecutionProvider, kOnnxDomain, 11, 12, Concat);
class ONNX_OPERATOR_VERSIONED_KERNEL_CLASS_NAME(kCudaExecutionProvider, kOnnxDomain, 11, 12, Flatten);
class ONNX_OPERATOR_VERSIONED_KERNEL_CLASS_NAME(kCudaExecutionProvider, kOnnxDomain, 11, 12, Gather);
class ONNX_OPERATOR_VERSIONED_KERNEL_CLASS_NAME(kCudaExecutionProvider, kOnnxDomain, 11, 12, GatherElements);
class ONNX_OPERATOR_VERSIONED_TYPED_KERNEL_CLASS_NAME(kCudaExecutionProvider, kOnnxDomain, 11, 11, int64_t, GatherND);
class ONNX_OPERATOR_VERSIONED_TYPED_KERNEL_CLASS_NAME(kCudaExecutionProvider, kOnnxDomain, 11, 12, float, Gemm);
class ONNX_OPERATOR_VERSIONED_TYPED_KERNEL_CLASS_NAME(kCudaExecutionProvider, kOnnxDomain, 11, 12, double, Gemm);
class ONNX_OPERATOR_VERSIONED_TYPED_KERNEL_CLASS_NAME(kCudaExecutionProvider, kOnnxDomain, 11, 12, MLFloat16, Gemm);
class ONNX_OPERATOR_VERSIONED_KERNEL_CLASS_NAME(kCudaExecutionProvider, kOnnxDomain, 11, 12, If);
class ONNX_OPERATOR_VERSIONED_KERNEL_CLASS_NAME(kCudaExecutionProvider, kOnnxDomain, 11, 12, Loop);
class ONNX_OPERATOR_KERNEL_CLASS_NAME(kCudaExecutionProvider, kOnnxDomain, 11, NonMaxSuppression);
class ONNX_OPERATOR_KERNEL_CLASS_NAME(kCudaExecutionProvider, kOnnxDomain, 11, Range);
class ONNX_OPERATOR_VERSIONED_TYPED_KERNEL_CLASS_NAME(kCudaExecutionProvider, kOnnxDomain, 11, 12, float, ReduceL1);
class ONNX_OPERATOR_VERSIONED_TYPED_KERNEL_CLASS_NAME(kCudaExecutionProvider, kOnnxDomain, 11, 12, double, ReduceL1);
class ONNX_OPERATOR_VERSIONED_TYPED_KERNEL_CLASS_NAME(kCudaExecutionProvider, kOnnxDomain, 11, 12, MLFloat16, ReduceL1);
class ONNX_OPERATOR_VERSIONED_TYPED_KERNEL_CLASS_NAME(kCudaExecutionProvider, kOnnxDomain, 11, 12, int32_t, ReduceL1);
class ONNX_OPERATOR_VERSIONED_TYPED_KERNEL_CLASS_NAME(kCudaExecutionProvider, kOnnxDomain, 11, 12, float, ReduceL2);
class ONNX_OPERATOR_VERSIONED_TYPED_KERNEL_CLASS_NAME(kCudaExecutionProvider, kOnnxDomain, 11, 12, double, ReduceL2);
class ONNX_OPERATOR_VERSIONED_TYPED_KERNEL_CLASS_NAME(kCudaExecutionProvider, kOnnxDomain, 11, 12, MLFloat16, ReduceL2);
class ONNX_OPERATOR_VERSIONED_TYPED_KERNEL_CLASS_NAME(kCudaExecutionProvider, kOnnxDomain, 11, 12, int32_t, ReduceL2);
class ONNX_OPERATOR_VERSIONED_TYPED_KERNEL_CLASS_NAME(kCudaExecutionProvider, kOnnxDomain, 11, 12, float, ReduceLogSum);
class ONNX_OPERATOR_VERSIONED_TYPED_KERNEL_CLASS_NAME(kCudaExecutionProvider, kOnnxDomain, 11, 12, double, ReduceLogSum);
class ONNX_OPERATOR_VERSIONED_TYPED_KERNEL_CLASS_NAME(kCudaExecutionProvider, kOnnxDomain, 11, 12, MLFloat16, ReduceLogSum);
class ONNX_OPERATOR_VERSIONED_TYPED_KERNEL_CLASS_NAME(kCudaExecutionProvider, kOnnxDomain, 11, 12, float, ReduceLogSumExp);
class ONNX_OPERATOR_VERSIONED_TYPED_KERNEL_CLASS_NAME(kCudaExecutionProvider, kOnnxDomain, 11, 12, double, ReduceLogSumExp);
class ONNX_OPERATOR_VERSIONED_TYPED_KERNEL_CLASS_NAME(kCudaExecutionProvider, kOnnxDomain, 11, 12, MLFloat16, ReduceLogSumExp);
class ONNX_OPERATOR_VERSIONED_TYPED_KERNEL_CLASS_NAME(kCudaExecutionProvider, kOnnxDomain, 11, 11, float, ReduceMax);
class ONNX_OPERATOR_VERSIONED_TYPED_KERNEL_CLASS_NAME(kCudaExecutionProvider, kOnnxDomain, 11, 11, double, ReduceMax);
class ONNX_OPERATOR_VERSIONED_TYPED_KERNEL_CLASS_NAME(kCudaExecutionProvider, kOnnxDomain, 11, 11, MLFloat16, ReduceMax);
class ONNX_OPERATOR_VERSIONED_TYPED_KERNEL_CLASS_NAME(kCudaExecutionProvider, kOnnxDomain, 11, 11, int32_t, ReduceMax);
class ONNX_OPERATOR_VERSIONED_TYPED_KERNEL_CLASS_NAME(kCudaExecutionProvider, kOnnxDomain, 11, 11, int64_t, ReduceMax);
class ONNX_OPERATOR_VERSIONED_TYPED_KERNEL_CLASS_NAME(kCudaExecutionProvider, kOnnxDomain, 11, 12, float, ReduceMean);
class ONNX_OPERATOR_VERSIONED_TYPED_KERNEL_CLASS_NAME(kCudaExecutionProvider, kOnnxDomain, 11, 12, double, ReduceMean);
class ONNX_OPERATOR_VERSIONED_TYPED_KERNEL_CLASS_NAME(kCudaExecutionProvider, kOnnxDomain, 11, 12, MLFloat16, ReduceMean);
class ONNX_OPERATOR_VERSIONED_TYPED_KERNEL_CLASS_NAME(kCudaExecutionProvider, kOnnxDomain, 11, 12, int32_t, ReduceMean);
class ONNX_OPERATOR_VERSIONED_TYPED_KERNEL_CLASS_NAME(kCudaExecutionProvider, kOnnxDomain, 11, 11, float, ReduceMin);
class ONNX_OPERATOR_VERSIONED_TYPED_KERNEL_CLASS_NAME(kCudaExecutionProvider, kOnnxDomain, 11, 11, double, ReduceMin);
class ONNX_OPERATOR_VERSIONED_TYPED_KERNEL_CLASS_NAME(kCudaExecutionProvider, kOnnxDomain, 11, 11, MLFloat16, ReduceMin);
class ONNX_OPERATOR_VERSIONED_TYPED_KERNEL_CLASS_NAME(kCudaExecutionProvider, kOnnxDomain, 11, 11, int32_t, ReduceMin);
class ONNX_OPERATOR_VERSIONED_TYPED_KERNEL_CLASS_NAME(kCudaExecutionProvider, kOnnxDomain, 11, 12, float, ReduceProd);
class ONNX_OPERATOR_VERSIONED_TYPED_KERNEL_CLASS_NAME(kCudaExecutionProvider, kOnnxDomain, 11, 12, double, ReduceProd);
class ONNX_OPERATOR_VERSIONED_TYPED_KERNEL_CLASS_NAME(kCudaExecutionProvider, kOnnxDomain, 11, 12, MLFloat16, ReduceProd);
class ONNX_OPERATOR_VERSIONED_TYPED_KERNEL_CLASS_NAME(kCudaExecutionProvider, kOnnxDomain, 11, 12, int32_t, ReduceProd);
class ONNX_OPERATOR_VERSIONED_TYPED_KERNEL_CLASS_NAME(kCudaExecutionProvider, kOnnxDomain, 11, 12, float, ReduceSum);
class ONNX_OPERATOR_VERSIONED_TYPED_KERNEL_CLASS_NAME(kCudaExecutionProvider, kOnnxDomain, 11, 12, double, ReduceSum);
class ONNX_OPERATOR_VERSIONED_TYPED_KERNEL_CLASS_NAME(kCudaExecutionProvider, kOnnxDomain, 11, 12, MLFloat16, ReduceSum);
class ONNX_OPERATOR_VERSIONED_TYPED_KERNEL_CLASS_NAME(kCudaExecutionProvider, kOnnxDomain, 11, 12, int32_t, ReduceSum);
class ONNX_OPERATOR_VERSIONED_TYPED_KERNEL_CLASS_NAME(kCudaExecutionProvider, kOnnxDomain, 11, 12, int64_t, ReduceSum);
class ONNX_OPERATOR_VERSIONED_TYPED_KERNEL_CLASS_NAME(kCudaExecutionProvider, kOnnxDomain, 11, 12, float, ReduceSumSquare);
class ONNX_OPERATOR_VERSIONED_TYPED_KERNEL_CLASS_NAME(kCudaExecutionProvider, kOnnxDomain, 11, 12, double, ReduceSumSquare);
class ONNX_OPERATOR_VERSIONED_TYPED_KERNEL_CLASS_NAME(kCudaExecutionProvider, kOnnxDomain, 11, 12, MLFloat16, ReduceSumSquare);
class ONNX_OPERATOR_VERSIONED_KERNEL_CLASS_NAME(kCudaExecutionProvider, kOnnxDomain, 11, 15, Scan);
class ONNX_OPERATOR_VERSIONED_KERNEL_CLASS_NAME(kCudaExecutionProvider, kOnnxDomain, 11, 12, ScatterElements);
class ONNX_OPERATOR_VERSIONED_TYPED_KERNEL_CLASS_NAME(kCudaExecutionProvider, kOnnxDomain, 11, 12, int32_t, Slice);
class ONNX_OPERATOR_VERSIONED_TYPED_KERNEL_CLASS_NAME(kCudaExecutionProvider, kOnnxDomain, 11, 12, int64_t, Slice);
class ONNX_OPERATOR_VERSIONED_TYPED_KERNEL_CLASS_NAME(kCudaExecutionProvider, kOnnxDomain, 11, 12, float, Softmax);
class ONNX_OPERATOR_VERSIONED_TYPED_KERNEL_CLASS_NAME(kCudaExecutionProvider, kOnnxDomain, 11, 12, double, Softmax);
class ONNX_OPERATOR_VERSIONED_TYPED_KERNEL_CLASS_NAME(kCudaExecutionProvider, kOnnxDomain, 11, 12, MLFloat16, Softmax);
class ONNX_OPERATOR_VERSIONED_TYPED_KERNEL_CLASS_NAME(kCudaExecutionProvider, kOnnxDomain, 11, 12, float, LogSoftmax);
class ONNX_OPERATOR_VERSIONED_TYPED_KERNEL_CLASS_NAME(kCudaExecutionProvider, kOnnxDomain, 11, 12, double, LogSoftmax);
class ONNX_OPERATOR_VERSIONED_TYPED_KERNEL_CLASS_NAME(kCudaExecutionProvider, kOnnxDomain, 11, 12, MLFloat16, LogSoftmax);
class ONNX_OPERATOR_VERSIONED_KERNEL_CLASS_NAME(kCudaExecutionProvider, kOnnxDomain, 11, 12, Split);
class ONNX_OPERATOR_VERSIONED_KERNEL_CLASS_NAME(kCudaExecutionProvider, kOnnxDomain, 11, 12, Squeeze);
class ONNX_OPERATOR_KERNEL_CLASS_NAME(kCudaExecutionProvider, kOnnxDomain, 11, TopK);
class ONNX_OPERATOR_KERNEL_CLASS_NAME(kCudaExecutionProvider, kOnnxDomain, 11, SequenceAt);
class ONNX_OPERATOR_KERNEL_CLASS_NAME(kCudaExecutionProvider, kOnnxDomain, 11, SequenceConstruct);
class ONNX_OPERATOR_KERNEL_CLASS_NAME(kCudaExecutionProvider, kOnnxDomain, 11, SequenceEmpty);
class ONNX_OPERATOR_KERNEL_CLASS_NAME(kCudaExecutionProvider, kOnnxDomain, 11, SequenceLength);
class ONNX_OPERATOR_KERNEL_CLASS_NAME(kCudaExecutionProvider, kOnnxDomain, 11, ConcatFromSequence);
class ONNX_OPERATOR_KERNEL_CLASS_NAME(kCudaExecutionProvider, kOnnxDomain, 11, SequenceErase);
class ONNX_OPERATOR_KERNEL_CLASS_NAME(kCudaExecutionProvider, kOnnxDomain, 11, SequenceInsert);
class ONNX_OPERATOR_VERSIONED_KERNEL_CLASS_NAME(kCudaExecutionProvider, kOnnxDomain, 11, 12, Unsqueeze);
class ONNX_OPERATOR_TYPED_KERNEL_CLASS_NAME(kCudaExecutionProvider, kOnnxDomain, 11, float, Conv);
class ONNX_OPERATOR_TYPED_KERNEL_CLASS_NAME(kCudaExecutionProvider, kOnnxDomain, 11, double, Conv);
class ONNX_OPERATOR_TYPED_KERNEL_CLASS_NAME(kCudaExecutionProvider, kOnnxDomain, 11, MLFloat16, Conv);
class ONNX_OPERATOR_TYPED_KERNEL_CLASS_NAME(kCudaExecutionProvider, kOnnxDomain, 11, float, ConvTranspose);
class ONNX_OPERATOR_TYPED_KERNEL_CLASS_NAME(kCudaExecutionProvider, kOnnxDomain, 11, double, ConvTranspose);
class ONNX_OPERATOR_TYPED_KERNEL_CLASS_NAME(kCudaExecutionProvider, kOnnxDomain, 11, MLFloat16, ConvTranspose);
class ONNX_OPERATOR_TYPED_KERNEL_CLASS_NAME(kCudaExecutionProvider, kOnnxDomain, 11, float, AveragePool);
class ONNX_OPERATOR_TYPED_KERNEL_CLASS_NAME(kCudaExecutionProvider, kOnnxDomain, 11, double, AveragePool);
class ONNX_OPERATOR_TYPED_KERNEL_CLASS_NAME(kCudaExecutionProvider, kOnnxDomain, 11, MLFloat16, AveragePool);
class ONNX_OPERATOR_VERSIONED_TYPED_KERNEL_CLASS_NAME(kCudaExecutionProvider, kOnnxDomain, 11, 11, float, MaxPool);
class ONNX_OPERATOR_VERSIONED_TYPED_KERNEL_CLASS_NAME(kCudaExecutionProvider, kOnnxDomain, 11, 11, double, MaxPool);
class ONNX_OPERATOR_VERSIONED_TYPED_KERNEL_CLASS_NAME(kCudaExecutionProvider, kOnnxDomain, 11, 11, MLFloat16, MaxPool);
class ONNX_OPERATOR_VERSIONED_TYPED_KERNEL_CLASS_NAME(kCudaExecutionProvider, kOnnxDomain, 11, 12, float, Resize);
class ONNX_OPERATOR_VERSIONED_TYPED_KERNEL_CLASS_NAME(kCudaExecutionProvider, kOnnxDomain, 11, 12, double, Resize);
class ONNX_OPERATOR_VERSIONED_TYPED_KERNEL_CLASS_NAME(kCudaExecutionProvider, kOnnxDomain, 11, 12, MLFloat16, Resize);
class ONNX_OPERATOR_VERSIONED_TYPED_KERNEL_CLASS_NAME(kCudaExecutionProvider, kOnnxDomain, 11, 12, int32_t, Resize);
class ONNX_OPERATOR_VERSIONED_TYPED_KERNEL_CLASS_NAME(kCudaExecutionProvider, kOnnxDomain, 11, 12, uint8_t, Resize);
class ONNX_OPERATOR_VERSIONED_KERNEL_CLASS_NAME(kCudaExecutionProvider, kOnnxDomain, 11, 11, Clip);
class ONNX_OPERATOR_VERSIONED_TYPED_KERNEL_CLASS_NAME(kCudaExecutionProvider, kOnnxDomain, 11, 12, float, Pad);
class ONNX_OPERATOR_VERSIONED_TYPED_KERNEL_CLASS_NAME(kCudaExecutionProvider, kOnnxDomain, 11, 12, double, Pad);
class ONNX_OPERATOR_VERSIONED_TYPED_KERNEL_CLASS_NAME(kCudaExecutionProvider, kOnnxDomain, 11, 12, MLFloat16, Pad);
class ONNX_OPERATOR_VERSIONED_TYPED_KERNEL_CLASS_NAME(kCudaExecutionProvider, kOnnxDomain, 11, 12, bool, Equal);
class ONNX_OPERATOR_VERSIONED_TYPED_KERNEL_CLASS_NAME(kCudaExecutionProvider, kOnnxDomain, 11, 12, int32_t, Equal);
class ONNX_OPERATOR_VERSIONED_TYPED_KERNEL_CLASS_NAME(kCudaExecutionProvider, kOnnxDomain, 11, 12, int64_t, Equal);
class ONNX_OPERATOR_VERSIONED_TYPED_KERNEL_CLASS_NAME(kCudaExecutionProvider, kOnnxDomain, 11, 12, uint32_t, Equal);
class ONNX_OPERATOR_VERSIONED_TYPED_KERNEL_CLASS_NAME(kCudaExecutionProvider, kOnnxDomain, 11, 12, uint64_t, Equal);
class ONNX_OPERATOR_VERSIONED_TYPED_KERNEL_CLASS_NAME(kCudaExecutionProvider, kOnnxDomain, 11, 12, float, Equal);
class ONNX_OPERATOR_VERSIONED_TYPED_KERNEL_CLASS_NAME(kCudaExecutionProvider, kOnnxDomain, 11, 12, double, Equal);
class ONNX_OPERATOR_VERSIONED_TYPED_KERNEL_CLASS_NAME(kCudaExecutionProvider, kOnnxDomain, 11, 12, MLFloat16, Equal);
class ONNX_OPERATOR_TYPED_KERNEL_CLASS_NAME(kCudaExecutionProvider, kOnnxDomain, 11, float, Round);
class ONNX_OPERATOR_TYPED_KERNEL_CLASS_NAME(kCudaExecutionProvider, kOnnxDomain, 11, double, Round);
class ONNX_OPERATOR_TYPED_KERNEL_CLASS_NAME(kCudaExecutionProvider, kOnnxDomain, 11, MLFloat16, Round);
class ONNX_OPERATOR_TYPED_KERNEL_CLASS_NAME(kCudaExecutionProvider, kOnnxDomain, 10, int8_t, QuantizeLinear);
class ONNX_OPERATOR_TYPED_KERNEL_CLASS_NAME(kCudaExecutionProvider, kOnnxDomain, 10, uint8_t, QuantizeLinear);
class ONNX_OPERATOR_TYPED_KERNEL_CLASS_NAME(kCudaExecutionProvider, kOnnxDomain, 10, int8_t, DequantizeLinear);
class ONNX_OPERATOR_TYPED_KERNEL_CLASS_NAME(kCudaExecutionProvider, kOnnxDomain, 10, uint8_t, DequantizeLinear);
class ONNX_OPERATOR_VERSIONED_KERNEL_CLASS_NAME(kCudaExecutionProvider, kOnnxDomain, 11, 13, CumSum);
class ONNX_OPERATOR_TYPED_KERNEL_CLASS_NAME(kCudaExecutionProvider, kOnnxDomain, 11, int64_t_int64_t_int64_t, OneHot);
class ONNX_OPERATOR_TYPED_KERNEL_CLASS_NAME(kCudaExecutionProvider, kOnnxDomain, 11, int64_t_float_int64_t, OneHot);
class ONNX_OPERATOR_TYPED_KERNEL_CLASS_NAME(kCudaExecutionProvider, kOnnxDomain, 11, int32_t_float_int32_t, OneHot);
class ONNX_OPERATOR_TYPED_KERNEL_CLASS_NAME(kCudaExecutionProvider, kOnnxDomain, 11, int64_t_MLFloat16_int64_t, OneHot);
class ONNX_OPERATOR_TYPED_KERNEL_CLASS_NAME(kCudaExecutionProvider, kOnnxDomain, 11, int32_t_MLFloat16_int32_t, OneHot);
class ONNX_OPERATOR_VERSIONED_KERNEL_CLASS_NAME(kCudaExecutionProvider, kOnnxDomain, 11, 12, ScatterND);
class ONNX_OPERATOR_VERSIONED_KERNEL_CLASS_NAME(kCudaExecutionProvider, kOnnxDomain, 11, 12, DepthToSpace);

// OpSet 12
class ONNX_OPERATOR_VERSIONED_KERNEL_CLASS_NAME(kCudaExecutionProvider, kOnnxDomain, 12, 12, Clip);

class ONNX_OPERATOR_TYPED_KERNEL_CLASS_NAME(kCudaExecutionProvider, kOnnxDomain, 12, float, MaxPool);
class ONNX_OPERATOR_TYPED_KERNEL_CLASS_NAME(kCudaExecutionProvider, kOnnxDomain, 12, double, MaxPool);
class ONNX_OPERATOR_TYPED_KERNEL_CLASS_NAME(kCudaExecutionProvider, kOnnxDomain, 12, MLFloat16, MaxPool);
class ONNX_OPERATOR_TYPED_KERNEL_CLASS_NAME(kCudaExecutionProvider, kOnnxDomain, 12, int8_t, MaxPool);
class ONNX_OPERATOR_TYPED_KERNEL_CLASS_NAME(kCudaExecutionProvider, kOnnxDomain, 12, uint8_t, MaxPool);

class ONNX_OPERATOR_VERSIONED_KERNEL_CLASS_NAME(kCudaExecutionProvider, kOnnxDomain, 12, 12, Pow);

class ONNX_OPERATOR_VERSIONED_TYPED_KERNEL_CLASS_NAME(kCudaExecutionProvider, kOnnxDomain, 12, 12, float, ReduceMax);
class ONNX_OPERATOR_VERSIONED_TYPED_KERNEL_CLASS_NAME(kCudaExecutionProvider, kOnnxDomain, 12, 12, double, ReduceMax);
class ONNX_OPERATOR_VERSIONED_TYPED_KERNEL_CLASS_NAME(kCudaExecutionProvider, kOnnxDomain, 12, 12, MLFloat16, ReduceMax);
class ONNX_OPERATOR_VERSIONED_TYPED_KERNEL_CLASS_NAME(kCudaExecutionProvider, kOnnxDomain, 12, 12, int32_t, ReduceMax);
class ONNX_OPERATOR_VERSIONED_TYPED_KERNEL_CLASS_NAME(kCudaExecutionProvider, kOnnxDomain, 12, 12, int64_t, ReduceMax);
class ONNX_OPERATOR_VERSIONED_TYPED_KERNEL_CLASS_NAME(kCudaExecutionProvider, kOnnxDomain, 12, 12, int8_t, ReduceMax);
class ONNX_OPERATOR_VERSIONED_TYPED_KERNEL_CLASS_NAME(kCudaExecutionProvider, kOnnxDomain, 12, 12, uint8_t, ReduceMax);

class ONNX_OPERATOR_VERSIONED_TYPED_KERNEL_CLASS_NAME(kCudaExecutionProvider, kOnnxDomain, 12, 12, float, ReduceMin);
class ONNX_OPERATOR_VERSIONED_TYPED_KERNEL_CLASS_NAME(kCudaExecutionProvider, kOnnxDomain, 12, 12, double, ReduceMin);
class ONNX_OPERATOR_VERSIONED_TYPED_KERNEL_CLASS_NAME(kCudaExecutionProvider, kOnnxDomain, 12, 12, MLFloat16, ReduceMin);
class ONNX_OPERATOR_VERSIONED_TYPED_KERNEL_CLASS_NAME(kCudaExecutionProvider, kOnnxDomain, 12, 12, int32_t, ReduceMin);
class ONNX_OPERATOR_VERSIONED_TYPED_KERNEL_CLASS_NAME(kCudaExecutionProvider, kOnnxDomain, 12, 12, int64_t, ReduceMin);
class ONNX_OPERATOR_VERSIONED_TYPED_KERNEL_CLASS_NAME(kCudaExecutionProvider, kOnnxDomain, 12, 12, int8_t, ReduceMin);
class ONNX_OPERATOR_VERSIONED_TYPED_KERNEL_CLASS_NAME(kCudaExecutionProvider, kOnnxDomain, 12, 12, uint8_t, ReduceMin);

class ONNX_OPERATOR_VERSIONED_TYPED_KERNEL_CLASS_NAME(kCudaExecutionProvider, kOnnxDomain, 12, 12, int64_t, GatherND);

class ONNX_OPERATOR_VERSIONED_KERNEL_CLASS_NAME(kCudaExecutionProvider, kOnnxDomain, 12, 12, Dropout);
class ONNX_OPERATOR_KERNEL_CLASS_NAME(kCudaExecutionProvider, kOnnxDomain, 12, Einsum);

// OpSet 13
class ONNX_OPERATOR_VERSIONED_KERNEL_CLASS_NAME(kCudaExecutionProvider, kOnnxDomain, 13, 14, Pow);
class ONNX_OPERATOR_VERSIONED_TYPED_KERNEL_CLASS_NAME(kCudaExecutionProvider, kOnnxDomain, 13, 13, int32_t, Add);
class ONNX_OPERATOR_VERSIONED_TYPED_KERNEL_CLASS_NAME(kCudaExecutionProvider, kOnnxDomain, 13, 13, int64_t, Add);
class ONNX_OPERATOR_VERSIONED_TYPED_KERNEL_CLASS_NAME(kCudaExecutionProvider, kOnnxDomain, 13, 13, uint32_t, Add);
class ONNX_OPERATOR_VERSIONED_TYPED_KERNEL_CLASS_NAME(kCudaExecutionProvider, kOnnxDomain, 13, 13, uint64_t, Add);
class ONNX_OPERATOR_VERSIONED_TYPED_KERNEL_CLASS_NAME(kCudaExecutionProvider, kOnnxDomain, 13, 13, float, Add);
class ONNX_OPERATOR_VERSIONED_TYPED_KERNEL_CLASS_NAME(kCudaExecutionProvider, kOnnxDomain, 13, 13, double, Add);
class ONNX_OPERATOR_VERSIONED_TYPED_KERNEL_CLASS_NAME(kCudaExecutionProvider, kOnnxDomain, 13, 13, MLFloat16, Add);
class ONNX_OPERATOR_KERNEL_CLASS_NAME(kCudaExecutionProvider, kOnnxDomain, 13, Clip);
class ONNX_OPERATOR_VERSIONED_TYPED_KERNEL_CLASS_NAME(kCudaExecutionProvider, kOnnxDomain, 13, 13, int32_t, Sub);
class ONNX_OPERATOR_VERSIONED_TYPED_KERNEL_CLASS_NAME(kCudaExecutionProvider, kOnnxDomain, 13, 13, int64_t, Sub);
class ONNX_OPERATOR_VERSIONED_TYPED_KERNEL_CLASS_NAME(kCudaExecutionProvider, kOnnxDomain, 13, 13, uint32_t, Sub);
class ONNX_OPERATOR_VERSIONED_TYPED_KERNEL_CLASS_NAME(kCudaExecutionProvider, kOnnxDomain, 13, 13, uint64_t, Sub);
class ONNX_OPERATOR_VERSIONED_TYPED_KERNEL_CLASS_NAME(kCudaExecutionProvider, kOnnxDomain, 13, 13, float, Sub);
class ONNX_OPERATOR_VERSIONED_TYPED_KERNEL_CLASS_NAME(kCudaExecutionProvider, kOnnxDomain, 13, 13, double, Sub);
class ONNX_OPERATOR_VERSIONED_TYPED_KERNEL_CLASS_NAME(kCudaExecutionProvider, kOnnxDomain, 13, 13, MLFloat16, Sub);
class ONNX_OPERATOR_VERSIONED_TYPED_KERNEL_CLASS_NAME(kCudaExecutionProvider, kOnnxDomain, 13, 13, int32_t, Mul);
class ONNX_OPERATOR_VERSIONED_TYPED_KERNEL_CLASS_NAME(kCudaExecutionProvider, kOnnxDomain, 13, 13, int64_t, Mul);
class ONNX_OPERATOR_VERSIONED_TYPED_KERNEL_CLASS_NAME(kCudaExecutionProvider, kOnnxDomain, 13, 13, uint32_t, Mul);
class ONNX_OPERATOR_VERSIONED_TYPED_KERNEL_CLASS_NAME(kCudaExecutionProvider, kOnnxDomain, 13, 13, uint64_t, Mul);
class ONNX_OPERATOR_VERSIONED_TYPED_KERNEL_CLASS_NAME(kCudaExecutionProvider, kOnnxDomain, 13, 13, float, Mul);
class ONNX_OPERATOR_VERSIONED_TYPED_KERNEL_CLASS_NAME(kCudaExecutionProvider, kOnnxDomain, 13, 13, double, Mul);
class ONNX_OPERATOR_VERSIONED_TYPED_KERNEL_CLASS_NAME(kCudaExecutionProvider, kOnnxDomain, 13, 13, MLFloat16, Mul);
class ONNX_OPERATOR_VERSIONED_TYPED_KERNEL_CLASS_NAME(kCudaExecutionProvider, kOnnxDomain, 13, 13, int32_t, Div);
class ONNX_OPERATOR_VERSIONED_TYPED_KERNEL_CLASS_NAME(kCudaExecutionProvider, kOnnxDomain, 13, 13, int64_t, Div);
class ONNX_OPERATOR_VERSIONED_TYPED_KERNEL_CLASS_NAME(kCudaExecutionProvider, kOnnxDomain, 13, 13, uint32_t, Div);
class ONNX_OPERATOR_VERSIONED_TYPED_KERNEL_CLASS_NAME(kCudaExecutionProvider, kOnnxDomain, 13, 13, uint64_t, Div);
class ONNX_OPERATOR_VERSIONED_TYPED_KERNEL_CLASS_NAME(kCudaExecutionProvider, kOnnxDomain, 13, 13, float, Div);
class ONNX_OPERATOR_VERSIONED_TYPED_KERNEL_CLASS_NAME(kCudaExecutionProvider, kOnnxDomain, 13, 13, double, Div);
class ONNX_OPERATOR_VERSIONED_TYPED_KERNEL_CLASS_NAME(kCudaExecutionProvider, kOnnxDomain, 13, 13, MLFloat16, Div);
class ONNX_OPERATOR_TYPED_KERNEL_CLASS_NAME(kCudaExecutionProvider, kOnnxDomain, 13, int8_t, Abs);
class ONNX_OPERATOR_TYPED_KERNEL_CLASS_NAME(kCudaExecutionProvider, kOnnxDomain, 13, int16_t, Abs);
class ONNX_OPERATOR_TYPED_KERNEL_CLASS_NAME(kCudaExecutionProvider, kOnnxDomain, 13, int32_t, Abs);
class ONNX_OPERATOR_TYPED_KERNEL_CLASS_NAME(kCudaExecutionProvider, kOnnxDomain, 13, int64_t, Abs);
class ONNX_OPERATOR_TYPED_KERNEL_CLASS_NAME(kCudaExecutionProvider, kOnnxDomain, 13, uint8_t, Abs);
class ONNX_OPERATOR_TYPED_KERNEL_CLASS_NAME(kCudaExecutionProvider, kOnnxDomain, 13, uint16_t, Abs);
class ONNX_OPERATOR_TYPED_KERNEL_CLASS_NAME(kCudaExecutionProvider, kOnnxDomain, 13, uint32_t, Abs);
class ONNX_OPERATOR_TYPED_KERNEL_CLASS_NAME(kCudaExecutionProvider, kOnnxDomain, 13, uint64_t, Abs);
class ONNX_OPERATOR_TYPED_KERNEL_CLASS_NAME(kCudaExecutionProvider, kOnnxDomain, 13, float, Abs);
class ONNX_OPERATOR_TYPED_KERNEL_CLASS_NAME(kCudaExecutionProvider, kOnnxDomain, 13, double, Abs);
class ONNX_OPERATOR_TYPED_KERNEL_CLASS_NAME(kCudaExecutionProvider, kOnnxDomain, 13, MLFloat16, Abs);
class ONNX_OPERATOR_TYPED_KERNEL_CLASS_NAME(kCudaExecutionProvider, kOnnxDomain, 13, int8_t, Neg);
class ONNX_OPERATOR_TYPED_KERNEL_CLASS_NAME(kCudaExecutionProvider, kOnnxDomain, 13, int16_t, Neg);
class ONNX_OPERATOR_TYPED_KERNEL_CLASS_NAME(kCudaExecutionProvider, kOnnxDomain, 13, int32_t, Neg);
class ONNX_OPERATOR_TYPED_KERNEL_CLASS_NAME(kCudaExecutionProvider, kOnnxDomain, 13, int64_t, Neg);
class ONNX_OPERATOR_TYPED_KERNEL_CLASS_NAME(kCudaExecutionProvider, kOnnxDomain, 13, float, Neg);
class ONNX_OPERATOR_TYPED_KERNEL_CLASS_NAME(kCudaExecutionProvider, kOnnxDomain, 13, double, Neg);
class ONNX_OPERATOR_TYPED_KERNEL_CLASS_NAME(kCudaExecutionProvider, kOnnxDomain, 13, MLFloat16, Neg);
class ONNX_OPERATOR_TYPED_KERNEL_CLASS_NAME(kCudaExecutionProvider, kOnnxDomain, 13, float, Floor);
class ONNX_OPERATOR_TYPED_KERNEL_CLASS_NAME(kCudaExecutionProvider, kOnnxDomain, 13, double, Floor);
class ONNX_OPERATOR_TYPED_KERNEL_CLASS_NAME(kCudaExecutionProvider, kOnnxDomain, 13, MLFloat16, Floor);
class ONNX_OPERATOR_TYPED_KERNEL_CLASS_NAME(kCudaExecutionProvider, kOnnxDomain, 13, float, Ceil);
class ONNX_OPERATOR_TYPED_KERNEL_CLASS_NAME(kCudaExecutionProvider, kOnnxDomain, 13, double, Ceil);
class ONNX_OPERATOR_TYPED_KERNEL_CLASS_NAME(kCudaExecutionProvider, kOnnxDomain, 13, MLFloat16, Ceil);
class ONNX_OPERATOR_TYPED_KERNEL_CLASS_NAME(kCudaExecutionProvider, kOnnxDomain, 13, float, Reciprocal);
class ONNX_OPERATOR_TYPED_KERNEL_CLASS_NAME(kCudaExecutionProvider, kOnnxDomain, 13, double, Reciprocal);
class ONNX_OPERATOR_TYPED_KERNEL_CLASS_NAME(kCudaExecutionProvider, kOnnxDomain, 13, MLFloat16, Reciprocal);
class ONNX_OPERATOR_TYPED_KERNEL_CLASS_NAME(kCudaExecutionProvider, kOnnxDomain, 13, float, Sqrt);
class ONNX_OPERATOR_TYPED_KERNEL_CLASS_NAME(kCudaExecutionProvider, kOnnxDomain, 13, double, Sqrt);
class ONNX_OPERATOR_TYPED_KERNEL_CLASS_NAME(kCudaExecutionProvider, kOnnxDomain, 13, MLFloat16, Sqrt);
class ONNX_OPERATOR_TYPED_KERNEL_CLASS_NAME(kCudaExecutionProvider, kOnnxDomain, 13, float, Log);
class ONNX_OPERATOR_TYPED_KERNEL_CLASS_NAME(kCudaExecutionProvider, kOnnxDomain, 13, double, Log);
class ONNX_OPERATOR_TYPED_KERNEL_CLASS_NAME(kCudaExecutionProvider, kOnnxDomain, 13, MLFloat16, Log);
class ONNX_OPERATOR_TYPED_KERNEL_CLASS_NAME(kCudaExecutionProvider, kOnnxDomain, 13, float, Exp);
class ONNX_OPERATOR_TYPED_KERNEL_CLASS_NAME(kCudaExecutionProvider, kOnnxDomain, 13, double, Exp);
class ONNX_OPERATOR_TYPED_KERNEL_CLASS_NAME(kCudaExecutionProvider, kOnnxDomain, 13, MLFloat16, Exp);
class ONNX_OPERATOR_TYPED_KERNEL_CLASS_NAME(kCudaExecutionProvider, kOnnxDomain, 13, float, Erf);
class ONNX_OPERATOR_TYPED_KERNEL_CLASS_NAME(kCudaExecutionProvider, kOnnxDomain, 13, double, Erf);
class ONNX_OPERATOR_TYPED_KERNEL_CLASS_NAME(kCudaExecutionProvider, kOnnxDomain, 13, MLFloat16, Erf);
class ONNX_OPERATOR_KERNEL_CLASS_NAME(kCudaExecutionProvider, kOnnxDomain, 13, Expand);
class ONNX_OPERATOR_KERNEL_CLASS_NAME(kCudaExecutionProvider, kOnnxDomain, 13, Sum);
class ONNX_OPERATOR_KERNEL_CLASS_NAME(kCudaExecutionProvider, kOnnxDomain, 13, Max);
class ONNX_OPERATOR_KERNEL_CLASS_NAME(kCudaExecutionProvider, kOnnxDomain, 13, Min);
class ONNX_OPERATOR_TYPED_KERNEL_CLASS_NAME(kCudaExecutionProvider, kOnnxDomain, 13, bool, Equal);
class ONNX_OPERATOR_TYPED_KERNEL_CLASS_NAME(kCudaExecutionProvider, kOnnxDomain, 13, int32_t, Equal);
class ONNX_OPERATOR_TYPED_KERNEL_CLASS_NAME(kCudaExecutionProvider, kOnnxDomain, 13, int64_t, Equal);
class ONNX_OPERATOR_TYPED_KERNEL_CLASS_NAME(kCudaExecutionProvider, kOnnxDomain, 13, uint32_t, Equal);
class ONNX_OPERATOR_TYPED_KERNEL_CLASS_NAME(kCudaExecutionProvider, kOnnxDomain, 13, uint64_t, Equal);
class ONNX_OPERATOR_TYPED_KERNEL_CLASS_NAME(kCudaExecutionProvider, kOnnxDomain, 13, float, Equal);
class ONNX_OPERATOR_TYPED_KERNEL_CLASS_NAME(kCudaExecutionProvider, kOnnxDomain, 13, double, Equal);
class ONNX_OPERATOR_TYPED_KERNEL_CLASS_NAME(kCudaExecutionProvider, kOnnxDomain, 13, MLFloat16, Equal);
class ONNX_OPERATOR_TYPED_KERNEL_CLASS_NAME(kCudaExecutionProvider, kOnnxDomain, 13, int32_t, Greater);
class ONNX_OPERATOR_TYPED_KERNEL_CLASS_NAME(kCudaExecutionProvider, kOnnxDomain, 13, int64_t, Greater);
class ONNX_OPERATOR_TYPED_KERNEL_CLASS_NAME(kCudaExecutionProvider, kOnnxDomain, 13, uint32_t, Greater);
class ONNX_OPERATOR_TYPED_KERNEL_CLASS_NAME(kCudaExecutionProvider, kOnnxDomain, 13, uint64_t, Greater);
class ONNX_OPERATOR_TYPED_KERNEL_CLASS_NAME(kCudaExecutionProvider, kOnnxDomain, 13, float, Greater);
class ONNX_OPERATOR_TYPED_KERNEL_CLASS_NAME(kCudaExecutionProvider, kOnnxDomain, 13, double, Greater);
class ONNX_OPERATOR_TYPED_KERNEL_CLASS_NAME(kCudaExecutionProvider, kOnnxDomain, 13, MLFloat16, Greater);
class ONNX_OPERATOR_TYPED_KERNEL_CLASS_NAME(kCudaExecutionProvider, kOnnxDomain, 13, int32_t, Less);
class ONNX_OPERATOR_TYPED_KERNEL_CLASS_NAME(kCudaExecutionProvider, kOnnxDomain, 13, int64_t, Less);
class ONNX_OPERATOR_TYPED_KERNEL_CLASS_NAME(kCudaExecutionProvider, kOnnxDomain, 13, uint32_t, Less);
class ONNX_OPERATOR_TYPED_KERNEL_CLASS_NAME(kCudaExecutionProvider, kOnnxDomain, 13, uint64_t, Less);
class ONNX_OPERATOR_TYPED_KERNEL_CLASS_NAME(kCudaExecutionProvider, kOnnxDomain, 13, float, Less);
class ONNX_OPERATOR_TYPED_KERNEL_CLASS_NAME(kCudaExecutionProvider, kOnnxDomain, 13, double, Less);
class ONNX_OPERATOR_TYPED_KERNEL_CLASS_NAME(kCudaExecutionProvider, kOnnxDomain, 13, MLFloat16, Less);
class ONNX_OPERATOR_TYPED_KERNEL_CLASS_NAME(kCudaExecutionProvider, kOnnxDomain, 13, bool, NonZero);
class ONNX_OPERATOR_TYPED_KERNEL_CLASS_NAME(kCudaExecutionProvider, kOnnxDomain, 13, uint8_t, NonZero);
class ONNX_OPERATOR_TYPED_KERNEL_CLASS_NAME(kCudaExecutionProvider, kOnnxDomain, 13, int32_t, NonZero);
class ONNX_OPERATOR_TYPED_KERNEL_CLASS_NAME(kCudaExecutionProvider, kOnnxDomain, 13, int64_t, NonZero);
class ONNX_OPERATOR_TYPED_KERNEL_CLASS_NAME(kCudaExecutionProvider, kOnnxDomain, 13, float, NonZero);
class ONNX_OPERATOR_TYPED_KERNEL_CLASS_NAME(kCudaExecutionProvider, kOnnxDomain, 13, MLFloat16, NonZero);
class ONNX_OPERATOR_TYPED_KERNEL_CLASS_NAME(kCudaExecutionProvider, kOnnxDomain, 13, float, Cast);
class ONNX_OPERATOR_TYPED_KERNEL_CLASS_NAME(kCudaExecutionProvider, kOnnxDomain, 13, double, Cast);
class ONNX_OPERATOR_TYPED_KERNEL_CLASS_NAME(kCudaExecutionProvider, kOnnxDomain, 13, MLFloat16, Cast);
class ONNX_OPERATOR_TYPED_KERNEL_CLASS_NAME(kCudaExecutionProvider, kOnnxDomain, 13, int8_t, Cast);
class ONNX_OPERATOR_TYPED_KERNEL_CLASS_NAME(kCudaExecutionProvider, kOnnxDomain, 13, int16_t, Cast);
class ONNX_OPERATOR_TYPED_KERNEL_CLASS_NAME(kCudaExecutionProvider, kOnnxDomain, 13, int32_t, Cast);
class ONNX_OPERATOR_TYPED_KERNEL_CLASS_NAME(kCudaExecutionProvider, kOnnxDomain, 13, int64_t, Cast);
class ONNX_OPERATOR_TYPED_KERNEL_CLASS_NAME(kCudaExecutionProvider, kOnnxDomain, 13, uint8_t, Cast);
class ONNX_OPERATOR_TYPED_KERNEL_CLASS_NAME(kCudaExecutionProvider, kOnnxDomain, 13, uint16_t, Cast);
class ONNX_OPERATOR_TYPED_KERNEL_CLASS_NAME(kCudaExecutionProvider, kOnnxDomain, 13, uint32_t, Cast);
class ONNX_OPERATOR_TYPED_KERNEL_CLASS_NAME(kCudaExecutionProvider, kOnnxDomain, 13, uint64_t, Cast);
class ONNX_OPERATOR_TYPED_KERNEL_CLASS_NAME(kCudaExecutionProvider, kOnnxDomain, 13, bool, Cast);
class ONNX_OPERATOR_VERSIONED_KERNEL_CLASS_NAME(kCudaExecutionProvider, kOnnxDomain, 13, 13, Reshape);
class ONNX_OPERATOR_VERSIONED_KERNEL_CLASS_NAME(kCudaExecutionProvider, kOnnxDomain, 13, 14, Shape);
class ONNX_OPERATOR_KERNEL_CLASS_NAME(kCudaExecutionProvider, kOnnxDomain, 13, Size);
class ONNX_OPERATOR_KERNEL_CLASS_NAME(kCudaExecutionProvider, kOnnxDomain, 13, Transpose);
class ONNX_OPERATOR_KERNEL_CLASS_NAME(kCudaExecutionProvider, kOnnxDomain, 13, ScatterElements);
class ONNX_OPERATOR_TYPED_KERNEL_CLASS_NAME(kCudaExecutionProvider, kOnnxDomain, 13, int32_t, Slice);
class ONNX_OPERATOR_TYPED_KERNEL_CLASS_NAME(kCudaExecutionProvider, kOnnxDomain, 13, int64_t, Slice);
class ONNX_OPERATOR_TYPED_KERNEL_CLASS_NAME(kCudaExecutionProvider, kOnnxDomain, 13, float, Softmax);
class ONNX_OPERATOR_TYPED_KERNEL_CLASS_NAME(kCudaExecutionProvider, kOnnxDomain, 13, double, Softmax);
class ONNX_OPERATOR_TYPED_KERNEL_CLASS_NAME(kCudaExecutionProvider, kOnnxDomain, 13, MLFloat16, Softmax);
class ONNX_OPERATOR_TYPED_KERNEL_CLASS_NAME(kCudaExecutionProvider, kOnnxDomain, 13, float, LogSoftmax);
class ONNX_OPERATOR_TYPED_KERNEL_CLASS_NAME(kCudaExecutionProvider, kOnnxDomain, 13, double, LogSoftmax);
class ONNX_OPERATOR_TYPED_KERNEL_CLASS_NAME(kCudaExecutionProvider, kOnnxDomain, 13, MLFloat16, LogSoftmax);
class ONNX_OPERATOR_KERNEL_CLASS_NAME(kCudaExecutionProvider, kOnnxDomain, 13, Split);
class ONNX_OPERATOR_KERNEL_CLASS_NAME(kCudaExecutionProvider, kOnnxDomain, 13, Squeeze);
class ONNX_OPERATOR_KERNEL_CLASS_NAME(kCudaExecutionProvider, kOnnxDomain, 13, Unsqueeze);
class ONNX_OPERATOR_KERNEL_CLASS_NAME(kCudaExecutionProvider, kOnnxDomain, 13, Concat);
class ONNX_OPERATOR_KERNEL_CLASS_NAME(kCudaExecutionProvider, kOnnxDomain, 13, Gather);
class ONNX_OPERATOR_KERNEL_CLASS_NAME(kCudaExecutionProvider, kOnnxDomain, 13, GatherElements);
class ONNX_OPERATOR_TYPED_KERNEL_CLASS_NAME(kCudaExecutionProvider, kOnnxDomain, 13, float, MatMul);
class ONNX_OPERATOR_TYPED_KERNEL_CLASS_NAME(kCudaExecutionProvider, kOnnxDomain, 13, double, MatMul);
class ONNX_OPERATOR_TYPED_KERNEL_CLASS_NAME(kCudaExecutionProvider, kOnnxDomain, 13, MLFloat16, MatMul);
class ONNX_OPERATOR_VERSIONED_TYPED_KERNEL_CLASS_NAME(kCudaExecutionProvider, kOnnxDomain, 13, 13, float, Relu);
class ONNX_OPERATOR_VERSIONED_TYPED_KERNEL_CLASS_NAME(kCudaExecutionProvider, kOnnxDomain, 13, 13, double, Relu);
class ONNX_OPERATOR_VERSIONED_TYPED_KERNEL_CLASS_NAME(kCudaExecutionProvider, kOnnxDomain, 13, 13, MLFloat16, Relu);
class ONNX_OPERATOR_TYPED_KERNEL_CLASS_NAME(kCudaExecutionProvider, kOnnxDomain, 13, float, Sigmoid);
class ONNX_OPERATOR_TYPED_KERNEL_CLASS_NAME(kCudaExecutionProvider, kOnnxDomain, 13, double, Sigmoid);
class ONNX_OPERATOR_TYPED_KERNEL_CLASS_NAME(kCudaExecutionProvider, kOnnxDomain, 13, MLFloat16, Sigmoid);
class ONNX_OPERATOR_TYPED_KERNEL_CLASS_NAME(kCudaExecutionProvider, kOnnxDomain, 13, float, Tanh);
class ONNX_OPERATOR_TYPED_KERNEL_CLASS_NAME(kCudaExecutionProvider, kOnnxDomain, 13, double, Tanh);
class ONNX_OPERATOR_TYPED_KERNEL_CLASS_NAME(kCudaExecutionProvider, kOnnxDomain, 13, MLFloat16, Tanh);
class ONNX_OPERATOR_TYPED_KERNEL_CLASS_NAME(kCudaExecutionProvider, kOnnxDomain, 13, float, Gemm);
class ONNX_OPERATOR_TYPED_KERNEL_CLASS_NAME(kCudaExecutionProvider, kOnnxDomain, 13, double, Gemm);
class ONNX_OPERATOR_TYPED_KERNEL_CLASS_NAME(kCudaExecutionProvider, kOnnxDomain, 13, MLFloat16, Gemm);
class ONNX_OPERATOR_TYPED_KERNEL_CLASS_NAME(kCudaExecutionProvider, kOnnxDomain, 13, float, ReduceL1);
class ONNX_OPERATOR_TYPED_KERNEL_CLASS_NAME(kCudaExecutionProvider, kOnnxDomain, 13, double, ReduceL1);
class ONNX_OPERATOR_TYPED_KERNEL_CLASS_NAME(kCudaExecutionProvider, kOnnxDomain, 13, MLFloat16, ReduceL1);
class ONNX_OPERATOR_TYPED_KERNEL_CLASS_NAME(kCudaExecutionProvider, kOnnxDomain, 13, int32_t, ReduceL1);
class ONNX_OPERATOR_TYPED_KERNEL_CLASS_NAME(kCudaExecutionProvider, kOnnxDomain, 13, float, ReduceL2);
class ONNX_OPERATOR_TYPED_KERNEL_CLASS_NAME(kCudaExecutionProvider, kOnnxDomain, 13, double, ReduceL2);
class ONNX_OPERATOR_TYPED_KERNEL_CLASS_NAME(kCudaExecutionProvider, kOnnxDomain, 13, MLFloat16, ReduceL2);
class ONNX_OPERATOR_TYPED_KERNEL_CLASS_NAME(kCudaExecutionProvider, kOnnxDomain, 13, int32_t, ReduceL2);
class ONNX_OPERATOR_TYPED_KERNEL_CLASS_NAME(kCudaExecutionProvider, kOnnxDomain, 13, float, ReduceLogSum);
class ONNX_OPERATOR_TYPED_KERNEL_CLASS_NAME(kCudaExecutionProvider, kOnnxDomain, 13, double, ReduceLogSum);
class ONNX_OPERATOR_TYPED_KERNEL_CLASS_NAME(kCudaExecutionProvider, kOnnxDomain, 13, MLFloat16, ReduceLogSum);
class ONNX_OPERATOR_TYPED_KERNEL_CLASS_NAME(kCudaExecutionProvider, kOnnxDomain, 13, float, ReduceLogSumExp);
class ONNX_OPERATOR_TYPED_KERNEL_CLASS_NAME(kCudaExecutionProvider, kOnnxDomain, 13, double, ReduceLogSumExp);
class ONNX_OPERATOR_TYPED_KERNEL_CLASS_NAME(kCudaExecutionProvider, kOnnxDomain, 13, MLFloat16, ReduceLogSumExp);
class ONNX_OPERATOR_TYPED_KERNEL_CLASS_NAME(kCudaExecutionProvider, kOnnxDomain, 13, float, ReduceMax);
class ONNX_OPERATOR_TYPED_KERNEL_CLASS_NAME(kCudaExecutionProvider, kOnnxDomain, 13, double, ReduceMax);
class ONNX_OPERATOR_TYPED_KERNEL_CLASS_NAME(kCudaExecutionProvider, kOnnxDomain, 13, MLFloat16, ReduceMax);
class ONNX_OPERATOR_TYPED_KERNEL_CLASS_NAME(kCudaExecutionProvider, kOnnxDomain, 13, int32_t, ReduceMax);
class ONNX_OPERATOR_TYPED_KERNEL_CLASS_NAME(kCudaExecutionProvider, kOnnxDomain, 13, int64_t, ReduceMax);
class ONNX_OPERATOR_TYPED_KERNEL_CLASS_NAME(kCudaExecutionProvider, kOnnxDomain, 13, int8_t, ReduceMax);
class ONNX_OPERATOR_TYPED_KERNEL_CLASS_NAME(kCudaExecutionProvider, kOnnxDomain, 13, uint8_t, ReduceMax);
class ONNX_OPERATOR_TYPED_KERNEL_CLASS_NAME(kCudaExecutionProvider, kOnnxDomain, 13, float, ReduceMean);
class ONNX_OPERATOR_TYPED_KERNEL_CLASS_NAME(kCudaExecutionProvider, kOnnxDomain, 13, double, ReduceMean);
class ONNX_OPERATOR_TYPED_KERNEL_CLASS_NAME(kCudaExecutionProvider, kOnnxDomain, 13, MLFloat16, ReduceMean);
class ONNX_OPERATOR_TYPED_KERNEL_CLASS_NAME(kCudaExecutionProvider, kOnnxDomain, 13, int32_t, ReduceMean);
class ONNX_OPERATOR_VERSIONED_TYPED_KERNEL_CLASS_NAME(kCudaExecutionProvider, kOnnxDomain, 13, 13, float, ReduceMin);
class ONNX_OPERATOR_VERSIONED_TYPED_KERNEL_CLASS_NAME(kCudaExecutionProvider, kOnnxDomain, 13, 13, double, ReduceMin);
class ONNX_OPERATOR_VERSIONED_TYPED_KERNEL_CLASS_NAME(kCudaExecutionProvider, kOnnxDomain, 13, 13, MLFloat16, ReduceMin);
class ONNX_OPERATOR_VERSIONED_TYPED_KERNEL_CLASS_NAME(kCudaExecutionProvider, kOnnxDomain, 13, 13, int32_t, ReduceMin);
class ONNX_OPERATOR_VERSIONED_TYPED_KERNEL_CLASS_NAME(kCudaExecutionProvider, kOnnxDomain, 13, 13, int64_t, ReduceMin);
class ONNX_OPERATOR_VERSIONED_TYPED_KERNEL_CLASS_NAME(kCudaExecutionProvider, kOnnxDomain, 13, 13, int8_t, ReduceMin);
class ONNX_OPERATOR_VERSIONED_TYPED_KERNEL_CLASS_NAME(kCudaExecutionProvider, kOnnxDomain, 13, 13, uint8_t, ReduceMin);
class ONNX_OPERATOR_TYPED_KERNEL_CLASS_NAME(kCudaExecutionProvider, kOnnxDomain, 13, float, ReduceProd);
class ONNX_OPERATOR_TYPED_KERNEL_CLASS_NAME(kCudaExecutionProvider, kOnnxDomain, 13, double, ReduceProd);
class ONNX_OPERATOR_TYPED_KERNEL_CLASS_NAME(kCudaExecutionProvider, kOnnxDomain, 13, MLFloat16, ReduceProd);
class ONNX_OPERATOR_TYPED_KERNEL_CLASS_NAME(kCudaExecutionProvider, kOnnxDomain, 13, int32_t, ReduceProd);
class ONNX_OPERATOR_TYPED_KERNEL_CLASS_NAME(kCudaExecutionProvider, kOnnxDomain, 13, float, ReduceSum);
class ONNX_OPERATOR_TYPED_KERNEL_CLASS_NAME(kCudaExecutionProvider, kOnnxDomain, 13, double, ReduceSum);
class ONNX_OPERATOR_TYPED_KERNEL_CLASS_NAME(kCudaExecutionProvider, kOnnxDomain, 13, MLFloat16, ReduceSum);
class ONNX_OPERATOR_TYPED_KERNEL_CLASS_NAME(kCudaExecutionProvider, kOnnxDomain, 13, int32_t, ReduceSum);
class ONNX_OPERATOR_TYPED_KERNEL_CLASS_NAME(kCudaExecutionProvider, kOnnxDomain, 13, int64_t, ReduceSum);
class ONNX_OPERATOR_TYPED_KERNEL_CLASS_NAME(kCudaExecutionProvider, kOnnxDomain, 13, float, ReduceSumSquare);
class ONNX_OPERATOR_TYPED_KERNEL_CLASS_NAME(kCudaExecutionProvider, kOnnxDomain, 13, double, ReduceSumSquare);
class ONNX_OPERATOR_TYPED_KERNEL_CLASS_NAME(kCudaExecutionProvider, kOnnxDomain, 13, MLFloat16, ReduceSumSquare);
class ONNX_OPERATOR_TYPED_KERNEL_CLASS_NAME(kCudaExecutionProvider, kOnnxDomain, 13, int64_t, GatherND);
class ONNX_OPERATOR_KERNEL_CLASS_NAME(kCudaExecutionProvider, kOnnxDomain, 13, Dropout);
class ONNX_OPERATOR_TYPED_KERNEL_CLASS_NAME(kCudaExecutionProvider, kOnnxDomain, 13, float, Resize);
class ONNX_OPERATOR_TYPED_KERNEL_CLASS_NAME(kCudaExecutionProvider, kOnnxDomain, 13, double, Resize);
class ONNX_OPERATOR_TYPED_KERNEL_CLASS_NAME(kCudaExecutionProvider, kOnnxDomain, 13, MLFloat16, Resize);
class ONNX_OPERATOR_TYPED_KERNEL_CLASS_NAME(kCudaExecutionProvider, kOnnxDomain, 13, int32_t, Resize);
class ONNX_OPERATOR_TYPED_KERNEL_CLASS_NAME(kCudaExecutionProvider, kOnnxDomain, 13, uint8_t, Resize);
class ONNX_OPERATOR_KERNEL_CLASS_NAME(kCudaExecutionProvider, kOnnxDomain, 13, If);
class ONNX_OPERATOR_KERNEL_CLASS_NAME(kCudaExecutionProvider, kOnnxDomain, 13, Loop);
class ONNX_OPERATOR_KERNEL_CLASS_NAME(kCudaExecutionProvider, kOnnxDomain, 13, Flatten);
class ONNX_OPERATOR_TYPED_KERNEL_CLASS_NAME(kCudaExecutionProvider, kOnnxDomain, 13, float, LRN);
class ONNX_OPERATOR_TYPED_KERNEL_CLASS_NAME(kCudaExecutionProvider, kOnnxDomain, 13, double, LRN);
class ONNX_OPERATOR_TYPED_KERNEL_CLASS_NAME(kCudaExecutionProvider, kOnnxDomain, 13, MLFloat16, LRN);
class ONNX_OPERATOR_VERSIONED_KERNEL_CLASS_NAME(kCudaExecutionProvider, kOnnxDomain, 13, 13, Identity);
class ONNX_OPERATOR_KERNEL_CLASS_NAME(kCudaExecutionProvider, kOnnxDomain, 13, ScatterND);
class ONNX_OPERATOR_TYPED_KERNEL_CLASS_NAME(kCudaExecutionProvider, kOnnxDomain, 13, float, Pad);
class ONNX_OPERATOR_TYPED_KERNEL_CLASS_NAME(kCudaExecutionProvider, kOnnxDomain, 13, double, Pad);
class ONNX_OPERATOR_TYPED_KERNEL_CLASS_NAME(kCudaExecutionProvider, kOnnxDomain, 13, MLFloat16, Pad);
class ONNX_OPERATOR_TYPED_KERNEL_CLASS_NAME(kCudaExecutionProvider, kOnnxDomain, 13, bool, Pad);
class ONNX_OPERATOR_KERNEL_CLASS_NAME(kCudaExecutionProvider, kOnnxDomain, 13, SpaceToDepth);
class ONNX_OPERATOR_KERNEL_CLASS_NAME(kCudaExecutionProvider, kOnnxDomain, 13, DepthToSpace);

class ONNX_OPERATOR_VERSIONED_TYPED_KERNEL_CLASS_NAME(kCudaExecutionProvider, kOnnxDomain, 13, 13, BFloat16, Add);
class ONNX_OPERATOR_VERSIONED_TYPED_KERNEL_CLASS_NAME(kCudaExecutionProvider, kOnnxDomain, 13, 13, BFloat16, Sub);
class ONNX_OPERATOR_VERSIONED_TYPED_KERNEL_CLASS_NAME(kCudaExecutionProvider, kOnnxDomain, 13, 13, BFloat16, Mul);
class ONNX_OPERATOR_VERSIONED_TYPED_KERNEL_CLASS_NAME(kCudaExecutionProvider, kOnnxDomain, 13, 13, BFloat16, Div);
class ONNX_OPERATOR_TYPED_KERNEL_CLASS_NAME(kCudaExecutionProvider, kOnnxDomain, 13, BFloat16, Cast);
class ONNX_OPERATOR_TYPED_KERNEL_CLASS_NAME(kCudaExecutionProvider, kOnnxDomain, 13, BFloat16, Softmax);
class ONNX_OPERATOR_TYPED_KERNEL_CLASS_NAME(kCudaExecutionProvider, kOnnxDomain, 13, BFloat16, MatMul);
class ONNX_OPERATOR_VERSIONED_TYPED_KERNEL_CLASS_NAME(kCudaExecutionProvider, kOnnxDomain, 13, 13, BFloat16, Relu);
class ONNX_OPERATOR_TYPED_KERNEL_CLASS_NAME(kCudaExecutionProvider, kOnnxDomain, 13, BFloat16, Sigmoid);
class ONNX_OPERATOR_TYPED_KERNEL_CLASS_NAME(kCudaExecutionProvider, kOnnxDomain, 13, BFloat16, Tanh);
class ONNX_OPERATOR_TYPED_KERNEL_CLASS_NAME(kCudaExecutionProvider, kOnnxDomain, 13, BFloat16, Gemm);
class ONNX_OPERATOR_TYPED_KERNEL_CLASS_NAME(kCudaExecutionProvider, kOnnxDomain, 13, BFloat16, ReduceSum);
class ONNX_OPERATOR_KERNEL_CLASS_NAME(kCudaExecutionProvider, kOnnxDomain, 13, Mod);

// OpSet 14
class ONNX_OPERATOR_KERNEL_CLASS_NAME(kCudaExecutionProvider, kOnnxDomain, 14, CumSum);
class ONNX_OPERATOR_TYPED_KERNEL_CLASS_NAME(kCudaExecutionProvider, kOnnxDomain, 14, float, Relu);
class ONNX_OPERATOR_TYPED_KERNEL_CLASS_NAME(kCudaExecutionProvider, kOnnxDomain, 14, double, Relu);
class ONNX_OPERATOR_TYPED_KERNEL_CLASS_NAME(kCudaExecutionProvider, kOnnxDomain, 14, MLFloat16, Relu);
class ONNX_OPERATOR_TYPED_KERNEL_CLASS_NAME(kCudaExecutionProvider, kOnnxDomain, 14, int32_t, Add);
class ONNX_OPERATOR_TYPED_KERNEL_CLASS_NAME(kCudaExecutionProvider, kOnnxDomain, 14, int64_t, Add);
class ONNX_OPERATOR_TYPED_KERNEL_CLASS_NAME(kCudaExecutionProvider, kOnnxDomain, 14, uint32_t, Add);
class ONNX_OPERATOR_TYPED_KERNEL_CLASS_NAME(kCudaExecutionProvider, kOnnxDomain, 14, uint64_t, Add);
class ONNX_OPERATOR_TYPED_KERNEL_CLASS_NAME(kCudaExecutionProvider, kOnnxDomain, 14, float, Add);
class ONNX_OPERATOR_TYPED_KERNEL_CLASS_NAME(kCudaExecutionProvider, kOnnxDomain, 14, double, Add);
class ONNX_OPERATOR_TYPED_KERNEL_CLASS_NAME(kCudaExecutionProvider, kOnnxDomain, 14, MLFloat16, Add);
class ONNX_OPERATOR_TYPED_KERNEL_CLASS_NAME(kCudaExecutionProvider, kOnnxDomain, 14, int32_t, Sub);
class ONNX_OPERATOR_TYPED_KERNEL_CLASS_NAME(kCudaExecutionProvider, kOnnxDomain, 14, int64_t, Sub);
class ONNX_OPERATOR_TYPED_KERNEL_CLASS_NAME(kCudaExecutionProvider, kOnnxDomain, 14, uint32_t, Sub);
class ONNX_OPERATOR_TYPED_KERNEL_CLASS_NAME(kCudaExecutionProvider, kOnnxDomain, 14, uint64_t, Sub);
class ONNX_OPERATOR_TYPED_KERNEL_CLASS_NAME(kCudaExecutionProvider, kOnnxDomain, 14, float, Sub);
class ONNX_OPERATOR_TYPED_KERNEL_CLASS_NAME(kCudaExecutionProvider, kOnnxDomain, 14, double, Sub);
class ONNX_OPERATOR_TYPED_KERNEL_CLASS_NAME(kCudaExecutionProvider, kOnnxDomain, 14, MLFloat16, Sub);
class ONNX_OPERATOR_TYPED_KERNEL_CLASS_NAME(kCudaExecutionProvider, kOnnxDomain, 14, int32_t, Mul);
class ONNX_OPERATOR_TYPED_KERNEL_CLASS_NAME(kCudaExecutionProvider, kOnnxDomain, 14, int64_t, Mul);
class ONNX_OPERATOR_TYPED_KERNEL_CLASS_NAME(kCudaExecutionProvider, kOnnxDomain, 14, uint32_t, Mul);
class ONNX_OPERATOR_TYPED_KERNEL_CLASS_NAME(kCudaExecutionProvider, kOnnxDomain, 14, uint64_t, Mul);
class ONNX_OPERATOR_TYPED_KERNEL_CLASS_NAME(kCudaExecutionProvider, kOnnxDomain, 14, float, Mul);
class ONNX_OPERATOR_TYPED_KERNEL_CLASS_NAME(kCudaExecutionProvider, kOnnxDomain, 14, double, Mul);
class ONNX_OPERATOR_TYPED_KERNEL_CLASS_NAME(kCudaExecutionProvider, kOnnxDomain, 14, MLFloat16, Mul);
class ONNX_OPERATOR_TYPED_KERNEL_CLASS_NAME(kCudaExecutionProvider, kOnnxDomain, 14, int32_t, Div);
class ONNX_OPERATOR_TYPED_KERNEL_CLASS_NAME(kCudaExecutionProvider, kOnnxDomain, 14, int64_t, Div);
class ONNX_OPERATOR_TYPED_KERNEL_CLASS_NAME(kCudaExecutionProvider, kOnnxDomain, 14, uint32_t, Div);
class ONNX_OPERATOR_TYPED_KERNEL_CLASS_NAME(kCudaExecutionProvider, kOnnxDomain, 14, uint64_t, Div);
class ONNX_OPERATOR_TYPED_KERNEL_CLASS_NAME(kCudaExecutionProvider, kOnnxDomain, 14, float, Div);
class ONNX_OPERATOR_TYPED_KERNEL_CLASS_NAME(kCudaExecutionProvider, kOnnxDomain, 14, double, Div);
class ONNX_OPERATOR_TYPED_KERNEL_CLASS_NAME(kCudaExecutionProvider, kOnnxDomain, 14, MLFloat16, Div);
class ONNX_OPERATOR_KERNEL_CLASS_NAME(kCudaExecutionProvider, kOnnxDomain, 14, Identity);
class ONNX_OPERATOR_KERNEL_CLASS_NAME(kCudaExecutionProvider, kOnnxDomain, 14, Reshape);
class ONNX_OPERATOR_TYPED_KERNEL_CLASS_NAME(kCudaExecutionProvider, kOnnxDomain, 14, float, RNN);
class ONNX_OPERATOR_TYPED_KERNEL_CLASS_NAME(kCudaExecutionProvider, kOnnxDomain, 14, double, RNN);
class ONNX_OPERATOR_TYPED_KERNEL_CLASS_NAME(kCudaExecutionProvider, kOnnxDomain, 14, MLFloat16, RNN);
class ONNX_OPERATOR_TYPED_KERNEL_CLASS_NAME(kCudaExecutionProvider, kOnnxDomain, 14, float, GRU);
class ONNX_OPERATOR_TYPED_KERNEL_CLASS_NAME(kCudaExecutionProvider, kOnnxDomain, 14, double, GRU);
class ONNX_OPERATOR_TYPED_KERNEL_CLASS_NAME(kCudaExecutionProvider, kOnnxDomain, 14, MLFloat16, GRU);
class ONNX_OPERATOR_TYPED_KERNEL_CLASS_NAME(kCudaExecutionProvider, kOnnxDomain, 14, float, LSTM);
class ONNX_OPERATOR_TYPED_KERNEL_CLASS_NAME(kCudaExecutionProvider, kOnnxDomain, 14, double, LSTM);
class ONNX_OPERATOR_TYPED_KERNEL_CLASS_NAME(kCudaExecutionProvider, kOnnxDomain, 14, MLFloat16, LSTM);
class ONNX_OPERATOR_VERSIONED_TYPED_KERNEL_CLASS_NAME(kCudaExecutionProvider, kOnnxDomain, 14, 14, float, BatchNormalization);
class ONNX_OPERATOR_VERSIONED_TYPED_KERNEL_CLASS_NAME(kCudaExecutionProvider, kOnnxDomain, 14, 14, double, BatchNormalization);
class ONNX_OPERATOR_VERSIONED_TYPED_KERNEL_CLASS_NAME(kCudaExecutionProvider, kOnnxDomain, 14, 14, MLFloat16, BatchNormalization);
class ONNX_OPERATOR_TYPED_KERNEL_CLASS_NAME(kCudaExecutionProvider, kOnnxDomain, 14, float, ReduceMin);
class ONNX_OPERATOR_TYPED_KERNEL_CLASS_NAME(kCudaExecutionProvider, kOnnxDomain, 14, double, ReduceMin);
class ONNX_OPERATOR_TYPED_KERNEL_CLASS_NAME(kCudaExecutionProvider, kOnnxDomain, 14, MLFloat16, ReduceMin);
class ONNX_OPERATOR_TYPED_KERNEL_CLASS_NAME(kCudaExecutionProvider, kOnnxDomain, 14, int32_t, ReduceMin);
class ONNX_OPERATOR_TYPED_KERNEL_CLASS_NAME(kCudaExecutionProvider, kOnnxDomain, 14, int8_t, ReduceMin);
class ONNX_OPERATOR_TYPED_KERNEL_CLASS_NAME(kCudaExecutionProvider, kOnnxDomain, 14, uint8_t, ReduceMin);
class ONNX_OPERATOR_TYPED_KERNEL_CLASS_NAME(kCudaExecutionProvider, kOnnxDomain, 14, int64_t, ReduceMin);
class ONNX_OPERATOR_KERNEL_CLASS_NAME(kCudaExecutionProvider, kOnnxDomain, 14, Trilu);
class ONNX_OPERATOR_TYPED_KERNEL_CLASS_NAME(kCudaExecutionProvider, kOnnxDomain, 14, BFloat16, Add);
class ONNX_OPERATOR_TYPED_KERNEL_CLASS_NAME(kCudaExecutionProvider, kOnnxDomain, 14, BFloat16, Sub);
class ONNX_OPERATOR_TYPED_KERNEL_CLASS_NAME(kCudaExecutionProvider, kOnnxDomain, 14, BFloat16, Mul);
class ONNX_OPERATOR_TYPED_KERNEL_CLASS_NAME(kCudaExecutionProvider, kOnnxDomain, 14, BFloat16, Div);
class ONNX_OPERATOR_TYPED_KERNEL_CLASS_NAME(kCudaExecutionProvider, kOnnxDomain, 14, BFloat16, Relu);

// OpSet 15
class ONNX_OPERATOR_KERNEL_CLASS_NAME(kCudaExecutionProvider, kOnnxDomain, 15, Pow);
class ONNX_OPERATOR_TYPED_KERNEL_CLASS_NAME(kCudaExecutionProvider, kOnnxDomain, 15, float, BatchNormalization);
class ONNX_OPERATOR_TYPED_KERNEL_CLASS_NAME(kCudaExecutionProvider, kOnnxDomain, 15, double, BatchNormalization);
class ONNX_OPERATOR_TYPED_KERNEL_CLASS_NAME(kCudaExecutionProvider, kOnnxDomain, 15, MLFloat16, BatchNormalization);
class ONNX_OPERATOR_KERNEL_CLASS_NAME(kCudaExecutionProvider, kOnnxDomain, 15, Shape);

// Opset 16
class ONNX_OPERATOR_TYPED_KERNEL_CLASS_NAME(kCudaExecutionProvider, kOnnxDomain, 16, float, LeakyRelu);
class ONNX_OPERATOR_TYPED_KERNEL_CLASS_NAME(kCudaExecutionProvider, kOnnxDomain, 16, double, LeakyRelu);
class ONNX_OPERATOR_TYPED_KERNEL_CLASS_NAME(kCudaExecutionProvider, kOnnxDomain, 16, MLFloat16, LeakyRelu);
class ONNX_OPERATOR_TYPED_KERNEL_CLASS_NAME(kCudaExecutionProvider, kOnnxDomain, 16, float, PRelu);
class ONNX_OPERATOR_TYPED_KERNEL_CLASS_NAME(kCudaExecutionProvider, kOnnxDomain, 16, double, PRelu);
class ONNX_OPERATOR_TYPED_KERNEL_CLASS_NAME(kCudaExecutionProvider, kOnnxDomain, 16, MLFloat16, PRelu);
class ONNX_OPERATOR_KERNEL_CLASS_NAME(kCudaExecutionProvider, kOnnxDomain, 16, Scan);
class ONNX_OPERATOR_TYPED_KERNEL_CLASS_NAME(kCudaExecutionProvider, kOnnxDomain, 16, MLFloat16, Where);
class ONNX_OPERATOR_TYPED_KERNEL_CLASS_NAME(kCudaExecutionProvider, kOnnxDomain, 16, float, Where);
class ONNX_OPERATOR_TYPED_KERNEL_CLASS_NAME(kCudaExecutionProvider, kOnnxDomain, 16, double_t, Where);
class ONNX_OPERATOR_TYPED_KERNEL_CLASS_NAME(kCudaExecutionProvider, kOnnxDomain, 16, int32_t, Where);
class ONNX_OPERATOR_TYPED_KERNEL_CLASS_NAME(kCudaExecutionProvider, kOnnxDomain, 16, int64_t, Where);
class ONNX_OPERATOR_TYPED_KERNEL_CLASS_NAME(kCudaExecutionProvider, kOnnxDomain, 16, uint8_t, Where);
class ONNX_OPERATOR_TYPED_KERNEL_CLASS_NAME(kCudaExecutionProvider, kOnnxDomain, 16, int32_t, GreaterOrEqual);
class ONNX_OPERATOR_TYPED_KERNEL_CLASS_NAME(kCudaExecutionProvider, kOnnxDomain, 16, int64_t, GreaterOrEqual);
class ONNX_OPERATOR_TYPED_KERNEL_CLASS_NAME(kCudaExecutionProvider, kOnnxDomain, 16, uint32_t, GreaterOrEqual);
class ONNX_OPERATOR_TYPED_KERNEL_CLASS_NAME(kCudaExecutionProvider, kOnnxDomain, 16, uint64_t, GreaterOrEqual);
class ONNX_OPERATOR_TYPED_KERNEL_CLASS_NAME(kCudaExecutionProvider, kOnnxDomain, 16, float, GreaterOrEqual);
class ONNX_OPERATOR_TYPED_KERNEL_CLASS_NAME(kCudaExecutionProvider, kOnnxDomain, 16, double, GreaterOrEqual);
class ONNX_OPERATOR_TYPED_KERNEL_CLASS_NAME(kCudaExecutionProvider, kOnnxDomain, 16, MLFloat16, GreaterOrEqual);
class ONNX_OPERATOR_TYPED_KERNEL_CLASS_NAME(kCudaExecutionProvider, kOnnxDomain, 16, int32_t, LessOrEqual);
class ONNX_OPERATOR_TYPED_KERNEL_CLASS_NAME(kCudaExecutionProvider, kOnnxDomain, 16, int64_t, LessOrEqual);
class ONNX_OPERATOR_TYPED_KERNEL_CLASS_NAME(kCudaExecutionProvider, kOnnxDomain, 16, uint32_t, LessOrEqual);
class ONNX_OPERATOR_TYPED_KERNEL_CLASS_NAME(kCudaExecutionProvider, kOnnxDomain, 16, uint64_t, LessOrEqual);
class ONNX_OPERATOR_TYPED_KERNEL_CLASS_NAME(kCudaExecutionProvider, kOnnxDomain, 16, float, LessOrEqual);
class ONNX_OPERATOR_TYPED_KERNEL_CLASS_NAME(kCudaExecutionProvider, kOnnxDomain, 16, double, LessOrEqual);
class ONNX_OPERATOR_TYPED_KERNEL_CLASS_NAME(kCudaExecutionProvider, kOnnxDomain, 16, MLFloat16, LessOrEqual);

template <>
KernelCreateInfo BuildKernelCreateInfo<void>() {
  return {};
}

static Status RegisterCudaKernels(KernelRegistry& kernel_registry) {
  static const BuildKernelCreateInfoFn function_table[] = {
      BuildKernelCreateInfo<void>,  // default entry to avoid the list become empty after ops-reducing
      BuildKernelCreateInfo<ONNX_OPERATOR_KERNEL_CLASS_NAME(kCudaExecutionProvider, kOnnxDomain, 1, MemcpyFromHost)>,
      BuildKernelCreateInfo<ONNX_OPERATOR_KERNEL_CLASS_NAME(kCudaExecutionProvider, kOnnxDomain, 1, MemcpyToHost)>,
      BuildKernelCreateInfo<ONNX_OPERATOR_VERSIONED_KERNEL_CLASS_NAME(kCudaExecutionProvider, kOnnxDomain, 4, 10, Concat)>,
      BuildKernelCreateInfo<ONNX_OPERATOR_VERSIONED_KERNEL_CLASS_NAME(kCudaExecutionProvider, kOnnxDomain, 1, 10, Unsqueeze)>,
      BuildKernelCreateInfo<ONNX_OPERATOR_VERSIONED_KERNEL_CLASS_NAME(kCudaExecutionProvider, kOnnxDomain, 1, 8, Flatten)>,
      BuildKernelCreateInfo<ONNX_OPERATOR_VERSIONED_KERNEL_CLASS_NAME(kCudaExecutionProvider, kOnnxDomain, 1, 10, Squeeze)>,
      BuildKernelCreateInfo<ONNX_OPERATOR_VERSIONED_KERNEL_CLASS_NAME(kCudaExecutionProvider, kOnnxDomain, 1, 12, Identity)>,
      BuildKernelCreateInfo<ONNX_OPERATOR_VERSIONED_KERNEL_CLASS_NAME(kCudaExecutionProvider, kOnnxDomain, 7, 9, Dropout)>,
      BuildKernelCreateInfo<ONNX_OPERATOR_TYPED_KERNEL_CLASS_NAME(kCudaExecutionProvider, kOnnxDomain, 7, float, Cos)>,
      BuildKernelCreateInfo<ONNX_OPERATOR_TYPED_KERNEL_CLASS_NAME(kCudaExecutionProvider, kOnnxDomain, 7, double, Cos)>,
      BuildKernelCreateInfo<ONNX_OPERATOR_TYPED_KERNEL_CLASS_NAME(kCudaExecutionProvider, kOnnxDomain, 7, MLFloat16, Cos)>,
      BuildKernelCreateInfo<ONNX_OPERATOR_TYPED_KERNEL_CLASS_NAME(kCudaExecutionProvider, kOnnxDomain, 7, float, Sin)>,
      BuildKernelCreateInfo<ONNX_OPERATOR_TYPED_KERNEL_CLASS_NAME(kCudaExecutionProvider, kOnnxDomain, 7, double, Sin)>,
      BuildKernelCreateInfo<ONNX_OPERATOR_TYPED_KERNEL_CLASS_NAME(kCudaExecutionProvider, kOnnxDomain, 7, MLFloat16, Sin)>,
      BuildKernelCreateInfo<ONNX_OPERATOR_VERSIONED_KERNEL_CLASS_NAME(kCudaExecutionProvider, kOnnxDomain, 1, 10, Gather)>,
      BuildKernelCreateInfo<ONNX_OPERATOR_VERSIONED_TYPED_KERNEL_CLASS_NAME(kCudaExecutionProvider, kOnnxDomain, 7, 8, float, Gemm)>,
      BuildKernelCreateInfo<ONNX_OPERATOR_VERSIONED_TYPED_KERNEL_CLASS_NAME(kCudaExecutionProvider, kOnnxDomain, 7, 8, double, Gemm)>,
      BuildKernelCreateInfo<ONNX_OPERATOR_VERSIONED_TYPED_KERNEL_CLASS_NAME(kCudaExecutionProvider, kOnnxDomain, 7, 8, MLFloat16, Gemm)>,
      BuildKernelCreateInfo<ONNX_OPERATOR_VERSIONED_TYPED_KERNEL_CLASS_NAME(kCudaExecutionProvider, kOnnxDomain, 9, 10, float, Gemm)>,
      BuildKernelCreateInfo<ONNX_OPERATOR_VERSIONED_TYPED_KERNEL_CLASS_NAME(kCudaExecutionProvider, kOnnxDomain, 9, 10, double, Gemm)>,
      BuildKernelCreateInfo<ONNX_OPERATOR_VERSIONED_TYPED_KERNEL_CLASS_NAME(kCudaExecutionProvider, kOnnxDomain, 9, 10, MLFloat16, Gemm)>,
      BuildKernelCreateInfo<ONNX_OPERATOR_VERSIONED_TYPED_KERNEL_CLASS_NAME(kCudaExecutionProvider, kOnnxDomain, 1, 8, float, MatMul)>,
      BuildKernelCreateInfo<ONNX_OPERATOR_VERSIONED_TYPED_KERNEL_CLASS_NAME(kCudaExecutionProvider, kOnnxDomain, 1, 8, double, MatMul)>,
      BuildKernelCreateInfo<ONNX_OPERATOR_VERSIONED_TYPED_KERNEL_CLASS_NAME(kCudaExecutionProvider, kOnnxDomain, 1, 8, MLFloat16, MatMul)>,
      BuildKernelCreateInfo<ONNX_OPERATOR_VERSIONED_TYPED_KERNEL_CLASS_NAME(kCudaExecutionProvider, kOnnxDomain, 9, 12, float, MatMul)>,
      BuildKernelCreateInfo<ONNX_OPERATOR_VERSIONED_TYPED_KERNEL_CLASS_NAME(kCudaExecutionProvider, kOnnxDomain, 9, 12, double, MatMul)>,
      BuildKernelCreateInfo<ONNX_OPERATOR_VERSIONED_TYPED_KERNEL_CLASS_NAME(kCudaExecutionProvider, kOnnxDomain, 9, 12, MLFloat16, MatMul)>,
      BuildKernelCreateInfo<ONNX_OPERATOR_TYPED_KERNEL_CLASS_NAME(kCudaExecutionProvider, kOnnxDomain, 10, int8_t, MatMulInteger)>,
      BuildKernelCreateInfo<ONNX_OPERATOR_VERSIONED_TYPED_KERNEL_CLASS_NAME(kCudaExecutionProvider, kOnnxDomain, 6, 10, float, Clip)>,
      BuildKernelCreateInfo<ONNX_OPERATOR_TYPED_KERNEL_CLASS_NAME(kCudaExecutionProvider, kOnnxDomain, 6, float, Elu)>,
      BuildKernelCreateInfo<ONNX_OPERATOR_TYPED_KERNEL_CLASS_NAME(kCudaExecutionProvider, kOnnxDomain, 6, double, Elu)>,
      BuildKernelCreateInfo<ONNX_OPERATOR_TYPED_KERNEL_CLASS_NAME(kCudaExecutionProvider, kOnnxDomain, 6, MLFloat16, Elu)>,
      BuildKernelCreateInfo<ONNX_OPERATOR_TYPED_KERNEL_CLASS_NAME(kCudaExecutionProvider, kOnnxDomain, 6, float, HardSigmoid)>,
      BuildKernelCreateInfo<ONNX_OPERATOR_TYPED_KERNEL_CLASS_NAME(kCudaExecutionProvider, kOnnxDomain, 6, double, HardSigmoid)>,
      BuildKernelCreateInfo<ONNX_OPERATOR_TYPED_KERNEL_CLASS_NAME(kCudaExecutionProvider, kOnnxDomain, 6, MLFloat16, HardSigmoid)>,
      BuildKernelCreateInfo<ONNX_OPERATOR_VERSIONED_TYPED_KERNEL_CLASS_NAME(kCudaExecutionProvider, kOnnxDomain, 6, 15, float, LeakyRelu)>,
      BuildKernelCreateInfo<ONNX_OPERATOR_VERSIONED_TYPED_KERNEL_CLASS_NAME(kCudaExecutionProvider, kOnnxDomain, 6, 15, double, LeakyRelu)>,
      BuildKernelCreateInfo<ONNX_OPERATOR_VERSIONED_TYPED_KERNEL_CLASS_NAME(kCudaExecutionProvider, kOnnxDomain, 6, 15, MLFloat16, LeakyRelu)>,
      BuildKernelCreateInfo<ONNX_OPERATOR_VERSIONED_TYPED_KERNEL_CLASS_NAME(kCudaExecutionProvider, kOnnxDomain, 6, 12, float, Relu)>,
      BuildKernelCreateInfo<ONNX_OPERATOR_VERSIONED_TYPED_KERNEL_CLASS_NAME(kCudaExecutionProvider, kOnnxDomain, 6, 12, double, Relu)>,
      BuildKernelCreateInfo<ONNX_OPERATOR_VERSIONED_TYPED_KERNEL_CLASS_NAME(kCudaExecutionProvider, kOnnxDomain, 6, 12, MLFloat16, Relu)>,
      BuildKernelCreateInfo<ONNX_OPERATOR_TYPED_KERNEL_CLASS_NAME(kCudaExecutionProvider, kOnnxDomain, 6, float, Selu)>,
      BuildKernelCreateInfo<ONNX_OPERATOR_TYPED_KERNEL_CLASS_NAME(kCudaExecutionProvider, kOnnxDomain, 6, double, Selu)>,
      BuildKernelCreateInfo<ONNX_OPERATOR_TYPED_KERNEL_CLASS_NAME(kCudaExecutionProvider, kOnnxDomain, 6, MLFloat16, Selu)>,
      BuildKernelCreateInfo<ONNX_OPERATOR_VERSIONED_TYPED_KERNEL_CLASS_NAME(kCudaExecutionProvider, kOnnxDomain, 6, 12, float, Sigmoid)>,
      BuildKernelCreateInfo<ONNX_OPERATOR_VERSIONED_TYPED_KERNEL_CLASS_NAME(kCudaExecutionProvider, kOnnxDomain, 6, 12, double, Sigmoid)>,
      BuildKernelCreateInfo<ONNX_OPERATOR_VERSIONED_TYPED_KERNEL_CLASS_NAME(kCudaExecutionProvider, kOnnxDomain, 6, 12, MLFloat16, Sigmoid)>,
      BuildKernelCreateInfo<ONNX_OPERATOR_TYPED_KERNEL_CLASS_NAME(kCudaExecutionProvider, kOnnxDomain, 1, float, Softsign)>,
      BuildKernelCreateInfo<ONNX_OPERATOR_TYPED_KERNEL_CLASS_NAME(kCudaExecutionProvider, kOnnxDomain, 1, double, Softsign)>,
      BuildKernelCreateInfo<ONNX_OPERATOR_TYPED_KERNEL_CLASS_NAME(kCudaExecutionProvider, kOnnxDomain, 1, MLFloat16, Softsign)>,
      BuildKernelCreateInfo<ONNX_OPERATOR_VERSIONED_TYPED_KERNEL_CLASS_NAME(kCudaExecutionProvider, kOnnxDomain, 6, 12, float, Tanh)>,
      BuildKernelCreateInfo<ONNX_OPERATOR_VERSIONED_TYPED_KERNEL_CLASS_NAME(kCudaExecutionProvider, kOnnxDomain, 6, 12, double, Tanh)>,
      BuildKernelCreateInfo<ONNX_OPERATOR_VERSIONED_TYPED_KERNEL_CLASS_NAME(kCudaExecutionProvider, kOnnxDomain, 6, 12, MLFloat16, Tanh)>,
      BuildKernelCreateInfo<ONNX_OPERATOR_TYPED_KERNEL_CLASS_NAME(kCudaExecutionProvider, kOnnxDomain, 1, float, Softplus)>,
      BuildKernelCreateInfo<ONNX_OPERATOR_TYPED_KERNEL_CLASS_NAME(kCudaExecutionProvider, kOnnxDomain, 1, double, Softplus)>,
      BuildKernelCreateInfo<ONNX_OPERATOR_TYPED_KERNEL_CLASS_NAME(kCudaExecutionProvider, kOnnxDomain, 1, MLFloat16, Softplus)>,
      BuildKernelCreateInfo<ONNX_OPERATOR_VERSIONED_TYPED_KERNEL_CLASS_NAME(kCudaExecutionProvider, kOnnxDomain, 1, 10, float, Softmax)>,
      BuildKernelCreateInfo<ONNX_OPERATOR_VERSIONED_TYPED_KERNEL_CLASS_NAME(kCudaExecutionProvider, kOnnxDomain, 1, 10, double, Softmax)>,
      BuildKernelCreateInfo<ONNX_OPERATOR_VERSIONED_TYPED_KERNEL_CLASS_NAME(kCudaExecutionProvider, kOnnxDomain, 1, 10, MLFloat16, Softmax)>,
      BuildKernelCreateInfo<ONNX_OPERATOR_VERSIONED_TYPED_KERNEL_CLASS_NAME(kCudaExecutionProvider, kOnnxDomain, 1, 10, float, LogSoftmax)>,
      BuildKernelCreateInfo<ONNX_OPERATOR_VERSIONED_TYPED_KERNEL_CLASS_NAME(kCudaExecutionProvider, kOnnxDomain, 1, 10, double, LogSoftmax)>,
      BuildKernelCreateInfo<ONNX_OPERATOR_VERSIONED_TYPED_KERNEL_CLASS_NAME(kCudaExecutionProvider, kOnnxDomain, 1, 10, MLFloat16, LogSoftmax)>,
      BuildKernelCreateInfo<ONNX_OPERATOR_VERSIONED_TYPED_KERNEL_CLASS_NAME(kCudaExecutionProvider, kOnnxDomain, 7, 11, float, Pow)>,
      BuildKernelCreateInfo<ONNX_OPERATOR_VERSIONED_TYPED_KERNEL_CLASS_NAME(kCudaExecutionProvider, kOnnxDomain, 7, 11, double, Pow)>,
      BuildKernelCreateInfo<ONNX_OPERATOR_VERSIONED_TYPED_KERNEL_CLASS_NAME(kCudaExecutionProvider, kOnnxDomain, 7, 11, MLFloat16, Pow)>,
      BuildKernelCreateInfo<ONNX_OPERATOR_VERSIONED_TYPED_KERNEL_CLASS_NAME(kCudaExecutionProvider, kOnnxDomain, 7, 8, float, PRelu)>,
      BuildKernelCreateInfo<ONNX_OPERATOR_VERSIONED_TYPED_KERNEL_CLASS_NAME(kCudaExecutionProvider, kOnnxDomain, 7, 8, double, PRelu)>,
      BuildKernelCreateInfo<ONNX_OPERATOR_VERSIONED_TYPED_KERNEL_CLASS_NAME(kCudaExecutionProvider, kOnnxDomain, 7, 8, MLFloat16, PRelu)>,
      BuildKernelCreateInfo<ONNX_OPERATOR_VERSIONED_TYPED_KERNEL_CLASS_NAME(kCudaExecutionProvider, kOnnxDomain, 9, 15, float, PRelu)>,
      BuildKernelCreateInfo<ONNX_OPERATOR_VERSIONED_TYPED_KERNEL_CLASS_NAME(kCudaExecutionProvider, kOnnxDomain, 9, 15, double, PRelu)>,
      BuildKernelCreateInfo<ONNX_OPERATOR_VERSIONED_TYPED_KERNEL_CLASS_NAME(kCudaExecutionProvider, kOnnxDomain, 9, 15, MLFloat16, PRelu)>,
      BuildKernelCreateInfo<ONNX_OPERATOR_TYPED_KERNEL_CLASS_NAME(kCudaExecutionProvider, kOnnxDomain, 7, bool, And)>,
      BuildKernelCreateInfo<ONNX_OPERATOR_TYPED_KERNEL_CLASS_NAME(kCudaExecutionProvider, kOnnxDomain, 7, bool, Or)>,
      BuildKernelCreateInfo<ONNX_OPERATOR_TYPED_KERNEL_CLASS_NAME(kCudaExecutionProvider, kOnnxDomain, 7, bool, Xor)>,
      BuildKernelCreateInfo<ONNX_OPERATOR_VERSIONED_KERNEL_CLASS_NAME(kCudaExecutionProvider, kOnnxDomain, 6, 7, Sum)>,
      BuildKernelCreateInfo<ONNX_OPERATOR_VERSIONED_KERNEL_CLASS_NAME(kCudaExecutionProvider, kOnnxDomain, 8, 12, Sum)>,
      BuildKernelCreateInfo<ONNX_OPERATOR_VERSIONED_KERNEL_CLASS_NAME(kCudaExecutionProvider, kOnnxDomain, 6, 11, Max)>,
      BuildKernelCreateInfo<ONNX_OPERATOR_VERSIONED_KERNEL_CLASS_NAME(kCudaExecutionProvider, kOnnxDomain, 12, 12, Max)>,
      BuildKernelCreateInfo<ONNX_OPERATOR_VERSIONED_KERNEL_CLASS_NAME(kCudaExecutionProvider, kOnnxDomain, 6, 11, Min)>,
      BuildKernelCreateInfo<ONNX_OPERATOR_VERSIONED_KERNEL_CLASS_NAME(kCudaExecutionProvider, kOnnxDomain, 12, 12, Min)>,
      BuildKernelCreateInfo<ONNX_OPERATOR_VERSIONED_TYPED_KERNEL_CLASS_NAME(kCudaExecutionProvider, kOnnxDomain, 7, 8, float, Greater)>,
      BuildKernelCreateInfo<ONNX_OPERATOR_VERSIONED_TYPED_KERNEL_CLASS_NAME(kCudaExecutionProvider, kOnnxDomain, 7, 8, double, Greater)>,
      BuildKernelCreateInfo<ONNX_OPERATOR_VERSIONED_TYPED_KERNEL_CLASS_NAME(kCudaExecutionProvider, kOnnxDomain, 7, 8, MLFloat16, Greater)>,
      BuildKernelCreateInfo<ONNX_OPERATOR_VERSIONED_TYPED_KERNEL_CLASS_NAME(kCudaExecutionProvider, kOnnxDomain, 7, 10, bool, Equal)>,
      BuildKernelCreateInfo<ONNX_OPERATOR_VERSIONED_TYPED_KERNEL_CLASS_NAME(kCudaExecutionProvider, kOnnxDomain, 7, 10, int32_t, Equal)>,
      BuildKernelCreateInfo<ONNX_OPERATOR_VERSIONED_TYPED_KERNEL_CLASS_NAME(kCudaExecutionProvider, kOnnxDomain, 7, 10, int64_t, Equal)>,
      BuildKernelCreateInfo<ONNX_OPERATOR_VERSIONED_KERNEL_CLASS_NAME(kCudaExecutionProvider, kOnnxDomain, 8, 12, Expand)>,
      BuildKernelCreateInfo<ONNX_OPERATOR_VERSIONED_TYPED_KERNEL_CLASS_NAME(kCudaExecutionProvider, kOnnxDomain, 9, 12, int32_t, Greater)>,
      BuildKernelCreateInfo<ONNX_OPERATOR_VERSIONED_TYPED_KERNEL_CLASS_NAME(kCudaExecutionProvider, kOnnxDomain, 9, 12, int64_t, Greater)>,
      BuildKernelCreateInfo<ONNX_OPERATOR_VERSIONED_TYPED_KERNEL_CLASS_NAME(kCudaExecutionProvider, kOnnxDomain, 9, 12, uint32_t, Greater)>,
      BuildKernelCreateInfo<ONNX_OPERATOR_VERSIONED_TYPED_KERNEL_CLASS_NAME(kCudaExecutionProvider, kOnnxDomain, 9, 12, uint64_t, Greater)>,
      BuildKernelCreateInfo<ONNX_OPERATOR_VERSIONED_TYPED_KERNEL_CLASS_NAME(kCudaExecutionProvider, kOnnxDomain, 9, 12, float, Greater)>,
      BuildKernelCreateInfo<ONNX_OPERATOR_VERSIONED_TYPED_KERNEL_CLASS_NAME(kCudaExecutionProvider, kOnnxDomain, 9, 12, double, Greater)>,
      BuildKernelCreateInfo<ONNX_OPERATOR_VERSIONED_TYPED_KERNEL_CLASS_NAME(kCudaExecutionProvider, kOnnxDomain, 9, 12, MLFloat16, Greater)>,
      BuildKernelCreateInfo<ONNX_OPERATOR_VERSIONED_TYPED_KERNEL_CLASS_NAME(kCudaExecutionProvider, kOnnxDomain, 12, 15, int32_t, GreaterOrEqual)>,
      BuildKernelCreateInfo<ONNX_OPERATOR_VERSIONED_TYPED_KERNEL_CLASS_NAME(kCudaExecutionProvider, kOnnxDomain, 12, 15, int64_t, GreaterOrEqual)>,
      BuildKernelCreateInfo<ONNX_OPERATOR_VERSIONED_TYPED_KERNEL_CLASS_NAME(kCudaExecutionProvider, kOnnxDomain, 12, 15, uint32_t, GreaterOrEqual)>,
      BuildKernelCreateInfo<ONNX_OPERATOR_VERSIONED_TYPED_KERNEL_CLASS_NAME(kCudaExecutionProvider, kOnnxDomain, 12, 15, uint64_t, GreaterOrEqual)>,
      BuildKernelCreateInfo<ONNX_OPERATOR_VERSIONED_TYPED_KERNEL_CLASS_NAME(kCudaExecutionProvider, kOnnxDomain, 12, 15, float, GreaterOrEqual)>,
      BuildKernelCreateInfo<ONNX_OPERATOR_VERSIONED_TYPED_KERNEL_CLASS_NAME(kCudaExecutionProvider, kOnnxDomain, 12, 15, double, GreaterOrEqual)>,
      BuildKernelCreateInfo<ONNX_OPERATOR_VERSIONED_TYPED_KERNEL_CLASS_NAME(kCudaExecutionProvider, kOnnxDomain, 12, 15, MLFloat16, GreaterOrEqual)>,
      BuildKernelCreateInfo<ONNX_OPERATOR_VERSIONED_TYPED_KERNEL_CLASS_NAME(kCudaExecutionProvider, kOnnxDomain, 12, 15, int32_t, LessOrEqual)>,
      BuildKernelCreateInfo<ONNX_OPERATOR_VERSIONED_TYPED_KERNEL_CLASS_NAME(kCudaExecutionProvider, kOnnxDomain, 12, 15, int64_t, LessOrEqual)>,
      BuildKernelCreateInfo<ONNX_OPERATOR_VERSIONED_TYPED_KERNEL_CLASS_NAME(kCudaExecutionProvider, kOnnxDomain, 12, 15, uint32_t, LessOrEqual)>,
      BuildKernelCreateInfo<ONNX_OPERATOR_VERSIONED_TYPED_KERNEL_CLASS_NAME(kCudaExecutionProvider, kOnnxDomain, 12, 15, uint64_t, LessOrEqual)>,
      BuildKernelCreateInfo<ONNX_OPERATOR_VERSIONED_TYPED_KERNEL_CLASS_NAME(kCudaExecutionProvider, kOnnxDomain, 12, 15, float, LessOrEqual)>,
      BuildKernelCreateInfo<ONNX_OPERATOR_VERSIONED_TYPED_KERNEL_CLASS_NAME(kCudaExecutionProvider, kOnnxDomain, 12, 15, double, LessOrEqual)>,
      BuildKernelCreateInfo<ONNX_OPERATOR_VERSIONED_TYPED_KERNEL_CLASS_NAME(kCudaExecutionProvider, kOnnxDomain, 12, 15, MLFloat16, LessOrEqual)>,
      BuildKernelCreateInfo<ONNX_OPERATOR_VERSIONED_TYPED_KERNEL_CLASS_NAME(kCudaExecutionProvider, kOnnxDomain, 7, 12, int32_t, Add)>,
      BuildKernelCreateInfo<ONNX_OPERATOR_VERSIONED_TYPED_KERNEL_CLASS_NAME(kCudaExecutionProvider, kOnnxDomain, 7, 12, int64_t, Add)>,
      BuildKernelCreateInfo<ONNX_OPERATOR_VERSIONED_TYPED_KERNEL_CLASS_NAME(kCudaExecutionProvider, kOnnxDomain, 7, 12, uint32_t, Add)>,
      BuildKernelCreateInfo<ONNX_OPERATOR_VERSIONED_TYPED_KERNEL_CLASS_NAME(kCudaExecutionProvider, kOnnxDomain, 7, 12, uint64_t, Add)>,
      BuildKernelCreateInfo<ONNX_OPERATOR_VERSIONED_TYPED_KERNEL_CLASS_NAME(kCudaExecutionProvider, kOnnxDomain, 7, 12, float, Add)>,
      BuildKernelCreateInfo<ONNX_OPERATOR_VERSIONED_TYPED_KERNEL_CLASS_NAME(kCudaExecutionProvider, kOnnxDomain, 7, 12, double, Add)>,
      BuildKernelCreateInfo<ONNX_OPERATOR_VERSIONED_TYPED_KERNEL_CLASS_NAME(kCudaExecutionProvider, kOnnxDomain, 7, 12, MLFloat16, Add)>,
      BuildKernelCreateInfo<ONNX_OPERATOR_VERSIONED_TYPED_KERNEL_CLASS_NAME(kCudaExecutionProvider, kOnnxDomain, 7, 12, int32_t, Sub)>,
      BuildKernelCreateInfo<ONNX_OPERATOR_VERSIONED_TYPED_KERNEL_CLASS_NAME(kCudaExecutionProvider, kOnnxDomain, 7, 12, int64_t, Sub)>,
      BuildKernelCreateInfo<ONNX_OPERATOR_VERSIONED_TYPED_KERNEL_CLASS_NAME(kCudaExecutionProvider, kOnnxDomain, 7, 12, uint32_t, Sub)>,
      BuildKernelCreateInfo<ONNX_OPERATOR_VERSIONED_TYPED_KERNEL_CLASS_NAME(kCudaExecutionProvider, kOnnxDomain, 7, 12, uint64_t, Sub)>,
      BuildKernelCreateInfo<ONNX_OPERATOR_VERSIONED_TYPED_KERNEL_CLASS_NAME(kCudaExecutionProvider, kOnnxDomain, 7, 12, float, Sub)>,
      BuildKernelCreateInfo<ONNX_OPERATOR_VERSIONED_TYPED_KERNEL_CLASS_NAME(kCudaExecutionProvider, kOnnxDomain, 7, 12, double, Sub)>,
      BuildKernelCreateInfo<ONNX_OPERATOR_VERSIONED_TYPED_KERNEL_CLASS_NAME(kCudaExecutionProvider, kOnnxDomain, 7, 12, MLFloat16, Sub)>,
      BuildKernelCreateInfo<ONNX_OPERATOR_VERSIONED_TYPED_KERNEL_CLASS_NAME(kCudaExecutionProvider, kOnnxDomain, 7, 12, int32_t, Mul)>,
      BuildKernelCreateInfo<ONNX_OPERATOR_VERSIONED_TYPED_KERNEL_CLASS_NAME(kCudaExecutionProvider, kOnnxDomain, 7, 12, int64_t, Mul)>,
      BuildKernelCreateInfo<ONNX_OPERATOR_VERSIONED_TYPED_KERNEL_CLASS_NAME(kCudaExecutionProvider, kOnnxDomain, 7, 12, uint32_t, Mul)>,
      BuildKernelCreateInfo<ONNX_OPERATOR_VERSIONED_TYPED_KERNEL_CLASS_NAME(kCudaExecutionProvider, kOnnxDomain, 7, 12, uint64_t, Mul)>,
      BuildKernelCreateInfo<ONNX_OPERATOR_VERSIONED_TYPED_KERNEL_CLASS_NAME(kCudaExecutionProvider, kOnnxDomain, 7, 12, float, Mul)>,
      BuildKernelCreateInfo<ONNX_OPERATOR_VERSIONED_TYPED_KERNEL_CLASS_NAME(kCudaExecutionProvider, kOnnxDomain, 7, 12, double, Mul)>,
      BuildKernelCreateInfo<ONNX_OPERATOR_VERSIONED_TYPED_KERNEL_CLASS_NAME(kCudaExecutionProvider, kOnnxDomain, 7, 12, MLFloat16, Mul)>,
      BuildKernelCreateInfo<ONNX_OPERATOR_VERSIONED_TYPED_KERNEL_CLASS_NAME(kCudaExecutionProvider, kOnnxDomain, 7, 12, int32_t, Div)>,
      BuildKernelCreateInfo<ONNX_OPERATOR_VERSIONED_TYPED_KERNEL_CLASS_NAME(kCudaExecutionProvider, kOnnxDomain, 7, 12, int64_t, Div)>,
      BuildKernelCreateInfo<ONNX_OPERATOR_VERSIONED_TYPED_KERNEL_CLASS_NAME(kCudaExecutionProvider, kOnnxDomain, 7, 12, uint32_t, Div)>,
      BuildKernelCreateInfo<ONNX_OPERATOR_VERSIONED_TYPED_KERNEL_CLASS_NAME(kCudaExecutionProvider, kOnnxDomain, 7, 12, uint64_t, Div)>,
      BuildKernelCreateInfo<ONNX_OPERATOR_VERSIONED_TYPED_KERNEL_CLASS_NAME(kCudaExecutionProvider, kOnnxDomain, 7, 12, float, Div)>,
      BuildKernelCreateInfo<ONNX_OPERATOR_VERSIONED_TYPED_KERNEL_CLASS_NAME(kCudaExecutionProvider, kOnnxDomain, 7, 12, double, Div)>,
      BuildKernelCreateInfo<ONNX_OPERATOR_VERSIONED_TYPED_KERNEL_CLASS_NAME(kCudaExecutionProvider, kOnnxDomain, 7, 12, MLFloat16, Div)>,
      BuildKernelCreateInfo<ONNX_OPERATOR_VERSIONED_TYPED_KERNEL_CLASS_NAME(kCudaExecutionProvider, kOnnxDomain, 6, 12, int8_t, Abs)>,
      BuildKernelCreateInfo<ONNX_OPERATOR_VERSIONED_TYPED_KERNEL_CLASS_NAME(kCudaExecutionProvider, kOnnxDomain, 6, 12, int16_t, Abs)>,
      BuildKernelCreateInfo<ONNX_OPERATOR_VERSIONED_TYPED_KERNEL_CLASS_NAME(kCudaExecutionProvider, kOnnxDomain, 6, 12, int32_t, Abs)>,
      BuildKernelCreateInfo<ONNX_OPERATOR_VERSIONED_TYPED_KERNEL_CLASS_NAME(kCudaExecutionProvider, kOnnxDomain, 6, 12, int64_t, Abs)>,
      BuildKernelCreateInfo<ONNX_OPERATOR_VERSIONED_TYPED_KERNEL_CLASS_NAME(kCudaExecutionProvider, kOnnxDomain, 6, 12, uint8_t, Abs)>,
      BuildKernelCreateInfo<ONNX_OPERATOR_VERSIONED_TYPED_KERNEL_CLASS_NAME(kCudaExecutionProvider, kOnnxDomain, 6, 12, uint16_t, Abs)>,
      BuildKernelCreateInfo<ONNX_OPERATOR_VERSIONED_TYPED_KERNEL_CLASS_NAME(kCudaExecutionProvider, kOnnxDomain, 6, 12, uint32_t, Abs)>,
      BuildKernelCreateInfo<ONNX_OPERATOR_VERSIONED_TYPED_KERNEL_CLASS_NAME(kCudaExecutionProvider, kOnnxDomain, 6, 12, uint64_t, Abs)>,
      BuildKernelCreateInfo<ONNX_OPERATOR_VERSIONED_TYPED_KERNEL_CLASS_NAME(kCudaExecutionProvider, kOnnxDomain, 6, 12, float, Abs)>,
      BuildKernelCreateInfo<ONNX_OPERATOR_VERSIONED_TYPED_KERNEL_CLASS_NAME(kCudaExecutionProvider, kOnnxDomain, 6, 12, double, Abs)>,
      BuildKernelCreateInfo<ONNX_OPERATOR_VERSIONED_TYPED_KERNEL_CLASS_NAME(kCudaExecutionProvider, kOnnxDomain, 6, 12, MLFloat16, Abs)>,
      BuildKernelCreateInfo<ONNX_OPERATOR_VERSIONED_TYPED_KERNEL_CLASS_NAME(kCudaExecutionProvider, kOnnxDomain, 6, 12, int8_t, Neg)>,
      BuildKernelCreateInfo<ONNX_OPERATOR_VERSIONED_TYPED_KERNEL_CLASS_NAME(kCudaExecutionProvider, kOnnxDomain, 6, 12, int16_t, Neg)>,
      BuildKernelCreateInfo<ONNX_OPERATOR_VERSIONED_TYPED_KERNEL_CLASS_NAME(kCudaExecutionProvider, kOnnxDomain, 6, 12, int32_t, Neg)>,
      BuildKernelCreateInfo<ONNX_OPERATOR_VERSIONED_TYPED_KERNEL_CLASS_NAME(kCudaExecutionProvider, kOnnxDomain, 6, 12, int64_t, Neg)>,
      BuildKernelCreateInfo<ONNX_OPERATOR_VERSIONED_TYPED_KERNEL_CLASS_NAME(kCudaExecutionProvider, kOnnxDomain, 6, 12, float, Neg)>,
      BuildKernelCreateInfo<ONNX_OPERATOR_VERSIONED_TYPED_KERNEL_CLASS_NAME(kCudaExecutionProvider, kOnnxDomain, 6, 12, double, Neg)>,
      BuildKernelCreateInfo<ONNX_OPERATOR_VERSIONED_TYPED_KERNEL_CLASS_NAME(kCudaExecutionProvider, kOnnxDomain, 6, 12, MLFloat16, Neg)>,
      BuildKernelCreateInfo<ONNX_OPERATOR_VERSIONED_TYPED_KERNEL_CLASS_NAME(kCudaExecutionProvider, kOnnxDomain, 6, 12, float, Floor)>,
      BuildKernelCreateInfo<ONNX_OPERATOR_VERSIONED_TYPED_KERNEL_CLASS_NAME(kCudaExecutionProvider, kOnnxDomain, 6, 12, double, Floor)>,
      BuildKernelCreateInfo<ONNX_OPERATOR_VERSIONED_TYPED_KERNEL_CLASS_NAME(kCudaExecutionProvider, kOnnxDomain, 6, 12, MLFloat16, Floor)>,
      BuildKernelCreateInfo<ONNX_OPERATOR_VERSIONED_TYPED_KERNEL_CLASS_NAME(kCudaExecutionProvider, kOnnxDomain, 6, 12, float, Ceil)>,
      BuildKernelCreateInfo<ONNX_OPERATOR_VERSIONED_TYPED_KERNEL_CLASS_NAME(kCudaExecutionProvider, kOnnxDomain, 6, 12, double, Ceil)>,
      BuildKernelCreateInfo<ONNX_OPERATOR_VERSIONED_TYPED_KERNEL_CLASS_NAME(kCudaExecutionProvider, kOnnxDomain, 6, 12, MLFloat16, Ceil)>,
      BuildKernelCreateInfo<ONNX_OPERATOR_VERSIONED_TYPED_KERNEL_CLASS_NAME(kCudaExecutionProvider, kOnnxDomain, 6, 12, float, Reciprocal)>,
      BuildKernelCreateInfo<ONNX_OPERATOR_VERSIONED_TYPED_KERNEL_CLASS_NAME(kCudaExecutionProvider, kOnnxDomain, 6, 12, double, Reciprocal)>,
      BuildKernelCreateInfo<ONNX_OPERATOR_VERSIONED_TYPED_KERNEL_CLASS_NAME(kCudaExecutionProvider, kOnnxDomain, 6, 12, MLFloat16, Reciprocal)>,
      BuildKernelCreateInfo<ONNX_OPERATOR_VERSIONED_TYPED_KERNEL_CLASS_NAME(kCudaExecutionProvider, kOnnxDomain, 6, 12, float, Sqrt)>,
      BuildKernelCreateInfo<ONNX_OPERATOR_VERSIONED_TYPED_KERNEL_CLASS_NAME(kCudaExecutionProvider, kOnnxDomain, 6, 12, double, Sqrt)>,
      BuildKernelCreateInfo<ONNX_OPERATOR_VERSIONED_TYPED_KERNEL_CLASS_NAME(kCudaExecutionProvider, kOnnxDomain, 6, 12, MLFloat16, Sqrt)>,
      BuildKernelCreateInfo<ONNX_OPERATOR_VERSIONED_TYPED_KERNEL_CLASS_NAME(kCudaExecutionProvider, kOnnxDomain, 6, 12, float, Log)>,
      BuildKernelCreateInfo<ONNX_OPERATOR_VERSIONED_TYPED_KERNEL_CLASS_NAME(kCudaExecutionProvider, kOnnxDomain, 6, 12, double, Log)>,
      BuildKernelCreateInfo<ONNX_OPERATOR_VERSIONED_TYPED_KERNEL_CLASS_NAME(kCudaExecutionProvider, kOnnxDomain, 6, 12, MLFloat16, Log)>,
      BuildKernelCreateInfo<ONNX_OPERATOR_VERSIONED_TYPED_KERNEL_CLASS_NAME(kCudaExecutionProvider, kOnnxDomain, 6, 12, float, Exp)>,
      BuildKernelCreateInfo<ONNX_OPERATOR_VERSIONED_TYPED_KERNEL_CLASS_NAME(kCudaExecutionProvider, kOnnxDomain, 6, 12, double, Exp)>,
      BuildKernelCreateInfo<ONNX_OPERATOR_VERSIONED_TYPED_KERNEL_CLASS_NAME(kCudaExecutionProvider, kOnnxDomain, 6, 12, MLFloat16, Exp)>,
      BuildKernelCreateInfo<ONNX_OPERATOR_VERSIONED_TYPED_KERNEL_CLASS_NAME(kCudaExecutionProvider, kOnnxDomain, 9, 12, float, Erf)>,
      BuildKernelCreateInfo<ONNX_OPERATOR_VERSIONED_TYPED_KERNEL_CLASS_NAME(kCudaExecutionProvider, kOnnxDomain, 9, 12, double, Erf)>,
      BuildKernelCreateInfo<ONNX_OPERATOR_VERSIONED_TYPED_KERNEL_CLASS_NAME(kCudaExecutionProvider, kOnnxDomain, 9, 12, MLFloat16, Erf)>,
      BuildKernelCreateInfo<ONNX_OPERATOR_TYPED_KERNEL_CLASS_NAME(kCudaExecutionProvider, kOnnxDomain, 1, bool, Not)>,
      BuildKernelCreateInfo<ONNX_OPERATOR_VERSIONED_TYPED_KERNEL_CLASS_NAME(kCudaExecutionProvider, kOnnxDomain, 7, 8, float, BatchNormalization)>,
      BuildKernelCreateInfo<ONNX_OPERATOR_VERSIONED_TYPED_KERNEL_CLASS_NAME(kCudaExecutionProvider, kOnnxDomain, 7, 8, double, BatchNormalization)>,
      BuildKernelCreateInfo<ONNX_OPERATOR_VERSIONED_TYPED_KERNEL_CLASS_NAME(kCudaExecutionProvider, kOnnxDomain, 7, 8, MLFloat16, BatchNormalization)>,
      BuildKernelCreateInfo<ONNX_OPERATOR_VERSIONED_TYPED_KERNEL_CLASS_NAME(kCudaExecutionProvider, kOnnxDomain, 9, 13, float, BatchNormalization)>,
      BuildKernelCreateInfo<ONNX_OPERATOR_VERSIONED_TYPED_KERNEL_CLASS_NAME(kCudaExecutionProvider, kOnnxDomain, 9, 13, double, BatchNormalization)>,
      BuildKernelCreateInfo<ONNX_OPERATOR_VERSIONED_TYPED_KERNEL_CLASS_NAME(kCudaExecutionProvider, kOnnxDomain, 9, 13, MLFloat16, BatchNormalization)>,
      BuildKernelCreateInfo<ONNX_OPERATOR_VERSIONED_TYPED_KERNEL_CLASS_NAME(kCudaExecutionProvider, kOnnxDomain, 1, 12, float, LRN)>,
      BuildKernelCreateInfo<ONNX_OPERATOR_VERSIONED_TYPED_KERNEL_CLASS_NAME(kCudaExecutionProvider, kOnnxDomain, 1, 12, double, LRN)>,
      BuildKernelCreateInfo<ONNX_OPERATOR_VERSIONED_TYPED_KERNEL_CLASS_NAME(kCudaExecutionProvider, kOnnxDomain, 1, 12, MLFloat16, LRN)>,
      BuildKernelCreateInfo<ONNX_OPERATOR_VERSIONED_TYPED_KERNEL_CLASS_NAME(kCudaExecutionProvider, kOnnxDomain, 1, 10, float, Conv)>,
      BuildKernelCreateInfo<ONNX_OPERATOR_VERSIONED_TYPED_KERNEL_CLASS_NAME(kCudaExecutionProvider, kOnnxDomain, 1, 10, double, Conv)>,
      BuildKernelCreateInfo<ONNX_OPERATOR_VERSIONED_TYPED_KERNEL_CLASS_NAME(kCudaExecutionProvider, kOnnxDomain, 1, 10, MLFloat16, Conv)>,
      BuildKernelCreateInfo<ONNX_OPERATOR_VERSIONED_TYPED_KERNEL_CLASS_NAME(kCudaExecutionProvider, kOnnxDomain, 1, 10, float, ConvTranspose)>,
      BuildKernelCreateInfo<ONNX_OPERATOR_VERSIONED_TYPED_KERNEL_CLASS_NAME(kCudaExecutionProvider, kOnnxDomain, 1, 10, double, ConvTranspose)>,
      BuildKernelCreateInfo<ONNX_OPERATOR_VERSIONED_TYPED_KERNEL_CLASS_NAME(kCudaExecutionProvider, kOnnxDomain, 1, 10, MLFloat16, ConvTranspose)>,
      BuildKernelCreateInfo<ONNX_OPERATOR_VERSIONED_TYPED_KERNEL_CLASS_NAME(kCudaExecutionProvider, kOnnxDomain, 7, 9, float, AveragePool)>,
      BuildKernelCreateInfo<ONNX_OPERATOR_VERSIONED_TYPED_KERNEL_CLASS_NAME(kCudaExecutionProvider, kOnnxDomain, 7, 9, double, AveragePool)>,
      BuildKernelCreateInfo<ONNX_OPERATOR_VERSIONED_TYPED_KERNEL_CLASS_NAME(kCudaExecutionProvider, kOnnxDomain, 7, 9, MLFloat16, AveragePool)>,
      BuildKernelCreateInfo<ONNX_OPERATOR_TYPED_KERNEL_CLASS_NAME(kCudaExecutionProvider, kOnnxDomain, 1, float, GlobalAveragePool)>,
      BuildKernelCreateInfo<ONNX_OPERATOR_TYPED_KERNEL_CLASS_NAME(kCudaExecutionProvider, kOnnxDomain, 1, double, GlobalAveragePool)>,
      BuildKernelCreateInfo<ONNX_OPERATOR_TYPED_KERNEL_CLASS_NAME(kCudaExecutionProvider, kOnnxDomain, 1, MLFloat16, GlobalAveragePool)>,
      BuildKernelCreateInfo<ONNX_OPERATOR_VERSIONED_TYPED_KERNEL_CLASS_NAME(kCudaExecutionProvider, kOnnxDomain, 1, 7, float, MaxPool)>,
      BuildKernelCreateInfo<ONNX_OPERATOR_VERSIONED_TYPED_KERNEL_CLASS_NAME(kCudaExecutionProvider, kOnnxDomain, 1, 7, double, MaxPool)>,
      BuildKernelCreateInfo<ONNX_OPERATOR_VERSIONED_TYPED_KERNEL_CLASS_NAME(kCudaExecutionProvider, kOnnxDomain, 1, 7, MLFloat16, MaxPool)>,
      BuildKernelCreateInfo<ONNX_OPERATOR_VERSIONED_TYPED_KERNEL_CLASS_NAME(kCudaExecutionProvider, kOnnxDomain, 8, 9, float, MaxPool)>,
      BuildKernelCreateInfo<ONNX_OPERATOR_VERSIONED_TYPED_KERNEL_CLASS_NAME(kCudaExecutionProvider, kOnnxDomain, 8, 9, double, MaxPool)>,
      BuildKernelCreateInfo<ONNX_OPERATOR_VERSIONED_TYPED_KERNEL_CLASS_NAME(kCudaExecutionProvider, kOnnxDomain, 8, 9, MLFloat16, MaxPool)>,
      BuildKernelCreateInfo<ONNX_OPERATOR_TYPED_KERNEL_CLASS_NAME(kCudaExecutionProvider, kOnnxDomain, 1, float, GlobalMaxPool)>,
      BuildKernelCreateInfo<ONNX_OPERATOR_TYPED_KERNEL_CLASS_NAME(kCudaExecutionProvider, kOnnxDomain, 1, double, GlobalMaxPool)>,
      BuildKernelCreateInfo<ONNX_OPERATOR_TYPED_KERNEL_CLASS_NAME(kCudaExecutionProvider, kOnnxDomain, 1, MLFloat16, GlobalMaxPool)>,
      BuildKernelCreateInfo<ONNX_OPERATOR_VERSIONED_TYPED_KERNEL_CLASS_NAME(kCudaExecutionProvider, kOnnxDomain, 1, 10, float, ArgMax)>,
      BuildKernelCreateInfo<ONNX_OPERATOR_VERSIONED_TYPED_KERNEL_CLASS_NAME(kCudaExecutionProvider, kOnnxDomain, 1, 10, double, ArgMax)>,
      BuildKernelCreateInfo<ONNX_OPERATOR_VERSIONED_TYPED_KERNEL_CLASS_NAME(kCudaExecutionProvider, kOnnxDomain, 1, 10, MLFloat16, ArgMax)>,
      BuildKernelCreateInfo<ONNX_OPERATOR_VERSIONED_TYPED_KERNEL_CLASS_NAME(kCudaExecutionProvider, kOnnxDomain, 1, 10, float, ArgMin)>,
      BuildKernelCreateInfo<ONNX_OPERATOR_VERSIONED_TYPED_KERNEL_CLASS_NAME(kCudaExecutionProvider, kOnnxDomain, 1, 10, double, ArgMin)>,
      BuildKernelCreateInfo<ONNX_OPERATOR_VERSIONED_TYPED_KERNEL_CLASS_NAME(kCudaExecutionProvider, kOnnxDomain, 1, 10, MLFloat16, ArgMin)>,
      BuildKernelCreateInfo<ONNX_OPERATOR_VERSIONED_TYPED_KERNEL_CLASS_NAME(kCudaExecutionProvider, kOnnxDomain, 1, 10, float, ReduceL1)>,
      BuildKernelCreateInfo<ONNX_OPERATOR_VERSIONED_TYPED_KERNEL_CLASS_NAME(kCudaExecutionProvider, kOnnxDomain, 1, 10, double, ReduceL1)>,
      BuildKernelCreateInfo<ONNX_OPERATOR_VERSIONED_TYPED_KERNEL_CLASS_NAME(kCudaExecutionProvider, kOnnxDomain, 1, 10, MLFloat16, ReduceL1)>,
      BuildKernelCreateInfo<ONNX_OPERATOR_VERSIONED_TYPED_KERNEL_CLASS_NAME(kCudaExecutionProvider, kOnnxDomain, 1, 10, int32_t, ReduceL1)>,
      BuildKernelCreateInfo<ONNX_OPERATOR_VERSIONED_TYPED_KERNEL_CLASS_NAME(kCudaExecutionProvider, kOnnxDomain, 1, 10, float, ReduceL2)>,
      BuildKernelCreateInfo<ONNX_OPERATOR_VERSIONED_TYPED_KERNEL_CLASS_NAME(kCudaExecutionProvider, kOnnxDomain, 1, 10, double, ReduceL2)>,
      BuildKernelCreateInfo<ONNX_OPERATOR_VERSIONED_TYPED_KERNEL_CLASS_NAME(kCudaExecutionProvider, kOnnxDomain, 1, 10, MLFloat16, ReduceL2)>,
      BuildKernelCreateInfo<ONNX_OPERATOR_VERSIONED_TYPED_KERNEL_CLASS_NAME(kCudaExecutionProvider, kOnnxDomain, 1, 10, int32_t, ReduceL2)>,
      BuildKernelCreateInfo<ONNX_OPERATOR_VERSIONED_TYPED_KERNEL_CLASS_NAME(kCudaExecutionProvider, kOnnxDomain, 1, 10, float, ReduceMax)>,
      BuildKernelCreateInfo<ONNX_OPERATOR_VERSIONED_TYPED_KERNEL_CLASS_NAME(kCudaExecutionProvider, kOnnxDomain, 1, 10, double, ReduceMax)>,
      BuildKernelCreateInfo<ONNX_OPERATOR_VERSIONED_TYPED_KERNEL_CLASS_NAME(kCudaExecutionProvider, kOnnxDomain, 1, 10, MLFloat16, ReduceMax)>,
      BuildKernelCreateInfo<ONNX_OPERATOR_VERSIONED_TYPED_KERNEL_CLASS_NAME(kCudaExecutionProvider, kOnnxDomain, 1, 10, int32_t, ReduceMax)>,
      BuildKernelCreateInfo<ONNX_OPERATOR_VERSIONED_TYPED_KERNEL_CLASS_NAME(kCudaExecutionProvider, kOnnxDomain, 1, 10, int64_t, ReduceMax)>,
      BuildKernelCreateInfo<ONNX_OPERATOR_VERSIONED_TYPED_KERNEL_CLASS_NAME(kCudaExecutionProvider, kOnnxDomain, 1, 10, float, ReduceMean)>,
      BuildKernelCreateInfo<ONNX_OPERATOR_VERSIONED_TYPED_KERNEL_CLASS_NAME(kCudaExecutionProvider, kOnnxDomain, 1, 10, double, ReduceMean)>,
      BuildKernelCreateInfo<ONNX_OPERATOR_VERSIONED_TYPED_KERNEL_CLASS_NAME(kCudaExecutionProvider, kOnnxDomain, 1, 10, MLFloat16, ReduceMean)>,
      BuildKernelCreateInfo<ONNX_OPERATOR_VERSIONED_TYPED_KERNEL_CLASS_NAME(kCudaExecutionProvider, kOnnxDomain, 1, 10, int32_t, ReduceMean)>,
      BuildKernelCreateInfo<ONNX_OPERATOR_VERSIONED_TYPED_KERNEL_CLASS_NAME(kCudaExecutionProvider, kOnnxDomain, 1, 10, float, ReduceMin)>,
      BuildKernelCreateInfo<ONNX_OPERATOR_VERSIONED_TYPED_KERNEL_CLASS_NAME(kCudaExecutionProvider, kOnnxDomain, 1, 10, double, ReduceMin)>,
      BuildKernelCreateInfo<ONNX_OPERATOR_VERSIONED_TYPED_KERNEL_CLASS_NAME(kCudaExecutionProvider, kOnnxDomain, 1, 10, MLFloat16, ReduceMin)>,
      BuildKernelCreateInfo<ONNX_OPERATOR_VERSIONED_TYPED_KERNEL_CLASS_NAME(kCudaExecutionProvider, kOnnxDomain, 1, 10, int32_t, ReduceMin)>,
      BuildKernelCreateInfo<ONNX_OPERATOR_VERSIONED_TYPED_KERNEL_CLASS_NAME(kCudaExecutionProvider, kOnnxDomain, 1, 10, float, ReduceProd)>,
      BuildKernelCreateInfo<ONNX_OPERATOR_VERSIONED_TYPED_KERNEL_CLASS_NAME(kCudaExecutionProvider, kOnnxDomain, 1, 10, double, ReduceProd)>,
      BuildKernelCreateInfo<ONNX_OPERATOR_VERSIONED_TYPED_KERNEL_CLASS_NAME(kCudaExecutionProvider, kOnnxDomain, 1, 10, MLFloat16, ReduceProd)>,
      BuildKernelCreateInfo<ONNX_OPERATOR_VERSIONED_TYPED_KERNEL_CLASS_NAME(kCudaExecutionProvider, kOnnxDomain, 1, 10, int32_t, ReduceProd)>,
      BuildKernelCreateInfo<ONNX_OPERATOR_VERSIONED_TYPED_KERNEL_CLASS_NAME(kCudaExecutionProvider, kOnnxDomain, 1, 10, float, ReduceSum)>,
      BuildKernelCreateInfo<ONNX_OPERATOR_VERSIONED_TYPED_KERNEL_CLASS_NAME(kCudaExecutionProvider, kOnnxDomain, 1, 10, double, ReduceSum)>,
      BuildKernelCreateInfo<ONNX_OPERATOR_VERSIONED_TYPED_KERNEL_CLASS_NAME(kCudaExecutionProvider, kOnnxDomain, 1, 10, MLFloat16, ReduceSum)>,
      BuildKernelCreateInfo<ONNX_OPERATOR_VERSIONED_TYPED_KERNEL_CLASS_NAME(kCudaExecutionProvider, kOnnxDomain, 1, 10, int32_t, ReduceSum)>,
      BuildKernelCreateInfo<ONNX_OPERATOR_VERSIONED_TYPED_KERNEL_CLASS_NAME(kCudaExecutionProvider, kOnnxDomain, 1, 10, int64_t, ReduceSum)>,
      BuildKernelCreateInfo<ONNX_OPERATOR_VERSIONED_TYPED_KERNEL_CLASS_NAME(kCudaExecutionProvider, kOnnxDomain, 1, 10, float, ReduceLogSum)>,
      BuildKernelCreateInfo<ONNX_OPERATOR_VERSIONED_TYPED_KERNEL_CLASS_NAME(kCudaExecutionProvider, kOnnxDomain, 1, 10, double, ReduceLogSum)>,
      BuildKernelCreateInfo<ONNX_OPERATOR_VERSIONED_TYPED_KERNEL_CLASS_NAME(kCudaExecutionProvider, kOnnxDomain, 1, 10, MLFloat16, ReduceLogSum)>,
      BuildKernelCreateInfo<ONNX_OPERATOR_VERSIONED_TYPED_KERNEL_CLASS_NAME(kCudaExecutionProvider, kOnnxDomain, 1, 10, float, ReduceSumSquare)>,
      BuildKernelCreateInfo<ONNX_OPERATOR_VERSIONED_TYPED_KERNEL_CLASS_NAME(kCudaExecutionProvider, kOnnxDomain, 1, 10, double, ReduceSumSquare)>,
      BuildKernelCreateInfo<ONNX_OPERATOR_VERSIONED_TYPED_KERNEL_CLASS_NAME(kCudaExecutionProvider, kOnnxDomain, 1, 10, MLFloat16, ReduceSumSquare)>,
      BuildKernelCreateInfo<ONNX_OPERATOR_VERSIONED_TYPED_KERNEL_CLASS_NAME(kCudaExecutionProvider, kOnnxDomain, 1, 10, float, ReduceLogSumExp)>,
      BuildKernelCreateInfo<ONNX_OPERATOR_VERSIONED_TYPED_KERNEL_CLASS_NAME(kCudaExecutionProvider, kOnnxDomain, 1, 10, double, ReduceLogSumExp)>,
      BuildKernelCreateInfo<ONNX_OPERATOR_VERSIONED_TYPED_KERNEL_CLASS_NAME(kCudaExecutionProvider, kOnnxDomain, 1, 10, MLFloat16, ReduceLogSumExp)>,
      BuildKernelCreateInfo<ONNX_OPERATOR_VERSIONED_TYPED_KERNEL_CLASS_NAME(kCudaExecutionProvider, kOnnxDomain, 6, 8, float, Cast)>,
      BuildKernelCreateInfo<ONNX_OPERATOR_VERSIONED_TYPED_KERNEL_CLASS_NAME(kCudaExecutionProvider, kOnnxDomain, 6, 8, double, Cast)>,
      BuildKernelCreateInfo<ONNX_OPERATOR_VERSIONED_TYPED_KERNEL_CLASS_NAME(kCudaExecutionProvider, kOnnxDomain, 6, 8, MLFloat16, Cast)>,
      BuildKernelCreateInfo<ONNX_OPERATOR_VERSIONED_TYPED_KERNEL_CLASS_NAME(kCudaExecutionProvider, kOnnxDomain, 6, 8, int8_t, Cast)>,
      BuildKernelCreateInfo<ONNX_OPERATOR_VERSIONED_TYPED_KERNEL_CLASS_NAME(kCudaExecutionProvider, kOnnxDomain, 6, 8, int16_t, Cast)>,
      BuildKernelCreateInfo<ONNX_OPERATOR_VERSIONED_TYPED_KERNEL_CLASS_NAME(kCudaExecutionProvider, kOnnxDomain, 6, 8, int32_t, Cast)>,
      BuildKernelCreateInfo<ONNX_OPERATOR_VERSIONED_TYPED_KERNEL_CLASS_NAME(kCudaExecutionProvider, kOnnxDomain, 6, 8, int64_t, Cast)>,
      BuildKernelCreateInfo<ONNX_OPERATOR_VERSIONED_TYPED_KERNEL_CLASS_NAME(kCudaExecutionProvider, kOnnxDomain, 6, 8, uint8_t, Cast)>,
      BuildKernelCreateInfo<ONNX_OPERATOR_VERSIONED_TYPED_KERNEL_CLASS_NAME(kCudaExecutionProvider, kOnnxDomain, 6, 8, uint16_t, Cast)>,
      BuildKernelCreateInfo<ONNX_OPERATOR_VERSIONED_TYPED_KERNEL_CLASS_NAME(kCudaExecutionProvider, kOnnxDomain, 6, 8, uint32_t, Cast)>,
      BuildKernelCreateInfo<ONNX_OPERATOR_VERSIONED_TYPED_KERNEL_CLASS_NAME(kCudaExecutionProvider, kOnnxDomain, 6, 8, uint64_t, Cast)>,
      BuildKernelCreateInfo<ONNX_OPERATOR_VERSIONED_TYPED_KERNEL_CLASS_NAME(kCudaExecutionProvider, kOnnxDomain, 6, 8, bool, Cast)>,
      BuildKernelCreateInfo<ONNX_OPERATOR_VERSIONED_TYPED_KERNEL_CLASS_NAME(kCudaExecutionProvider, kOnnxDomain, 9, 12, float, Cast)>,
      BuildKernelCreateInfo<ONNX_OPERATOR_VERSIONED_TYPED_KERNEL_CLASS_NAME(kCudaExecutionProvider, kOnnxDomain, 9, 12, double, Cast)>,
      BuildKernelCreateInfo<ONNX_OPERATOR_VERSIONED_TYPED_KERNEL_CLASS_NAME(kCudaExecutionProvider, kOnnxDomain, 9, 12, MLFloat16, Cast)>,
      BuildKernelCreateInfo<ONNX_OPERATOR_VERSIONED_TYPED_KERNEL_CLASS_NAME(kCudaExecutionProvider, kOnnxDomain, 9, 12, int8_t, Cast)>,
      BuildKernelCreateInfo<ONNX_OPERATOR_VERSIONED_TYPED_KERNEL_CLASS_NAME(kCudaExecutionProvider, kOnnxDomain, 9, 12, int16_t, Cast)>,
      BuildKernelCreateInfo<ONNX_OPERATOR_VERSIONED_TYPED_KERNEL_CLASS_NAME(kCudaExecutionProvider, kOnnxDomain, 9, 12, int32_t, Cast)>,
      BuildKernelCreateInfo<ONNX_OPERATOR_VERSIONED_TYPED_KERNEL_CLASS_NAME(kCudaExecutionProvider, kOnnxDomain, 9, 12, int64_t, Cast)>,
      BuildKernelCreateInfo<ONNX_OPERATOR_VERSIONED_TYPED_KERNEL_CLASS_NAME(kCudaExecutionProvider, kOnnxDomain, 9, 12, uint8_t, Cast)>,
      BuildKernelCreateInfo<ONNX_OPERATOR_VERSIONED_TYPED_KERNEL_CLASS_NAME(kCudaExecutionProvider, kOnnxDomain, 9, 12, uint16_t, Cast)>,
      BuildKernelCreateInfo<ONNX_OPERATOR_VERSIONED_TYPED_KERNEL_CLASS_NAME(kCudaExecutionProvider, kOnnxDomain, 9, 12, uint32_t, Cast)>,
      BuildKernelCreateInfo<ONNX_OPERATOR_VERSIONED_TYPED_KERNEL_CLASS_NAME(kCudaExecutionProvider, kOnnxDomain, 9, 12, uint64_t, Cast)>,
      BuildKernelCreateInfo<ONNX_OPERATOR_VERSIONED_TYPED_KERNEL_CLASS_NAME(kCudaExecutionProvider, kOnnxDomain, 9, 12, bool, Cast)>,
      BuildKernelCreateInfo<ONNX_OPERATOR_VERSIONED_TYPED_KERNEL_CLASS_NAME(kCudaExecutionProvider, kOnnxDomain, 2, 10, float, Pad)>,
      BuildKernelCreateInfo<ONNX_OPERATOR_VERSIONED_TYPED_KERNEL_CLASS_NAME(kCudaExecutionProvider, kOnnxDomain, 2, 10, double, Pad)>,
      BuildKernelCreateInfo<ONNX_OPERATOR_VERSIONED_TYPED_KERNEL_CLASS_NAME(kCudaExecutionProvider, kOnnxDomain, 2, 10, MLFloat16, Pad)>,
      BuildKernelCreateInfo<ONNX_OPERATOR_VERSIONED_KERNEL_CLASS_NAME(kCudaExecutionProvider, kOnnxDomain, 1, 4, Reshape)>,
      BuildKernelCreateInfo<ONNX_OPERATOR_VERSIONED_KERNEL_CLASS_NAME(kCudaExecutionProvider, kOnnxDomain, 5, 12, Reshape)>,
      BuildKernelCreateInfo<ONNX_OPERATOR_VERSIONED_KERNEL_CLASS_NAME(kCudaExecutionProvider, kOnnxDomain, 1, 12, Shape)>,
      BuildKernelCreateInfo<ONNX_OPERATOR_VERSIONED_KERNEL_CLASS_NAME(kCudaExecutionProvider, kOnnxDomain, 1, 12, Size)>,
      BuildKernelCreateInfo<ONNX_OPERATOR_VERSIONED_KERNEL_CLASS_NAME(kCudaExecutionProvider, kOnnxDomain, 6, 12, Tile)>,
      BuildKernelCreateInfo<ONNX_OPERATOR_KERNEL_CLASS_NAME(kCudaExecutionProvider, kOnnxDomain, 13, Tile)>,
      BuildKernelCreateInfo<ONNX_OPERATOR_VERSIONED_KERNEL_CLASS_NAME(kCudaExecutionProvider, kOnnxDomain, 1, 12, Transpose)>,
      BuildKernelCreateInfo<ONNX_OPERATOR_TYPED_KERNEL_CLASS_NAME(kCudaExecutionProvider, kOnnxDomain, 6, float, InstanceNormalization)>,
      BuildKernelCreateInfo<ONNX_OPERATOR_TYPED_KERNEL_CLASS_NAME(kCudaExecutionProvider, kOnnxDomain, 6, double, InstanceNormalization)>,
      BuildKernelCreateInfo<ONNX_OPERATOR_TYPED_KERNEL_CLASS_NAME(kCudaExecutionProvider, kOnnxDomain, 6, MLFloat16, InstanceNormalization)>,
      BuildKernelCreateInfo<ONNX_OPERATOR_VERSIONED_TYPED_KERNEL_CLASS_NAME(kCudaExecutionProvider, kOnnxDomain, 7, 13, float, RNN)>,
      BuildKernelCreateInfo<ONNX_OPERATOR_VERSIONED_TYPED_KERNEL_CLASS_NAME(kCudaExecutionProvider, kOnnxDomain, 7, 13, double, RNN)>,
      BuildKernelCreateInfo<ONNX_OPERATOR_VERSIONED_TYPED_KERNEL_CLASS_NAME(kCudaExecutionProvider, kOnnxDomain, 7, 13, MLFloat16, RNN)>,
      BuildKernelCreateInfo<ONNX_OPERATOR_VERSIONED_TYPED_KERNEL_CLASS_NAME(kCudaExecutionProvider, kOnnxDomain, 7, 13, float, GRU)>,
      BuildKernelCreateInfo<ONNX_OPERATOR_VERSIONED_TYPED_KERNEL_CLASS_NAME(kCudaExecutionProvider, kOnnxDomain, 7, 13, double, GRU)>,
      BuildKernelCreateInfo<ONNX_OPERATOR_VERSIONED_TYPED_KERNEL_CLASS_NAME(kCudaExecutionProvider, kOnnxDomain, 7, 13, MLFloat16, GRU)>,
      BuildKernelCreateInfo<ONNX_OPERATOR_VERSIONED_TYPED_KERNEL_CLASS_NAME(kCudaExecutionProvider, kOnnxDomain, 7, 13, float, LSTM)>,
      BuildKernelCreateInfo<ONNX_OPERATOR_VERSIONED_TYPED_KERNEL_CLASS_NAME(kCudaExecutionProvider, kOnnxDomain, 7, 13, double, LSTM)>,
      BuildKernelCreateInfo<ONNX_OPERATOR_VERSIONED_TYPED_KERNEL_CLASS_NAME(kCudaExecutionProvider, kOnnxDomain, 7, 13, MLFloat16, LSTM)>,
      BuildKernelCreateInfo<ONNX_OPERATOR_VERSIONED_TYPED_KERNEL_CLASS_NAME(kCudaExecutionProvider, kOnnxDomain, 1, 9, int64_t, Slice)>,
      BuildKernelCreateInfo<ONNX_OPERATOR_VERSIONED_KERNEL_CLASS_NAME(kCudaExecutionProvider, kOnnxDomain, 9, 10, Compress)>,
      BuildKernelCreateInfo<ONNX_OPERATOR_VERSIONED_KERNEL_CLASS_NAME(kCudaExecutionProvider, kOnnxDomain, 9, 10, Flatten)>,
      BuildKernelCreateInfo<ONNX_OPERATOR_VERSIONED_TYPED_KERNEL_CLASS_NAME(kCudaExecutionProvider, kOnnxDomain, 7, 8, float, Upsample)>,
      BuildKernelCreateInfo<ONNX_OPERATOR_VERSIONED_TYPED_KERNEL_CLASS_NAME(kCudaExecutionProvider, kOnnxDomain, 7, 8, double, Upsample)>,
      BuildKernelCreateInfo<ONNX_OPERATOR_VERSIONED_TYPED_KERNEL_CLASS_NAME(kCudaExecutionProvider, kOnnxDomain, 7, 8, MLFloat16, Upsample)>,
      BuildKernelCreateInfo<ONNX_OPERATOR_VERSIONED_TYPED_KERNEL_CLASS_NAME(kCudaExecutionProvider, kOnnxDomain, 7, 8, int32_t, Upsample)>,
      BuildKernelCreateInfo<ONNX_OPERATOR_VERSIONED_TYPED_KERNEL_CLASS_NAME(kCudaExecutionProvider, kOnnxDomain, 7, 8, uint8_t, Upsample)>,
      BuildKernelCreateInfo<ONNX_OPERATOR_VERSIONED_TYPED_KERNEL_CLASS_NAME(kCudaExecutionProvider, kOnnxDomain, 9, 9, float, Upsample)>,
      BuildKernelCreateInfo<ONNX_OPERATOR_VERSIONED_TYPED_KERNEL_CLASS_NAME(kCudaExecutionProvider, kOnnxDomain, 9, 9, double, Upsample)>,
      BuildKernelCreateInfo<ONNX_OPERATOR_VERSIONED_TYPED_KERNEL_CLASS_NAME(kCudaExecutionProvider, kOnnxDomain, 9, 9, MLFloat16, Upsample)>,
      BuildKernelCreateInfo<ONNX_OPERATOR_VERSIONED_TYPED_KERNEL_CLASS_NAME(kCudaExecutionProvider, kOnnxDomain, 9, 9, int32_t, Upsample)>,
      BuildKernelCreateInfo<ONNX_OPERATOR_VERSIONED_TYPED_KERNEL_CLASS_NAME(kCudaExecutionProvider, kOnnxDomain, 9, 9, uint8_t, Upsample)>,
      BuildKernelCreateInfo<ONNX_OPERATOR_VERSIONED_KERNEL_CLASS_NAME(kCudaExecutionProvider, kOnnxDomain, 2, 10, Split)>,
      BuildKernelCreateInfo<ONNX_OPERATOR_KERNEL_CLASS_NAME(kCudaExecutionProvider, kOnnxDomain, 9, ConstantOfShape)>,
      BuildKernelCreateInfo<ONNX_OPERATOR_TYPED_KERNEL_CLASS_NAME(kCudaExecutionProvider, kOnnxDomain, 9, int8_t, Shrink)>,
      BuildKernelCreateInfo<ONNX_OPERATOR_TYPED_KERNEL_CLASS_NAME(kCudaExecutionProvider, kOnnxDomain, 9, int16_t, Shrink)>,
      BuildKernelCreateInfo<ONNX_OPERATOR_TYPED_KERNEL_CLASS_NAME(kCudaExecutionProvider, kOnnxDomain, 9, int32_t, Shrink)>,
      BuildKernelCreateInfo<ONNX_OPERATOR_TYPED_KERNEL_CLASS_NAME(kCudaExecutionProvider, kOnnxDomain, 9, int64_t, Shrink)>,
      BuildKernelCreateInfo<ONNX_OPERATOR_TYPED_KERNEL_CLASS_NAME(kCudaExecutionProvider, kOnnxDomain, 9, uint8_t, Shrink)>,
      BuildKernelCreateInfo<ONNX_OPERATOR_TYPED_KERNEL_CLASS_NAME(kCudaExecutionProvider, kOnnxDomain, 9, uint16_t, Shrink)>,
      BuildKernelCreateInfo<ONNX_OPERATOR_TYPED_KERNEL_CLASS_NAME(kCudaExecutionProvider, kOnnxDomain, 9, uint32_t, Shrink)>,
      BuildKernelCreateInfo<ONNX_OPERATOR_TYPED_KERNEL_CLASS_NAME(kCudaExecutionProvider, kOnnxDomain, 9, uint64_t, Shrink)>,
      BuildKernelCreateInfo<ONNX_OPERATOR_TYPED_KERNEL_CLASS_NAME(kCudaExecutionProvider, kOnnxDomain, 9, float, Shrink)>,
      BuildKernelCreateInfo<ONNX_OPERATOR_TYPED_KERNEL_CLASS_NAME(kCudaExecutionProvider, kOnnxDomain, 9, double, Shrink)>,
      BuildKernelCreateInfo<ONNX_OPERATOR_TYPED_KERNEL_CLASS_NAME(kCudaExecutionProvider, kOnnxDomain, 9, MLFloat16, Shrink)>,
      BuildKernelCreateInfo<ONNX_OPERATOR_VERSIONED_TYPED_KERNEL_CLASS_NAME(kCudaExecutionProvider, kOnnxDomain, 7, 8, float, Less)>,
      BuildKernelCreateInfo<ONNX_OPERATOR_VERSIONED_TYPED_KERNEL_CLASS_NAME(kCudaExecutionProvider, kOnnxDomain, 7, 8, double, Less)>,
      BuildKernelCreateInfo<ONNX_OPERATOR_VERSIONED_TYPED_KERNEL_CLASS_NAME(kCudaExecutionProvider, kOnnxDomain, 7, 8, MLFloat16, Less)>,
      BuildKernelCreateInfo<ONNX_OPERATOR_VERSIONED_TYPED_KERNEL_CLASS_NAME(kCudaExecutionProvider, kOnnxDomain, 9, 12, int32_t, Less)>,
      BuildKernelCreateInfo<ONNX_OPERATOR_VERSIONED_TYPED_KERNEL_CLASS_NAME(kCudaExecutionProvider, kOnnxDomain, 9, 12, int64_t, Less)>,
      BuildKernelCreateInfo<ONNX_OPERATOR_VERSIONED_TYPED_KERNEL_CLASS_NAME(kCudaExecutionProvider, kOnnxDomain, 9, 12, uint32_t, Less)>,
      BuildKernelCreateInfo<ONNX_OPERATOR_VERSIONED_TYPED_KERNEL_CLASS_NAME(kCudaExecutionProvider, kOnnxDomain, 9, 12, uint64_t, Less)>,
      BuildKernelCreateInfo<ONNX_OPERATOR_VERSIONED_TYPED_KERNEL_CLASS_NAME(kCudaExecutionProvider, kOnnxDomain, 9, 12, float, Less)>,
      BuildKernelCreateInfo<ONNX_OPERATOR_VERSIONED_TYPED_KERNEL_CLASS_NAME(kCudaExecutionProvider, kOnnxDomain, 9, 12, double, Less)>,
      BuildKernelCreateInfo<ONNX_OPERATOR_VERSIONED_TYPED_KERNEL_CLASS_NAME(kCudaExecutionProvider, kOnnxDomain, 9, 12, MLFloat16, Less)>,
      BuildKernelCreateInfo<ONNX_OPERATOR_KERNEL_CLASS_NAME(kCudaExecutionProvider, kOnnxDomain, 9, EyeLike)>,
      BuildKernelCreateInfo<ONNX_OPERATOR_VERSIONED_KERNEL_CLASS_NAME(kCudaExecutionProvider, kOnnxDomain, 9, 10, Scatter)>,
      BuildKernelCreateInfo<ONNX_OPERATOR_VERSIONED_TYPED_KERNEL_CLASS_NAME(kCudaExecutionProvider, kOnnxDomain, 9, 15, MLFloat16, Where)>,
      BuildKernelCreateInfo<ONNX_OPERATOR_VERSIONED_TYPED_KERNEL_CLASS_NAME(kCudaExecutionProvider, kOnnxDomain, 9, 15, float, Where)>,
      BuildKernelCreateInfo<ONNX_OPERATOR_VERSIONED_TYPED_KERNEL_CLASS_NAME(kCudaExecutionProvider, kOnnxDomain, 9, 15, double_t, Where)>,
      BuildKernelCreateInfo<ONNX_OPERATOR_VERSIONED_TYPED_KERNEL_CLASS_NAME(kCudaExecutionProvider, kOnnxDomain, 9, 15, int32_t, Where)>,
      BuildKernelCreateInfo<ONNX_OPERATOR_VERSIONED_TYPED_KERNEL_CLASS_NAME(kCudaExecutionProvider, kOnnxDomain, 9, 15, int64_t, Where)>,
      BuildKernelCreateInfo<ONNX_OPERATOR_VERSIONED_TYPED_KERNEL_CLASS_NAME(kCudaExecutionProvider, kOnnxDomain, 9, 15, uint8_t, Where)>,
      BuildKernelCreateInfo<ONNX_OPERATOR_VERSIONED_TYPED_KERNEL_CLASS_NAME(kCudaExecutionProvider, kOnnxDomain, 9, 12, bool, NonZero)>,
      BuildKernelCreateInfo<ONNX_OPERATOR_VERSIONED_TYPED_KERNEL_CLASS_NAME(kCudaExecutionProvider, kOnnxDomain, 9, 12, uint8_t, NonZero)>,
      BuildKernelCreateInfo<ONNX_OPERATOR_VERSIONED_TYPED_KERNEL_CLASS_NAME(kCudaExecutionProvider, kOnnxDomain, 9, 12, int32_t, NonZero)>,
      BuildKernelCreateInfo<ONNX_OPERATOR_VERSIONED_TYPED_KERNEL_CLASS_NAME(kCudaExecutionProvider, kOnnxDomain, 9, 12, int64_t, NonZero)>,
      BuildKernelCreateInfo<ONNX_OPERATOR_VERSIONED_TYPED_KERNEL_CLASS_NAME(kCudaExecutionProvider, kOnnxDomain, 9, 12, float, NonZero)>,
      BuildKernelCreateInfo<ONNX_OPERATOR_VERSIONED_TYPED_KERNEL_CLASS_NAME(kCudaExecutionProvider, kOnnxDomain, 9, 12, MLFloat16, NonZero)>,
      BuildKernelCreateInfo<ONNX_OPERATOR_VERSIONED_KERNEL_CLASS_NAME(kCudaExecutionProvider, kOnnxDomain, 1, 9, TopK)>,
      BuildKernelCreateInfo<ONNX_OPERATOR_VERSIONED_KERNEL_CLASS_NAME(kCudaExecutionProvider, kOnnxDomain, 8, 8, Scan)>,
      BuildKernelCreateInfo<ONNX_OPERATOR_VERSIONED_KERNEL_CLASS_NAME(kCudaExecutionProvider, kOnnxDomain, 9, 10, Scan)>,
      BuildKernelCreateInfo<ONNX_OPERATOR_VERSIONED_KERNEL_CLASS_NAME(kCudaExecutionProvider, kOnnxDomain, 1, 10, Loop)>,
      BuildKernelCreateInfo<ONNX_OPERATOR_VERSIONED_KERNEL_CLASS_NAME(kCudaExecutionProvider, kOnnxDomain, 1, 10, DepthToSpace)>,
      BuildKernelCreateInfo<ONNX_OPERATOR_VERSIONED_KERNEL_CLASS_NAME(kCudaExecutionProvider, kOnnxDomain, 1, 12, SpaceToDepth)>,
      BuildKernelCreateInfo<ONNX_OPERATOR_KERNEL_CLASS_NAME(kCudaExecutionProvider, kOnnxDomain, 1, RandomNormal)>,
      BuildKernelCreateInfo<ONNX_OPERATOR_KERNEL_CLASS_NAME(kCudaExecutionProvider, kOnnxDomain, 1, RandomNormalLike)>,
      BuildKernelCreateInfo<ONNX_OPERATOR_KERNEL_CLASS_NAME(kCudaExecutionProvider, kOnnxDomain, 1, RandomUniform)>,
      BuildKernelCreateInfo<ONNX_OPERATOR_KERNEL_CLASS_NAME(kCudaExecutionProvider, kOnnxDomain, 1, RandomUniformLike)>,

      // opset 10
      BuildKernelCreateInfo<ONNX_OPERATOR_VERSIONED_TYPED_KERNEL_CLASS_NAME(kCudaExecutionProvider, kOnnxDomain, 10, 10, float, AveragePool)>,
      BuildKernelCreateInfo<ONNX_OPERATOR_VERSIONED_TYPED_KERNEL_CLASS_NAME(kCudaExecutionProvider, kOnnxDomain, 10, 10, double, AveragePool)>,
      BuildKernelCreateInfo<ONNX_OPERATOR_VERSIONED_TYPED_KERNEL_CLASS_NAME(kCudaExecutionProvider, kOnnxDomain, 10, 10, MLFloat16, AveragePool)>,
      BuildKernelCreateInfo<ONNX_OPERATOR_VERSIONED_KERNEL_CLASS_NAME(kCudaExecutionProvider, kOnnxDomain, 10, 11, Dropout)>,
      BuildKernelCreateInfo<ONNX_OPERATOR_VERSIONED_TYPED_KERNEL_CLASS_NAME(kCudaExecutionProvider, kOnnxDomain, 10, 10, float, MaxPool)>,
      BuildKernelCreateInfo<ONNX_OPERATOR_VERSIONED_TYPED_KERNEL_CLASS_NAME(kCudaExecutionProvider, kOnnxDomain, 10, 10, double, MaxPool)>,
      BuildKernelCreateInfo<ONNX_OPERATOR_VERSIONED_TYPED_KERNEL_CLASS_NAME(kCudaExecutionProvider, kOnnxDomain, 10, 10, MLFloat16, MaxPool)>,
      BuildKernelCreateInfo<ONNX_OPERATOR_VERSIONED_KERNEL_CLASS_NAME(kCudaExecutionProvider, kOnnxDomain, 10, 10, NonMaxSuppression)>,
      BuildKernelCreateInfo<ONNX_OPERATOR_VERSIONED_TYPED_KERNEL_CLASS_NAME(kCudaExecutionProvider, kOnnxDomain, 10, 10, float, Resize)>,
      BuildKernelCreateInfo<ONNX_OPERATOR_VERSIONED_TYPED_KERNEL_CLASS_NAME(kCudaExecutionProvider, kOnnxDomain, 10, 10, double, Resize)>,
      BuildKernelCreateInfo<ONNX_OPERATOR_VERSIONED_TYPED_KERNEL_CLASS_NAME(kCudaExecutionProvider, kOnnxDomain, 10, 10, MLFloat16, Resize)>,
      BuildKernelCreateInfo<ONNX_OPERATOR_VERSIONED_TYPED_KERNEL_CLASS_NAME(kCudaExecutionProvider, kOnnxDomain, 10, 10, int32_t, Resize)>,
      BuildKernelCreateInfo<ONNX_OPERATOR_VERSIONED_TYPED_KERNEL_CLASS_NAME(kCudaExecutionProvider, kOnnxDomain, 10, 10, uint8_t, Resize)>,
      BuildKernelCreateInfo<ONNX_OPERATOR_KERNEL_CLASS_NAME(kCudaExecutionProvider, kOnnxDomain, 10, ReverseSequence)>,
      BuildKernelCreateInfo<ONNX_OPERATOR_TYPED_KERNEL_CLASS_NAME(kCudaExecutionProvider, kOnnxDomain, 10, float, RoiAlign)>,
      BuildKernelCreateInfo<ONNX_OPERATOR_TYPED_KERNEL_CLASS_NAME(kCudaExecutionProvider, kOnnxDomain, 10, double, RoiAlign)>,
      BuildKernelCreateInfo<ONNX_OPERATOR_VERSIONED_TYPED_KERNEL_CLASS_NAME(kCudaExecutionProvider, kOnnxDomain, 10, 10, int32_t, Slice)>,
      BuildKernelCreateInfo<ONNX_OPERATOR_VERSIONED_TYPED_KERNEL_CLASS_NAME(kCudaExecutionProvider, kOnnxDomain, 10, 10, int64_t, Slice)>,
      BuildKernelCreateInfo<ONNX_OPERATOR_TYPED_KERNEL_CLASS_NAME(kCudaExecutionProvider, kOnnxDomain, 10, float, ThresholdedRelu)>,
      BuildKernelCreateInfo<ONNX_OPERATOR_TYPED_KERNEL_CLASS_NAME(kCudaExecutionProvider, kOnnxDomain, 10, double, ThresholdedRelu)>,
      BuildKernelCreateInfo<ONNX_OPERATOR_TYPED_KERNEL_CLASS_NAME(kCudaExecutionProvider, kOnnxDomain, 10, MLFloat16, ThresholdedRelu)>,
      BuildKernelCreateInfo<ONNX_OPERATOR_VERSIONED_KERNEL_CLASS_NAME(kCudaExecutionProvider, kOnnxDomain, 10, 10, TopK)>,
      BuildKernelCreateInfo<ONNX_OPERATOR_VERSIONED_KERNEL_CLASS_NAME(kCudaExecutionProvider, kOnnxDomain, 1, 10, If)>,
      BuildKernelCreateInfo<ONNX_OPERATOR_TYPED_KERNEL_CLASS_NAME(kCudaExecutionProvider, kOnnxDomain, 10, int8_t, QuantizeLinear)>,
      BuildKernelCreateInfo<ONNX_OPERATOR_TYPED_KERNEL_CLASS_NAME(kCudaExecutionProvider, kOnnxDomain, 10, uint8_t, QuantizeLinear)>,
      BuildKernelCreateInfo<ONNX_OPERATOR_TYPED_KERNEL_CLASS_NAME(kCudaExecutionProvider, kOnnxDomain, 10, int8_t, DequantizeLinear)>,
      BuildKernelCreateInfo<ONNX_OPERATOR_TYPED_KERNEL_CLASS_NAME(kCudaExecutionProvider, kOnnxDomain, 10, uint8_t, DequantizeLinear)>,
      BuildKernelCreateInfo<ONNX_OPERATOR_VERSIONED_KERNEL_CLASS_NAME(kCudaExecutionProvider, kOnnxDomain, 10, 12, Mod)>,

      // opset 11
      BuildKernelCreateInfo<ONNX_OPERATOR_TYPED_KERNEL_CLASS_NAME(kCudaExecutionProvider, kOnnxDomain, 11, float, ArgMax)>,
      BuildKernelCreateInfo<ONNX_OPERATOR_TYPED_KERNEL_CLASS_NAME(kCudaExecutionProvider, kOnnxDomain, 11, double, ArgMax)>,
      BuildKernelCreateInfo<ONNX_OPERATOR_TYPED_KERNEL_CLASS_NAME(kCudaExecutionProvider, kOnnxDomain, 11, MLFloat16, ArgMax)>,
      BuildKernelCreateInfo<ONNX_OPERATOR_TYPED_KERNEL_CLASS_NAME(kCudaExecutionProvider, kOnnxDomain, 11, float, ArgMin)>,
      BuildKernelCreateInfo<ONNX_OPERATOR_TYPED_KERNEL_CLASS_NAME(kCudaExecutionProvider, kOnnxDomain, 11, double, ArgMin)>,
      BuildKernelCreateInfo<ONNX_OPERATOR_TYPED_KERNEL_CLASS_NAME(kCudaExecutionProvider, kOnnxDomain, 11, MLFloat16, ArgMin)>,
      BuildKernelCreateInfo<ONNX_OPERATOR_KERNEL_CLASS_NAME(kCudaExecutionProvider, kOnnxDomain, 11, Compress)>,
      BuildKernelCreateInfo<ONNX_OPERATOR_VERSIONED_KERNEL_CLASS_NAME(kCudaExecutionProvider, kOnnxDomain, 11, 12, Concat)>,
      BuildKernelCreateInfo<ONNX_OPERATOR_VERSIONED_KERNEL_CLASS_NAME(kCudaExecutionProvider, kOnnxDomain, 11, 12, Flatten)>,
      BuildKernelCreateInfo<ONNX_OPERATOR_VERSIONED_KERNEL_CLASS_NAME(kCudaExecutionProvider, kOnnxDomain, 11, 12, Gather)>,
      BuildKernelCreateInfo<ONNX_OPERATOR_VERSIONED_KERNEL_CLASS_NAME(kCudaExecutionProvider, kOnnxDomain, 11, 12, GatherElements)>,
      BuildKernelCreateInfo<ONNX_OPERATOR_VERSIONED_TYPED_KERNEL_CLASS_NAME(kCudaExecutionProvider, kOnnxDomain, 11, 11, int64_t, GatherND)>,
      BuildKernelCreateInfo<ONNX_OPERATOR_VERSIONED_TYPED_KERNEL_CLASS_NAME(kCudaExecutionProvider, kOnnxDomain, 11, 12, MLFloat16, Gemm)>,
      BuildKernelCreateInfo<ONNX_OPERATOR_VERSIONED_TYPED_KERNEL_CLASS_NAME(kCudaExecutionProvider, kOnnxDomain, 11, 12, float, Gemm)>,
      BuildKernelCreateInfo<ONNX_OPERATOR_VERSIONED_TYPED_KERNEL_CLASS_NAME(kCudaExecutionProvider, kOnnxDomain, 11, 12, double, Gemm)>,
      BuildKernelCreateInfo<ONNX_OPERATOR_VERSIONED_KERNEL_CLASS_NAME(kCudaExecutionProvider, kOnnxDomain, 11, 12, If)>,
      BuildKernelCreateInfo<ONNX_OPERATOR_VERSIONED_KERNEL_CLASS_NAME(kCudaExecutionProvider, kOnnxDomain, 11, 12, Loop)>,
      BuildKernelCreateInfo<ONNX_OPERATOR_KERNEL_CLASS_NAME(kCudaExecutionProvider, kOnnxDomain, 11, NonMaxSuppression)>,
      BuildKernelCreateInfo<ONNX_OPERATOR_KERNEL_CLASS_NAME(kCudaExecutionProvider, kOnnxDomain, 11, Range)>,
      BuildKernelCreateInfo<ONNX_OPERATOR_VERSIONED_TYPED_KERNEL_CLASS_NAME(kCudaExecutionProvider, kOnnxDomain, 11, 12, float, ReduceL1)>,
      BuildKernelCreateInfo<ONNX_OPERATOR_VERSIONED_TYPED_KERNEL_CLASS_NAME(kCudaExecutionProvider, kOnnxDomain, 11, 12, double, ReduceL1)>,
      BuildKernelCreateInfo<ONNX_OPERATOR_VERSIONED_TYPED_KERNEL_CLASS_NAME(kCudaExecutionProvider, kOnnxDomain, 11, 12, MLFloat16, ReduceL1)>,
      BuildKernelCreateInfo<ONNX_OPERATOR_VERSIONED_TYPED_KERNEL_CLASS_NAME(kCudaExecutionProvider, kOnnxDomain, 11, 12, int32_t, ReduceL1)>,
      BuildKernelCreateInfo<ONNX_OPERATOR_VERSIONED_TYPED_KERNEL_CLASS_NAME(kCudaExecutionProvider, kOnnxDomain, 11, 12, float, ReduceL2)>,
      BuildKernelCreateInfo<ONNX_OPERATOR_VERSIONED_TYPED_KERNEL_CLASS_NAME(kCudaExecutionProvider, kOnnxDomain, 11, 12, double, ReduceL2)>,
      BuildKernelCreateInfo<ONNX_OPERATOR_VERSIONED_TYPED_KERNEL_CLASS_NAME(kCudaExecutionProvider, kOnnxDomain, 11, 12, MLFloat16, ReduceL2)>,
      BuildKernelCreateInfo<ONNX_OPERATOR_VERSIONED_TYPED_KERNEL_CLASS_NAME(kCudaExecutionProvider, kOnnxDomain, 11, 12, int32_t, ReduceL2)>,
      BuildKernelCreateInfo<ONNX_OPERATOR_VERSIONED_TYPED_KERNEL_CLASS_NAME(kCudaExecutionProvider, kOnnxDomain, 11, 12, float, ReduceLogSum)>,
      BuildKernelCreateInfo<ONNX_OPERATOR_VERSIONED_TYPED_KERNEL_CLASS_NAME(kCudaExecutionProvider, kOnnxDomain, 11, 12, double, ReduceLogSum)>,
      BuildKernelCreateInfo<ONNX_OPERATOR_VERSIONED_TYPED_KERNEL_CLASS_NAME(kCudaExecutionProvider, kOnnxDomain, 11, 12, MLFloat16, ReduceLogSum)>,
      BuildKernelCreateInfo<ONNX_OPERATOR_VERSIONED_TYPED_KERNEL_CLASS_NAME(kCudaExecutionProvider, kOnnxDomain, 11, 12, float, ReduceLogSumExp)>,
      BuildKernelCreateInfo<ONNX_OPERATOR_VERSIONED_TYPED_KERNEL_CLASS_NAME(kCudaExecutionProvider, kOnnxDomain, 11, 12, double, ReduceLogSumExp)>,
      BuildKernelCreateInfo<ONNX_OPERATOR_VERSIONED_TYPED_KERNEL_CLASS_NAME(kCudaExecutionProvider, kOnnxDomain, 11, 12, MLFloat16, ReduceLogSumExp)>,
      BuildKernelCreateInfo<ONNX_OPERATOR_VERSIONED_TYPED_KERNEL_CLASS_NAME(kCudaExecutionProvider, kOnnxDomain, 11, 11, float, ReduceMax)>,
      BuildKernelCreateInfo<ONNX_OPERATOR_VERSIONED_TYPED_KERNEL_CLASS_NAME(kCudaExecutionProvider, kOnnxDomain, 11, 11, double, ReduceMax)>,
      BuildKernelCreateInfo<ONNX_OPERATOR_VERSIONED_TYPED_KERNEL_CLASS_NAME(kCudaExecutionProvider, kOnnxDomain, 11, 11, MLFloat16, ReduceMax)>,
      BuildKernelCreateInfo<ONNX_OPERATOR_VERSIONED_TYPED_KERNEL_CLASS_NAME(kCudaExecutionProvider, kOnnxDomain, 11, 11, int32_t, ReduceMax)>,
      BuildKernelCreateInfo<ONNX_OPERATOR_VERSIONED_TYPED_KERNEL_CLASS_NAME(kCudaExecutionProvider, kOnnxDomain, 11, 11, int64_t, ReduceMax)>,
      BuildKernelCreateInfo<ONNX_OPERATOR_VERSIONED_TYPED_KERNEL_CLASS_NAME(kCudaExecutionProvider, kOnnxDomain, 11, 12, float, ReduceMean)>,
      BuildKernelCreateInfo<ONNX_OPERATOR_VERSIONED_TYPED_KERNEL_CLASS_NAME(kCudaExecutionProvider, kOnnxDomain, 11, 12, double, ReduceMean)>,
      BuildKernelCreateInfo<ONNX_OPERATOR_VERSIONED_TYPED_KERNEL_CLASS_NAME(kCudaExecutionProvider, kOnnxDomain, 11, 12, MLFloat16, ReduceMean)>,
      BuildKernelCreateInfo<ONNX_OPERATOR_VERSIONED_TYPED_KERNEL_CLASS_NAME(kCudaExecutionProvider, kOnnxDomain, 11, 12, int32_t, ReduceMean)>,
      BuildKernelCreateInfo<ONNX_OPERATOR_VERSIONED_TYPED_KERNEL_CLASS_NAME(kCudaExecutionProvider, kOnnxDomain, 11, 11, float, ReduceMin)>,
      BuildKernelCreateInfo<ONNX_OPERATOR_VERSIONED_TYPED_KERNEL_CLASS_NAME(kCudaExecutionProvider, kOnnxDomain, 11, 11, double, ReduceMin)>,
      BuildKernelCreateInfo<ONNX_OPERATOR_VERSIONED_TYPED_KERNEL_CLASS_NAME(kCudaExecutionProvider, kOnnxDomain, 11, 11, MLFloat16, ReduceMin)>,
      BuildKernelCreateInfo<ONNX_OPERATOR_VERSIONED_TYPED_KERNEL_CLASS_NAME(kCudaExecutionProvider, kOnnxDomain, 11, 11, int32_t, ReduceMin)>,
      BuildKernelCreateInfo<ONNX_OPERATOR_VERSIONED_TYPED_KERNEL_CLASS_NAME(kCudaExecutionProvider, kOnnxDomain, 11, 12, float, ReduceProd)>,
      BuildKernelCreateInfo<ONNX_OPERATOR_VERSIONED_TYPED_KERNEL_CLASS_NAME(kCudaExecutionProvider, kOnnxDomain, 11, 12, double, ReduceProd)>,
      BuildKernelCreateInfo<ONNX_OPERATOR_VERSIONED_TYPED_KERNEL_CLASS_NAME(kCudaExecutionProvider, kOnnxDomain, 11, 12, MLFloat16, ReduceProd)>,
      BuildKernelCreateInfo<ONNX_OPERATOR_VERSIONED_TYPED_KERNEL_CLASS_NAME(kCudaExecutionProvider, kOnnxDomain, 11, 12, int32_t, ReduceProd)>,
      BuildKernelCreateInfo<ONNX_OPERATOR_VERSIONED_TYPED_KERNEL_CLASS_NAME(kCudaExecutionProvider, kOnnxDomain, 11, 12, float, ReduceSum)>,
      BuildKernelCreateInfo<ONNX_OPERATOR_VERSIONED_TYPED_KERNEL_CLASS_NAME(kCudaExecutionProvider, kOnnxDomain, 11, 12, double, ReduceSum)>,
      BuildKernelCreateInfo<ONNX_OPERATOR_VERSIONED_TYPED_KERNEL_CLASS_NAME(kCudaExecutionProvider, kOnnxDomain, 11, 12, MLFloat16, ReduceSum)>,
      BuildKernelCreateInfo<ONNX_OPERATOR_VERSIONED_TYPED_KERNEL_CLASS_NAME(kCudaExecutionProvider, kOnnxDomain, 11, 12, int32_t, ReduceSum)>,
      BuildKernelCreateInfo<ONNX_OPERATOR_VERSIONED_TYPED_KERNEL_CLASS_NAME(kCudaExecutionProvider, kOnnxDomain, 11, 12, int64_t, ReduceSum)>,
      BuildKernelCreateInfo<ONNX_OPERATOR_VERSIONED_TYPED_KERNEL_CLASS_NAME(kCudaExecutionProvider, kOnnxDomain, 11, 12, float, ReduceSumSquare)>,
      BuildKernelCreateInfo<ONNX_OPERATOR_VERSIONED_TYPED_KERNEL_CLASS_NAME(kCudaExecutionProvider, kOnnxDomain, 11, 12, double, ReduceSumSquare)>,
      BuildKernelCreateInfo<ONNX_OPERATOR_VERSIONED_TYPED_KERNEL_CLASS_NAME(kCudaExecutionProvider, kOnnxDomain, 11, 12, MLFloat16, ReduceSumSquare)>,
      BuildKernelCreateInfo<ONNX_OPERATOR_VERSIONED_KERNEL_CLASS_NAME(kCudaExecutionProvider, kOnnxDomain, 11, 15, Scan)>,
      BuildKernelCreateInfo<ONNX_OPERATOR_VERSIONED_KERNEL_CLASS_NAME(kCudaExecutionProvider, kOnnxDomain, 11, 12, ScatterElements)>,
      BuildKernelCreateInfo<ONNX_OPERATOR_VERSIONED_TYPED_KERNEL_CLASS_NAME(kCudaExecutionProvider, kOnnxDomain, 11, 12, int32_t, Slice)>,
      BuildKernelCreateInfo<ONNX_OPERATOR_VERSIONED_TYPED_KERNEL_CLASS_NAME(kCudaExecutionProvider, kOnnxDomain, 11, 12, int64_t, Slice)>,
      BuildKernelCreateInfo<ONNX_OPERATOR_VERSIONED_TYPED_KERNEL_CLASS_NAME(kCudaExecutionProvider, kOnnxDomain, 11, 12, float, Softmax)>,
      BuildKernelCreateInfo<ONNX_OPERATOR_VERSIONED_TYPED_KERNEL_CLASS_NAME(kCudaExecutionProvider, kOnnxDomain, 11, 12, double, Softmax)>,
      BuildKernelCreateInfo<ONNX_OPERATOR_VERSIONED_TYPED_KERNEL_CLASS_NAME(kCudaExecutionProvider, kOnnxDomain, 11, 12, MLFloat16, Softmax)>,
      BuildKernelCreateInfo<ONNX_OPERATOR_VERSIONED_TYPED_KERNEL_CLASS_NAME(kCudaExecutionProvider, kOnnxDomain, 11, 12, float, LogSoftmax)>,
      BuildKernelCreateInfo<ONNX_OPERATOR_VERSIONED_TYPED_KERNEL_CLASS_NAME(kCudaExecutionProvider, kOnnxDomain, 11, 12, double, LogSoftmax)>,
      BuildKernelCreateInfo<ONNX_OPERATOR_VERSIONED_TYPED_KERNEL_CLASS_NAME(kCudaExecutionProvider, kOnnxDomain, 11, 12, MLFloat16, LogSoftmax)>,
      BuildKernelCreateInfo<ONNX_OPERATOR_VERSIONED_KERNEL_CLASS_NAME(kCudaExecutionProvider, kOnnxDomain, 11, 12, Split)>,
      BuildKernelCreateInfo<ONNX_OPERATOR_VERSIONED_KERNEL_CLASS_NAME(kCudaExecutionProvider, kOnnxDomain, 11, 12, Squeeze)>,
      BuildKernelCreateInfo<ONNX_OPERATOR_KERNEL_CLASS_NAME(kCudaExecutionProvider, kOnnxDomain, 11, TopK)>,
      BuildKernelCreateInfo<ONNX_OPERATOR_KERNEL_CLASS_NAME(kCudaExecutionProvider, kOnnxDomain, 11, SequenceAt)>,
      BuildKernelCreateInfo<ONNX_OPERATOR_KERNEL_CLASS_NAME(kCudaExecutionProvider, kOnnxDomain, 11, SequenceConstruct)>,
      BuildKernelCreateInfo<ONNX_OPERATOR_KERNEL_CLASS_NAME(kCudaExecutionProvider, kOnnxDomain, 11, SequenceEmpty)>,
      BuildKernelCreateInfo<ONNX_OPERATOR_KERNEL_CLASS_NAME(kCudaExecutionProvider, kOnnxDomain, 11, SequenceLength)>,
      BuildKernelCreateInfo<ONNX_OPERATOR_KERNEL_CLASS_NAME(kCudaExecutionProvider, kOnnxDomain, 11, ConcatFromSequence)>,
      BuildKernelCreateInfo<ONNX_OPERATOR_KERNEL_CLASS_NAME(kCudaExecutionProvider, kOnnxDomain, 11, SequenceErase)>,
      BuildKernelCreateInfo<ONNX_OPERATOR_KERNEL_CLASS_NAME(kCudaExecutionProvider, kOnnxDomain, 11, SequenceInsert)>,
      BuildKernelCreateInfo<ONNX_OPERATOR_VERSIONED_KERNEL_CLASS_NAME(kCudaExecutionProvider, kOnnxDomain, 11, 12, Unsqueeze)>,
      BuildKernelCreateInfo<ONNX_OPERATOR_TYPED_KERNEL_CLASS_NAME(kCudaExecutionProvider, kOnnxDomain, 11, float, Conv)>,
      BuildKernelCreateInfo<ONNX_OPERATOR_TYPED_KERNEL_CLASS_NAME(kCudaExecutionProvider, kOnnxDomain, 11, double, Conv)>,
      BuildKernelCreateInfo<ONNX_OPERATOR_TYPED_KERNEL_CLASS_NAME(kCudaExecutionProvider, kOnnxDomain, 11, MLFloat16, Conv)>,
      BuildKernelCreateInfo<ONNX_OPERATOR_TYPED_KERNEL_CLASS_NAME(kCudaExecutionProvider, kOnnxDomain, 11, float, ConvTranspose)>,
      BuildKernelCreateInfo<ONNX_OPERATOR_TYPED_KERNEL_CLASS_NAME(kCudaExecutionProvider, kOnnxDomain, 11, double, ConvTranspose)>,
      BuildKernelCreateInfo<ONNX_OPERATOR_TYPED_KERNEL_CLASS_NAME(kCudaExecutionProvider, kOnnxDomain, 11, MLFloat16, ConvTranspose)>,
      BuildKernelCreateInfo<ONNX_OPERATOR_TYPED_KERNEL_CLASS_NAME(kCudaExecutionProvider, kOnnxDomain, 11, float, AveragePool)>,
      BuildKernelCreateInfo<ONNX_OPERATOR_TYPED_KERNEL_CLASS_NAME(kCudaExecutionProvider, kOnnxDomain, 11, double, AveragePool)>,
      BuildKernelCreateInfo<ONNX_OPERATOR_TYPED_KERNEL_CLASS_NAME(kCudaExecutionProvider, kOnnxDomain, 11, MLFloat16, AveragePool)>,
      BuildKernelCreateInfo<ONNX_OPERATOR_VERSIONED_TYPED_KERNEL_CLASS_NAME(kCudaExecutionProvider, kOnnxDomain, 11, 11, float, MaxPool)>,
      BuildKernelCreateInfo<ONNX_OPERATOR_VERSIONED_TYPED_KERNEL_CLASS_NAME(kCudaExecutionProvider, kOnnxDomain, 11, 11, double, MaxPool)>,
      BuildKernelCreateInfo<ONNX_OPERATOR_VERSIONED_TYPED_KERNEL_CLASS_NAME(kCudaExecutionProvider, kOnnxDomain, 11, 11, MLFloat16, MaxPool)>,
      BuildKernelCreateInfo<ONNX_OPERATOR_VERSIONED_TYPED_KERNEL_CLASS_NAME(kCudaExecutionProvider, kOnnxDomain, 11, 12, float, Resize)>,
      BuildKernelCreateInfo<ONNX_OPERATOR_VERSIONED_TYPED_KERNEL_CLASS_NAME(kCudaExecutionProvider, kOnnxDomain, 11, 12, double, Resize)>,
      BuildKernelCreateInfo<ONNX_OPERATOR_VERSIONED_TYPED_KERNEL_CLASS_NAME(kCudaExecutionProvider, kOnnxDomain, 11, 12, MLFloat16, Resize)>,
      BuildKernelCreateInfo<ONNX_OPERATOR_VERSIONED_TYPED_KERNEL_CLASS_NAME(kCudaExecutionProvider, kOnnxDomain, 11, 12, int32_t, Resize)>,
      BuildKernelCreateInfo<ONNX_OPERATOR_VERSIONED_TYPED_KERNEL_CLASS_NAME(kCudaExecutionProvider, kOnnxDomain, 11, 12, uint8_t, Resize)>,
      BuildKernelCreateInfo<ONNX_OPERATOR_VERSIONED_KERNEL_CLASS_NAME(kCudaExecutionProvider, kOnnxDomain, 11, 11, Clip)>,
      BuildKernelCreateInfo<ONNX_OPERATOR_VERSIONED_TYPED_KERNEL_CLASS_NAME(kCudaExecutionProvider, kOnnxDomain, 11, 12, float, Pad)>,
      BuildKernelCreateInfo<ONNX_OPERATOR_VERSIONED_TYPED_KERNEL_CLASS_NAME(kCudaExecutionProvider, kOnnxDomain, 11, 12, double, Pad)>,
      BuildKernelCreateInfo<ONNX_OPERATOR_VERSIONED_TYPED_KERNEL_CLASS_NAME(kCudaExecutionProvider, kOnnxDomain, 11, 12, MLFloat16, Pad)>,
      BuildKernelCreateInfo<ONNX_OPERATOR_VERSIONED_TYPED_KERNEL_CLASS_NAME(kCudaExecutionProvider, kOnnxDomain, 11, 12, bool, Equal)>,
      BuildKernelCreateInfo<ONNX_OPERATOR_VERSIONED_TYPED_KERNEL_CLASS_NAME(kCudaExecutionProvider, kOnnxDomain, 11, 12, int32_t, Equal)>,
      BuildKernelCreateInfo<ONNX_OPERATOR_VERSIONED_TYPED_KERNEL_CLASS_NAME(kCudaExecutionProvider, kOnnxDomain, 11, 12, int64_t, Equal)>,
      BuildKernelCreateInfo<ONNX_OPERATOR_VERSIONED_TYPED_KERNEL_CLASS_NAME(kCudaExecutionProvider, kOnnxDomain, 11, 12, uint32_t, Equal)>,
      BuildKernelCreateInfo<ONNX_OPERATOR_VERSIONED_TYPED_KERNEL_CLASS_NAME(kCudaExecutionProvider, kOnnxDomain, 11, 12, uint64_t, Equal)>,
      BuildKernelCreateInfo<ONNX_OPERATOR_VERSIONED_TYPED_KERNEL_CLASS_NAME(kCudaExecutionProvider, kOnnxDomain, 11, 12, float, Equal)>,
      BuildKernelCreateInfo<ONNX_OPERATOR_VERSIONED_TYPED_KERNEL_CLASS_NAME(kCudaExecutionProvider, kOnnxDomain, 11, 12, double, Equal)>,
      BuildKernelCreateInfo<ONNX_OPERATOR_VERSIONED_TYPED_KERNEL_CLASS_NAME(kCudaExecutionProvider, kOnnxDomain, 11, 12, MLFloat16, Equal)>,
      BuildKernelCreateInfo<ONNX_OPERATOR_TYPED_KERNEL_CLASS_NAME(kCudaExecutionProvider, kOnnxDomain, 11, float, Round)>,
      BuildKernelCreateInfo<ONNX_OPERATOR_TYPED_KERNEL_CLASS_NAME(kCudaExecutionProvider, kOnnxDomain, 11, double, Round)>,
      BuildKernelCreateInfo<ONNX_OPERATOR_TYPED_KERNEL_CLASS_NAME(kCudaExecutionProvider, kOnnxDomain, 11, MLFloat16, Round)>,
      BuildKernelCreateInfo<ONNX_OPERATOR_VERSIONED_KERNEL_CLASS_NAME(kCudaExecutionProvider, kOnnxDomain, 11, 13, CumSum)>,
      BuildKernelCreateInfo<ONNX_OPERATOR_TYPED_KERNEL_CLASS_NAME(kCudaExecutionProvider, kOnnxDomain, 11, int64_t_int64_t_int64_t, OneHot)>,
      BuildKernelCreateInfo<ONNX_OPERATOR_TYPED_KERNEL_CLASS_NAME(kCudaExecutionProvider, kOnnxDomain, 11, int64_t_float_int64_t, OneHot)>,
      BuildKernelCreateInfo<ONNX_OPERATOR_TYPED_KERNEL_CLASS_NAME(kCudaExecutionProvider, kOnnxDomain, 11, int32_t_float_int32_t, OneHot)>,
      BuildKernelCreateInfo<ONNX_OPERATOR_TYPED_KERNEL_CLASS_NAME(kCudaExecutionProvider, kOnnxDomain, 11, int64_t_MLFloat16_int64_t, OneHot)>,
      BuildKernelCreateInfo<ONNX_OPERATOR_TYPED_KERNEL_CLASS_NAME(kCudaExecutionProvider, kOnnxDomain, 11, int32_t_MLFloat16_int32_t, OneHot)>,
      BuildKernelCreateInfo<ONNX_OPERATOR_VERSIONED_KERNEL_CLASS_NAME(kCudaExecutionProvider, kOnnxDomain, 11, 12, ScatterND)>,
      BuildKernelCreateInfo<ONNX_OPERATOR_VERSIONED_KERNEL_CLASS_NAME(kCudaExecutionProvider, kOnnxDomain, 11, 12, DepthToSpace)>,

      // OpSet 12
      BuildKernelCreateInfo<ONNX_OPERATOR_VERSIONED_KERNEL_CLASS_NAME(kCudaExecutionProvider, kOnnxDomain, 12, 12, Clip)>,

      BuildKernelCreateInfo<ONNX_OPERATOR_TYPED_KERNEL_CLASS_NAME(kCudaExecutionProvider, kOnnxDomain, 12, float, MaxPool)>,
      BuildKernelCreateInfo<ONNX_OPERATOR_TYPED_KERNEL_CLASS_NAME(kCudaExecutionProvider, kOnnxDomain, 12, double, MaxPool)>,
      BuildKernelCreateInfo<ONNX_OPERATOR_TYPED_KERNEL_CLASS_NAME(kCudaExecutionProvider, kOnnxDomain, 12, MLFloat16, MaxPool)>,
      BuildKernelCreateInfo<ONNX_OPERATOR_TYPED_KERNEL_CLASS_NAME(kCudaExecutionProvider, kOnnxDomain, 12, int8_t, MaxPool)>,
      BuildKernelCreateInfo<ONNX_OPERATOR_TYPED_KERNEL_CLASS_NAME(kCudaExecutionProvider, kOnnxDomain, 12, uint8_t, MaxPool)>,

      BuildKernelCreateInfo<ONNX_OPERATOR_VERSIONED_KERNEL_CLASS_NAME(kCudaExecutionProvider, kOnnxDomain, 12, 12, Pow)>,

      BuildKernelCreateInfo<ONNX_OPERATOR_VERSIONED_TYPED_KERNEL_CLASS_NAME(kCudaExecutionProvider, kOnnxDomain, 12, 12, float, ReduceMax)>,
      BuildKernelCreateInfo<ONNX_OPERATOR_VERSIONED_TYPED_KERNEL_CLASS_NAME(kCudaExecutionProvider, kOnnxDomain, 12, 12, double, ReduceMax)>,
      BuildKernelCreateInfo<ONNX_OPERATOR_VERSIONED_TYPED_KERNEL_CLASS_NAME(kCudaExecutionProvider, kOnnxDomain, 12, 12, MLFloat16, ReduceMax)>,
      BuildKernelCreateInfo<ONNX_OPERATOR_VERSIONED_TYPED_KERNEL_CLASS_NAME(kCudaExecutionProvider, kOnnxDomain, 12, 12, int32_t, ReduceMax)>,
      BuildKernelCreateInfo<ONNX_OPERATOR_VERSIONED_TYPED_KERNEL_CLASS_NAME(kCudaExecutionProvider, kOnnxDomain, 12, 12, int64_t, ReduceMax)>,
      BuildKernelCreateInfo<ONNX_OPERATOR_VERSIONED_TYPED_KERNEL_CLASS_NAME(kCudaExecutionProvider, kOnnxDomain, 12, 12, int8_t, ReduceMax)>,
      BuildKernelCreateInfo<ONNX_OPERATOR_VERSIONED_TYPED_KERNEL_CLASS_NAME(kCudaExecutionProvider, kOnnxDomain, 12, 12, uint8_t, ReduceMax)>,

      BuildKernelCreateInfo<ONNX_OPERATOR_VERSIONED_TYPED_KERNEL_CLASS_NAME(kCudaExecutionProvider, kOnnxDomain, 12, 12, float, ReduceMin)>,
      BuildKernelCreateInfo<ONNX_OPERATOR_VERSIONED_TYPED_KERNEL_CLASS_NAME(kCudaExecutionProvider, kOnnxDomain, 12, 12, double, ReduceMin)>,
      BuildKernelCreateInfo<ONNX_OPERATOR_VERSIONED_TYPED_KERNEL_CLASS_NAME(kCudaExecutionProvider, kOnnxDomain, 12, 12, MLFloat16, ReduceMin)>,
      BuildKernelCreateInfo<ONNX_OPERATOR_VERSIONED_TYPED_KERNEL_CLASS_NAME(kCudaExecutionProvider, kOnnxDomain, 12, 12, int32_t, ReduceMin)>,
      BuildKernelCreateInfo<ONNX_OPERATOR_VERSIONED_TYPED_KERNEL_CLASS_NAME(kCudaExecutionProvider, kOnnxDomain, 12, 12, int64_t, ReduceMin)>,
      BuildKernelCreateInfo<ONNX_OPERATOR_VERSIONED_TYPED_KERNEL_CLASS_NAME(kCudaExecutionProvider, kOnnxDomain, 12, 12, int8_t, ReduceMin)>,
      BuildKernelCreateInfo<ONNX_OPERATOR_VERSIONED_TYPED_KERNEL_CLASS_NAME(kCudaExecutionProvider, kOnnxDomain, 12, 12, uint8_t, ReduceMin)>,

      BuildKernelCreateInfo<ONNX_OPERATOR_VERSIONED_TYPED_KERNEL_CLASS_NAME(kCudaExecutionProvider, kOnnxDomain, 12, 12, int64_t, GatherND)>,

      BuildKernelCreateInfo<ONNX_OPERATOR_VERSIONED_KERNEL_CLASS_NAME(kCudaExecutionProvider, kOnnxDomain, 12, 12, Dropout)>,
      BuildKernelCreateInfo<ONNX_OPERATOR_KERNEL_CLASS_NAME(kCudaExecutionProvider, kOnnxDomain, 12, Einsum)>,

      // OpSet 13
      BuildKernelCreateInfo<ONNX_OPERATOR_VERSIONED_KERNEL_CLASS_NAME(kCudaExecutionProvider, kOnnxDomain, 13, 14, Pow)>,
      BuildKernelCreateInfo<ONNX_OPERATOR_VERSIONED_TYPED_KERNEL_CLASS_NAME(kCudaExecutionProvider, kOnnxDomain, 13, 13, int32_t, Add)>,
      BuildKernelCreateInfo<ONNX_OPERATOR_VERSIONED_TYPED_KERNEL_CLASS_NAME(kCudaExecutionProvider, kOnnxDomain, 13, 13, int64_t, Add)>,
      BuildKernelCreateInfo<ONNX_OPERATOR_VERSIONED_TYPED_KERNEL_CLASS_NAME(kCudaExecutionProvider, kOnnxDomain, 13, 13, uint32_t, Add)>,
      BuildKernelCreateInfo<ONNX_OPERATOR_VERSIONED_TYPED_KERNEL_CLASS_NAME(kCudaExecutionProvider, kOnnxDomain, 13, 13, uint64_t, Add)>,
      BuildKernelCreateInfo<ONNX_OPERATOR_VERSIONED_TYPED_KERNEL_CLASS_NAME(kCudaExecutionProvider, kOnnxDomain, 13, 13, float, Add)>,
      BuildKernelCreateInfo<ONNX_OPERATOR_VERSIONED_TYPED_KERNEL_CLASS_NAME(kCudaExecutionProvider, kOnnxDomain, 13, 13, double, Add)>,
      BuildKernelCreateInfo<ONNX_OPERATOR_KERNEL_CLASS_NAME(kCudaExecutionProvider, kOnnxDomain, 13, Clip)>,
      BuildKernelCreateInfo<ONNX_OPERATOR_VERSIONED_TYPED_KERNEL_CLASS_NAME(kCudaExecutionProvider, kOnnxDomain, 13, 13, MLFloat16, Add)>,
      BuildKernelCreateInfo<ONNX_OPERATOR_VERSIONED_TYPED_KERNEL_CLASS_NAME(kCudaExecutionProvider, kOnnxDomain, 13, 13, int32_t, Sub)>,
      BuildKernelCreateInfo<ONNX_OPERATOR_VERSIONED_TYPED_KERNEL_CLASS_NAME(kCudaExecutionProvider, kOnnxDomain, 13, 13, int64_t, Sub)>,
      BuildKernelCreateInfo<ONNX_OPERATOR_VERSIONED_TYPED_KERNEL_CLASS_NAME(kCudaExecutionProvider, kOnnxDomain, 13, 13, uint32_t, Sub)>,
      BuildKernelCreateInfo<ONNX_OPERATOR_VERSIONED_TYPED_KERNEL_CLASS_NAME(kCudaExecutionProvider, kOnnxDomain, 13, 13, uint64_t, Sub)>,
      BuildKernelCreateInfo<ONNX_OPERATOR_VERSIONED_TYPED_KERNEL_CLASS_NAME(kCudaExecutionProvider, kOnnxDomain, 13, 13, float, Sub)>,
      BuildKernelCreateInfo<ONNX_OPERATOR_VERSIONED_TYPED_KERNEL_CLASS_NAME(kCudaExecutionProvider, kOnnxDomain, 13, 13, double, Sub)>,
      BuildKernelCreateInfo<ONNX_OPERATOR_VERSIONED_TYPED_KERNEL_CLASS_NAME(kCudaExecutionProvider, kOnnxDomain, 13, 13, MLFloat16, Sub)>,
      BuildKernelCreateInfo<ONNX_OPERATOR_VERSIONED_TYPED_KERNEL_CLASS_NAME(kCudaExecutionProvider, kOnnxDomain, 13, 13, int32_t, Mul)>,
      BuildKernelCreateInfo<ONNX_OPERATOR_VERSIONED_TYPED_KERNEL_CLASS_NAME(kCudaExecutionProvider, kOnnxDomain, 13, 13, int64_t, Mul)>,
      BuildKernelCreateInfo<ONNX_OPERATOR_VERSIONED_TYPED_KERNEL_CLASS_NAME(kCudaExecutionProvider, kOnnxDomain, 13, 13, uint32_t, Mul)>,
      BuildKernelCreateInfo<ONNX_OPERATOR_VERSIONED_TYPED_KERNEL_CLASS_NAME(kCudaExecutionProvider, kOnnxDomain, 13, 13, uint64_t, Mul)>,
      BuildKernelCreateInfo<ONNX_OPERATOR_VERSIONED_TYPED_KERNEL_CLASS_NAME(kCudaExecutionProvider, kOnnxDomain, 13, 13, float, Mul)>,
      BuildKernelCreateInfo<ONNX_OPERATOR_VERSIONED_TYPED_KERNEL_CLASS_NAME(kCudaExecutionProvider, kOnnxDomain, 13, 13, double, Mul)>,
      BuildKernelCreateInfo<ONNX_OPERATOR_VERSIONED_TYPED_KERNEL_CLASS_NAME(kCudaExecutionProvider, kOnnxDomain, 13, 13, MLFloat16, Mul)>,
      BuildKernelCreateInfo<ONNX_OPERATOR_VERSIONED_TYPED_KERNEL_CLASS_NAME(kCudaExecutionProvider, kOnnxDomain, 13, 13, int32_t, Div)>,
      BuildKernelCreateInfo<ONNX_OPERATOR_VERSIONED_TYPED_KERNEL_CLASS_NAME(kCudaExecutionProvider, kOnnxDomain, 13, 13, int64_t, Div)>,
      BuildKernelCreateInfo<ONNX_OPERATOR_VERSIONED_TYPED_KERNEL_CLASS_NAME(kCudaExecutionProvider, kOnnxDomain, 13, 13, uint32_t, Div)>,
      BuildKernelCreateInfo<ONNX_OPERATOR_VERSIONED_TYPED_KERNEL_CLASS_NAME(kCudaExecutionProvider, kOnnxDomain, 13, 13, uint64_t, Div)>,
      BuildKernelCreateInfo<ONNX_OPERATOR_VERSIONED_TYPED_KERNEL_CLASS_NAME(kCudaExecutionProvider, kOnnxDomain, 13, 13, float, Div)>,
      BuildKernelCreateInfo<ONNX_OPERATOR_VERSIONED_TYPED_KERNEL_CLASS_NAME(kCudaExecutionProvider, kOnnxDomain, 13, 13, double, Div)>,
      BuildKernelCreateInfo<ONNX_OPERATOR_VERSIONED_TYPED_KERNEL_CLASS_NAME(kCudaExecutionProvider, kOnnxDomain, 13, 13, MLFloat16, Div)>,
      BuildKernelCreateInfo<ONNX_OPERATOR_TYPED_KERNEL_CLASS_NAME(kCudaExecutionProvider, kOnnxDomain, 13, int8_t, Abs)>,
      BuildKernelCreateInfo<ONNX_OPERATOR_TYPED_KERNEL_CLASS_NAME(kCudaExecutionProvider, kOnnxDomain, 13, int16_t, Abs)>,
      BuildKernelCreateInfo<ONNX_OPERATOR_TYPED_KERNEL_CLASS_NAME(kCudaExecutionProvider, kOnnxDomain, 13, int32_t, Abs)>,
      BuildKernelCreateInfo<ONNX_OPERATOR_TYPED_KERNEL_CLASS_NAME(kCudaExecutionProvider, kOnnxDomain, 13, int64_t, Abs)>,
      BuildKernelCreateInfo<ONNX_OPERATOR_TYPED_KERNEL_CLASS_NAME(kCudaExecutionProvider, kOnnxDomain, 13, uint8_t, Abs)>,
      BuildKernelCreateInfo<ONNX_OPERATOR_TYPED_KERNEL_CLASS_NAME(kCudaExecutionProvider, kOnnxDomain, 13, uint16_t, Abs)>,
      BuildKernelCreateInfo<ONNX_OPERATOR_TYPED_KERNEL_CLASS_NAME(kCudaExecutionProvider, kOnnxDomain, 13, uint32_t, Abs)>,
      BuildKernelCreateInfo<ONNX_OPERATOR_TYPED_KERNEL_CLASS_NAME(kCudaExecutionProvider, kOnnxDomain, 13, uint64_t, Abs)>,
      BuildKernelCreateInfo<ONNX_OPERATOR_TYPED_KERNEL_CLASS_NAME(kCudaExecutionProvider, kOnnxDomain, 13, float, Abs)>,
      BuildKernelCreateInfo<ONNX_OPERATOR_TYPED_KERNEL_CLASS_NAME(kCudaExecutionProvider, kOnnxDomain, 13, double, Abs)>,
      BuildKernelCreateInfo<ONNX_OPERATOR_TYPED_KERNEL_CLASS_NAME(kCudaExecutionProvider, kOnnxDomain, 13, MLFloat16, Abs)>,
      BuildKernelCreateInfo<ONNX_OPERATOR_TYPED_KERNEL_CLASS_NAME(kCudaExecutionProvider, kOnnxDomain, 13, int8_t, Neg)>,
      BuildKernelCreateInfo<ONNX_OPERATOR_TYPED_KERNEL_CLASS_NAME(kCudaExecutionProvider, kOnnxDomain, 13, int16_t, Neg)>,
      BuildKernelCreateInfo<ONNX_OPERATOR_TYPED_KERNEL_CLASS_NAME(kCudaExecutionProvider, kOnnxDomain, 13, int32_t, Neg)>,
      BuildKernelCreateInfo<ONNX_OPERATOR_TYPED_KERNEL_CLASS_NAME(kCudaExecutionProvider, kOnnxDomain, 13, int64_t, Neg)>,
      BuildKernelCreateInfo<ONNX_OPERATOR_TYPED_KERNEL_CLASS_NAME(kCudaExecutionProvider, kOnnxDomain, 13, float, Neg)>,
      BuildKernelCreateInfo<ONNX_OPERATOR_TYPED_KERNEL_CLASS_NAME(kCudaExecutionProvider, kOnnxDomain, 13, double, Neg)>,
      BuildKernelCreateInfo<ONNX_OPERATOR_TYPED_KERNEL_CLASS_NAME(kCudaExecutionProvider, kOnnxDomain, 13, MLFloat16, Neg)>,
      BuildKernelCreateInfo<ONNX_OPERATOR_TYPED_KERNEL_CLASS_NAME(kCudaExecutionProvider, kOnnxDomain, 13, float, Floor)>,
      BuildKernelCreateInfo<ONNX_OPERATOR_TYPED_KERNEL_CLASS_NAME(kCudaExecutionProvider, kOnnxDomain, 13, double, Floor)>,
      BuildKernelCreateInfo<ONNX_OPERATOR_TYPED_KERNEL_CLASS_NAME(kCudaExecutionProvider, kOnnxDomain, 13, MLFloat16, Floor)>,
      BuildKernelCreateInfo<ONNX_OPERATOR_TYPED_KERNEL_CLASS_NAME(kCudaExecutionProvider, kOnnxDomain, 13, float, Ceil)>,
      BuildKernelCreateInfo<ONNX_OPERATOR_TYPED_KERNEL_CLASS_NAME(kCudaExecutionProvider, kOnnxDomain, 13, double, Ceil)>,
      BuildKernelCreateInfo<ONNX_OPERATOR_TYPED_KERNEL_CLASS_NAME(kCudaExecutionProvider, kOnnxDomain, 13, MLFloat16, Ceil)>,
      BuildKernelCreateInfo<ONNX_OPERATOR_TYPED_KERNEL_CLASS_NAME(kCudaExecutionProvider, kOnnxDomain, 13, float, Reciprocal)>,
      BuildKernelCreateInfo<ONNX_OPERATOR_TYPED_KERNEL_CLASS_NAME(kCudaExecutionProvider, kOnnxDomain, 13, double, Reciprocal)>,
      BuildKernelCreateInfo<ONNX_OPERATOR_TYPED_KERNEL_CLASS_NAME(kCudaExecutionProvider, kOnnxDomain, 13, MLFloat16, Reciprocal)>,
      BuildKernelCreateInfo<ONNX_OPERATOR_TYPED_KERNEL_CLASS_NAME(kCudaExecutionProvider, kOnnxDomain, 13, float, Sqrt)>,
      BuildKernelCreateInfo<ONNX_OPERATOR_TYPED_KERNEL_CLASS_NAME(kCudaExecutionProvider, kOnnxDomain, 13, double, Sqrt)>,
      BuildKernelCreateInfo<ONNX_OPERATOR_TYPED_KERNEL_CLASS_NAME(kCudaExecutionProvider, kOnnxDomain, 13, MLFloat16, Sqrt)>,
      BuildKernelCreateInfo<ONNX_OPERATOR_TYPED_KERNEL_CLASS_NAME(kCudaExecutionProvider, kOnnxDomain, 13, float, Log)>,
      BuildKernelCreateInfo<ONNX_OPERATOR_TYPED_KERNEL_CLASS_NAME(kCudaExecutionProvider, kOnnxDomain, 13, double, Log)>,
      BuildKernelCreateInfo<ONNX_OPERATOR_TYPED_KERNEL_CLASS_NAME(kCudaExecutionProvider, kOnnxDomain, 13, MLFloat16, Log)>,
      BuildKernelCreateInfo<ONNX_OPERATOR_TYPED_KERNEL_CLASS_NAME(kCudaExecutionProvider, kOnnxDomain, 13, float, Exp)>,
      BuildKernelCreateInfo<ONNX_OPERATOR_TYPED_KERNEL_CLASS_NAME(kCudaExecutionProvider, kOnnxDomain, 13, double, Exp)>,
      BuildKernelCreateInfo<ONNX_OPERATOR_TYPED_KERNEL_CLASS_NAME(kCudaExecutionProvider, kOnnxDomain, 13, MLFloat16, Exp)>,
      BuildKernelCreateInfo<ONNX_OPERATOR_TYPED_KERNEL_CLASS_NAME(kCudaExecutionProvider, kOnnxDomain, 13, float, Erf)>,
      BuildKernelCreateInfo<ONNX_OPERATOR_TYPED_KERNEL_CLASS_NAME(kCudaExecutionProvider, kOnnxDomain, 13, double, Erf)>,
      BuildKernelCreateInfo<ONNX_OPERATOR_TYPED_KERNEL_CLASS_NAME(kCudaExecutionProvider, kOnnxDomain, 13, MLFloat16, Erf)>,
      BuildKernelCreateInfo<ONNX_OPERATOR_KERNEL_CLASS_NAME(kCudaExecutionProvider, kOnnxDomain, 13, Expand)>,
      BuildKernelCreateInfo<ONNX_OPERATOR_KERNEL_CLASS_NAME(kCudaExecutionProvider, kOnnxDomain, 13, Sum)>,
      BuildKernelCreateInfo<ONNX_OPERATOR_KERNEL_CLASS_NAME(kCudaExecutionProvider, kOnnxDomain, 13, Max)>,
      BuildKernelCreateInfo<ONNX_OPERATOR_KERNEL_CLASS_NAME(kCudaExecutionProvider, kOnnxDomain, 13, Min)>,
      BuildKernelCreateInfo<ONNX_OPERATOR_TYPED_KERNEL_CLASS_NAME(kCudaExecutionProvider, kOnnxDomain, 13, bool, Equal)>,
      BuildKernelCreateInfo<ONNX_OPERATOR_TYPED_KERNEL_CLASS_NAME(kCudaExecutionProvider, kOnnxDomain, 13, int32_t, Equal)>,
      BuildKernelCreateInfo<ONNX_OPERATOR_TYPED_KERNEL_CLASS_NAME(kCudaExecutionProvider, kOnnxDomain, 13, int64_t, Equal)>,
      BuildKernelCreateInfo<ONNX_OPERATOR_TYPED_KERNEL_CLASS_NAME(kCudaExecutionProvider, kOnnxDomain, 13, uint32_t, Equal)>,
      BuildKernelCreateInfo<ONNX_OPERATOR_TYPED_KERNEL_CLASS_NAME(kCudaExecutionProvider, kOnnxDomain, 13, uint64_t, Equal)>,
      BuildKernelCreateInfo<ONNX_OPERATOR_TYPED_KERNEL_CLASS_NAME(kCudaExecutionProvider, kOnnxDomain, 13, float, Equal)>,
      BuildKernelCreateInfo<ONNX_OPERATOR_TYPED_KERNEL_CLASS_NAME(kCudaExecutionProvider, kOnnxDomain, 13, double, Equal)>,
      BuildKernelCreateInfo<ONNX_OPERATOR_TYPED_KERNEL_CLASS_NAME(kCudaExecutionProvider, kOnnxDomain, 13, MLFloat16, Equal)>,
      BuildKernelCreateInfo<ONNX_OPERATOR_TYPED_KERNEL_CLASS_NAME(kCudaExecutionProvider, kOnnxDomain, 13, int32_t, Greater)>,
      BuildKernelCreateInfo<ONNX_OPERATOR_TYPED_KERNEL_CLASS_NAME(kCudaExecutionProvider, kOnnxDomain, 13, int64_t, Greater)>,
      BuildKernelCreateInfo<ONNX_OPERATOR_TYPED_KERNEL_CLASS_NAME(kCudaExecutionProvider, kOnnxDomain, 13, uint32_t, Greater)>,
      BuildKernelCreateInfo<ONNX_OPERATOR_TYPED_KERNEL_CLASS_NAME(kCudaExecutionProvider, kOnnxDomain, 13, uint64_t, Greater)>,
      BuildKernelCreateInfo<ONNX_OPERATOR_TYPED_KERNEL_CLASS_NAME(kCudaExecutionProvider, kOnnxDomain, 13, float, Greater)>,
      BuildKernelCreateInfo<ONNX_OPERATOR_TYPED_KERNEL_CLASS_NAME(kCudaExecutionProvider, kOnnxDomain, 13, double, Greater)>,
      BuildKernelCreateInfo<ONNX_OPERATOR_TYPED_KERNEL_CLASS_NAME(kCudaExecutionProvider, kOnnxDomain, 13, MLFloat16, Greater)>,
      BuildKernelCreateInfo<ONNX_OPERATOR_TYPED_KERNEL_CLASS_NAME(kCudaExecutionProvider, kOnnxDomain, 13, int32_t, Less)>,
      BuildKernelCreateInfo<ONNX_OPERATOR_TYPED_KERNEL_CLASS_NAME(kCudaExecutionProvider, kOnnxDomain, 13, int64_t, Less)>,
      BuildKernelCreateInfo<ONNX_OPERATOR_TYPED_KERNEL_CLASS_NAME(kCudaExecutionProvider, kOnnxDomain, 13, uint32_t, Less)>,
      BuildKernelCreateInfo<ONNX_OPERATOR_TYPED_KERNEL_CLASS_NAME(kCudaExecutionProvider, kOnnxDomain, 13, uint64_t, Less)>,
      BuildKernelCreateInfo<ONNX_OPERATOR_TYPED_KERNEL_CLASS_NAME(kCudaExecutionProvider, kOnnxDomain, 13, float, Less)>,
      BuildKernelCreateInfo<ONNX_OPERATOR_TYPED_KERNEL_CLASS_NAME(kCudaExecutionProvider, kOnnxDomain, 13, double, Less)>,
      BuildKernelCreateInfo<ONNX_OPERATOR_TYPED_KERNEL_CLASS_NAME(kCudaExecutionProvider, kOnnxDomain, 13, MLFloat16, Less)>,
      BuildKernelCreateInfo<ONNX_OPERATOR_TYPED_KERNEL_CLASS_NAME(kCudaExecutionProvider, kOnnxDomain, 13, bool, NonZero)>,
      BuildKernelCreateInfo<ONNX_OPERATOR_TYPED_KERNEL_CLASS_NAME(kCudaExecutionProvider, kOnnxDomain, 13, uint8_t, NonZero)>,
      BuildKernelCreateInfo<ONNX_OPERATOR_TYPED_KERNEL_CLASS_NAME(kCudaExecutionProvider, kOnnxDomain, 13, int32_t, NonZero)>,
      BuildKernelCreateInfo<ONNX_OPERATOR_TYPED_KERNEL_CLASS_NAME(kCudaExecutionProvider, kOnnxDomain, 13, int64_t, NonZero)>,
      BuildKernelCreateInfo<ONNX_OPERATOR_TYPED_KERNEL_CLASS_NAME(kCudaExecutionProvider, kOnnxDomain, 13, float, NonZero)>,
      BuildKernelCreateInfo<ONNX_OPERATOR_TYPED_KERNEL_CLASS_NAME(kCudaExecutionProvider, kOnnxDomain, 13, MLFloat16, NonZero)>,
      BuildKernelCreateInfo<ONNX_OPERATOR_TYPED_KERNEL_CLASS_NAME(kCudaExecutionProvider, kOnnxDomain, 13, float, Cast)>,
      BuildKernelCreateInfo<ONNX_OPERATOR_TYPED_KERNEL_CLASS_NAME(kCudaExecutionProvider, kOnnxDomain, 13, double, Cast)>,
      BuildKernelCreateInfo<ONNX_OPERATOR_TYPED_KERNEL_CLASS_NAME(kCudaExecutionProvider, kOnnxDomain, 13, MLFloat16, Cast)>,
      BuildKernelCreateInfo<ONNX_OPERATOR_TYPED_KERNEL_CLASS_NAME(kCudaExecutionProvider, kOnnxDomain, 13, int8_t, Cast)>,
      BuildKernelCreateInfo<ONNX_OPERATOR_TYPED_KERNEL_CLASS_NAME(kCudaExecutionProvider, kOnnxDomain, 13, int16_t, Cast)>,
      BuildKernelCreateInfo<ONNX_OPERATOR_TYPED_KERNEL_CLASS_NAME(kCudaExecutionProvider, kOnnxDomain, 13, int32_t, Cast)>,
      BuildKernelCreateInfo<ONNX_OPERATOR_TYPED_KERNEL_CLASS_NAME(kCudaExecutionProvider, kOnnxDomain, 13, int64_t, Cast)>,
      BuildKernelCreateInfo<ONNX_OPERATOR_TYPED_KERNEL_CLASS_NAME(kCudaExecutionProvider, kOnnxDomain, 13, uint8_t, Cast)>,
      BuildKernelCreateInfo<ONNX_OPERATOR_TYPED_KERNEL_CLASS_NAME(kCudaExecutionProvider, kOnnxDomain, 13, uint16_t, Cast)>,
      BuildKernelCreateInfo<ONNX_OPERATOR_TYPED_KERNEL_CLASS_NAME(kCudaExecutionProvider, kOnnxDomain, 13, uint32_t, Cast)>,
      BuildKernelCreateInfo<ONNX_OPERATOR_TYPED_KERNEL_CLASS_NAME(kCudaExecutionProvider, kOnnxDomain, 13, uint64_t, Cast)>,
      BuildKernelCreateInfo<ONNX_OPERATOR_TYPED_KERNEL_CLASS_NAME(kCudaExecutionProvider, kOnnxDomain, 13, bool, Cast)>,
      BuildKernelCreateInfo<ONNX_OPERATOR_VERSIONED_KERNEL_CLASS_NAME(kCudaExecutionProvider, kOnnxDomain, 13, 13, Reshape)>,
      BuildKernelCreateInfo<ONNX_OPERATOR_VERSIONED_KERNEL_CLASS_NAME(kCudaExecutionProvider, kOnnxDomain, 13, 14, Shape)>,
      BuildKernelCreateInfo<ONNX_OPERATOR_KERNEL_CLASS_NAME(kCudaExecutionProvider, kOnnxDomain, 13, Size)>,
      BuildKernelCreateInfo<ONNX_OPERATOR_KERNEL_CLASS_NAME(kCudaExecutionProvider, kOnnxDomain, 13, Transpose)>,
      BuildKernelCreateInfo<ONNX_OPERATOR_KERNEL_CLASS_NAME(kCudaExecutionProvider, kOnnxDomain, 13, ScatterElements)>,
      BuildKernelCreateInfo<ONNX_OPERATOR_TYPED_KERNEL_CLASS_NAME(kCudaExecutionProvider, kOnnxDomain, 13, int32_t, Slice)>,
      BuildKernelCreateInfo<ONNX_OPERATOR_TYPED_KERNEL_CLASS_NAME(kCudaExecutionProvider, kOnnxDomain, 13, int64_t, Slice)>,
      BuildKernelCreateInfo<ONNX_OPERATOR_TYPED_KERNEL_CLASS_NAME(kCudaExecutionProvider, kOnnxDomain, 13, float, Softmax)>,
      BuildKernelCreateInfo<ONNX_OPERATOR_TYPED_KERNEL_CLASS_NAME(kCudaExecutionProvider, kOnnxDomain, 13, double, Softmax)>,
      BuildKernelCreateInfo<ONNX_OPERATOR_TYPED_KERNEL_CLASS_NAME(kCudaExecutionProvider, kOnnxDomain, 13, MLFloat16, Softmax)>,
      BuildKernelCreateInfo<ONNX_OPERATOR_TYPED_KERNEL_CLASS_NAME(kCudaExecutionProvider, kOnnxDomain, 13, float, LogSoftmax)>,
      BuildKernelCreateInfo<ONNX_OPERATOR_TYPED_KERNEL_CLASS_NAME(kCudaExecutionProvider, kOnnxDomain, 13, double, LogSoftmax)>,
      BuildKernelCreateInfo<ONNX_OPERATOR_TYPED_KERNEL_CLASS_NAME(kCudaExecutionProvider, kOnnxDomain, 13, MLFloat16, LogSoftmax)>,
      BuildKernelCreateInfo<ONNX_OPERATOR_KERNEL_CLASS_NAME(kCudaExecutionProvider, kOnnxDomain, 13, Split)>,
      BuildKernelCreateInfo<ONNX_OPERATOR_KERNEL_CLASS_NAME(kCudaExecutionProvider, kOnnxDomain, 13, Squeeze)>,
      BuildKernelCreateInfo<ONNX_OPERATOR_KERNEL_CLASS_NAME(kCudaExecutionProvider, kOnnxDomain, 13, Unsqueeze)>,
      BuildKernelCreateInfo<ONNX_OPERATOR_KERNEL_CLASS_NAME(kCudaExecutionProvider, kOnnxDomain, 13, Concat)>,
      BuildKernelCreateInfo<ONNX_OPERATOR_KERNEL_CLASS_NAME(kCudaExecutionProvider, kOnnxDomain, 13, Gather)>,
      BuildKernelCreateInfo<ONNX_OPERATOR_KERNEL_CLASS_NAME(kCudaExecutionProvider, kOnnxDomain, 13, GatherElements)>,
      BuildKernelCreateInfo<ONNX_OPERATOR_TYPED_KERNEL_CLASS_NAME(kCudaExecutionProvider, kOnnxDomain, 13, float, MatMul)>,
      BuildKernelCreateInfo<ONNX_OPERATOR_TYPED_KERNEL_CLASS_NAME(kCudaExecutionProvider, kOnnxDomain, 13, double, MatMul)>,
      BuildKernelCreateInfo<ONNX_OPERATOR_TYPED_KERNEL_CLASS_NAME(kCudaExecutionProvider, kOnnxDomain, 13, MLFloat16, MatMul)>,
      BuildKernelCreateInfo<ONNX_OPERATOR_VERSIONED_TYPED_KERNEL_CLASS_NAME(kCudaExecutionProvider, kOnnxDomain, 13, 13, float, Relu)>,
      BuildKernelCreateInfo<ONNX_OPERATOR_VERSIONED_TYPED_KERNEL_CLASS_NAME(kCudaExecutionProvider, kOnnxDomain, 13, 13, double, Relu)>,
      BuildKernelCreateInfo<ONNX_OPERATOR_VERSIONED_TYPED_KERNEL_CLASS_NAME(kCudaExecutionProvider, kOnnxDomain, 13, 13, MLFloat16, Relu)>,
      BuildKernelCreateInfo<ONNX_OPERATOR_TYPED_KERNEL_CLASS_NAME(kCudaExecutionProvider, kOnnxDomain, 13, float, Sigmoid)>,
      BuildKernelCreateInfo<ONNX_OPERATOR_TYPED_KERNEL_CLASS_NAME(kCudaExecutionProvider, kOnnxDomain, 13, double, Sigmoid)>,
      BuildKernelCreateInfo<ONNX_OPERATOR_TYPED_KERNEL_CLASS_NAME(kCudaExecutionProvider, kOnnxDomain, 13, MLFloat16, Sigmoid)>,
      BuildKernelCreateInfo<ONNX_OPERATOR_TYPED_KERNEL_CLASS_NAME(kCudaExecutionProvider, kOnnxDomain, 13, float, Tanh)>,
      BuildKernelCreateInfo<ONNX_OPERATOR_TYPED_KERNEL_CLASS_NAME(kCudaExecutionProvider, kOnnxDomain, 13, double, Tanh)>,
      BuildKernelCreateInfo<ONNX_OPERATOR_TYPED_KERNEL_CLASS_NAME(kCudaExecutionProvider, kOnnxDomain, 13, MLFloat16, Tanh)>,
      BuildKernelCreateInfo<ONNX_OPERATOR_TYPED_KERNEL_CLASS_NAME(kCudaExecutionProvider, kOnnxDomain, 13, MLFloat16, Gemm)>,
      BuildKernelCreateInfo<ONNX_OPERATOR_TYPED_KERNEL_CLASS_NAME(kCudaExecutionProvider, kOnnxDomain, 13, float, Gemm)>,
      BuildKernelCreateInfo<ONNX_OPERATOR_TYPED_KERNEL_CLASS_NAME(kCudaExecutionProvider, kOnnxDomain, 13, double, Gemm)>,
      BuildKernelCreateInfo<ONNX_OPERATOR_TYPED_KERNEL_CLASS_NAME(kCudaExecutionProvider, kOnnxDomain, 13, float, ReduceL1)>,
      BuildKernelCreateInfo<ONNX_OPERATOR_TYPED_KERNEL_CLASS_NAME(kCudaExecutionProvider, kOnnxDomain, 13, double, ReduceL1)>,
      BuildKernelCreateInfo<ONNX_OPERATOR_TYPED_KERNEL_CLASS_NAME(kCudaExecutionProvider, kOnnxDomain, 13, MLFloat16, ReduceL1)>,
      BuildKernelCreateInfo<ONNX_OPERATOR_TYPED_KERNEL_CLASS_NAME(kCudaExecutionProvider, kOnnxDomain, 13, int32_t, ReduceL1)>,
      BuildKernelCreateInfo<ONNX_OPERATOR_TYPED_KERNEL_CLASS_NAME(kCudaExecutionProvider, kOnnxDomain, 13, float, ReduceL2)>,
      BuildKernelCreateInfo<ONNX_OPERATOR_TYPED_KERNEL_CLASS_NAME(kCudaExecutionProvider, kOnnxDomain, 13, double, ReduceL2)>,
      BuildKernelCreateInfo<ONNX_OPERATOR_TYPED_KERNEL_CLASS_NAME(kCudaExecutionProvider, kOnnxDomain, 13, MLFloat16, ReduceL2)>,
      BuildKernelCreateInfo<ONNX_OPERATOR_TYPED_KERNEL_CLASS_NAME(kCudaExecutionProvider, kOnnxDomain, 13, int32_t, ReduceL2)>,
      BuildKernelCreateInfo<ONNX_OPERATOR_TYPED_KERNEL_CLASS_NAME(kCudaExecutionProvider, kOnnxDomain, 13, float, ReduceLogSum)>,
      BuildKernelCreateInfo<ONNX_OPERATOR_TYPED_KERNEL_CLASS_NAME(kCudaExecutionProvider, kOnnxDomain, 13, double, ReduceLogSum)>,
      BuildKernelCreateInfo<ONNX_OPERATOR_TYPED_KERNEL_CLASS_NAME(kCudaExecutionProvider, kOnnxDomain, 13, MLFloat16, ReduceLogSum)>,
      BuildKernelCreateInfo<ONNX_OPERATOR_TYPED_KERNEL_CLASS_NAME(kCudaExecutionProvider, kOnnxDomain, 13, float, ReduceLogSumExp)>,
      BuildKernelCreateInfo<ONNX_OPERATOR_TYPED_KERNEL_CLASS_NAME(kCudaExecutionProvider, kOnnxDomain, 13, double, ReduceLogSumExp)>,
      BuildKernelCreateInfo<ONNX_OPERATOR_TYPED_KERNEL_CLASS_NAME(kCudaExecutionProvider, kOnnxDomain, 13, MLFloat16, ReduceLogSumExp)>,
      BuildKernelCreateInfo<ONNX_OPERATOR_TYPED_KERNEL_CLASS_NAME(kCudaExecutionProvider, kOnnxDomain, 13, float, ReduceMax)>,
      BuildKernelCreateInfo<ONNX_OPERATOR_TYPED_KERNEL_CLASS_NAME(kCudaExecutionProvider, kOnnxDomain, 13, double, ReduceMax)>,
      BuildKernelCreateInfo<ONNX_OPERATOR_TYPED_KERNEL_CLASS_NAME(kCudaExecutionProvider, kOnnxDomain, 13, MLFloat16, ReduceMax)>,
      BuildKernelCreateInfo<ONNX_OPERATOR_TYPED_KERNEL_CLASS_NAME(kCudaExecutionProvider, kOnnxDomain, 13, int32_t, ReduceMax)>,
      BuildKernelCreateInfo<ONNX_OPERATOR_TYPED_KERNEL_CLASS_NAME(kCudaExecutionProvider, kOnnxDomain, 13, int64_t, ReduceMax)>,
      BuildKernelCreateInfo<ONNX_OPERATOR_TYPED_KERNEL_CLASS_NAME(kCudaExecutionProvider, kOnnxDomain, 13, int8_t, ReduceMax)>,
      BuildKernelCreateInfo<ONNX_OPERATOR_TYPED_KERNEL_CLASS_NAME(kCudaExecutionProvider, kOnnxDomain, 13, uint8_t, ReduceMax)>,
      BuildKernelCreateInfo<ONNX_OPERATOR_TYPED_KERNEL_CLASS_NAME(kCudaExecutionProvider, kOnnxDomain, 13, float, ReduceMean)>,
      BuildKernelCreateInfo<ONNX_OPERATOR_TYPED_KERNEL_CLASS_NAME(kCudaExecutionProvider, kOnnxDomain, 13, double, ReduceMean)>,
      BuildKernelCreateInfo<ONNX_OPERATOR_TYPED_KERNEL_CLASS_NAME(kCudaExecutionProvider, kOnnxDomain, 13, MLFloat16, ReduceMean)>,
      BuildKernelCreateInfo<ONNX_OPERATOR_TYPED_KERNEL_CLASS_NAME(kCudaExecutionProvider, kOnnxDomain, 13, int32_t, ReduceMean)>,
      BuildKernelCreateInfo<ONNX_OPERATOR_VERSIONED_TYPED_KERNEL_CLASS_NAME(kCudaExecutionProvider, kOnnxDomain, 13, 13, float, ReduceMin)>,
      BuildKernelCreateInfo<ONNX_OPERATOR_VERSIONED_TYPED_KERNEL_CLASS_NAME(kCudaExecutionProvider, kOnnxDomain, 13, 13, double, ReduceMin)>,
      BuildKernelCreateInfo<ONNX_OPERATOR_VERSIONED_TYPED_KERNEL_CLASS_NAME(kCudaExecutionProvider, kOnnxDomain, 13, 13, MLFloat16, ReduceMin)>,
      BuildKernelCreateInfo<ONNX_OPERATOR_VERSIONED_TYPED_KERNEL_CLASS_NAME(kCudaExecutionProvider, kOnnxDomain, 13, 13, int32_t, ReduceMin)>,
      BuildKernelCreateInfo<ONNX_OPERATOR_VERSIONED_TYPED_KERNEL_CLASS_NAME(kCudaExecutionProvider, kOnnxDomain, 13, 13, int64_t, ReduceMin)>,
      BuildKernelCreateInfo<ONNX_OPERATOR_VERSIONED_TYPED_KERNEL_CLASS_NAME(kCudaExecutionProvider, kOnnxDomain, 13, 13, int8_t, ReduceMin)>,
      BuildKernelCreateInfo<ONNX_OPERATOR_VERSIONED_TYPED_KERNEL_CLASS_NAME(kCudaExecutionProvider, kOnnxDomain, 13, 13, uint8_t, ReduceMin)>,
      BuildKernelCreateInfo<ONNX_OPERATOR_TYPED_KERNEL_CLASS_NAME(kCudaExecutionProvider, kOnnxDomain, 13, float, ReduceProd)>,
      BuildKernelCreateInfo<ONNX_OPERATOR_TYPED_KERNEL_CLASS_NAME(kCudaExecutionProvider, kOnnxDomain, 13, double, ReduceProd)>,
      BuildKernelCreateInfo<ONNX_OPERATOR_TYPED_KERNEL_CLASS_NAME(kCudaExecutionProvider, kOnnxDomain, 13, MLFloat16, ReduceProd)>,
      BuildKernelCreateInfo<ONNX_OPERATOR_TYPED_KERNEL_CLASS_NAME(kCudaExecutionProvider, kOnnxDomain, 13, int32_t, ReduceProd)>,
      BuildKernelCreateInfo<ONNX_OPERATOR_TYPED_KERNEL_CLASS_NAME(kCudaExecutionProvider, kOnnxDomain, 13, float, ReduceSum)>,
      BuildKernelCreateInfo<ONNX_OPERATOR_TYPED_KERNEL_CLASS_NAME(kCudaExecutionProvider, kOnnxDomain, 13, double, ReduceSum)>,
      BuildKernelCreateInfo<ONNX_OPERATOR_TYPED_KERNEL_CLASS_NAME(kCudaExecutionProvider, kOnnxDomain, 13, MLFloat16, ReduceSum)>,
      BuildKernelCreateInfo<ONNX_OPERATOR_TYPED_KERNEL_CLASS_NAME(kCudaExecutionProvider, kOnnxDomain, 13, int32_t, ReduceSum)>,
      BuildKernelCreateInfo<ONNX_OPERATOR_TYPED_KERNEL_CLASS_NAME(kCudaExecutionProvider, kOnnxDomain, 13, int64_t, ReduceSum)>,
      BuildKernelCreateInfo<ONNX_OPERATOR_TYPED_KERNEL_CLASS_NAME(kCudaExecutionProvider, kOnnxDomain, 13, float, ReduceSumSquare)>,
      BuildKernelCreateInfo<ONNX_OPERATOR_TYPED_KERNEL_CLASS_NAME(kCudaExecutionProvider, kOnnxDomain, 13, double, ReduceSumSquare)>,
      BuildKernelCreateInfo<ONNX_OPERATOR_TYPED_KERNEL_CLASS_NAME(kCudaExecutionProvider, kOnnxDomain, 13, MLFloat16, ReduceSumSquare)>,
      BuildKernelCreateInfo<ONNX_OPERATOR_TYPED_KERNEL_CLASS_NAME(kCudaExecutionProvider, kOnnxDomain, 13, int64_t, GatherND)>,
      BuildKernelCreateInfo<ONNX_OPERATOR_KERNEL_CLASS_NAME(kCudaExecutionProvider, kOnnxDomain, 13, Dropout)>,
      BuildKernelCreateInfo<ONNX_OPERATOR_TYPED_KERNEL_CLASS_NAME(kCudaExecutionProvider, kOnnxDomain, 13, float, Resize)>,
      BuildKernelCreateInfo<ONNX_OPERATOR_TYPED_KERNEL_CLASS_NAME(kCudaExecutionProvider, kOnnxDomain, 13, double, Resize)>,
      BuildKernelCreateInfo<ONNX_OPERATOR_TYPED_KERNEL_CLASS_NAME(kCudaExecutionProvider, kOnnxDomain, 13, MLFloat16, Resize)>,
      BuildKernelCreateInfo<ONNX_OPERATOR_TYPED_KERNEL_CLASS_NAME(kCudaExecutionProvider, kOnnxDomain, 13, int32_t, Resize)>,
      BuildKernelCreateInfo<ONNX_OPERATOR_TYPED_KERNEL_CLASS_NAME(kCudaExecutionProvider, kOnnxDomain, 13, uint8_t, Resize)>,
      BuildKernelCreateInfo<ONNX_OPERATOR_KERNEL_CLASS_NAME(kCudaExecutionProvider, kOnnxDomain, 13, If)>,
      BuildKernelCreateInfo<ONNX_OPERATOR_KERNEL_CLASS_NAME(kCudaExecutionProvider, kOnnxDomain, 13, Loop)>,
      BuildKernelCreateInfo<ONNX_OPERATOR_KERNEL_CLASS_NAME(kCudaExecutionProvider, kOnnxDomain, 13, Flatten)>,
      BuildKernelCreateInfo<ONNX_OPERATOR_TYPED_KERNEL_CLASS_NAME(kCudaExecutionProvider, kOnnxDomain, 13, float, LRN)>,
      BuildKernelCreateInfo<ONNX_OPERATOR_TYPED_KERNEL_CLASS_NAME(kCudaExecutionProvider, kOnnxDomain, 13, double, LRN)>,
      BuildKernelCreateInfo<ONNX_OPERATOR_TYPED_KERNEL_CLASS_NAME(kCudaExecutionProvider, kOnnxDomain, 13, MLFloat16, LRN)>,
      BuildKernelCreateInfo<ONNX_OPERATOR_VERSIONED_KERNEL_CLASS_NAME(kCudaExecutionProvider, kOnnxDomain, 13, 13, Identity)>,
      BuildKernelCreateInfo<ONNX_OPERATOR_KERNEL_CLASS_NAME(kCudaExecutionProvider, kOnnxDomain, 13, ScatterND)>,
      BuildKernelCreateInfo<ONNX_OPERATOR_TYPED_KERNEL_CLASS_NAME(kCudaExecutionProvider, kOnnxDomain, 13, float, Pad)>,
      BuildKernelCreateInfo<ONNX_OPERATOR_TYPED_KERNEL_CLASS_NAME(kCudaExecutionProvider, kOnnxDomain, 13, double, Pad)>,
      BuildKernelCreateInfo<ONNX_OPERATOR_TYPED_KERNEL_CLASS_NAME(kCudaExecutionProvider, kOnnxDomain, 13, MLFloat16, Pad)>,
      BuildKernelCreateInfo<ONNX_OPERATOR_TYPED_KERNEL_CLASS_NAME(kCudaExecutionProvider, kOnnxDomain, 13, bool, Pad)>,
      BuildKernelCreateInfo<ONNX_OPERATOR_KERNEL_CLASS_NAME(kCudaExecutionProvider, kOnnxDomain, 13, SpaceToDepth)>,
      BuildKernelCreateInfo<ONNX_OPERATOR_KERNEL_CLASS_NAME(kCudaExecutionProvider, kOnnxDomain, 13, DepthToSpace)>,

      BuildKernelCreateInfo<ONNX_OPERATOR_VERSIONED_TYPED_KERNEL_CLASS_NAME(kCudaExecutionProvider, kOnnxDomain, 13, 13, BFloat16, Add)>,
      BuildKernelCreateInfo<ONNX_OPERATOR_VERSIONED_TYPED_KERNEL_CLASS_NAME(kCudaExecutionProvider, kOnnxDomain, 13, 13, BFloat16, Sub)>,
      BuildKernelCreateInfo<ONNX_OPERATOR_VERSIONED_TYPED_KERNEL_CLASS_NAME(kCudaExecutionProvider, kOnnxDomain, 13, 13, BFloat16, Mul)>,
      BuildKernelCreateInfo<ONNX_OPERATOR_VERSIONED_TYPED_KERNEL_CLASS_NAME(kCudaExecutionProvider, kOnnxDomain, 13, 13, BFloat16, Div)>,
      BuildKernelCreateInfo<ONNX_OPERATOR_TYPED_KERNEL_CLASS_NAME(kCudaExecutionProvider, kOnnxDomain, 13, BFloat16, Cast)>,
      BuildKernelCreateInfo<ONNX_OPERATOR_TYPED_KERNEL_CLASS_NAME(kCudaExecutionProvider, kOnnxDomain, 13, BFloat16, Softmax)>,
      BuildKernelCreateInfo<ONNX_OPERATOR_TYPED_KERNEL_CLASS_NAME(kCudaExecutionProvider, kOnnxDomain, 13, BFloat16, MatMul)>,
      BuildKernelCreateInfo<ONNX_OPERATOR_VERSIONED_TYPED_KERNEL_CLASS_NAME(kCudaExecutionProvider, kOnnxDomain, 13, 13, BFloat16, Relu)>,
      BuildKernelCreateInfo<ONNX_OPERATOR_TYPED_KERNEL_CLASS_NAME(kCudaExecutionProvider, kOnnxDomain, 13, BFloat16, Sigmoid)>,
      BuildKernelCreateInfo<ONNX_OPERATOR_TYPED_KERNEL_CLASS_NAME(kCudaExecutionProvider, kOnnxDomain, 13, BFloat16, Tanh)>,
      BuildKernelCreateInfo<ONNX_OPERATOR_TYPED_KERNEL_CLASS_NAME(kCudaExecutionProvider, kOnnxDomain, 13, BFloat16, Gemm)>,
      BuildKernelCreateInfo<ONNX_OPERATOR_TYPED_KERNEL_CLASS_NAME(kCudaExecutionProvider, kOnnxDomain, 13, BFloat16, ReduceSum)>,
      BuildKernelCreateInfo<ONNX_OPERATOR_KERNEL_CLASS_NAME(kCudaExecutionProvider, kOnnxDomain, 13, Mod)>,

      // OpSet 14
      BuildKernelCreateInfo<ONNX_OPERATOR_KERNEL_CLASS_NAME(kCudaExecutionProvider, kOnnxDomain, 14, CumSum)>,
      BuildKernelCreateInfo<ONNX_OPERATOR_TYPED_KERNEL_CLASS_NAME(kCudaExecutionProvider, kOnnxDomain, 14, float, Relu)>,
      BuildKernelCreateInfo<ONNX_OPERATOR_TYPED_KERNEL_CLASS_NAME(kCudaExecutionProvider, kOnnxDomain, 14, double, Relu)>,
      BuildKernelCreateInfo<ONNX_OPERATOR_TYPED_KERNEL_CLASS_NAME(kCudaExecutionProvider, kOnnxDomain, 14, MLFloat16, Relu)>,
      BuildKernelCreateInfo<ONNX_OPERATOR_TYPED_KERNEL_CLASS_NAME(kCudaExecutionProvider, kOnnxDomain, 14, int32_t, Add)>,
      BuildKernelCreateInfo<ONNX_OPERATOR_TYPED_KERNEL_CLASS_NAME(kCudaExecutionProvider, kOnnxDomain, 14, int64_t, Add)>,
      BuildKernelCreateInfo<ONNX_OPERATOR_TYPED_KERNEL_CLASS_NAME(kCudaExecutionProvider, kOnnxDomain, 14, uint32_t, Add)>,
      BuildKernelCreateInfo<ONNX_OPERATOR_TYPED_KERNEL_CLASS_NAME(kCudaExecutionProvider, kOnnxDomain, 14, uint64_t, Add)>,
      BuildKernelCreateInfo<ONNX_OPERATOR_TYPED_KERNEL_CLASS_NAME(kCudaExecutionProvider, kOnnxDomain, 14, float, Add)>,
      BuildKernelCreateInfo<ONNX_OPERATOR_TYPED_KERNEL_CLASS_NAME(kCudaExecutionProvider, kOnnxDomain, 14, double, Add)>,
      BuildKernelCreateInfo<ONNX_OPERATOR_TYPED_KERNEL_CLASS_NAME(kCudaExecutionProvider, kOnnxDomain, 14, MLFloat16, Add)>,
      BuildKernelCreateInfo<ONNX_OPERATOR_TYPED_KERNEL_CLASS_NAME(kCudaExecutionProvider, kOnnxDomain, 14, int32_t, Sub)>,
      BuildKernelCreateInfo<ONNX_OPERATOR_TYPED_KERNEL_CLASS_NAME(kCudaExecutionProvider, kOnnxDomain, 14, int64_t, Sub)>,
      BuildKernelCreateInfo<ONNX_OPERATOR_TYPED_KERNEL_CLASS_NAME(kCudaExecutionProvider, kOnnxDomain, 14, uint32_t, Sub)>,
      BuildKernelCreateInfo<ONNX_OPERATOR_TYPED_KERNEL_CLASS_NAME(kCudaExecutionProvider, kOnnxDomain, 14, uint64_t, Sub)>,
      BuildKernelCreateInfo<ONNX_OPERATOR_TYPED_KERNEL_CLASS_NAME(kCudaExecutionProvider, kOnnxDomain, 14, float, Sub)>,
      BuildKernelCreateInfo<ONNX_OPERATOR_TYPED_KERNEL_CLASS_NAME(kCudaExecutionProvider, kOnnxDomain, 14, double, Sub)>,
      BuildKernelCreateInfo<ONNX_OPERATOR_TYPED_KERNEL_CLASS_NAME(kCudaExecutionProvider, kOnnxDomain, 14, MLFloat16, Sub)>,
      BuildKernelCreateInfo<ONNX_OPERATOR_TYPED_KERNEL_CLASS_NAME(kCudaExecutionProvider, kOnnxDomain, 14, int32_t, Mul)>,
      BuildKernelCreateInfo<ONNX_OPERATOR_TYPED_KERNEL_CLASS_NAME(kCudaExecutionProvider, kOnnxDomain, 14, int64_t, Mul)>,
      BuildKernelCreateInfo<ONNX_OPERATOR_TYPED_KERNEL_CLASS_NAME(kCudaExecutionProvider, kOnnxDomain, 14, uint32_t, Mul)>,
      BuildKernelCreateInfo<ONNX_OPERATOR_TYPED_KERNEL_CLASS_NAME(kCudaExecutionProvider, kOnnxDomain, 14, uint64_t, Mul)>,
      BuildKernelCreateInfo<ONNX_OPERATOR_TYPED_KERNEL_CLASS_NAME(kCudaExecutionProvider, kOnnxDomain, 14, float, Mul)>,
      BuildKernelCreateInfo<ONNX_OPERATOR_TYPED_KERNEL_CLASS_NAME(kCudaExecutionProvider, kOnnxDomain, 14, double, Mul)>,
      BuildKernelCreateInfo<ONNX_OPERATOR_TYPED_KERNEL_CLASS_NAME(kCudaExecutionProvider, kOnnxDomain, 14, MLFloat16, Mul)>,
      BuildKernelCreateInfo<ONNX_OPERATOR_TYPED_KERNEL_CLASS_NAME(kCudaExecutionProvider, kOnnxDomain, 14, int32_t, Div)>,
      BuildKernelCreateInfo<ONNX_OPERATOR_TYPED_KERNEL_CLASS_NAME(kCudaExecutionProvider, kOnnxDomain, 14, int64_t, Div)>,
      BuildKernelCreateInfo<ONNX_OPERATOR_TYPED_KERNEL_CLASS_NAME(kCudaExecutionProvider, kOnnxDomain, 14, uint32_t, Div)>,
      BuildKernelCreateInfo<ONNX_OPERATOR_TYPED_KERNEL_CLASS_NAME(kCudaExecutionProvider, kOnnxDomain, 14, uint64_t, Div)>,
      BuildKernelCreateInfo<ONNX_OPERATOR_TYPED_KERNEL_CLASS_NAME(kCudaExecutionProvider, kOnnxDomain, 14, float, Div)>,
      BuildKernelCreateInfo<ONNX_OPERATOR_TYPED_KERNEL_CLASS_NAME(kCudaExecutionProvider, kOnnxDomain, 14, double, Div)>,
      BuildKernelCreateInfo<ONNX_OPERATOR_TYPED_KERNEL_CLASS_NAME(kCudaExecutionProvider, kOnnxDomain, 14, MLFloat16, Div)>,
      BuildKernelCreateInfo<ONNX_OPERATOR_KERNEL_CLASS_NAME(kCudaExecutionProvider, kOnnxDomain, 14, Identity)>,
      BuildKernelCreateInfo<ONNX_OPERATOR_TYPED_KERNEL_CLASS_NAME(kCudaExecutionProvider, kOnnxDomain, 14, float, RNN)>,
      BuildKernelCreateInfo<ONNX_OPERATOR_TYPED_KERNEL_CLASS_NAME(kCudaExecutionProvider, kOnnxDomain, 14, double, RNN)>,
      BuildKernelCreateInfo<ONNX_OPERATOR_TYPED_KERNEL_CLASS_NAME(kCudaExecutionProvider, kOnnxDomain, 14, MLFloat16, RNN)>,
      BuildKernelCreateInfo<ONNX_OPERATOR_TYPED_KERNEL_CLASS_NAME(kCudaExecutionProvider, kOnnxDomain, 14, float, GRU)>,
      BuildKernelCreateInfo<ONNX_OPERATOR_TYPED_KERNEL_CLASS_NAME(kCudaExecutionProvider, kOnnxDomain, 14, double, GRU)>,
      BuildKernelCreateInfo<ONNX_OPERATOR_TYPED_KERNEL_CLASS_NAME(kCudaExecutionProvider, kOnnxDomain, 14, MLFloat16, GRU)>,
      BuildKernelCreateInfo<ONNX_OPERATOR_TYPED_KERNEL_CLASS_NAME(kCudaExecutionProvider, kOnnxDomain, 14, float, LSTM)>,
      BuildKernelCreateInfo<ONNX_OPERATOR_TYPED_KERNEL_CLASS_NAME(kCudaExecutionProvider, kOnnxDomain, 14, double, LSTM)>,
      BuildKernelCreateInfo<ONNX_OPERATOR_TYPED_KERNEL_CLASS_NAME(kCudaExecutionProvider, kOnnxDomain, 14, MLFloat16, LSTM)>,
      BuildKernelCreateInfo<ONNX_OPERATOR_KERNEL_CLASS_NAME(kCudaExecutionProvider, kOnnxDomain, 14, Reshape)>,
      BuildKernelCreateInfo<ONNX_OPERATOR_VERSIONED_TYPED_KERNEL_CLASS_NAME(kCudaExecutionProvider, kOnnxDomain, 14, 14, float, BatchNormalization)>,
      BuildKernelCreateInfo<ONNX_OPERATOR_VERSIONED_TYPED_KERNEL_CLASS_NAME(kCudaExecutionProvider, kOnnxDomain, 14, 14, double, BatchNormalization)>,
      BuildKernelCreateInfo<ONNX_OPERATOR_VERSIONED_TYPED_KERNEL_CLASS_NAME(kCudaExecutionProvider, kOnnxDomain, 14, 14, MLFloat16, BatchNormalization)>,
      BuildKernelCreateInfo<ONNX_OPERATOR_TYPED_KERNEL_CLASS_NAME(kCudaExecutionProvider, kOnnxDomain, 14, float, ReduceMin)>,
      BuildKernelCreateInfo<ONNX_OPERATOR_TYPED_KERNEL_CLASS_NAME(kCudaExecutionProvider, kOnnxDomain, 14, double, ReduceMin)>,
      BuildKernelCreateInfo<ONNX_OPERATOR_TYPED_KERNEL_CLASS_NAME(kCudaExecutionProvider, kOnnxDomain, 14, MLFloat16, ReduceMin)>,
      BuildKernelCreateInfo<ONNX_OPERATOR_TYPED_KERNEL_CLASS_NAME(kCudaExecutionProvider, kOnnxDomain, 14, int32_t, ReduceMin)>,
      BuildKernelCreateInfo<ONNX_OPERATOR_TYPED_KERNEL_CLASS_NAME(kCudaExecutionProvider, kOnnxDomain, 14, int8_t, ReduceMin)>,
      BuildKernelCreateInfo<ONNX_OPERATOR_TYPED_KERNEL_CLASS_NAME(kCudaExecutionProvider, kOnnxDomain, 14, uint8_t, ReduceMin)>,
      BuildKernelCreateInfo<ONNX_OPERATOR_TYPED_KERNEL_CLASS_NAME(kCudaExecutionProvider, kOnnxDomain, 14, int64_t, ReduceMin)>,
      BuildKernelCreateInfo<ONNX_OPERATOR_TYPED_KERNEL_CLASS_NAME(kCudaExecutionProvider, kOnnxDomain, 14, BFloat16, Add)>,
      BuildKernelCreateInfo<ONNX_OPERATOR_TYPED_KERNEL_CLASS_NAME(kCudaExecutionProvider, kOnnxDomain, 14, BFloat16, Sub)>,
      BuildKernelCreateInfo<ONNX_OPERATOR_TYPED_KERNEL_CLASS_NAME(kCudaExecutionProvider, kOnnxDomain, 14, BFloat16, Mul)>,
      BuildKernelCreateInfo<ONNX_OPERATOR_TYPED_KERNEL_CLASS_NAME(kCudaExecutionProvider, kOnnxDomain, 14, BFloat16, Div)>,
      BuildKernelCreateInfo<ONNX_OPERATOR_TYPED_KERNEL_CLASS_NAME(kCudaExecutionProvider, kOnnxDomain, 14, BFloat16, Relu)>,
      BuildKernelCreateInfo<ONNX_OPERATOR_KERNEL_CLASS_NAME(kCudaExecutionProvider, kOnnxDomain, 14, Trilu)>,

      // OpSet 15
      BuildKernelCreateInfo<ONNX_OPERATOR_KERNEL_CLASS_NAME(kCudaExecutionProvider, kOnnxDomain, 15, Pow)>,
      BuildKernelCreateInfo<ONNX_OPERATOR_TYPED_KERNEL_CLASS_NAME(kCudaExecutionProvider, kOnnxDomain, 15, float, BatchNormalization)>,
      BuildKernelCreateInfo<ONNX_OPERATOR_TYPED_KERNEL_CLASS_NAME(kCudaExecutionProvider, kOnnxDomain, 15, double, BatchNormalization)>,
      BuildKernelCreateInfo<ONNX_OPERATOR_TYPED_KERNEL_CLASS_NAME(kCudaExecutionProvider, kOnnxDomain, 15, MLFloat16, BatchNormalization)>,
      BuildKernelCreateInfo<ONNX_OPERATOR_KERNEL_CLASS_NAME(kCudaExecutionProvider, kOnnxDomain, 15, Shape)>,

      // Opset 16
      BuildKernelCreateInfo<ONNX_OPERATOR_TYPED_KERNEL_CLASS_NAME(kCudaExecutionProvider, kOnnxDomain, 16, float, LeakyRelu)>,
      BuildKernelCreateInfo<ONNX_OPERATOR_TYPED_KERNEL_CLASS_NAME(kCudaExecutionProvider, kOnnxDomain, 16, double, LeakyRelu)>,
      BuildKernelCreateInfo<ONNX_OPERATOR_TYPED_KERNEL_CLASS_NAME(kCudaExecutionProvider, kOnnxDomain, 16, MLFloat16, LeakyRelu)>,
      BuildKernelCreateInfo<ONNX_OPERATOR_TYPED_KERNEL_CLASS_NAME(kCudaExecutionProvider, kOnnxDomain, 16, float, PRelu)>,
      BuildKernelCreateInfo<ONNX_OPERATOR_TYPED_KERNEL_CLASS_NAME(kCudaExecutionProvider, kOnnxDomain, 16, double, PRelu)>,
      BuildKernelCreateInfo<ONNX_OPERATOR_TYPED_KERNEL_CLASS_NAME(kCudaExecutionProvider, kOnnxDomain, 16, MLFloat16, PRelu)>,
      BuildKernelCreateInfo<ONNX_OPERATOR_KERNEL_CLASS_NAME(kCudaExecutionProvider, kOnnxDomain, 16, Scan)>,
      BuildKernelCreateInfo<ONNX_OPERATOR_TYPED_KERNEL_CLASS_NAME(kCudaExecutionProvider, kOnnxDomain, 16, MLFloat16, Where)>,
      BuildKernelCreateInfo<ONNX_OPERATOR_TYPED_KERNEL_CLASS_NAME(kCudaExecutionProvider, kOnnxDomain, 16, float, Where)>,
      BuildKernelCreateInfo<ONNX_OPERATOR_TYPED_KERNEL_CLASS_NAME(kCudaExecutionProvider, kOnnxDomain, 16, double_t, Where)>,
      BuildKernelCreateInfo<ONNX_OPERATOR_TYPED_KERNEL_CLASS_NAME(kCudaExecutionProvider, kOnnxDomain, 16, int32_t, Where)>,
      BuildKernelCreateInfo<ONNX_OPERATOR_TYPED_KERNEL_CLASS_NAME(kCudaExecutionProvider, kOnnxDomain, 16, int64_t, Where)>,
      BuildKernelCreateInfo<ONNX_OPERATOR_TYPED_KERNEL_CLASS_NAME(kCudaExecutionProvider, kOnnxDomain, 16, uint8_t, Where)>,
      BuildKernelCreateInfo<ONNX_OPERATOR_TYPED_KERNEL_CLASS_NAME(kCudaExecutionProvider, kOnnxDomain, 16, int32_t, GreaterOrEqual)>,
      BuildKernelCreateInfo<ONNX_OPERATOR_TYPED_KERNEL_CLASS_NAME(kCudaExecutionProvider, kOnnxDomain, 16, int64_t, GreaterOrEqual)>,
      BuildKernelCreateInfo<ONNX_OPERATOR_TYPED_KERNEL_CLASS_NAME(kCudaExecutionProvider, kOnnxDomain, 16, uint32_t, GreaterOrEqual)>,
      BuildKernelCreateInfo<ONNX_OPERATOR_TYPED_KERNEL_CLASS_NAME(kCudaExecutionProvider, kOnnxDomain, 16, uint64_t, GreaterOrEqual)>,
      BuildKernelCreateInfo<ONNX_OPERATOR_TYPED_KERNEL_CLASS_NAME(kCudaExecutionProvider, kOnnxDomain, 16, float, GreaterOrEqual)>,
      BuildKernelCreateInfo<ONNX_OPERATOR_TYPED_KERNEL_CLASS_NAME(kCudaExecutionProvider, kOnnxDomain, 16, double, GreaterOrEqual)>,
      BuildKernelCreateInfo<ONNX_OPERATOR_TYPED_KERNEL_CLASS_NAME(kCudaExecutionProvider, kOnnxDomain, 16, MLFloat16, GreaterOrEqual)>,
      BuildKernelCreateInfo<ONNX_OPERATOR_TYPED_KERNEL_CLASS_NAME(kCudaExecutionProvider, kOnnxDomain, 16, int32_t, LessOrEqual)>,
      BuildKernelCreateInfo<ONNX_OPERATOR_TYPED_KERNEL_CLASS_NAME(kCudaExecutionProvider, kOnnxDomain, 16, int64_t, LessOrEqual)>,
      BuildKernelCreateInfo<ONNX_OPERATOR_TYPED_KERNEL_CLASS_NAME(kCudaExecutionProvider, kOnnxDomain, 16, uint32_t, LessOrEqual)>,
      BuildKernelCreateInfo<ONNX_OPERATOR_TYPED_KERNEL_CLASS_NAME(kCudaExecutionProvider, kOnnxDomain, 16, uint64_t, LessOrEqual)>,
      BuildKernelCreateInfo<ONNX_OPERATOR_TYPED_KERNEL_CLASS_NAME(kCudaExecutionProvider, kOnnxDomain, 16, float, LessOrEqual)>,
      BuildKernelCreateInfo<ONNX_OPERATOR_TYPED_KERNEL_CLASS_NAME(kCudaExecutionProvider, kOnnxDomain, 16, double, LessOrEqual)>,
      BuildKernelCreateInfo<ONNX_OPERATOR_TYPED_KERNEL_CLASS_NAME(kCudaExecutionProvider, kOnnxDomain, 16, MLFloat16, LessOrEqual)>,

  };

  for (auto& function_table_entry : function_table) {
    KernelCreateInfo info = function_table_entry();
    if (info.kernel_def != nullptr) {  // filter disabled entries where type is void
      ORT_RETURN_IF_ERROR(kernel_registry.Register(std::move(info)));
    }
  }

#ifndef DISABLE_CONTRIB_OPS
  ORT_RETURN_IF_ERROR(::onnxruntime::contrib::cuda::RegisterCudaContribKernels(kernel_registry));
#endif

#ifdef ENABLE_TRAINING
  ORT_RETURN_IF_ERROR(::onnxruntime::cuda::RegisterCudaTrainingKernels(kernel_registry));
#endif

  return Status::OK();
}

}  // namespace cuda

static std::shared_ptr<KernelRegistry> s_kernel_registry;

void InitializeRegistry() {
  s_kernel_registry = KernelRegistry::Create();
  ORT_THROW_IF_ERROR(cuda::RegisterCudaKernels(*s_kernel_registry));
}

void DeleteRegistry() {
  s_kernel_registry.reset();
}

std::shared_ptr<KernelRegistry> CUDAExecutionProvider::GetKernelRegistry() const {
  return s_kernel_registry;
}

static bool RNNNeedFallbackToCPU(const onnxruntime::Node& node,
                                 const std::vector<std::string> activations_supported,
                                 const std::string& op_type) {
  const auto& node_attributes = node.GetAttributes();
  // Check attributes
  for (auto& attr : node_attributes) {
    auto& attr_name = attr.first;
    auto& attr_value = attr.second;

    if ("activation_alpha" == attr_name || "activation_beta" == attr_name || "clip" == attr_name) {
      return true;
    }

    if ("activations" == attr_name &&
        ::ONNX_NAMESPACE::AttributeProto_AttributeType::AttributeProto_AttributeType_STRINGS == attr_value.type()) {
      for (int i = 0; i < attr_value.strings_size(); ++i) {
        std::string activation_lowercase(attr_value.strings(i));
        std::transform(activation_lowercase.begin(), activation_lowercase.end(), activation_lowercase.begin(),
                       [](const unsigned char i) { return static_cast<char>(::tolower(i)); });
        if (activations_supported[i] != activation_lowercase) {
          return true;
        }
      }
    }

    if ("LSTM" == op_type &&
        "input_forget" == attr_name &&
        ::ONNX_NAMESPACE::AttributeProto_AttributeType::AttributeProto_AttributeType_INT == attr_value.type()) {
      if (0 != attr_value.i()) {
        return true;
      }
    }

    if ("GRU" == op_type &&
        "linear_before_reset" == attr_name &&
        ::ONNX_NAMESPACE::AttributeProto_AttributeType::AttributeProto_AttributeType_INT == attr_value.type()) {
      // cudnn GRU only support linear_before_reset = 1
      if (1 != attr_value.i()) {
        return true;
      }
    }
  }

  if ("LSTM" == op_type) {
    // cudnn LSTM not support peephole
    auto input_defs = node.InputDefs();
    if (8 == input_defs.size()) {
      auto peephole = input_defs.at(7);
      if (peephole->Exists()) {
        return true;
      }
    }
  }
  return false;
}

static bool ConvTransposeNeedFallbackToCPU(const onnxruntime::Node& node) {
  const auto& node_attributes = node.GetAttributes();
  // Check attributes
  for (auto& attr : node_attributes) {
    auto& attr_name = attr.first;
    auto& attr_value = attr.second;

    // cudnn only supports symmetric padding, so drop the node down to CPU if the padding provided is asymmetric
    // TODO: Check if we can adopt a similar approach to deal with asymmetric pads in 'ConvTranspose'
    // as we did for 'Conv' to circumvent the cudnn limitation
    if ("pads" == attr_name &&
        ::ONNX_NAMESPACE::AttributeProto_AttributeType::AttributeProto_AttributeType_INTS == attr_value.type()) {
      auto& pads = attr_value.ints();
      int pads_size = pads.size();
      ORT_ENFORCE(pads_size % 2 == 0);
      int rank = pads_size / 2;
      for (int i = 0; i < rank; i++) {
        if (pads.Get(i) != pads.Get(i + rank)) {
          LOGS_DEFAULT(WARNING) << "Dropping the ConvTranspose node: " << node.Name()
                                << " to CPU because it requires asymmetric padding which the CUDA EP"
                                << " currently does not support";
          return true;
        }
      }
    }

    if ("auto_pad" == attr_name &&
        ::ONNX_NAMESPACE::AttributeProto_AttributeType::AttributeProto_AttributeType_STRING == attr_value.type()) {
      auto& auto_pad_attr = attr_value.s();
      ORT_ENFORCE(auto_pad_attr == "SAME_UPPER" || auto_pad_attr == "SAME_LOWER" ||
                      auto_pad_attr == "VALID" || auto_pad_attr == "NOTSET",
                  "auto_pad must be either NOTSET, VALID, SAME_UPPER, SAME_LOWER");

      // If auto_pad is SAME_UPPER or SAME_LOWER, pads will be computed dynamically at runtime
      // based on the provided input shape. This may or may not lead to symmetric padding.
      // If it turns out to be asymmetric padding, CuDNN will return a cryptic unfriendly error message.
      // So drop down the node to CPU if auto_pad is SAME_UPPER or SAME_LOWER even if it may lead to
      // symmetric padding.
      // TODO: Remove this after we have supported asymmetric padding in the CUDA ConvTranspose kernel
      if (auto_pad_attr == "SAME_UPPER" || auto_pad_attr == "SAME_LOWER") {
        LOGS_DEFAULT(WARNING) << "Dropping the ConvTranspose node: " << node.Name()
                              << " to CPU because it uses the auto_pad attribute which may lead to asymmetric padding which"
                              << " the CUDA EP currently does not support";
        return true;
      }
    }
  }

  return false;
}

static bool CastNeedFallbackToCPU(const onnxruntime::Node& node) {
  const auto& node_attributes = node.GetAttributes();
  // Check attributes
  for (auto& attr : node_attributes) {
    auto& attr_name = attr.first;
    auto& attr_value = attr.second;

    // string is not supported
    if ("to" == attr_name && ::ONNX_NAMESPACE::AttributeProto_AttributeType::AttributeProto_AttributeType_INT == attr_value.type()) {
      auto to_type = attr_value.i();
      if (to_type == ::ONNX_NAMESPACE::TensorProto_DataType_STRING)
        return true;
    }
  }

  return false;
}

std::unique_ptr<onnxruntime::IDataTransfer> CUDAExecutionProvider::GetDataTransfer() const {
  return std::make_unique<onnxruntime::GPUDataTransfer>(static_cast<cudaStream_t>(GetComputeStream()), info_.do_copy_in_default_stream);
}

std::vector<std::unique_ptr<ComputeCapability>>
CUDAExecutionProvider::GetCapability(const onnxruntime::GraphViewer& graph,
                                     const std::vector<const KernelRegistry*>& kernel_registries) const {
  InlinedVector<NodeIndex> candidates;
  for (auto& node_index : graph.GetNodesInTopologicalOrder()) {
    const auto* p_node = graph.GetNode(node_index);
    if (p_node == nullptr)
      continue;

    const auto& node = *p_node;
    const KernelCreateInfo* cuda_kernel_def = nullptr;
    if (!node.GetExecutionProviderType().empty()) {
      continue;
    }

    for (auto registry : kernel_registries) {
      auto st = registry->TryFindKernel(node, Type(), &cuda_kernel_def);

      // at least one registry has a CUDA kernel for this node
      if (st.IsOK())
        break;
    }

    // none of the provided registries has a CUDA kernel for this node
    if (cuda_kernel_def == nullptr) {
      LOGS_DEFAULT(INFO) << "CUDA kernel not found in registries for Op type: " << node.OpType() << " node name: " << node.Name();
      continue;
    }

    bool not_supported = false;
    bool force_inside = false;  // for some compute heavy ops, we'll force it to run inside CUDA
    if ("LSTM" == node.OpType()) {
      // the supported activations covers the bidirectional mode
      std::vector<std::string> activations_supported{"sigmoid", "tanh", "tanh", "sigmoid", "tanh", "tanh"};
      not_supported = RNNNeedFallbackToCPU(node, activations_supported, node.OpType());
      force_inside = !not_supported;
    } else if ("RNN" == node.OpType()) {
      std::vector<std::string> activations_supported{"tanh", "tanh"};
      not_supported = RNNNeedFallbackToCPU(node, activations_supported, node.OpType());
      force_inside = !not_supported;
    } else if ("GRU" == node.OpType()) {
      std::vector<std::string> activations_supported{"sigmoid", "tanh", "sigmoid", "tanh"};
      not_supported = RNNNeedFallbackToCPU(node, activations_supported, node.OpType());
      force_inside = !not_supported;
    } else if ("ConvTranspose" == node.OpType()) {
      not_supported = ConvTransposeNeedFallbackToCPU(node);
      force_inside = !not_supported;
    } else if ("Cast" == node.OpType()) {
      not_supported = CastNeedFallbackToCPU(node);
      // cast is not compute heavy, and may be placed outside
    }

    if (!force_inside && not_supported) {
      if (not_supported) {
        LOGS_DEFAULT(WARNING) << "CUDA kernel not supported. Fallback to CPU execution provider for Op type: " << node.OpType() << " node name: " << node.Name();
      }
    } else {
      candidates.push_back(node.Index());
    }
  }

  // For CUDA EP, exclude the subgraph that is preferred to be placed in CPU
  // These are usually shape related computation subgraphs
  // Following logic can be extended for other EPs
  auto cpu_nodes = GetCpuPreferredNodes(graph, Type(), kernel_registries, candidates);
  std::vector<std::unique_ptr<ComputeCapability>> result;
  for (auto& node_index : candidates) {
    if (cpu_nodes.count(node_index) > 0)
      continue;

    auto sub_graph = IndexedSubGraph::Create();
    sub_graph->Nodes().push_back(node_index);
    result.push_back(ComputeCapability::Create(std::move(sub_graph)));
  }
  /*
  std::vector<std::unique_ptr<ComputeCapability>> result;
  for (auto& node_index : candidates) {
    auto sub_graph = IndexedSubGraph::Create();
    sub_graph->Nodes().push_back(node_index);
    result.push_back(ComputeCapability::Create(std::move(sub_graph)));
  }*/
  return result;
}

void CUDAExecutionProvider::RegisterAllocator(AllocatorManager& allocator_manager) {
  OrtDevice cuda_device{OrtDevice::GPU, OrtDevice::MemType::DEFAULT, info_.device_id};
  OrtDevice pinned_device{OrtDevice::CPU, OrtDevice::MemType::CUDA_PINNED, DEFAULT_CPU_ALLOCATOR_DEVICE_ID};
  OrtDevice cpu_device{OrtDevice::CPU, OrtDevice::MemType::DEFAULT, DEFAULT_CPU_ALLOCATOR_DEVICE_ID};

  // setup CUDA allocator
  // if EP is used in multiple inference sessions we may already have an allocator. if so use that.
  // NOTE: We call IExecutionProvider::GetAllocator as CUDAExecutionProvider::GetAllocator will return
  //       a per-thread allocator for OrtMemTypeDefault.
  auto cuda_alloc = IExecutionProvider::GetAllocator(cuda_device.Id(), OrtMemTypeDefault);
  if (!cuda_alloc) {
    // use shared allocator if available
    cuda_alloc = allocator_manager.GetAllocator(OrtMemTypeDefault, cuda_device);

    if (!cuda_alloc) {
      cuda_alloc = CreateCudaAllocator(info_.device_id, info_.gpu_mem_limit, info_.arena_extend_strategy,
                                       info_.external_allocator_info, info_.default_memory_arena_cfg);
      // enable sharing of our allocator
      allocator_manager.InsertAllocator(cuda_alloc);
    }

    InsertAllocator(cuda_alloc);
  }

  // OrtMemTypeCPUOutput -- allocated by cudaMallocHost, used to copy CUDA device memory to CPU
  // Use pinned memory instead of pageable memory make the data transfer faster
  // Used by node MemcpyToHost only
  auto cuda_pinned_alloc = IExecutionProvider::GetAllocator(pinned_device.Id(), OrtMemTypeCPUOutput);
  if (!cuda_pinned_alloc) {
    cuda_pinned_alloc = allocator_manager.GetAllocator(OrtMemTypeCPUOutput, pinned_device);

    if (!cuda_pinned_alloc) {
      AllocatorCreationInfo pinned_memory_info(
          [](OrtDevice::DeviceId device_id) {
            return std::make_unique<CUDAPinnedAllocator>(device_id, CUDA_PINNED);
          },
          // TODO: should we use info_.device_id instead of DEFAULT_CPU_ALLOCATOR_DEVICE_ID?
          // https://docs.nvidia.com/cuda/cuda-runtime-api/group__CUDART__DEVICE.html#group__CUDART__DEVICE_1g159587909ffa0791bbe4b40187a4c6bb
          // says the pinned memory allocated by cudaMallocHost is associated with a specific device, so it may be more
          // correct to use the GPU device id, unless we wanted to share the pinned memory allocator across devices,
          // at the risk the lifetime isn't managed correctly if one of those devices go away.
          pinned_device.Id());

      cuda_pinned_alloc = CreateAllocator(pinned_memory_info);
      allocator_manager.InsertAllocator(cuda_pinned_alloc);
    }

    InsertAllocator(cuda_pinned_alloc);
  }

  // OrtMemTypeCPUInput -- op place the input on CPU and will not be accessed by CUDA kernel, no sync issue
  auto cuda_cpu_alloc = IExecutionProvider::GetAllocator(cpu_device.Id(), OrtMemTypeCPUInput);
  if (!cuda_cpu_alloc) {
    cuda_cpu_alloc = allocator_manager.GetAllocator(OrtMemTypeCPUInput, cpu_device);

    if (!cuda_cpu_alloc) {
      // TODO: this is actually used for the cuda kernels which explicitly ask for inputs from CPU.
      // This will be refactored/removed when allocator and execution provider are decoupled.
      // Need to move the OrtMemoryType out of Allocator, that's one thing blocking us to share it with CPU EP
      // CPUAllocator is OrtMemTypeDefault for CPU EP
      AllocatorCreationInfo cpu_memory_info(
          [](int device_id) {
            return std::make_unique<CPUAllocator>(
                OrtMemoryInfo("CUDA_CPU", OrtAllocatorType::OrtDeviceAllocator, OrtDevice(), device_id,
                              OrtMemTypeCPUInput));
          },
          cpu_device.Id());

      cuda_cpu_alloc = CreateAllocator(cpu_memory_info);
      allocator_manager.InsertAllocator(cuda_cpu_alloc);
    }

    InsertAllocator(cuda_cpu_alloc);
  }
}

}  // namespace onnxruntime<|MERGE_RESOLUTION|>--- conflicted
+++ resolved
@@ -164,31 +164,9 @@
 }
 
 CUDAExecutionProvider::PerThreadContext::~PerThreadContext() {
-<<<<<<< HEAD
-  // dtor shouldn't throw. if something went wrong earlier (e.g. out of CUDA memory) the handles
-  // here may be bad, and the destroy calls can throw.
-  // https://isocpp.github.io/CppCoreGuidelines/CppCoreGuidelines#Rc-dtor-noexcept
-  try {
-    CUBLAS_CALL(cublasDestroy(cublas_handle_));
-  } catch (const std::exception& ex) {
-    LOGS_DEFAULT(ERROR) << "cublasDestroy threw:" << ex.what();
-  }
-
-  try {
-    CUBLAS_CALL(cublasLtDestroy(cublas_lt_handle_));
-  } catch (const std::exception& ex) {
-    LOGS_DEFAULT(ERROR) << "cublasLtDestroy threw:" << ex.what();
-  }
-
-  try {
-    CUDNN_CALL(cudnnDestroy(cudnn_handle_));
-  } catch (const std::exception& ex) {
-    LOGS_DEFAULT(ERROR) << "cudnnDestroy threw:" << ex.what();
-  }
-=======
   ORT_IGNORE_RETURN_VALUE(CUBLAS_CALL(cublasDestroy(cublas_handle_)));
-  ORT_IGNORE_RETURN_VALUE(CUDNN_CALL(cudnnDestroy(cudnn_handle_)));
->>>>>>> cc94ba77
+  ORT_IGNORE_RETURN_VALUE(CUBLAS_CALL(cublasDestroy(cublas_lt_handle_)));
+  ORT_IGNORE_RETURN_VALUE(CUDNN_CALL(cudnnDestroy(cudnn_handle_)))
 }
 
 #if defined(CUDA_VERSION) && CUDA_VERSION >= 10000
