--- conflicted
+++ resolved
@@ -12,18 +12,13 @@
     import torch
 except ModuleNotFoundError:
     raise ModuleNotFoundError(
-<<<<<<< HEAD
-        "This module is only useful in combination with PyTorch. "
-        "To install PyTorch see https://pytorch.org/.")
+        "This module is only useful in combination with PyTorch. " "To install PyTorch see https://pytorch.org/."
+    )
 
 import torch.onnx
-from torch.onnx import register_custom_op_symbolic
-=======
-        "This module is only useful in combination with PyTorch. To install PyTorch see https://pytorch.org/."
-    )
->>>>>>> fdce4fa6
 import torch.onnx.symbolic_helper as sym_help
 import torch.onnx.symbolic_registry as sym_registry
+from torch.onnx import register_custom_op_symbolic
 
 _OPSET_VERSION = 1
 _registered_ops: typing.AbstractSet[str] = set()
@@ -79,17 +74,12 @@
 
     _reg(inverse)
 
-<<<<<<< HEAD
     def gelu(g, self: torch._C.Value, approximate: str = "none"):
         # Use microsoft::Gelu for performance if possible. It only supports approximate == "none"
         if approximate == "none":
             return g.op("com.microsoft::Gelu", self).setType(self.type())
         return torch.onnx.symbolic_opset9.gelu(g, self, approximate)
-=======
-    def gelu(g, self):
-        return g.op("com.microsoft::Gelu", self).setType(self.type())
 
->>>>>>> fdce4fa6
     _reg(gelu)
 
     def triu(g, self, diagonal):
@@ -102,6 +92,7 @@
 
     _reg(tril)
 
+
 def unregister():
     """Unregister ONNX Runtime's built-in contrib ops."""
     # TODO: replace this once PyTorch supports unregister natively.
