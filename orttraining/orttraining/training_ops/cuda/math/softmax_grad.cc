// Copyright (c) Microsoft Corporation. All rights reserved.
// Licensed under the MIT License.

#include "orttraining/training_ops/cuda/math/softmax_grad.h"
#include "orttraining/training_ops/cuda/math/softmax_grad_impl.h"

#include "core/providers/common.h"
#include "core/providers/cuda/cudnn_common.h"
#include "core/providers/cuda/math/softmax.h"
#include "core/providers/cuda/shared_inc/accumulation_type.h"
#include "core/providers/cuda/tensor/transpose.h"

namespace onnxruntime {
namespace cuda {

namespace {

template <typename T>
struct DispatchSoftmaxGradImpl {
  Status operator()(cudaStream_t stream, cudnnHandle_t cudnn_handle, Tensor* dX, const Tensor* dY, const Tensor* Y,
                    int element_count, int batch_count, bool is_log_softmax) {
    typedef typename ToCudaType<T>::MappedType CudaT;
    CudaT* input_grad_data = reinterpret_cast<CudaT*>(dX->MutableData<T>());
    const CudaT* output_grad_data = reinterpret_cast<const CudaT*>(dY->Data<T>());
    const CudaT* softmax_output_data = reinterpret_cast<const CudaT*>(Y->Data<T>());
    return SoftmaxGradImpl<CudaT>(stream, cudnn_handle, input_grad_data, output_grad_data, softmax_output_data,
                                  element_count, batch_count, is_log_softmax);
  }
};

}  // namespace

// MIOpen doesn't support double so ROCm kernel doesn't have double support for now.
#ifdef USE_ROCM
#define SOFTMAX_GRAD_TYPES float, MLFloat16, BFloat16
#else
#define SOFTMAX_GRAD_TYPES float, double, MLFloat16, BFloat16
#endif

#define REGISTER_SOFTMAX_GRAD_KERNEL(name)                                                                \
  ONNX_OPERATOR_KERNEL_EX(                                                                                \
      name, kMSDomain, 1, kCudaExecutionProvider,                                                         \
      (*KernelDefBuilder::Create()).TypeConstraint("T", BuildKernelDefConstraints<SOFTMAX_GRAD_TYPES>()), \
      SoftmaxGrad);

REGISTER_SOFTMAX_GRAD_KERNEL(SoftmaxGrad)
REGISTER_SOFTMAX_GRAD_KERNEL(SoftmaxGrad_13)
REGISTER_SOFTMAX_GRAD_KERNEL(LogSoftmaxGrad)
REGISTER_SOFTMAX_GRAD_KERNEL(LogSoftmaxGrad_13)

#undef REGISTER_SOFTMAX_GRAD_KERNEL

Status SoftmaxGrad::ComputeInternal(OpKernelContext* ctx) const {
  const Tensor* dY = ctx->Input<Tensor>(0);
  const TensorShape& input_shape{dY->Shape()};
  const Tensor* Y = ctx->Input<Tensor>(1);
  Tensor* dX = ctx->Output(0, input_shape);
  size_t rank = input_shape.NumDimensions();
  size_t axis = static_cast<size_t>(HandleNegativeAxis(axis_, rank));
  bool is_transpose_required = is_since_opset_13_ && axis != (rank - 1);

  std::unique_ptr<Tensor> transposed_dY;
  std::unique_ptr<Tensor> transposed_Y;
  std::unique_ptr<Tensor> transposed_dX;
  InlinedVector<size_t> permutation(rank);

  int batch_count = static_cast<int>(input_shape.SizeToDimension(axis));
  int element_count = static_cast<int>(input_shape.SizeFromDimension(axis));

  if (is_transpose_required) {
    AllocatorPtr alloc;
    ORT_RETURN_IF_ERROR(ctx->GetTempSpaceAllocator(&alloc));

    // swap the innermost dim with the dim corresponding to axis
    std::iota(std::begin(permutation), std::end(permutation), 0);
    permutation[axis] = rank - 1;
    permutation[rank - 1] = axis;

    TensorShapeVector transposed_input_dims;
    for (auto e : permutation) {
      transposed_input_dims.emplace_back(input_shape[e]);
    }
    TensorShape transposed_input_shape(transposed_input_dims);

    // Allocate a temporary tensor to hold transposed input
<<<<<<< HEAD
    auto temp_input0 = Tensor::Create(Y->DataType(), TensorShape(transposed_input_dims), alloc);

    // Perform the transpose
    ORT_RETURN_IF_ERROR(Transpose::DoTranspose(prop_,
                                               Stream(ctx),
                                               GetCublasHandle(ctx),
                                               permutation, *Y, *temp_input0));
    transposed_Y = std::move(temp_input0);
    auto temp_input1 = Tensor::Create(Y->DataType(), TensorShape(transposed_input_dims), alloc);
    ORT_RETURN_IF_ERROR(Transpose::DoTranspose(prop_,
                                               Stream(ctx),
                                               GetCublasHandle(ctx),
                                               permutation, *dY, *temp_input1));
    transposed_dY = std::move(temp_input1);

    // Allocate memory for the intermediate output
    intermediate_output = Tensor::Create(dX->DataType(), TensorShape(transposed_input_dims), alloc);
  }
  const T* dY_data = is_transpose_required ? transposed_dY->template Data<T>() : dY->template Data<T>();
  const T* Y_data = is_transpose_required ? transposed_Y->template Data<T>() : Y->template Data<T>();
  T* dX_data = is_transpose_required ? intermediate_output->template MutableData<T>() : dX->template MutableData<T>();
  const TensorShape* compute_input_shape = is_transpose_required ? &transposed_Y->Shape() : &input_shape;
  Status status;
  if (log_softmax_) {
    status = SoftMaxGradComputeHelper<T, true>(Stream(ctx), dY_data, *compute_input_shape, Y_data, dX_data, GetCudnnHandle(ctx), is_transpose_required ? static_cast<int64_t>(rank) - 1 : axis);
  } else {
    status = SoftMaxGradComputeHelper<T, false>(Stream(ctx), dY_data, *compute_input_shape, Y_data, dX_data, GetCudnnHandle(ctx), is_transpose_required ? static_cast<int64_t>(rank) - 1 : axis);
  }
=======
    auto temp_input0 = Tensor::Create(Y->DataType(), transposed_input_shape, alloc);
    ORT_RETURN_IF_ERROR(
        Transpose::DoTranspose(GetDeviceProp(), Stream(), CublasHandle(), permutation, *Y, *temp_input0));
    transposed_Y = std::move(temp_input0);

    auto temp_input1 = Tensor::Create(dY->DataType(), transposed_input_shape, alloc);
    ORT_RETURN_IF_ERROR(
        Transpose::DoTranspose(GetDeviceProp(), Stream(), CublasHandle(), permutation, *dY, *temp_input1));
    transposed_dY = std::move(temp_input1);

    // Allocate memory for the intermediate output
    transposed_dX = Tensor::Create(dX->DataType(), transposed_input_shape, alloc);
>>>>>>> 5dd9afe7

    axis = rank - 1;
    element_count = static_cast<int>(transposed_input_dims[rank - 1]);
    batch_count = static_cast<int>(input_shape.Size()) / element_count;
  }

  utils::MLTypeCallDispatcher<SOFTMAX_GRAD_TYPES> t_disp(dY->GetElementType());
  Status status = t_disp.InvokeRet<Status, DispatchSoftmaxGradImpl>(
      Stream(), CudnnHandle(), is_transpose_required ? transposed_dX.get() : dX,
      is_transpose_required ? transposed_dY.get() : dY, is_transpose_required ? transposed_Y.get() : Y, element_count,
      batch_count, is_log_softmax_);
  ORT_RETURN_IF_ERROR(status);

  if (is_transpose_required) {
    // Perform the transpose to get the axes back to the original ordering
<<<<<<< HEAD
    ORT_RETURN_IF_ERROR(Transpose::DoTranspose(prop_,
                                               Stream(ctx),
                                               GetCublasHandle(ctx),
                                               permutation, *intermediate_output, *dX));
=======
    ORT_RETURN_IF_ERROR(
        Transpose::DoTranspose(GetDeviceProp(), Stream(), CublasHandle(), permutation, *transposed_dX, *dX));
>>>>>>> 5dd9afe7
  }

  return Status::OK();
}

#undef SOFTMAX_GRAD_TYPES

}  // namespace cuda
}  // namespace onnxruntime<|MERGE_RESOLUTION|>--- conflicted
+++ resolved
@@ -83,49 +83,18 @@
     TensorShape transposed_input_shape(transposed_input_dims);
 
     // Allocate a temporary tensor to hold transposed input
-<<<<<<< HEAD
-    auto temp_input0 = Tensor::Create(Y->DataType(), TensorShape(transposed_input_dims), alloc);
-
-    // Perform the transpose
-    ORT_RETURN_IF_ERROR(Transpose::DoTranspose(prop_,
-                                               Stream(ctx),
-                                               GetCublasHandle(ctx),
-                                               permutation, *Y, *temp_input0));
-    transposed_Y = std::move(temp_input0);
-    auto temp_input1 = Tensor::Create(Y->DataType(), TensorShape(transposed_input_dims), alloc);
-    ORT_RETURN_IF_ERROR(Transpose::DoTranspose(prop_,
-                                               Stream(ctx),
-                                               GetCublasHandle(ctx),
-                                               permutation, *dY, *temp_input1));
-    transposed_dY = std::move(temp_input1);
-
-    // Allocate memory for the intermediate output
-    intermediate_output = Tensor::Create(dX->DataType(), TensorShape(transposed_input_dims), alloc);
-  }
-  const T* dY_data = is_transpose_required ? transposed_dY->template Data<T>() : dY->template Data<T>();
-  const T* Y_data = is_transpose_required ? transposed_Y->template Data<T>() : Y->template Data<T>();
-  T* dX_data = is_transpose_required ? intermediate_output->template MutableData<T>() : dX->template MutableData<T>();
-  const TensorShape* compute_input_shape = is_transpose_required ? &transposed_Y->Shape() : &input_shape;
-  Status status;
-  if (log_softmax_) {
-    status = SoftMaxGradComputeHelper<T, true>(Stream(ctx), dY_data, *compute_input_shape, Y_data, dX_data, GetCudnnHandle(ctx), is_transpose_required ? static_cast<int64_t>(rank) - 1 : axis);
-  } else {
-    status = SoftMaxGradComputeHelper<T, false>(Stream(ctx), dY_data, *compute_input_shape, Y_data, dX_data, GetCudnnHandle(ctx), is_transpose_required ? static_cast<int64_t>(rank) - 1 : axis);
-  }
-=======
     auto temp_input0 = Tensor::Create(Y->DataType(), transposed_input_shape, alloc);
     ORT_RETURN_IF_ERROR(
-        Transpose::DoTranspose(GetDeviceProp(), Stream(), CublasHandle(), permutation, *Y, *temp_input0));
+        Transpose::DoTranspose(GetDeviceProp(), Stream(ctx), GetCublasHandle(ctx), permutation, *Y, *temp_input0));
     transposed_Y = std::move(temp_input0);
 
     auto temp_input1 = Tensor::Create(dY->DataType(), transposed_input_shape, alloc);
     ORT_RETURN_IF_ERROR(
-        Transpose::DoTranspose(GetDeviceProp(), Stream(), CublasHandle(), permutation, *dY, *temp_input1));
+        Transpose::DoTranspose(GetDeviceProp(), Stream(ctx), GetCublasHandle(ctx), permutation, *dY, *temp_input1));
     transposed_dY = std::move(temp_input1);
 
     // Allocate memory for the intermediate output
     transposed_dX = Tensor::Create(dX->DataType(), transposed_input_shape, alloc);
->>>>>>> 5dd9afe7
 
     axis = rank - 1;
     element_count = static_cast<int>(transposed_input_dims[rank - 1]);
@@ -141,15 +110,8 @@
 
   if (is_transpose_required) {
     // Perform the transpose to get the axes back to the original ordering
-<<<<<<< HEAD
-    ORT_RETURN_IF_ERROR(Transpose::DoTranspose(prop_,
-                                               Stream(ctx),
-                                               GetCublasHandle(ctx),
-                                               permutation, *intermediate_output, *dX));
-=======
     ORT_RETURN_IF_ERROR(
-        Transpose::DoTranspose(GetDeviceProp(), Stream(), CublasHandle(), permutation, *transposed_dX, *dX));
->>>>>>> 5dd9afe7
+        Transpose::DoTranspose(GetDeviceProp(), Stream(ctx), GetCublasHandle(ctx), permutation, *transposed_dX, *dX));
   }
 
   return Status::OK();
