--- conflicted
+++ resolved
@@ -65,11 +65,8 @@
     ${PROVIDERS_OPENVINO}
     ${PROVIDERS_NUPHAR}
     ${PROVIDERS_DML}
-<<<<<<< HEAD
     ${PROVIDERS_INTEL}
-=======
     ${PROVIDERS_ACL}
->>>>>>> 58e6aaa4
     onnxruntime_optimizer
     onnxruntime_providers
     onnxruntime_util
