// Copyright (c) Microsoft Corporation. All rights reserved.
// Licensed under the MIT License.

#include <string>
#include <vector>

#include "core/common/logging/logging.h"
#include "core/graph/contrib_ops/quantization_defs.h"
#include "core/graph/constants.h"
#include "core/graph/contrib_ops/contrib_defs.h"
#include "core/graph/contrib_ops/shape_inference_functions.h"
#include "onnx/onnx-ml.pb.h" // ?

// Suppress a warning: global initializer calls a non-constexpr function 'symbol' which is from
// ONNX_OPERATOR_SET_SCHEMA_EX macro and only happens in debug build
#if defined(_WIN32) && !defined(NDEBUG)
#pragma warning(disable : 26426)
#endif

// Suppress a warning: global initializer calls a non-constexpr function 'symbol' which is from
// ONNX_OPERATOR_SET_SCHEMA_EX macro and only happens in debug build
#if defined(_WIN32) && !defined(NDEBUG)
#pragma warning(disable : 26426)
#endif

namespace ONNX_NAMESPACE {
void RNNShapeInference(InferenceContext& ctx);
void convTransposeShapeInference(InferenceContext& ctx);
void convPoolShapeInference(ONNX_NAMESPACE::InferenceContext& ctx, bool use_dilation, bool require_kernel_shape,
                            int input1Idx, int input2Idx);
void matmulShapeInference(ONNX_NAMESPACE::InferenceContext& ctx, int input1Idx, int input2Idx);

}  // namespace ONNX_NAMESPACE

namespace onnxruntime {
namespace contrib {
using ONNX_NAMESPACE::AttributeProto;
using ONNX_NAMESPACE::InferenceContext;
using ONNX_NAMESPACE::OpSchema;
using ONNX_NAMESPACE::OPTIONAL_VALUE;
#ifndef NDEBUG
using ONNX_NAMESPACE::DbgOperatorSetTracker;
#endif

void ValidateTypeAndShapeForScaleAndZP(ONNX_NAMESPACE::InferenceContext& ctx, int index,
                                       ::google::protobuf::int32 expectedType,
                                       QuantParamTensorType expectedScalar, int expectedTensorSize) {
  if (ctx.getNumInputs() > static_cast<size_t>(index)) {
    auto data_type = ctx.getInputType(index);
    if (nullptr == data_type) {
      fail_type_inference("Input data type does not match the expected data type");
    }
    if (data_type->value_case() != ONNX_NAMESPACE::TypeProto::kTensorType ||
        data_type->tensor_type().elem_type() != expectedType) {
      fail_type_inference("Input data type does not match the expected data type. Current data type is ",
                          data_type->tensor_type().elem_type());
    }
  }

  if (hasInputShape(ctx, index)) {
    ONNX_NAMESPACE::TensorShapeProto shape = ctx.getInputType(index)->tensor_type().shape();
    if (expectedScalar == QuantParamTensorType::Scalar) {
      if (shape.dim_size() != 0) {
        fail_type_inference("Scale and Zero-point must be a scalar");
      }
    } else {
      if (expectedScalar == QuantParamTensorType::Both && shape.dim_size() == 0) {
        return;
      }
      if (shape.dim_size() != 1) {
        fail_type_inference("Scale and Zero-point must be of rank 1");
      }

      if (shape.dim((int)0).has_dim_value() && shape.dim((int)0).dim_value() != expectedTensorSize) {
        fail_type_inference(
            "Scale and Zero-point must be of rank 1 and the number of elements should be equal to the number of rows "
            "of the corresponding input.");
      }
    }
  }
}

std::function<void(OpSchema&)> QLinearMathDocGenerator(const char* name, const char* additionalDocumentation) {
  return [=](OpSchema& schema) {
    std::string doc = R"DOC(
Performs element-wise binary {name} on 8 bit data types (with Numpy-style broadcasting support).

{additionalDocumentation}
)DOC";
    ONNX_NAMESPACE::ReplaceAll(doc, "{name}", name);
    ONNX_NAMESPACE::ReplaceAll(doc, "{additionalDocumentation}", additionalDocumentation);
    schema.SetDoc(doc);
    schema.Input(0, "A", "First operand.", "T");
    schema.Input(1, "A_scale", "Input A's scale. It's a scalar, which means a per-tensor/layer quantization.",
                 "tensor(float)");
    schema.Input(2, "A_zero_point",
                 "Input A zero point. Default value is 0 if it's not specified. It's a scalar, which means a "
                 "per-tensor/layer quantization.",
                 "T", OpSchema::Optional);
    schema.Input(3, "B", "Second operand.", "T");
    schema.Input(4, "B_scale", "Input B's scale. It's a scalar, which means a per-tensor/layer quantization.",
                 "tensor(float)");
    schema.Input(5, "B_zero_point",
                 "Input B zero point. Default value is 0 if it's not specified. It's a scalar, which means a "
                 "per-tensor/layer quantization.",
                 "T", OpSchema::Optional);
    schema.Input(6, "C_scale", "Output scale. It's a scalar, which means a per-tensor/layer quantization.",
                 "tensor(float)");
    schema.Input(7, "C_zero_point",
                 "Output zero point. Default value is 0 if it's not specified. It's a scalar, which means a "
                 "per-tensor/layer quantization.",
                 "T", OpSchema::Optional);
    schema.Output(0, "C", "Result, has same element type as two inputs", "T");
    schema.TypeConstraint("T", {"tensor(uint8)", "tensor(int8)"},
                          "Constrain input and output types to 8 bit signed and unsigned tensors.");
    schema.TypeAndShapeInferenceFunction([](ONNX_NAMESPACE::InferenceContext& ctx) {
      propagateElemTypeFromInputToOutput(ctx, 0, 0);

      auto a_type = ctx.getInputType(0);
      auto b_type = ctx.getInputType(3);

      if (nullptr == a_type || nullptr == b_type || a_type->value_case() != ONNX_NAMESPACE::TypeProto::kTensorType ||
          b_type->value_case() != ONNX_NAMESPACE::TypeProto::kTensorType) {
        fail_type_inference("inputs are expected to have tensor type.");
      }

      // validate scale and zero points
      ValidateTypeAndShapeForScaleAndZP(ctx, 1, ONNX_NAMESPACE::TensorProto::FLOAT, QuantParamTensorType::Scalar);
      ValidateTypeAndShapeForScaleAndZP(ctx, 2, a_type->tensor_type().elem_type(), QuantParamTensorType::Scalar);
      ValidateTypeAndShapeForScaleAndZP(ctx, 4, ONNX_NAMESPACE::TensorProto::FLOAT, QuantParamTensorType::Scalar);
      ValidateTypeAndShapeForScaleAndZP(ctx, 5, b_type->tensor_type().elem_type(), QuantParamTensorType::Scalar);
      ValidateTypeAndShapeForScaleAndZP(ctx, 6, ONNX_NAMESPACE::TensorProto::FLOAT, QuantParamTensorType::Scalar);
      ValidateTypeAndShapeForScaleAndZP(ctx, 7, a_type->tensor_type().elem_type(), QuantParamTensorType::Scalar);

      if (hasInputShape(ctx, 0) && hasInputShape(ctx, 3))
        bidirectionalBroadcastShapeInference(ctx.getInputType(0)->tensor_type().shape(),
                                             ctx.getInputType(3)->tensor_type().shape(),
                                             *ctx.getOutputType(0)->mutable_tensor_type()->mutable_shape());
    });
  };
}

static const char* QuantizeLinear_ver1_doc = R"DOC(
The linear quantization operator. It consumes a full precision data, a scale, a zero point to compute the low precision / quantized tensor.
The quantization formula is y = saturate ((x / y_scale) + y_zero_point).For saturation, it saturates to [0, 255] if it's uint8, or [-128, 127] if it's int8.
For (x / y_scale), it's rounding to nearest ties to even. Refer to https://en.wikipedia.org/wiki/Rounding for details.
Scale and zero point must have same shape. They must be either scalar (per tensor) or 1-D tensor (per 'axis').)DOC";

ONNX_MS_OPERATOR_SET_SCHEMA(
    QuantizeLinear, 1,
    OpSchema()
        .Attr("axis",
              "The axis along which same quantization parameters are applied. It's optional."
              "If it's not specified, it means per-tensor quantization and input 'x_scale' and 'x_zero_point' must be "
              "scalars."
              "If it's specified, it means per 'axis' quantization and input 'x_scale' and 'x_zero_point' must be 1-D "
              "tensors.",
              AttributeProto::INT, false)
        .Input(0, "x", "N-D full precision Input tensor to be quantized.", "T1")
        .Input(1, "y_scale",
               "Scale for doing quantization to get 'y'. It could be a scalar or a 1-D tensor,"
               "which means a per-tensor or per-axis quantization. If it's a 1-D tensor, "
               "its number of elements should be equal to the dimension value of 'axis' dimension of input 'x'.",
               "T1")
        .Input(2, "y_zero_point",
               "Zero point for doing quantization to get 'y'. It could be a scalar or a 1-D tensor, which means a "
               "per-tensor"
               "or per-axis quantization. If it's a 1-D tensor, its number of elements should be equal to the "
               "dimension value of 'axis' dimension of input 'x'.",
               "T2")
        .Output(0, "y", "N-D quantized output tensor. It has same shape as input 'x'.", "T2")
        .TypeConstraint("T1", {"tensor(float16)", "tensor(float)"}, "Constrain 'x', 'y_scale' to float tensors.")
        .TypeConstraint("T2", {"tensor(int8)", "tensor(uint8)"},
                        "Constrain 'y_zero_point' and 'y' to 8-bit integer tensors.")
        .SetDoc(QuantizeLinear_ver1_doc)
        .TypeAndShapeInferenceFunction([](ONNX_NAMESPACE::InferenceContext& ctx) {
          propagateElemTypeFromInputToOutput(ctx, 2, 0);

          if (!hasInputShape(ctx, 0)) return;

          auto& input_shape = getInputShape(ctx, 0);
          updateOutputShape(ctx, 0, input_shape);
        }));

static const char* DequantizeLinear_ver1_doc = R"DOC(
The linear dequantization operator. It consumes a quantized data, a scale, a zero point and computes the full precision data.
The dequantization formula is y = (x - x_zero_point) * x_scale.
Scale and zero point must have same shape. They must be either scalar (per tensor) or 1-D tensor (per 'axis').)DOC";

ONNX_MS_OPERATOR_SET_SCHEMA(DequantizeLinear, 1,
                            OpSchema()
                                .Attr("axis",
                                      "The axis along which same quantization parameters are applied. It's optional."
                                      "If it's not specified, it means per-tensor quantization and input 'x_scale' and "
                                      "'x_zero_point' must be scalars."
                                      "If it's specified, it means per 'axis' quantization and input 'x_scale' and "
                                      "'x_zero_point' must be 1-D tensors.",
                                      AttributeProto::INT, false)
                                .Input(0, "x", "N-D quantized Input tensor to be de-quantized.", "T1")
                                .Input(1, "x_scale",
                                       "Scale for input 'x'. It could be a scalar or a 1-D tensor, which means a "
                                       "per-tensor or per-axis quantization."
                                       "If it's a 1-D tensor, its number of elements should be equal to the dimension "
                                       "value of 'axis' dimension of input 'x'.",
                                       "T2")
                                .Input(2, "x_zero_point",
                                       "Zero point for input 'x'. It could be a scalar or a 1-D tensor, which means a "
                                       "per-tensor or per-axis quantization."
                                       "If it's a 1-D tensor, its number of elements should be equal to the dimension "
                                       "value of 'axis' dimension of input 'x'.",
                                       "T1")
                                .Output(0, "y", "N-D full precision output tensor. It has same shape as input 'x'.",
                                        "T2")
                                .TypeConstraint("T1", {"tensor(int8)", "tensor(uint8)"},
                                                "Constrain 'x' and 'x_zero_point' to 8-bit integer tensors.")
                                .TypeConstraint("T2", {"tensor(float16)", "tensor(float)"},
                                                "Constrain 'y', 'x_scale' to float tensors.")
                                .SetDoc(DequantizeLinear_ver1_doc)
                                .TypeAndShapeInferenceFunction([](ONNX_NAMESPACE::InferenceContext& ctx) {
                                  auto y_type = ctx.getOutputType(0);
                                  // only float is supported
                                  y_type->mutable_tensor_type()->set_elem_type(ONNX_NAMESPACE::TensorProto::FLOAT);

                                  if (!hasInputShape(ctx, 0)) return;

                                  auto& input_shape = getInputShape(ctx, 0);
                                  updateOutputShape(ctx, 0, input_shape);
                                }));

static const char* QuantizeBFP_ver1_doc = R"DOC(
The BFP quantization operator. It consumes a full precision tensor and computes an BFP tensor.
More documentation on the BFP format can be found in this paper: https://www.microsoft.com/en-us/research/publication/pushing-the-limits-of-narrow-precision-inferencing-at-cloud-scale-with-microsoft-floating-point/)DOC";

ONNX_MS_OPERATOR_SET_SCHEMA(
    QuantizeBFP, 1,
    OpSchema()
        .Attr("bfp_type", "The type of BFP - must match with the BFPType enum", AttributeProto::INT)
        .Attr("block_dim",
              "Each bounding box spans this dimension."
              "Typically, the block dimension corresponds to the reduction dimension of the matrix multipication that "
              "consumes the output of this operator."
              "For example, for a 2D matrix multiplication A@W, QuantizeBFP(A) would use block_dim 1 and "
              "QuantizeBFP(W) would use block_dim 0."
              "The default is the last dimension.",
              AttributeProto::INT, static_cast<int64_t>(-1))
        .Input(0, "x", "N-D full precision input tensor to be quantized.", "T1")
        .Output(0, "y", "1-D, contiguous BFP data", "T2")
        .Output(1, "shape", "Shape of x", "T3")
        .Output(2, "strides", "Strides of x", "T3")
        .TypeConstraint("T1", {"tensor(float)", "tensor(float16)", "tensor(bfloat16)"},
                        "Constrain the input to float and bfloat.")
        .TypeConstraint("T2", {"tensor(uint8)"}, "Constrain y to uint8.")
        .TypeConstraint("T3", {"tensor(int64)"}, "Constrain shape and strides to uint64.")
        .SetDoc(QuantizeBFP_ver1_doc)
        .TypeAndShapeInferenceFunction([](ONNX_NAMESPACE::InferenceContext& ctx) {
          // Shape of raw, quantized tensor is specific to the hardware; for example, different hardware pad the data in
          // different ways. So do not set the shape.
          ONNX_NAMESPACE::setTensorElementType(ONNX_NAMESPACE::TensorProto_DataType::TensorProto_DataType_UINT8,
                                               ONNX_NAMESPACE::TypeProto::kTensorType, *ctx.getOutputType(0));
          ONNX_NAMESPACE::setTensorElementType(ONNX_NAMESPACE::TensorProto_DataType::TensorProto_DataType_INT64,
                                               ONNX_NAMESPACE::TypeProto::kTensorType, *ctx.getOutputType(1));
          ONNX_NAMESPACE::setTensorElementType(ONNX_NAMESPACE::TensorProto_DataType::TensorProto_DataType_INT64,
                                               ONNX_NAMESPACE::TypeProto::kTensorType, *ctx.getOutputType(2));

          if (!hasInputShape(ctx, 0)) return;

          auto& input_shape = getInputShape(ctx, 0);
          auto num_dims = input_shape.dim_size();
          ONNX_NAMESPACE::TensorShapeProto::Dimension num_dims_proto;
          num_dims_proto.set_dim_value(num_dims);
          updateOutputShape(ctx, 1, {num_dims_proto});
          updateOutputShape(ctx, 2, {num_dims_proto});
        }));

static const char* DequantizeBFP_ver1_doc = R"DOC(
The BFP dequantization operator.
It consumes the raw BFP data and some metadata such as the shape and strides of the original tensor and computes the dequantized tensor.
More documentation on the BFP format can be found in this paper: https://www.microsoft.com/en-us/research/publication/pushing-the-limits-of-narrow-precision-inferencing-at-cloud-scale-with-microsoft-floating-point/)DOC";

ONNX_MS_OPERATOR_SET_SCHEMA(
    DequantizeBFP, 1,
    OpSchema()
        .Attr("bfp_type", "The type of BFP - must match with the BFPType enum", AttributeProto::INT)
        .Attr("block_dim",
              "Each bounding box spans this dimension."
              "Typically, the block dimension corresponds to the reduction dimension of the matrix multipication that "
              "consumes the output of this operator."
              "For example, for a 2D matrix multiplication A@W, QuantizeBFP(A) would use block_dim 1 and "
              "QuantizeBFP(W) would use block_dim 0."
              "The default is the last dimension.",
              AttributeProto::INT, static_cast<int64_t>(-1))
        .Attr("dtype", "The datatype to dequantize to.", AttributeProto::INT,
              static_cast<int64_t>(ONNX_NAMESPACE::TensorProto_DataType::TensorProto_DataType_FLOAT))  // default
        .Input(0, "x", "1-D, contiguous, raw, BFP data to be de-quantized.", "T1")
        .Input(1, "shape", "shape of the original tensor.", "T2")
        .Input(2, "strides", "strides of the original tensor.", "T2")
        .Output(0, "y", "de-quantized tensor.", "T3")
        .TypeConstraint("T1", {"tensor(uint8)"}, "Constrain the input to uint8.")
        .TypeConstraint("T2", {"tensor(int64)"}, "Constrain shape and strides to uint64.")
        .TypeConstraint("T3", {"tensor(float)", "tensor(float16)", "tensor(bfloat16)"},
                        "Constrain y to float and bfloat16.")
        .SetDoc(DequantizeBFP_ver1_doc)
        .TypeAndShapeInferenceFunction([](ONNX_NAMESPACE::InferenceContext& ctx) {
          if (hasInputShape(ctx, 0)) {
            auto& input_shape = getInputShape(ctx, 0);
            if (input_shape.dim_size() != 1u) {
              fail_shape_inference("Shape of quantized tensor must be 1D.")
            }
          }

          auto y_type = ctx.getOutputType(0);
          auto dtype_proto = ctx.getAttribute("dtype");
          y_type->mutable_tensor_type()->set_elem_type(static_cast<int>(dtype_proto->i()));
        }));

ONNX_MS_OPERATOR_SET_SCHEMA(ReduceSumInteger, 1,
                            OpSchema()
                                .SetDoc(R"DOC(
Computes the sum of the low-precision input tensor's element along the provided axes.
The resulting tensor has the same rank as the input if keepdims equal 1. If keepdims equal 0,
then the resulting tensor have the reduced dimension pruned. The above behavior is similar to numpy,
with the exception that numpy default keepdims to False instead of True.)DOC")
                                .Input(0, "data", "An input tensor.", "T1")
                                .Output(0, "reduced", "Reduced output tensor.", "T2")
                                .TypeConstraint("T1", {"tensor(int8)", "tensor(uint8)"},
                                                "Constrain input type to 8-bit integer tensor.")
                                .TypeConstraint("T2", {"tensor(int32)", "tensor(uint32)"},
                                                "Constrain output data type to 32-bit integer tensor."
                                                "T2 must be tensor(uint32) when T1 is tensor(uint8),"
                                                "or must be tensor(int32) when T1 is tensor(int8).")
                                .Attr("axes",
                                      "A list of integers, along which to reduce. The default is to reduce over all "
                                      "the dimensions of the input tensor.",
                                      AttributeProto::INTS)
                                .Attr("keepdims",
                                      "Keep the reduced dimension or not, default 1 mean keep reduced dimension.",
                                      AttributeProto::INT));

ONNX_MS_OPERATOR_SET_SCHEMA(
    MulInteger, 1,
    OpSchema()
        .SetDoc(R"DOC(Performs element-wise binary quantized multiplication (with Numpy-style broadcasting support).
"This operator supports **multidirectional (i.e., Numpy-style) broadcasting**"
The output of this op is the int32 accumulated result of the mul operation

```
C (int32) = (A - A_zero_point) * (B - B_zero_point)
```

)DOC")
        .Input(0, "A", "First operand.", "T")
        .Input(1, "A_zero_point",
               "Input A zero point. Default value is 0 if it's not specified. It's a scalar, which means a "
               "per-tensor/layer quantization.",
               "T", OpSchema::Optional)
        .Input(2, "B", "Second operand.", "T")
        .Input(3, "B_zero_point",
               "Input B zero point. Default value is 0 if it's not specified. It's a scalar, which means a "
               "per-tensor/layer quantization.",
               "T", OpSchema::Optional)
        .Output(0, "C", "Constrain output to 32 bit tensor", "T1")
        .TypeConstraint("T", {"tensor(uint8)", "tensor(int8)"},
                        "Constrain input types to 8 bit signed and unsigned tensors.")
        .TypeConstraint("T1", {"tensor(int32)"}, "Constrain output types to 32 bit tensors.")
        .TypeAndShapeInferenceFunction([](ONNX_NAMESPACE::InferenceContext& ctx) {
          auto c_type = ctx.getOutputType(0);
          c_type->mutable_tensor_type()->set_elem_type(ONNX_NAMESPACE::TensorProto::INT32);

          auto a_type = ctx.getInputType(0);
          auto b_type = ctx.getInputType(3);
          if (nullptr == a_type || nullptr == b_type ||
              a_type->value_case() != ONNX_NAMESPACE::TypeProto::kTensorType ||
              b_type->value_case() != ONNX_NAMESPACE::TypeProto::kTensorType) {
            fail_type_inference("inputs are expected to have tensor type.");
          }

          ValidateTypeAndShapeForScaleAndZP(ctx, 1, a_type->tensor_type().elem_type(), QuantParamTensorType::Scalar);
          ValidateTypeAndShapeForScaleAndZP(ctx, 3, b_type->tensor_type().elem_type(), QuantParamTensorType::Scalar);

          if (hasInputShape(ctx, 0) && hasInputShape(ctx, 2)) {
            bidirectionalBroadcastShapeInference(ctx.getInputType(0)->tensor_type().shape(),
                                                 ctx.getInputType(2)->tensor_type().shape(),
                                                 *ctx.getOutputType(0)->mutable_tensor_type()->mutable_shape());
          }
        }));

ONNX_MS_OPERATOR_SET_SCHEMA(
    DynamicQuantizeMatMul, 1,
    OpSchema()
        .Input(0, "A", "N-dimensional matrix A", "T1")
        .Input(1, "B", "N-dimensional matrix B", "T2")
        .Input(2, "b_scale",
               "Scale of quantized input 'B'. It could be a scalar or a 1-D tensor, "
               "which means a per-tensor or per-column quantization. If it's a 1-D tensor, its number "
               "of elements should be equal to the number of columns of input 'B'.",
               "T1")
        .Input(3, "b_zero_point",
               "Zero point tensor for input 'B'. It's optional and default value is 0.  It could be a scalar or a 1-D "
               "tensor, "
               "which means a per-tensor or per-column quantization. If it's a 1-D tensor, its number "
               "of elements should be equal to the number of columns of input 'B'.",
               "T2", OpSchema::Optional)
        .Input(4, "bias", "1D input tensor, whose dimension is same as B's last dimension", "T1", OpSchema::Optional)
        .Output(0, "Y", "Matrix multiply results from A * B", "T1")
        .TypeConstraint("T1", {"tensor(float)"}, "Constrain input A, b_scale and output Y data type as float tensor.")
        .TypeConstraint("T2", {"tensor(int8)", "tensor(uint8)"}, "Constrain input B data type to 8-bit integer tensor.")
        .TypeAndShapeInferenceFunction([](ONNX_NAMESPACE::InferenceContext& ctx) {
          propagateElemTypeFromInputToOutput(ctx, 0, 0);
          ONNX_NAMESPACE::matmulShapeInference(ctx, 0, 1);
        }));

ONNX_MS_OPERATOR_SET_SCHEMA(
    MatMulIntegerToFloat, 1,
    OpSchema()
        .Input(0, "A", "N-dimensional matrix A", "T1")
        .Input(1, "B", "N-dimensional matrix B", "T2")
        .Input(2, "a_scale",
               "Scale of quantized input 'A'. It could be a scalar or a 1-D tensor, "
               "which means a per-tensor or per-column quantization. If it's a 1-D tensor, its number "
               "of elements should be equal to the number of columns of input 'A'.",
               "T3")
        .Input(3, "b_scale",
               "Scale of quantized input 'B'. It could be a scalar or a 1-D tensor, "
               "which means a per-tensor or per-column quantization. If it's a 1-D tensor, its number "
               "of elements should be equal to the number of columns of input 'B'.",
               "T3")
        .Input(4, "a_zero_point",
               "Zero point tensor for input 'A'. It's optional and default value is 0.  It could be a scalar or a 1-D "
               "tensor, "
               "which means a per-tensor or per-column quantization. If it's a 1-D tensor, its number "
               "of elements should be equal to the number of columns of input 'A'.",
               "T1", OpSchema::Optional)
        .Input(5, "b_zero_point",
               "Zero point tensor for input 'B'. It's optional and default value is 0.  It could be a scalar or a 1-D "
               "tensor, "
               "which means a per-tensor or per-column quantization. If it's a 1-D tensor, its number "
               "of elements should be equal to the number of columns of input 'B'.",
               "T2", OpSchema::Optional)
        .Input(6, "bias", "1D input tensor, whose dimension is same as B's last dimension", "T3", OpSchema::Optional)
        .Output(0, "Y", "Matrix multiply results from A * B", "T3")
        .TypeConstraint("T1", {"tensor(int8)", "tensor(uint8)"}, "Constrain input A data type to 8-bit integer tensor.")
        .TypeConstraint("T2", {"tensor(int8)", "tensor(uint8)"}, "Constrain input B data type to 8-bit integer tensor.")
        .TypeConstraint("T3", {"tensor(float)"},
                        "Constrain input a_scale, b_scale and output Y data type as float tensor.")
        .TypeAndShapeInferenceFunction([](ONNX_NAMESPACE::InferenceContext& ctx) {
          propagateElemTypeFromInputToOutput(ctx, 2, 0);
          ONNX_NAMESPACE::matmulShapeInference(ctx, 0, 1);
        }));

ONNX_MS_OPERATOR_SET_SCHEMA(
    QLinearAdd, 1,
    OpSchema().FillUsing(QLinearMathDocGenerator(
        "addition", "C = (A_scale * (A - A_zero_point) + B_scale * (B - B_zero_point))/C_scale + C_zero_point")));

ONNX_MS_OPERATOR_SET_SCHEMA(
    QLinearMul, 1,
    OpSchema().FillUsing(QLinearMathDocGenerator(
        "multiplication",
        "C = ((A - A_zero_point) * (B - B_zero_point)) * (A_scale * B_scale)/C_scale + C_zero_point")));

ONNX_MS_OPERATOR_SET_SCHEMA(
    QLinearReduceMean, 1,
    OpSchema()
        .SetDoc(R"DOC(
Computes the mean of the low-precision input tensor's element along the provided axes.
The resulting tensor has the same rank as the input if keepdims equal 1. If keepdims equal 0,
then the resulting tensor have the reduced dimension pruned. The above behavior is similar to numpy,
with the exception that numpy default keepdims to False instead of True.
Input and Output scales and zero points are used to requantize the output in a new range.
This helps to improve accuracy as after ReduceMean operation the range of the output is expected to decrease.

```
"Output = Dequantize(Input) -> ReduceMean on fp32 data -> Quantize(output)",

```
)DOC")
        .Input(0, "data", "An input tensor.", "T")
        .Input(1, "data_scale", "Input scale. It's a scalar, which means a per-tensor/layer quantization.",
               "tensor(float)")
        .Input(2, "data_zero_point",
               "Input zero point. Default value is 0 if it's not specified. It's a scalar, which means a "
               "per-tensor/layer quantization.",
               "T", OpSchema::Optional)
        .Input(3, "reduced_scale", "Output scale. It's a scalar, which means a per-tensor/layer quantization.",
               "tensor(float)")
        .Input(4, "reduced_zero_point",
               "Output zero point. Default value is 0 if it's not specified. It's a scalar, which means a "
               "per-tensor/layer quantization.",
               "T", OpSchema::Optional)
        .Output(0, "reduced", "Reduced output tensor.", "T")
        .TypeConstraint("T", {"tensor(uint8)", "tensor(int8)"},
                        "Constrain input types to 8 bit signed and unsigned tensors.")
        .Attr("axes",
              "A list of integers, along which to reduce. The default is to reduce over all the dimensions of the "
              "input tensor.",
              AttributeProto::INTS)
        .Attr("keepdims", "Keep the reduced dimension or not, default 1 mean keep reduced dimension.",
              AttributeProto::INT)
        .TypeAndShapeInferenceFunction([](ONNX_NAMESPACE::InferenceContext& ctx) {
          propagateElemTypeFromInputToOutput(ctx, 0, 0);

          if (!hasNInputShapes(ctx, 1)) {
            return;
<<<<<<< HEAD
          }

          auto data_type = ctx.getInputType(0);
          if (nullptr == data_type || data_type->value_case() != ONNX_NAMESPACE::TypeProto::kTensorType) {
            fail_type_inference("inputs are expected to have tensor type.");
          }

          // validate scale and zero points
          ValidateTypeAndShapeForScaleAndZP(ctx, 1, ONNX_NAMESPACE::TensorProto::FLOAT, QuantParamTensorType::Scalar);
          ValidateTypeAndShapeForScaleAndZP(ctx, 2, data_type->tensor_type().elem_type(), QuantParamTensorType::Scalar);
          ValidateTypeAndShapeForScaleAndZP(ctx, 3, ONNX_NAMESPACE::TensorProto::FLOAT, QuantParamTensorType::Scalar);
          ValidateTypeAndShapeForScaleAndZP(ctx, 4, data_type->tensor_type().elem_type(), QuantParamTensorType::Scalar);

          int64_t keep_dims = 1;
          auto attr_proto = ctx.getAttribute("keepdims");
          if (attr_proto) {
            keep_dims = attr_proto->i();
          }

          auto& input_shape = ctx.getInputType(0)->tensor_type().shape();
          int64_t input_ndim = input_shape.dim_size();
          auto output_shape = ctx.getOutputType(0)->mutable_tensor_type()->mutable_shape();
          std::vector<int64_t> axes;
          auto axes_proto = ctx.getAttribute("axes");
          if (axes_proto) axes.assign(axes_proto->ints().begin(), axes_proto->ints().end());

          for (size_t i = 0; i < axes.size(); ++i) {
            if (axes[i] < -input_ndim || axes[i] >= input_ndim) {
              fail_shape_inference("axis must be in [-rank, rank-1]. input rank was ", input_ndim);
            }
            if (axes[i] < 0) axes[i] += input_ndim;
          }
=======
          }

          auto data_type = ctx.getInputType(0);
          if (nullptr == data_type || data_type->value_case() != ONNX_NAMESPACE::TypeProto::kTensorType) {
            fail_type_inference("inputs are expected to have tensor type.");
          }

          // validate scale and zero points
          ValidateTypeAndShapeForScaleAndZP(ctx, 1, ONNX_NAMESPACE::TensorProto::FLOAT, QuantParamTensorType::Scalar);
          ValidateTypeAndShapeForScaleAndZP(ctx, 2, data_type->tensor_type().elem_type(), QuantParamTensorType::Scalar);
          ValidateTypeAndShapeForScaleAndZP(ctx, 3, ONNX_NAMESPACE::TensorProto::FLOAT, QuantParamTensorType::Scalar);
          ValidateTypeAndShapeForScaleAndZP(ctx, 4, data_type->tensor_type().elem_type(), QuantParamTensorType::Scalar);

          int64_t keep_dims = 1;
          auto attr_proto = ctx.getAttribute("keepdims");
          if (attr_proto) {
            keep_dims = attr_proto->i();
          }

          auto& input_shape = ctx.getInputType(0)->tensor_type().shape();
          int64_t input_ndim = input_shape.dim_size();
          auto output_shape = ctx.getOutputType(0)->mutable_tensor_type()->mutable_shape();
          std::vector<int64_t> axes;
          auto axes_proto = ctx.getAttribute("axes");
          if (axes_proto) axes.assign(axes_proto->ints().begin(), axes_proto->ints().end());

          for (size_t i = 0; i < axes.size(); ++i) {
            if (axes[i] < -input_ndim || axes[i] >= input_ndim) {
              fail_shape_inference("axis must be in [-rank, rank-1]. input rank was ", input_ndim);
            }
            if (axes[i] < 0) axes[i] += input_ndim;
          }
>>>>>>> 8372c86e
          // do we need to handle negative axis?
          for (int i = 0; i < input_ndim; ++i) {
            // axes empty means reduce all dim
            if (!axes.empty() && std::find(axes.begin(), axes.end(), i) == axes.end()) {
              auto dim = output_shape->add_dim();
              dim->CopyFrom(input_shape.dim(i));
            } else {
              if (keep_dims == 1) {
                auto dim = output_shape->add_dim();
                dim->set_dim_value(1);
              }
            }
          }
        }));

const char* QLinearLeakyReluDoc_ver1 = R"DOC(
QLinearLeakyRelu takes quantized input data (Tensor), an argument alpha, and quantize parameter for output,
and produces one output data (Tensor<T>) where the function `f(x) = quantize(alpha * dequantize(x)) for dequantize(x) < 0`,
`f(x) = quantize(dequantize(x)) for dequantize(x) >= 0`, is applied to the data tensor elementwise.
)DOC";

ONNX_MS_OPERATOR_SET_SCHEMA(
    QLinearLeakyRelu, 1,
    OpSchema()
        .SetDoc(QLinearLeakyReluDoc_ver1)
        .Attr("alpha", "Coefficient of leakage.", AttributeProto::FLOAT, 0.01f)
        .Input(0, "X", "Input tensor", "T")
        .Input(1, "X_scale", "Input X's scale. It's a scalar, which means a per-tensor/layer quantization.",
               "tensor(float)")
        .Input(2, "X_zero_point",
               "Input X's zero point. Default value is 0 if it's not specified. It's a scalar, which means a "
               "per-tensor/layer quantization.",
               "T", OpSchema::Optional)
        .Input(3, "Y_scale", "Output Y's scale. It's a scalar, which means a per-tensor/layer quantization.",
               "tensor(float)")
        .Input(4, "Y_zero_point",
               "Output Y's zero point. Default value is 0 if it's not specified. It's a scalar, which means a "
               "per-tensor/layer quantization.",
               "T", OpSchema::Optional)
        .Output(0, "Y", "Output tensor", "T")
        .TypeConstraint("T", {"tensor(uint8)", "tensor(int8)"}, "Constrain input and output types to 8 bit tensors.")
        .TypeAndShapeInferenceFunction(ONNX_NAMESPACE::propagateShapeAndTypeFromFirstInput));

const char* QLinearSigmoidDoc_ver1 = R"DOC(
QLinearSigmoid takes quantized input data (Tensor), and quantize parameter for output, and produces one output data
(Tensor<T>) where the function `f(x) = quantize(Sigmoid(dequantize(x)))`, is applied to the data tensor elementwise.
Wwhere the function `Sigmoid(x) = 1 / (1 + exp(-x))` )DOC";

ONNX_MS_OPERATOR_SET_SCHEMA(
    QLinearSigmoid, 1,
    OpSchema()
        .SetDoc(QLinearSigmoidDoc_ver1)
        .Input(0, "X", "Input tensor", "T")
        .Input(1, "X_scale", "Input X's scale. It's a scalar, which means a per-tensor/layer quantization.",
               "tensor(float)")
        .Input(2, "X_zero_point",
               "Input X's zero point. Default value is 0 if it's not specified. It's a scalar, which means a "
               "per-tensor/layer quantization.",
               "T", OpSchema::Optional)
        .Input(3, "Y_scale", "Output Y's scale. It's a scalar, which means a per-tensor/layer quantization.",
               "tensor(float)")
        .Input(4, "Y_zero_point",
               "Output Y's zero point. Default value is 0 if it's not specified. It's a scalar, which means a "
               "per-tensor/layer quantization.",
               "T", OpSchema::Optional)
        .Output(0, "Y", "Output tensor", "T")
        .TypeConstraint("T", {"tensor(uint8)", "tensor(int8)"}, "Constrain input and output types to 8 bit tensors.")
        .TypeAndShapeInferenceFunction(ONNX_NAMESPACE::propagateShapeAndTypeFromFirstInput));

ONNX_MS_OPERATOR_SET_SCHEMA(
    QLinearSoftmax, 1,
    OpSchema()
        .SetDoc(R"DOC(
QLinearSoftmax computes the normalized exponential values for the given input:
Softmax(input, axis) = Exp(input) / ReduceSum(Exp(input), axis=axis, keepdims=1)
The input does not need to explicitly be a 2D vector. The "axis" attribute
indicates the dimension along which QLinearSoftmax will be performed for onnx v.13+.
or the dimension coerced to NxD Matrix for onnx v.12-.
The output tensor has the same shape.
)DOC")
        .Attr("axis",
              "apply softmax to elements for dimensions axis,"
              "or all dims along with axis according to op-version",
              AttributeProto::INT, static_cast<int64_t>(-1))
        .Attr("opset", "opset version of corresponding SoftMax.", AttributeProto::INT)
        .Input(0, "X", "The input tensor", "T")
        .Input(1, "X_scale", "Scale of quantized input 'X'. It must be a scalar.", "tensor(float)")
        .Input(2, "x_zero_point",
               "Zero point tensor for input 'X'."
               "It must be a scalar.",
               "T", OpSchema::Optional)
        .Input(3, "y_scale", "Scale of quantized output 'Y'. It must be a scalar.", "tensor(float)")
        .Input(4, "y_zero_point",
               "Zero point tensor for output 'Y'. "
               "It must be a scalar.",
               "T")
        .Output(0, "Y",
                "Output data tensor from pooling across the input "
                "tensor. The output tensor has the same rank as the input. ",
                "T")
        .TypeConstraint("T", {"tensor(uint8)", "tensor(int8)"},
                        "Constrain input and output types to signed/unsigned int8 tensors.")
        .TypeAndShapeInferenceFunction([](ONNX_NAMESPACE::InferenceContext& ctx) {
          // Type inference
          propagateElemTypeFromInputToOutput(ctx, 0, 0);

          // Shape inference starts
          if (!hasNInputShapes(ctx, 1)) {
            return;
          }

          // Validate the value of 'axis'
          const ONNX_NAMESPACE::TensorShapeProto& input_shape = ctx.getInputType(0)->tensor_type().shape();
          int r = input_shape.dim_size();
          int axis = static_cast<int>(getAttribute(ctx, "axis", -1));
          if (axis < -r || axis >= r) {
            fail_shape_inference("'axis' must be in [", -r, " , ", (r - 1), "]. Its actual value is: ", axis);
          }

          // Shape inference
          propagateShapeFromInputToOutput(ctx, 0, 0);
        }));

ONNX_MS_OPERATOR_SET_SCHEMA(
    DynamicQuantizeLSTM, 1,
    OpSchema()
        .Attr("direction",
              "Specify if the RNN is forward, reverse, or bidirectional. "
              "Must be one of forward (default), reverse, or bidirectional.",
              AttributeProto::STRING, std::string("forward"))
        .Attr("hidden_size", "Number of neurons in the hidden layer", AttributeProto::INT, OPTIONAL_VALUE)
        .Attr("activation_alpha",
              "Optional scaling values used by some activation functions. The values "
              "are consumed in the order of activation functions, for example (f, g, h) "
              "in LSTM. Default values are the same as of corresponding ONNX operators."
              "For example with LeakyRelu, the default alpha is 0.01.",
              AttributeProto::FLOATS, OPTIONAL_VALUE)
        .Attr("activation_beta",
              "Optional scaling values used by some activation functions. The values "
              "are consumed in the order of activation functions, for example (f, g, h) "
              "in LSTM. Default values are the same as of corresponding ONNX operators.",
              AttributeProto::FLOATS, OPTIONAL_VALUE)
        .Attr("clip",
              "Cell clip threshold. Clipping bounds the elements of a tensor "
              "in the range of [-threshold, +threshold] and is applied to the input "
              "of activations. No clip if not specified.",
              AttributeProto::FLOAT, OPTIONAL_VALUE)
        .Attr("activations",
              "A list of 3 (or 6 if bidirectional) activation functions "
              "for input, output, forget, cell, and hidden. The activation functions must "
              "be one of the activation functions specified above. Optional: See the equations "
              "for default if not specified.",
              AttributeProto::STRINGS, OPTIONAL_VALUE)
        .Attr("input_forget", "Couple the input and forget gates if 1.", AttributeProto::INT, static_cast<int64_t>(0))
        .Input(0, "X",
               "The input sequences packed (and potentially padded) into one 3-D "
               "tensor with the shape of `[seq_length, batch_size, input_size]`.",
               "T")
        .Input(1, "W",
               "The weight tensor for the gates. Concatenation of `W[iofc]` and "
               "`WB[iofc]` (if bidirectional) along dimension 0. The tensor has shape "
               "`[num_directions, input_size, 4*hidden_size]`.",
               "T2")
        .Input(2, "R",
               "The recurrence weight tensor. Concatenation of `R[iofc]` and "
               "`RB[iofc]` (if bidirectional) along dimension 0. This tensor has shape "
               "`[num_directions, hidden_size, 4*hidden_size]`.",
               "T2")
        .Input(3, "B",
               "The bias tensor for input gate. Concatenation of `[Wb[iofc], Rb[iofc]]`, "
               "and `[WBb[iofc], RBb[iofc]]` (if bidirectional) along dimension 0. This "
               "tensor has shape `[num_directions, 8*hidden_size]`. Optional: If not "
               "specified - assumed to be 0.",
               "T", OpSchema::Optional)
        .Input(4, "sequence_lens",
               "Optional tensor specifying lengths of the sequences in a batch. "
               "If not specified - assumed all sequences in the batch to have "
               "length `seq_length`. It has shape `[batch_size]`.",
               "T1", OpSchema::Optional)
        .Input(5, "initial_h",
               "Optional initial value of the hidden. If not specified - assumed "
               "to be 0. It has shape `[num_directions, batch_size, hidden_size]`.",
               "T", OpSchema::Optional)
        .Input(6, "initial_c",
               "Optional initial value of the cell. If not specified - assumed "
               "to be 0. It has shape `[num_directions, batch_size, hidden_size]`.",
               "T", OpSchema::Optional)
        .Input(7, "P",
               "The weight tensor for peepholes. Concatenation of `P[iof]` and "
               "`PB[iof]` (if bidirectional) along dimension 0. It has shape "
               "`[num_directions, 3*hidde_size]`. Optional: If not specified - "
               "assumed to be 0.",
               "T", OpSchema::Optional)
        .Input(8, "W_scale",
               "W's scale. Its size is [num_directions] for per-tensor/layer quantization, "
               "or [num_directions, 4*hidden_size] for per-channel quantization on the axis input_size.",
               "T")
        .Input(9, "W_zero_point",
               "W's zero point. Its size is [num_directions] for per-tensor/layer quantization, "
               "or [num_directions, 4*hidden_size] for per-channel quantization on the axis input_size.",
               "T2")
        .Input(10, "R_scale",
               "R's scale. Its size is [num_directions] for per-tensor/layer quantization, "
               "or [num_directions, 4*hidden_size] for per-channel quantization on the axis input_size.",
               "T")
        .Input(11, "R_zero_point",
               "R's zero point. Its size is [num_directions] for per-tensor/layer quantization, "
               "or [num_directions, 4*hidden_size] for per-channel quantization on the axis input_size.",
               "T2")
        .Output(0, "Y",
                "A tensor that concats all the intermediate output values of the hidden. "
                "It has shape `[seq_length, num_directions, batch_size, hidden_size]`. ",
                "T", OpSchema::Optional, true, 1, OpSchema::Differentiable)
        .Output(1, "Y_h",
                "The last output value of the hidden. It has shape "
                "`[num_directions, batch_size, hidden_size]`.",
                "T", OpSchema::Optional, true, 1, OpSchema::Differentiable)
        .Output(2, "Y_c",
                "The last output value of the cell. It has shape "
                "`[num_directions, batch_size, hidden_size]`.",
                "T", OpSchema::Optional, true, 1, OpSchema::Differentiable)
        .TypeConstraint("T", {"tensor(float)"}, "Constrain input and output types to float tensors.")
        .TypeConstraint("T1", {"tensor(int32)"}, "Constrain seq_lens to integer tensor.")
        .TypeConstraint("T2", {"tensor(uint8)", "tensor(int8)"}, "Constrain weights types to 8 bit tensors.")
        .TypeAndShapeInferenceFunction(ONNX_NAMESPACE::RNNShapeInference));

ONNX_MS_OPERATOR_SET_SCHEMA(
    QLinearConcat, 1,
    OpSchema()
        .Attr("axis", "Which axis to concat on", AttributeProto::INT)
        .SetDoc("Concatenate a list of tensors into a single tensor."
                "All input tensors must have the same shape, except "
                "for the dimension size of the axis to concatenate on.")
        .Input(0, "Y_scale", "Y's scale.", "TF")
        .Input(1, "Y_zero_point", "Y's zero point.", "T8")
        .Input(2, "inputs", "List of tensors/scale/zero_point for concatenation", "TV", OpSchema::Variadic, false)
        .Output(0, "Y", "Concatenated tensor", "T8")
        .TypeConstraint("T8", {"tensor(uint8)", "tensor(int8)"},
                        "Constrain input and output types to 8 bit signed and unsigned tensors.")
        .TypeConstraint("TF", {"tensor(float)"}, "Constrain scale types to any float tensor type.")
        .TypeConstraint("TV", {"tensor(uint8)", "tensor(int8)", "tensor(float)"},
                        "Sequence of (Tensor, Scale, ZeroPoint) tuples. The type is sequence of (T8, TF, T8).")
        .TypeAndShapeInferenceFunction([](InferenceContext& ctx) {
          propagateElemTypeFromInputToOutput(ctx, 0, 0);
          auto numInputs = ctx.getNumInputs();
          if (numInputs < 5 || (numInputs - 2) % 3 != 0 || !hasNInputShapes(ctx, static_cast<int>(numInputs))) {
            return;
          }
          auto rank = ctx.getInputType(2)->tensor_type().shape().dim_size();

          auto axisAttr = ctx.getAttribute("axis");
          if (!axisAttr) {
            fail_shape_inference("Required attribute axis is missing");
          }
          int axis = static_cast<int>(axisAttr->i());
          if (rank <= axis || axis < -rank) {
            fail_shape_inference("axis must be in [-rank, rank)");
          }
          if (axis < 0) {
            axis += rank;
          }

          bool all_lengths_known = true;
          int total_length = 0;

          auto* output_shape = ctx.getOutputType(0)->mutable_tensor_type()->mutable_shape();

          for (int64_t i = 0; i < rank; ++i) {
            output_shape->add_dim();
          }

          for (size_t i = 2; i < numInputs; i += 3) {
            const auto& shape = ctx.getInputType(i)->tensor_type().shape();
            if (shape.dim_size() != rank) {
              fail_shape_inference("All inputs to Concat must have same rank");
            }
            for (int j = 0; j < rank; j++) {
              if (j == axis) {
                if (shape.dim(j).has_dim_value()) {
                  total_length += static_cast<int>(shape.dim(j).dim_value());
                } else {
                  all_lengths_known = false;
                }
              } else {
                auto& output_dim = *output_shape->mutable_dim(j);
                const auto& input_dim = shape.dim(j);
                mergeInDimensionInfo(input_dim, output_dim, j);
              }
            }
          }

<<<<<<< HEAD
          if (all_lengths_known) {
            output_shape->mutable_dim(axis)->set_dim_value(total_length);
          }
        }));

ONNX_MS_OPERATOR_SET_SCHEMA(
    QGemm, 1,
    OpSchema()
        .SetDoc("Quantized Gemm")
        .Input(0, "A",
               "Input tensor A. "
               "The shape of A should be (M, K) if transA is 0, "
               "or (K, M) if transA is non-zero.",
               "TA")
        .Input(1, "a_scale",
               "Scale of quantized input 'A'. "
               "It is a scalar,which means a per-tensor quantization.",
               "T")
        .Input(2, "a_zero_point", "Zero point tensor for input 'A'. It is a scalar.", "TA")
        .Input(3, "B",
               "Input tensor B. "
               "The shape of B should be (K, N) if transB is 0, "
               "or (N, K) if transB is non-zero.",
               "TB")
        .Input(4, "b_scale",
               "Scale of quantized input 'B'. It could be a scalar or a 1-D tensor, "
               "which means a per-tensor or per-column quantization. If it's a 1-D tensor, its number "
               "of elements should be equal to the number of columns of input 'B'.",
               "T")
        .Input(5, "b_zero_point",
               "Zero point tensor for input 'B'. It's optional and default value is 0.  It could be a scalar or a 1-D "
               "tensor, "
               "which means a per-tensor or per-column quantization. If it's a 1-D tensor, its number "
               "of elements should be equal to the number of columns of input 'B'.",
               "TB")
        .Input(6, "C",
               "Optional input tensor C. "
               "If not specified, the computation is done as if C is a scalar 0. "
               "The shape of C should be unidirectional broadcastable to (M, N). "
               "Its type is int32_t and must be quantized with zero_point = 0 and "
               "scale = alpha / beta * a_scale * b_scale.",
               "TC", OpSchema::Optional)
        .Input(7, "y_scale",
               "Scale of output 'Y'. It is a scalar, which means a per-tensor quantization. "
               "It is optional. The output is full precision(float32) if it is not provided. "
               "Or the output is quantized.",
               "T", OpSchema::Optional)
        .Input(8, "y_zero_point",
               "Zero point tensor for output 'Y'. It is a scalar, which means a per-tensor quantization. "
               "It is optional. The output is full precision(float32) if it is not provided. "
               "Or the output is quantized.",
               "TYZ", OpSchema::Optional)
        .Output(0, "Y", "Output tensor of shape (M, N).", "TY")
        .Attr("transA", "Whether A should be transposed", AttributeProto::INT, static_cast<int64_t>(0))
        .Attr("transB", "Whether B should be transposed", AttributeProto::INT, static_cast<int64_t>(0))
        .Attr("alpha", "Scalar multiplier for the product of input tensors A * B.", AttributeProto::FLOAT, 1.0f)
        .TypeConstraint("T", {"tensor(float)"}, "Constrain scale types to float tensors.")
        .TypeConstraint("TA", {"tensor(uint8)", "tensor(int8)"},
                        "Constrain input A and its zero point types to 8 bit tensors.")
        .TypeConstraint("TB", {"tensor(uint8)", "tensor(int8)"},
                        "Constrain input B and its zero point types to 8 bit tensors.")
        .TypeConstraint("TC", {"tensor(int32)"}, "Constrain input C to 32 bit integer tensors.")
        .TypeConstraint("TYZ", {"tensor(uint8)", "tensor(int8)"}, "Constrain output zero point types to 8 bit tensors.")
        .TypeConstraint("TY", {"tensor(float)", "tensor(uint8)", "tensor(int8)"},
                        "Constrain output type to float32 or 8 bit tensors.")
        .TypeAndShapeInferenceFunction([](InferenceContext& ctx) {
          if (ctx.getNumInputs() == 9 && nullptr != ctx.getInputType(8)) {
            propagateElemTypeFromInputToOutput(ctx, 8, 0);
          } else {
            updateOutputElemType(ctx, 0, ONNX_NAMESPACE::TensorProto::FLOAT);
          }

          if (hasInputShape(ctx, 0) && hasInputShape(ctx, 3)) {
            auto transAAttr = ctx.getAttribute("transA");
            bool transA = transAAttr ? static_cast<int>(transAAttr->i()) != 0 : false;
            auto transBAttr = ctx.getAttribute("transB");
            bool transB = transBAttr ? static_cast<int>(transBAttr->i()) != 0 : false;
            auto& first_input_shape = getInputShape(ctx, 0);
            auto& second_input_shape = getInputShape(ctx, 3);
            if (first_input_shape.dim_size() != 2) {
              fail_shape_inference("First input does not have rank 2");
            }
            if (second_input_shape.dim_size() != 2) {
              fail_shape_inference("Second input does not have rank 2");
            }
            updateOutputShape(ctx, 0, {first_input_shape.dim(transA ? 1 : 0), second_input_shape.dim(transB ? 0 : 1)});
          }
=======
        if (all_lengths_known) {
          output_shape->mutable_dim(axis)->set_dim_value(total_length);
        }
      }));

  ONNX_MS_OPERATOR_SET_SCHEMA(QLinearWhere, 1, OpSchema()
    .SetDoc("Return elements, either from X or Y, depending on condition.")
      .Input(0, "condition", " When True (nonzero), yield x, otherwise yield y", "B")
      .Input(1, "X", "Y's zero point.", "T")
      .Input(2, "x_scale", "X's scale.", "TF")
      .Input(3, "x_zero_point", "X's zero point.", "T")
      .Input(4, "Y", "Y's zero point.", "T")
      .Input(5, "y_scale", "Y's scale.", "TF")
      .Input(6, "y_zero_point", "Y's zero point.", "T")
      .Input(7, "z_scale", "Z's scale.", "TF")
      .Input(8, "z_zero_point", "Z's zero point.", "T")
      .Output(0, "Z", "Tensor of shape equal to the broadcasted shape of condition, X, and Y", "T")
      .TypeConstraint(
        "B",
        {"tensor(bool)"},
        "Constrain input and output types to 8 bit signed and unsigned tensors.")
      .TypeConstraint(
        "TF",
        {"tensor(float)"},
        "Constrain scale types to any float tensor type.")
      .TypeConstraint(
        "T",
        {"tensor(uint8)", "tensor(int8)"},
        "Constrain input and output types to 8 bit signed and unsigned tensors.")
      .TypeAndShapeInferenceFunction([](InferenceContext& ctx) {
        propagateElemTypeFromInputToOutput(ctx, 1, 0);
        if (hasNInputShapes(ctx, 9)) {
          std::vector<const onnx::TensorShapeProto*> shapes;
          shapes.push_back(&ctx.getInputType(0)->tensor_type().shape());
          shapes.push_back(&ctx.getInputType(1)->tensor_type().shape());
          shapes.push_back(&ctx.getInputType(4)->tensor_type().shape());
          multidirectionalBroadcastShapeInference(
              shapes, *ctx.getOutputType(0)->mutable_tensor_type()->mutable_shape());
        }
      }));

ONNX_MS_OPERATOR_SET_SCHEMA(
    QGemm, 1,
    OpSchema()
        .SetDoc("Quantized Gemm")
        .Input(0, "A",
               "Input tensor A. "
               "The shape of A should be (M, K) if transA is 0, "
               "or (K, M) if transA is non-zero.",
               "TA")
        .Input(1, "a_scale",
               "Scale of quantized input 'A'. "
               "It is a scalar,which means a per-tensor quantization.",
               "T")
        .Input(2, "a_zero_point", "Zero point tensor for input 'A'. It is a scalar.", "TA")
        .Input(3, "B",
               "Input tensor B. "
               "The shape of B should be (K, N) if transB is 0, "
               "or (N, K) if transB is non-zero.",
               "TB")
        .Input(4, "b_scale",
               "Scale of quantized input 'B'. It could be a scalar or a 1-D tensor, "
               "which means a per-tensor or per-column quantization. If it's a 1-D tensor, its number "
               "of elements should be equal to the number of columns of input 'B'.",
               "T")
        .Input(5, "b_zero_point",
               "Zero point tensor for input 'B'. It's optional and default value is 0.  It could be a scalar or a 1-D "
               "tensor, "
               "which means a per-tensor or per-column quantization. If it's a 1-D tensor, its number "
               "of elements should be equal to the number of columns of input 'B'.",
               "TB")
        .Input(6, "C",
               "Optional input tensor C. "
               "If not specified, the computation is done as if C is a scalar 0. "
               "The shape of C should be unidirectional broadcastable to (M, N). "
               "Its type is int32_t and must be quantized with zero_point = 0 and "
               "scale = alpha / beta * a_scale * b_scale.",
               "TC", OpSchema::Optional)
        .Input(7, "y_scale",
               "Scale of output 'Y'. It is a scalar, which means a per-tensor quantization. "
               "It is optional. The output is full precision(float32) if it is not provided. "
               "Or the output is quantized.",
               "T", OpSchema::Optional)
        .Input(8, "y_zero_point",
               "Zero point tensor for output 'Y'. It is a scalar, which means a per-tensor quantization. "
               "It is optional. The output is full precision(float32) if it is not provided. "
               "Or the output is quantized.",
               "TYZ", OpSchema::Optional)
        .Output(0, "Y", "Output tensor of shape (M, N).", "TY")
        .Attr("transA", "Whether A should be transposed", AttributeProto::INT, static_cast<int64_t>(0))
        .Attr("transB", "Whether B should be transposed", AttributeProto::INT, static_cast<int64_t>(0))
        .Attr("alpha", "Scalar multiplier for the product of input tensors A * B.", AttributeProto::FLOAT, 1.0f)
        .TypeConstraint("T", {"tensor(float)"}, "Constrain scale types to float tensors.")
        .TypeConstraint("TA", {"tensor(uint8)", "tensor(int8)"},
                        "Constrain input A and its zero point types to 8 bit tensors.")
        .TypeConstraint("TB", {"tensor(uint8)", "tensor(int8)"},
                        "Constrain input B and its zero point types to 8 bit tensors.")
        .TypeConstraint("TC", {"tensor(int32)"}, "Constrain input C to 32 bit integer tensors.")
        .TypeConstraint("TYZ", {"tensor(uint8)", "tensor(int8)"}, "Constrain output zero point types to 8 bit tensors.")
        .TypeConstraint("TY", {"tensor(float)", "tensor(uint8)", "tensor(int8)"},
                        "Constrain output type to float32 or 8 bit tensors.")
        .TypeAndShapeInferenceFunction([](InferenceContext& ctx) {
          if (ctx.getNumInputs() == 9 && nullptr != ctx.getInputType(8)) {
            propagateElemTypeFromInputToOutput(ctx, 8, 0);
          } else {
            updateOutputElemType(ctx, 0, ONNX_NAMESPACE::TensorProto::FLOAT);
          }

          if (hasInputShape(ctx, 0) && hasInputShape(ctx, 3)) {
            auto transAAttr = ctx.getAttribute("transA");
            bool transA = transAAttr ? static_cast<int>(transAAttr->i()) != 0 : false;
            auto transBAttr = ctx.getAttribute("transB");
            bool transB = transBAttr ? static_cast<int>(transBAttr->i()) != 0 : false;
            auto& first_input_shape = getInputShape(ctx, 0);
            auto& second_input_shape = getInputShape(ctx, 3);
            if (first_input_shape.dim_size() != 2) {
              fail_shape_inference("First input does not have rank 2");
            }
            if (second_input_shape.dim_size() != 2) {
              fail_shape_inference("Second input does not have rank 2");
            }
            updateOutputShape(ctx, 0, {first_input_shape.dim(transA ? 1 : 0), second_input_shape.dim(transB ? 0 : 1)});
          }
>>>>>>> 8372c86e
        }));
ONNX_MS_OPERATOR_SET_SCHEMA(
    QAttention, 1,
    OpSchema()
        .SetDoc("Quantization of Multi-Head Self Attention.")
        .Attr("num_heads", "Number of attention heads", AttributeProto::INT)
        .Attr("unidirectional", "Whether every token can only attend to previous tokens. Default value is 0.",
              AttributeProto::INT, static_cast<int64_t>(0))
<<<<<<< HEAD
=======
        .Attr("past_present_share_buffer", "Corresponding past and present are same tensor, its shape is "
              "(2, batch_size, num_heads, max_sequence_length, head_size)",
              AttributeProto::INT, OPTIONAL_VALUE)
        .Attr("mask_filter_value",
              "The value to be filled in the attention mask. Default value is -10000.0f",
              AttributeProto::FLOAT,
              OPTIONAL_VALUE)
        .Attr("scale",
              "Custom scale will be used if specified. Default value is 1/sqrt(head_size)",
              AttributeProto::FLOAT,
              OPTIONAL_VALUE)
>>>>>>> 8372c86e
        .Input(0, "input", "3D input tensor with shape (batch_size, sequence_length, input_hidden_size)", "T1")
        .Input(1, "weight",
               "2D input tensor with shape (input_hidden_size, 3 * hidden_size), hidden_size = num_heads * head_size",
               "T2")
        .Input(2, "bias", "1D input tensor with shape (3 * hidden_size)", "T3")
        .Input(3, "input_scale",
               "scale of quantized input tensor. It's a scalar, which means a per-tensor/layer quantization.", "T3")
        .Input(4, "weight_scale",
               "scale of weight scale. It's a scalar or a 1D tensor, which means a per-tensor/per-column quantization."
               "Its size should be 3 * hidden_size if it is per-column quantization",
               "T3")
        .Input(5, "mask_index", "Attention mask index with shape (batch_size)", "T4", OpSchema::Optional)
        .Input(6, "input_zero_point",
               "zero point of quantized input tensor.It's a scalar, which means a per-tensor/layer quantization.", "T1",
               OpSchema::Optional)
        .Input(7, "weight_zero_point",
               "zero point of quantized weight tensor. It's a scalar or a 1D tensor, which means a "
               "per-tensor/per-column quantization."
               "Its size should be 3 * hidden_size if it is per-column quantization",
               "T2", OpSchema::Optional)
        .Input(8, "past",
               "past state for key and value with shape (2, batch_size, num_heads, past_sequence_length, head_size).",
               "T3", OpSchema::Optional)
        .Output(0, "output", "3D output tensor with shape (batch_size, sequence_length, hidden_size)", "T3")
        .Output(1, "present",
                "present state for key and value with shape (2, batch_size, num_heads, past_sequence_length + "
                "sequence_length, head_size)",
                "T3", OpSchema::Optional)
        .TypeConstraint("T1", {"tensor(int8)", "tensor(uint8)"}, "Constrain input and output types to int8 tensors.")
        .TypeConstraint("T2", {"tensor(int8)", "tensor(uint8)"}, "Constrain input and output types to int8 tensors.")
        .TypeConstraint("T3", {"tensor(float)", "tensor(float16)"},
                        "Constrain input and output types to float tensors.")
        .TypeConstraint("T4", {"tensor(int32)"}, "Constrain mask index to integer types")
        .TypeAndShapeInferenceFunction([](ONNX_NAMESPACE::InferenceContext& ctx) {
          constexpr int past_input_index = 8;

          AttentionTypeAndShapeInference(ctx, past_input_index);
        }));

constexpr const char* QEmbedLayerNormalization_ver1_doc = R"DOC(
QEmbedLayerNormalization is the quantized fusion of embedding layer in BERT model, with optional mask processing.
The embedding layer takes input_ids (word IDs) and segment_ids (sentence IDs) to look up word_embedding, position_embedding,
and segment_emedding; the embeddings are added then applied layer normalization using gamma and beta tensors. The input_ids
and segment_ids remain int32. All embeddings, gamma, and beta tensors are converted to int8/uint8. The last input mask is optional.
If mask is provided, mask index (that is position of first 0 in mask, or number of words will be calculated.)DOC";

ONNX_MS_OPERATOR_SET_SCHEMA(
    QEmbedLayerNormalization, 1,
    OpSchema()
        .SetSupportLevel(OpSchema::SupportType::EXPERIMENTAL)
        .SetDoc(QEmbedLayerNormalization_ver1_doc)
        .Attr("epsilon", "The epsilon value to use to avoid division by zero.", AttributeProto::FLOAT,
              kDefaultEmbedLayerNormEpsilon)
        .Input(0, "input_ids", "2D words IDs with shape (batch_size, sequence_length)", "T1")
        .Input(1, "segment_ids", "2D segment IDs with shape (batch_size, sequence_length)", "T1", OpSchema::Optional)
        .Input(2, "word_embedding_quant", "2D with shape (,hidden_size)", "T2")
        .Input(3, "position_embedding_quant", "2D with shape (, hidden_size)", "T2")
        .Input(4, "segment_embedding", "2D with shape (, hidden_size)", "T2", OpSchema::Optional)
        .Input(5, "gamma_quant", "1D gamma tensor for layer normalization with shape (hidden_size)", "T2")
        .Input(6, "beta_quant", "1D beta tensor for layer normalization  with shape (hidden_size)", "T2")
        .Input(7, "mask", "Mask", "T1", OpSchema::Optional)
        .Input(8, "word_embedding_scale", "Scale for word embeddings", "T")
        .Input(9, "position_embedding_scale", "Scale for position embeddings", "T")
        .Input(10, "segment_embedding_scale", "Scale for segment embeddings", "T", OpSchema::Optional)
        .Input(11, "gamma_scale", "Scale for 1D gamma tensor", "T")
        .Input(12, "beta_scale", "Scale for 1D beta tensor", "T")
        .Input(13, "word_embedding_zero_point", "Zero point for word embeddings", "T2")
        .Input(14, "position_embedding_zero_point", "Zero point for position embeddings", "T2")
        .Input(15, "segment_embedding_zero_point", "Zero Point for segment embeddings", "T2", OpSchema::Optional)
        .Input(16, "gamma_zero_point", "Zero Point for 1D gamma tensor", "T2")
        .Input(17, "beta_zero_point", "Zero Point for 1D beta tensor", "T2")
        .Output(0, "layernorm_out", "LayerNorm Output", "T")
        .Output(1, "mask_index_out", "Mask Index Output", "T1")
        .TypeConstraint("T1", {"tensor(int32)"}, "Constrain mask index to integer types")
        .TypeConstraint("T2", {"tensor(int8)", "tensor(uint8)"}, "Constrain input and output types to int8 tensors.")
        .TypeConstraint("T", {"tensor(float)"}, "Constrain input and output types to float32 tensors.")
        .TypeAndShapeInferenceFunction(EmbedLayerNormalizationShapeInference));

ONNX_MS_OPERATOR_SET_SCHEMA(
    QuantizeWithOrder, 1,
    OpSchema()
        .SetDoc(R"DOC(Quantize input matrix to specific layout used in cublaslt.)DOC")
        .Attr("order_input",
              "cublasLt order of input matrix. ORDER_COL = 0, ORDER_ROW = 1, ORDER_COL32 = 2, ORDER_COL4_4R2_8C = 3, "
              "ORDER_COL32_2R_4R4 = 4. "
              "Please refer https://docs.nvidia.com/cuda/cublas/index.html#cublasLtOrder_t for their meaning.",
              AttributeProto::INT)
        .Attr("order_output", "cublasLt order of output matrix.", AttributeProto::INT)
        .Input(0, "input",
               "TODO: input tensor of (ROWS, COLS). if less than 2d, will broadcast to (1, X). If 3d, it is treated as "
               "(B, ROWS, COS)",
               "F")
        .Input(1, "scale_input", "scale of the input", "S")
        .Output(0, "output", "output tensor", "Q")
        .TypeConstraint("Q", {"tensor(int8)"}, "Constrain input and output types to int8 tensors.")
        .TypeConstraint("F", {"tensor(float16)", "tensor(float)"}, "Constrain to float types")
        .TypeConstraint("S", {"tensor(float)"}, "Constrain Scale to float32 types")
        .TypeAndShapeInferenceFunction([](ONNX_NAMESPACE::InferenceContext& ctx) {
          propagateElemTypeFromDtypeToOutput(ctx, ONNX_NAMESPACE::TensorProto::INT8, 0);
          if (!hasInputShape(ctx, 0)) return;
          auto& input_shape = getInputShape(ctx, 0);
          updateOutputShape(ctx, 0, input_shape);
        }));

ONNX_MS_OPERATOR_SET_SCHEMA(
    DequantizeWithOrder, 1,
    OpSchema()
        .SetDoc(
            R"DOC(Dequantize input matrix to specific layout used in cublaslt. attr to specify output type, float16 or float32)DOC")
        .Attr("order_input",
              "cublasLt order of input matrix. See the schema of QuantizeWithOrder for order definition.",
              AttributeProto::INT)
        .Attr("order_output", "cublasLt order of output matrix", AttributeProto::INT)
        .Attr("to",
              "The output data type, only support TensorProto_DataType_FLOAT (1) and TensorProto_DataType_FLOAT16 (10)",
              AttributeProto::INT)
        .Input(0, "input",
               "TODO: input tensor of (ROWS, COLS). if less than 2d, will broadcast to (1, X). If 3d, it is treated as "
               "(B, ROWS, COS)",
               "Q")
        .Input(1, "scale_input", "scale of the input", "S")
        .Output(0, "output", "output tensor", "F")
        .TypeConstraint("Q", {"tensor(int8)"}, "Constrain input and output types to int8 tensors.")
        .TypeConstraint("F", {"tensor(float16)", "tensor(float)"}, "Constrain to float types")
        .TypeConstraint("S", {"tensor(float)"}, "Constrain Scale to float32 types")
        .TypeAndShapeInferenceFunction([](ONNX_NAMESPACE::InferenceContext& ctx) {
          propagateElemTypeFromAttributeToOutput(ctx, "to", 0);
          if (!hasInputShape(ctx, 0)) return;
          auto& input_shape = getInputShape(ctx, 0);
          updateOutputShape(ctx, 0, input_shape);
        }));

constexpr const char* QOrderedMatMul_ver1_doc = R"DOC(
Quantize (Int8) MatMul with order. Implement Y = alpha * A * B + bias + beta * C. Matrix A, B, C, Y are all int8 matrix.
Two type of order combination supported:
  *) When order_B is ORDER_COL, order_A must be ORDER_ROW.
         bias is vector of {#cols of Y} of float32, C should be batch 1/batch_A. B could be of batch 1 or batch_A.
         Note B is reorder to ORDER_COL, or Transposed. Not Transposed first and then Reordered here.
  *) When order_B is specify ORDER_COL4_4R2_8C or ORDER_COL32_2R_4R4, orderA must be ORDER_COL32.
         MatMul will be implemented using alpha(A * B) + beta * C => Y.
         bias is not supported here. B in fact is transposed first then reordered into ORDER_COL4_4R2_8C or ORDER_COL32_2R_4R4 here.
order_Y and order_C will be same as order_A.
Support per column quantized weight, ie, scale_B is 1-D vector of size [#cols of matrix B].
)DOC";

ONNX_MS_OPERATOR_SET_SCHEMA(
    QOrderedMatMul, 1,
    OpSchema()
        .SetDoc(QOrderedMatMul_ver1_doc)
        .Attr("order_A", "cublasLt order of matrix A. See the schema of QuantizeWithOrder for order definition.",
              AttributeProto::INT)
        .Attr("order_B", "cublasLt order of matrix B", AttributeProto::INT)
        .Attr("order_Y", "cublasLt order of matrix Y and optional matrix C", AttributeProto::INT)
        .Input(0, "A", "3-dimensional matrix A", "Q")
        .Input(1, "scale_A", "scale of the input A.", "S")
        .Input(2, "B", "2-dimensional matrix B. Transposed if order_B is ORDER_COL.", "Q")
        .Input(3, "scale_B", "scale of the input B. Scalar or 1-D float32.", "S")
        .Input(4, "scale_Y", "scale of the output Y.", "S")
        .Input(5, "bias", "1d bias, not scaled with scale_Y.", "S", OpSchema::Optional)
        .Input(6, "C", "3d or 2d matrix C. if 2d expand to 3d first. Shape[0] should be 1 or same as A.shape[0] ", "Q",
               OpSchema::Optional)
        .Input(7, "scale_C", "scale of the input A.", "S", OpSchema::Optional)
        .Output(0, "Y", "Matrix multiply results from A * B", "Q")
        .TypeConstraint("Q", {"tensor(int8)"}, "Constrain input and output types to int8 tensors.")
        .TypeConstraint("S", {"tensor(float)"}, "Constrain bias and scales to float32")
        .TypeAndShapeInferenceFunction([](ONNX_NAMESPACE::InferenceContext& ctx) {
          propagateElemTypeFromInputToOutput(ctx, 0, 0);
          ONNX_NAMESPACE::matmulShapeInference(ctx, 0, 2);
        }));

static const char* Attention_QOrdered_doc = R"DOC(
Quantized version of simplified Multi-Head Self Attention(using int8 with specific matrix Layout).
Multi-Head Self Attention that can be either unidirectional (like GPT-2) or bidirectional (like BERT).
The mask_index input is optional. Besides raw attention mask with shape (batch_size, past_sequence_length + sequence_length)
or (batch_size, sequence_length, past_sequence_length + sequence_length) with value 0 for masked and 1 otherwise,
we also support other two formats: When input has right-side padding, mask_index is one dimension with shape (batch_size),
where value of each element is the end position, or valid length of actual sequence excluding padding. When input has
left-side padding, mask_index has shape (2 * batch_size), where the values are the exclusive end positions followed by
the inclusive start positions. When unidirectional is 1, and each token only attend to previous tokens. For GPT-2, both past
and present state are optional. Present state could appear in output even when past state is not in input.
<<<<<<< HEAD
Current version does not support past/present, extra_add and qkv_hidden_sizes.
=======
Current version does not support past/present, relative_position_bias and qkv_hidden_sizes.
>>>>>>> 8372c86e
TODO: Support them if needed in the future.
)DOC";

ONNX_MS_OPERATOR_SET_SCHEMA(
    QOrderedAttention, 1,
    OpSchema()
        .SetDoc(Attention_QOrdered_doc)
        .Attr("num_heads", "Number of attention heads", AttributeProto::INT)
        .Attr("unidirectional", "Whether every token can only attend to previous tokens. Default value is 0.",
              AttributeProto::INT, static_cast<int64_t>(0))
        .Attr("qkv_hidden_sizes", "Hidden layer sizes of Q, K, V paths in Attention", AttributeProto::INTS,
              OPTIONAL_VALUE)
        .Attr("order_input",
              "cublasLt order of input matrix. See the schema of QuantizeWithOrder for order definition.",
              AttributeProto::INT)
        .Attr("order_weight", "cublasLt order of weight matrix", AttributeProto::INT)
        .Attr("order_output", "cublasLt order of global bias", AttributeProto::INT)
        .Input(0, "input", "3D input tensor with shape (batch_size, sequence_length, input_hidden_size)", "Q")
        .Input(1, "scale_input", "scale of the input, scalar value (per tensor) currently.", "S")
        .Input(2, "scale_Q_gemm", "scale of the gemm - scalar (per-tensor quantization)", "S")
        .Input(3, "scale_K_gemm", "scale of the gemm - scalar (per-tensor quantization)", "S")
        .Input(4, "scale_V_gemm", "scale of the gemm - scalar (per-tensor quantization)", "S")
        .Input(5, "Q_weight",
               "2D input tensor with shape (input_hidden_size, hidden_size), where hidden_size = num_heads * head_size",
               "Q")
        .Input(6, "K_weight",
               "2D input tensor with shape (input_hidden_size, hidden_size), where hidden_size = num_heads * head_size",
               "Q")
        .Input(7, "V_weight",
               "2D input tensor with shape (input_hidden_size, hidden_size), where hidden_size = num_heads * head_size",
               "Q")
        .Input(8, "scale_Q_weight",
               "scale of the weight (scalar for per-tensor quantization or 1-D of dims [hidden_size] for per-channel "
               "quantization)",
               "S")
        .Input(9, "scale_K_weight",
               "scale of the weight (scalar for per-tensor quantization or 1-D of dims [hidden_size] for per-channel "
               "quantization)",
               "S")
        .Input(10, "scale_V_weight",
               "scale of the weight (scalar for per-tensor quantization or 1-D of dims [hidden_size] for per-channel "
               "quantization)",
               "S")
        .Input(11, "Q_bias", "1D input tensor with shape (hidden_size)", "S")
        .Input(12, "K_bias", "1D input tensor with shape (hidden_size)", "S")
        .Input(13, "V_bias", "1D input tensor with shape (hidden_size)", "S")
        .Input(14, "scale_QKT_gemm", "scale of the gemm - scalar (per-tensor quantization)", "S", OpSchema::Optional)
        .Input(15, "scale_QKT_softmax", "scale of the softmax result - scalar (per-tensor quantization)", "S",
               OpSchema::Optional)
        .Input(16, "scale_values_gemm",
               "scale of the gemm - scalar (per-tensor quantization). Also this is the output scale for the operator.",
               "S")
        .Input(17, "mask_index",
               "Attention mask with shape (batch_size, 1, max_sequence_length, max_sequence_length), (batch_size, "
               "past_sequence_length + sequence_length)"
               "or (batch_size, sequence_length, past_sequence_length + sequence_length), or index with shape "
               "(batch_size) or (2 * batch_size).",
               "G", OpSchema::Optional)
        .Input(18, "past",
               "past state for key and value with shape (2, batch_size, num_heads, past_sequence_length, head_size).",
               "Q", OpSchema::Optional)
<<<<<<< HEAD
        .Input(19, "extra_add",
=======
        .Input(19, "relative_position_bias",
>>>>>>> 8372c86e
               "additional add to QxK' with shape (batch_size, num_heads, sequence_length, sequence_length).", "S",
               OpSchema::Optional)
        .Output(0, "output", "3D output tensor with shape (batch_size, sequence_length, hidden_size)", "Q")
        .TypeConstraint("Q", {"tensor(int8)"}, "Constrain input and output types to int8 tensors.")
        .TypeConstraint("S", {"tensor(float)"}, "Constrain scales to float32 tensors.")
        .TypeConstraint("G", {"tensor(int32)"}, "Constrain to integer types")
        .TypeAndShapeInferenceFunction(ONNX_NAMESPACE::propagateShapeAndTypeFromFirstInput));

ONNX_MS_OPERATOR_SET_SCHEMA(QOrderedLayerNormalization, 1,
                            OpSchema()
                                .SetDoc("QOrderedLayerNormalization")
                                .Attr("axis",
                                      "The first normalization dimension: normalization "
                                      "will be performed along dimensions axis "
                                      ": rank(inputs).",
                                      AttributeProto::INT, static_cast<int64_t>(-1))
                                .Attr("epsilon", "The epsilon value to use to avoid division by zero.",
                                      AttributeProto::FLOAT, 1e-5f)
                                .Attr("order_X",
                                      "cublasLt order of input X. Default is ROW MAJOR. See the schema of "
                                      "QuantizeWithOrder for order definition.",
                                      AttributeProto::INT, static_cast<int64_t>(1))
                                .Attr("order_Y",
                                      "cublasLt order of matrix Y, must be same as order_X. Default is ROW MAJOR.",
                                      AttributeProto::INT, static_cast<int64_t>(1))
                                .AllowUncheckedAttributes()
                                .Input(0, "X", "Input data tensor from the previous layer.", "Q")
                                .Input(1, "scale_X", "scale of the quantized X", "S")
                                .Input(2, "scale", "Scale tensor, i.e., gamma vector.", "F")
                                .Input(3, "B", "Bias tensor.", "F", OpSchema::Optional)
                                .Input(4, "scale_Y", "scale of the quantized X", "S")
                                .Output(0, "Y", "Output data tensor.", "Q")
                                .TypeConstraint("F", {"tensor(float16)", "tensor(float)"},
                                                "Constrain input gamma and bias could be float16/float tensors. "
                                                "float may get better precision, float16 runs faster.")
                                .TypeConstraint("S", {"tensor(float)"}, "quantization scale must be float tensors.")
                                .TypeConstraint("Q", {"tensor(int8)"}, "quantization tensor must be int8 tensors.")
                                .TypeAndShapeInferenceFunction([](ONNX_NAMESPACE::InferenceContext& ctx) {
                                  propagateShapeAndTypeFromFirstInput(ctx);
                                  propagateElemTypeFromInputToOutput(ctx, 0, 0);
                                }));

ONNX_MS_OPERATOR_SET_SCHEMA(
    QOrderedGelu, 1,
    OpSchema()
        .SetDoc(R"DOC(Ordered Quantize Gelu.)DOC")
        .Attr("order_X",
              "cublasLt order of input X. Optional. See the schema of QuantizeWithOrder for order definition.",
              AttributeProto::INT, OPTIONAL_VALUE)
        .Attr("order_Y", "cublasLt order of matrix Y, must be same as order_X if specified together. Optional.",
              AttributeProto::INT, OPTIONAL_VALUE)
        .Input(0, "X", "N-dimensional input A", "Q")
        .Input(1, "scale_X", "scale of the input A", "S")
        .Input(2, "scale_Y", "scale of the output Y", "S")
        .Output(0, "Y", "Output of the Gelu", "Q")
        .TypeConstraint("Q", {"tensor(int8)"}, "Constrain input and output types to int8 tensors.")
        .TypeConstraint("S", {"tensor(float)"}, "Constrain scales to float32")
        .TypeAndShapeInferenceFunction(ONNX_NAMESPACE::propagateShapeAndTypeFromFirstInput));

ONNX_MS_OPERATOR_SET_SCHEMA(
    QOrderedLongformerAttention, 1,
    OpSchema()
        .SetDoc(R"DOC(Quantized version of Longformer Self Attention (using int8 with specific matrix Layout).)DOC")
        .Attr("num_heads", "Number of attention heads", AttributeProto::INT)
        .Attr("window", "One sided attention windows length W, or half of total window length", AttributeProto::INT)
        .Attr("order_input",
              "cublasLt order of input matrix. See the schema of QuantizeWithOrder for order definition.",
              AttributeProto::INT)
        .Attr("order_weight", "cublasLt order of weight matrix", AttributeProto::INT)
        .Attr("order_global_weight", "cublasLt order of weight matrix", AttributeProto::INT)
        .Attr("order_output", "cublasLt order of global bias", AttributeProto::INT)
        .Input(0, "input",
               "3D input tensor with shape (batch_size, sequence_length, hidden_size), hidden_size = num_heads * "
               "head_size",
               "Q")
        .Input(1, "scale_input", "scale of the input", "S")
        .Input(2, "weight", "2D input tensor with shape (hidden_size, 3 * hidden_size)", "Q")
        .Input(3, "scale_weight", "scale of the weight", "S")
        .Input(4, "bias", "1D input tensor with shape (3 * hidden_size), fp32 only currently.", "S")
        .Input(5, "scale_bias", "reserved. (not used as add bias need float value in cublasLt for normal order.)", "S")
        .Input(6, "scale_qkv_gemm", "scale of the output for fused kqv gemm", "S")
        .Input(7, "mask", "Attention mask with shape (batch_size, sequence_length)", "F")
        .Input(8, "global_weight", "2D input tensor with shape (hidden_size, 3 * hidden_size)", "Q")
        .Input(9, "scale_global_weight", "scale of the global_weight", "S")
        .Input(10, "global_bias", "1D input tensor with shape (3 * hidden_size)", "S")
        .Input(11, "scale_global_gemm", "scale of the global_qkv_gemm", "S")
        .Input(12, "global", "Global attention flags with shape (batch_size, sequence_length)", "G")
        .Input(13, "scale_output", "scale of the output", "S")
        .Output(0, "output", "3D output tensor with shape (batch_size, sequence_length, hidden_size)", "Q")
        .TypeConstraint("Q", {"tensor(int8)"}, "Constrain input and output types to int8 tensors.")
        .TypeConstraint("S", {"tensor(float)"}, "Constrain scales to float32 tensors.")
        .TypeConstraint("G", {"tensor(int32)"}, "Constrain to integer types")
        .TypeConstraint("F", {"tensor(float16)"}, "Be compatible with float version.")
        .TypeAndShapeInferenceFunction(ONNX_NAMESPACE::propagateShapeAndTypeFromFirstInput));

/*
static void convTransposeShapeInference(InferenceContext& ctx,
                                        std::array<int, 3>& input_remap) {
  // Sometimes, the onnx shapeInfer function does supply the QlinearVersion of
  // relavant Op. But there is not too much difference except input_idx.
  // For example, ConvTranspose has 3 inputs (input,weight,bias),
  // while QlinearConvTranspose has 7 inputs (input,scale_input,Zp,weight,
  // scale_weight,Zp,output_scale,Zp,bias).
  //That's why we need to remap the input index.
  class InputIdxReMappingInferContext : public InferenceContext {
   private:
    InferenceContext& ctx_pa_;
    std::array<int, 3>& input_map_;

   public:
    InputIdxReMappingInferContext(InferenceContext& ctx, std::array<int, 3>& input_map) : ctx_pa_(ctx),
                                                                                       input_map_(input_map) {}
    const onnx::TypeProto* getInputType(size_t index) const override {
      return ctx_pa_.getInputType(input_map_[index]);
    }
    const AttributeProto* getAttribute(const std::string& name) const override {
      return ctx_pa_.getAttribute(name);
    }
    size_t getNumInputs() const override {
      return ctx_pa_.getNumInputs();
    }
    const onnx::TensorProto* getInputData(size_t index) const override {
      return ctx_pa_.getInputData(input_map_[index]);
    }
    size_t getNumOutputs() const override {
      return ctx_pa_.getNumOutputs();
    }
    onnx::TypeProto* getOutputType(size_t index) override {
      return ctx_pa_.getOutputType(input_map_[index]);
    }
    onnx::GraphInferencer* getGraphAttributeInferencer(const std::string& attribute_name) override {
      return ctx_pa_.getGraphAttributeInferencer(attribute_name);
    }
    const onnx::SparseTensorProto* getInputSparseData(size_t index) const override {
      return ctx_pa_.getInputSparseData(input_map_[index]);
    }
    // Gets the shape inputs computed by partial data propagation.
    const onnx::TensorShapeProto* getSymbolicInput(size_t index) const override {
      return ctx_pa_.getSymbolicInput(input_map_[index]);
    }
  };

  InputReMappingInferContext remapped_ctx(ctx, input_remap);
  ONNX_NAMESPACE::convTransposeShapeInference(remapped_ctx);
}
*/

ONNX_MS_OPERATOR_SET_SCHEMA(
    QLinearConvTranspose,
    1,
    OpSchema()
        .SetDoc(R"DOC( Similar to ConvTranspose in onnx, but with quantization.
The convolution transpose operator consumes an input tensor and a filter,
and computes the output.

If the pads parameter is provided the shape of the output is calculated via the following equation:

  output_shape[i] = stride[i] * (input_size[i] - 1) + output_padding[i] + ((kernel_shape[i] - 1) * dilations[i] + 1) - pads[start_i] - pads[end_i]

output_shape can also be explicitly specified in which case pads values are auto generated using these equations:

  total_padding[i] = stride[i] * (input_size[i] - 1) + output_padding[i] + ((kernel_shape[i] - 1) * dilations[i] + 1) - output_shape[i]
  If (auto_pads == SAME_UPPER): pads[start_i] = total_padding[i]/2; pads[end_i] = total_padding[i] - (total_padding[i]/2)
  Else: pads[start_i] = total_padding[i] - (total_padding[i]/2); pads[end_i] = (total_padding[i]/2).

    )DOC")
        .Input(
            0,
            "x",
            "Input data tensor from previous layer; has size (N x C x H x W)"
            ", where N is the batch size, C is the number of channels, and"
            " H and W are the height and width. Note that this is for the 2D image. "
            "Otherwise the size is (N x C x D1 x D2 ... x Dn)",
            "T1")
        .Input(
            1,
            "x_scale",
            "Scale tensor for input 'x'. It's a scalar, which means a per-tensor/layer quantization.",
            "tensor(float)")
        .Input(
            2,
            "x_zero_point",
            "Zero point tensor for input 'x'. It's a scalar, which means a per-tensor/layer quantization.",
            "T1")
        .Input(
            3,
            "w",
            "The weight tensor that will be used in the "
            "convolutions; has size (C x M/group x kH x kW), where C "
            "is the number of channels, and kH and kW are the "
            "height and width of the kernel, and M is the number "
            "of feature maps. ",
            "T2")
        .Input(
            4,
            "w_scale",
            "Scale tensor for input 'w'. It could be a scalar or a 1-D tensor, which means a per-tensor/layer or per output channel quantization. If it's a 1-D tensor, its number of elements should be equal to the number of output channels (M).",
            "tensor(float)")
        .Input(
            5,
            "w_zero_point",
            "Zero point tensor for input 'w'. It could be a scalar or a 1-D tensor, which means a per-tensor/layer or per output channel quantization. If it's a 1-D tensor, its number of elements should be equal to the number of output channels (M).",
            "T2")
        .Input(
            6,
            "y_scale",
            "Scale tensor for output 'y'. It's a scalar, which means a per-tensor/layer quantization.",
            "tensor(float)")
        .Input(
            7,
            "y_zero_point",
            "Zero point tensor for output 'y'. It's a scalar, which means a per-tensor/layer quantization.",
            "T3")
        .Input(
            8,
            "B",
            "Optional 1D bias to be added to the convolution, has size of M. "
            "Bias must be quantized using scale = x_scale * w_scale and zero_point = 0",
            "T4",
            OpSchema::Optional)
        .Output(
            0,
            "y",
            "Output data tensor that contains the result of the "
            "convolution. The output dimensions are functions "
            "of the kernel size, stride size, and pad lengths.",
            "T3")
        .TypeConstraint("T1", {"tensor(int8)", "tensor(uint8)"}, "Constrain input type to 8-bit integer tensor.")
        .TypeConstraint("T2", {"tensor(int8)", "tensor(uint8)"}, "Constrain filter type to 8-bit integer tensor.")
        .TypeConstraint("T3", {"tensor(int8)", "tensor(uint8)"}, "Constrain output type to 8-bit integer tensor.")
        .TypeConstraint("T4", {"tensor(int32)"}, "Constrain bias type to 32-bit integer tensor.")
        .Attr(
            "kernel_shape",
            "The shape of the convolution kernel. If not present, should be inferred from input W.",
            AttributeProto::INTS,
            OPTIONAL_VALUE)
        .Attr(
            "output_shape",
            "The shape of the output can be explicitly set which will cause pads values to be auto generated. If output_shape is specified "
            "pads values are ignored. See doc for details for equations to generate pads",
            AttributeProto::INTS,
            OPTIONAL_VALUE)
        .Attr(
            "output_padding",
            "Additional elements added to the side with higher coordinate indices in the output. "
            "Each padding value in \"output_padding\" must be less than the corresponding stride/dilation dimension. "
            "By default, this attribute is a zero vector. "
            "Note that this attribute doesn't directly affect the computed output values. "
            "It only controls the selection of the computed values, "
            "so changing this attribute only adds or removes output elements. "
            "If \"output_shape\" is explicitly provided, "
            "\"output_padding\" does not contribute additional size to \"output_shape\" but "
            "participates in the computation of the needed padding amount. "
            "This is also called adjs or adjustment in some frameworks.",
            AttributeProto::INTS,
            OPTIONAL_VALUE)
        .Attr(
            "dilations",
            "dilation value along each spatial axis of the filter. If not present, the dilation defaults to 1 along each spatial axis.",
            AttributeProto::INTS,
            OPTIONAL_VALUE)
        .Attr(
            "strides",
            "Stride along each spatial axis. If not present, the stride defaults to 1 along each spatial axis.",
            AttributeProto::INTS,
            OPTIONAL_VALUE)
        .Attr("auto_pad",
              "auto_pad must be either NOTSET, SAME_UPPER, SAME_LOWER or VALID. Where "
              "default value is NOTSET",
              AttributeProto::STRING, std::string("NOTSET"))
        .Attr("pads", "Padding for the beginning and ending along each spatial axis", AttributeProto::INTS, OPTIONAL_VALUE)
        .Attr(
            "group",
            "number of groups input channels and output channels are divided into.",
            AttributeProto::INT,
            static_cast<int64_t>(1))
        .TypeAndShapeInferenceFunction([](ONNX_NAMESPACE::InferenceContext& ctx) {
          auto x_type = ctx.getInputType(0);
          auto w_type = ctx.getInputType(3);
          if (nullptr == x_type || nullptr == w_type || x_type->value_case() != ONNX_NAMESPACE::TypeProto::kTensorType ||
              w_type->value_case() != ONNX_NAMESPACE::TypeProto::kTensorType) {
            fail_type_inference("inputs are expected to have tensor type.");
          }

          auto x_zero_point_type = ctx.getInputType(2);
          if (nullptr == x_zero_point_type ||
              x_zero_point_type->tensor_type().elem_type() != x_type->tensor_type().elem_type()) {
            fail_type_inference("input and zero_point pair is expected to have be same type.");
          }

          auto w_zero_point_type = ctx.getInputType(5);
          if (nullptr == w_zero_point_type ||
              w_zero_point_type->tensor_type().elem_type() != w_type->tensor_type().elem_type()) {
            fail_type_inference("weight and zero_point pair is expected to have same type.");
          }

          if (nullptr == x_type || nullptr == w_type || x_type->value_case() != ONNX_NAMESPACE::TypeProto::kTensorType ||
              w_type->value_case() != ONNX_NAMESPACE::TypeProto::kTensorType) {
            fail_type_inference("inputs are expected to have tensor type.");
          }

          // validate scale and zero points
          // scale and zero points could be scalar or 1-D tensor which depends on quanization per-channel or per-tensor
          ValidateTypeAndShapeForScaleAndZP(ctx, 1, ONNX_NAMESPACE::TensorProto::FLOAT, QuantParamTensorType::Scalar);
          ValidateTypeAndShapeForScaleAndZP(ctx, 2, x_type->tensor_type().elem_type(), QuantParamTensorType::Scalar);
          ValidateTypeAndShapeForScaleAndZP(ctx, 4, ONNX_NAMESPACE::TensorProto::FLOAT, QuantParamTensorType::Both);
          ValidateTypeAndShapeForScaleAndZP(ctx, 5, w_type->tensor_type().elem_type(), QuantParamTensorType::Scalar);
          ValidateTypeAndShapeForScaleAndZP(ctx, 6, ONNX_NAMESPACE::TensorProto::FLOAT, QuantParamTensorType::Scalar);
          ValidateTypeAndShapeForScaleAndZP(ctx, 7, x_type->tensor_type().elem_type(), QuantParamTensorType::Scalar);

          propagateElemTypeFromInputToOutput(ctx, 7, 0);

          // TODO: uncomment this after we really need to infer the output shape.
          // Since we haven't implemented QLinearConvTranspose in CPU EP yet,
          // we just leverage ConvTranspose's shape inference.
          // input, weight, bias
          // std::array<int, 3> input_remap = {0, 3, 8};
          // convTransposeShapeInference(ctx, input_remap);
        }));

}  // namespace contrib
}  // namespace onnxruntime<|MERGE_RESOLUTION|>--- conflicted
+++ resolved
@@ -10,12 +10,6 @@
 #include "core/graph/contrib_ops/contrib_defs.h"
 #include "core/graph/contrib_ops/shape_inference_functions.h"
 #include "onnx/onnx-ml.pb.h" // ?
-
-// Suppress a warning: global initializer calls a non-constexpr function 'symbol' which is from
-// ONNX_OPERATOR_SET_SCHEMA_EX macro and only happens in debug build
-#if defined(_WIN32) && !defined(NDEBUG)
-#pragma warning(disable : 26426)
-#endif
 
 // Suppress a warning: global initializer calls a non-constexpr function 'symbol' which is from
 // ONNX_OPERATOR_SET_SCHEMA_EX macro and only happens in debug build
@@ -501,7 +495,6 @@
 
           if (!hasNInputShapes(ctx, 1)) {
             return;
-<<<<<<< HEAD
           }
 
           auto data_type = ctx.getInputType(0);
@@ -534,40 +527,6 @@
             }
             if (axes[i] < 0) axes[i] += input_ndim;
           }
-=======
-          }
-
-          auto data_type = ctx.getInputType(0);
-          if (nullptr == data_type || data_type->value_case() != ONNX_NAMESPACE::TypeProto::kTensorType) {
-            fail_type_inference("inputs are expected to have tensor type.");
-          }
-
-          // validate scale and zero points
-          ValidateTypeAndShapeForScaleAndZP(ctx, 1, ONNX_NAMESPACE::TensorProto::FLOAT, QuantParamTensorType::Scalar);
-          ValidateTypeAndShapeForScaleAndZP(ctx, 2, data_type->tensor_type().elem_type(), QuantParamTensorType::Scalar);
-          ValidateTypeAndShapeForScaleAndZP(ctx, 3, ONNX_NAMESPACE::TensorProto::FLOAT, QuantParamTensorType::Scalar);
-          ValidateTypeAndShapeForScaleAndZP(ctx, 4, data_type->tensor_type().elem_type(), QuantParamTensorType::Scalar);
-
-          int64_t keep_dims = 1;
-          auto attr_proto = ctx.getAttribute("keepdims");
-          if (attr_proto) {
-            keep_dims = attr_proto->i();
-          }
-
-          auto& input_shape = ctx.getInputType(0)->tensor_type().shape();
-          int64_t input_ndim = input_shape.dim_size();
-          auto output_shape = ctx.getOutputType(0)->mutable_tensor_type()->mutable_shape();
-          std::vector<int64_t> axes;
-          auto axes_proto = ctx.getAttribute("axes");
-          if (axes_proto) axes.assign(axes_proto->ints().begin(), axes_proto->ints().end());
-
-          for (size_t i = 0; i < axes.size(); ++i) {
-            if (axes[i] < -input_ndim || axes[i] >= input_ndim) {
-              fail_shape_inference("axis must be in [-rank, rank-1]. input rank was ", input_ndim);
-            }
-            if (axes[i] < 0) axes[i] += input_ndim;
-          }
->>>>>>> 8372c86e
           // do we need to handle negative axis?
           for (int i = 0; i < input_ndim; ++i) {
             // axes empty means reduce all dim
@@ -859,11 +818,46 @@
             }
           }
 
-<<<<<<< HEAD
-          if (all_lengths_known) {
-            output_shape->mutable_dim(axis)->set_dim_value(total_length);
-          }
-        }));
+        if (all_lengths_known) {
+          output_shape->mutable_dim(axis)->set_dim_value(total_length);
+        }
+      }));
+
+  ONNX_MS_OPERATOR_SET_SCHEMA(QLinearWhere, 1, OpSchema()
+    .SetDoc("Return elements, either from X or Y, depending on condition.")
+      .Input(0, "condition", " When True (nonzero), yield x, otherwise yield y", "B")
+      .Input(1, "X", "Y's zero point.", "T")
+      .Input(2, "x_scale", "X's scale.", "TF")
+      .Input(3, "x_zero_point", "X's zero point.", "T")
+      .Input(4, "Y", "Y's zero point.", "T")
+      .Input(5, "y_scale", "Y's scale.", "TF")
+      .Input(6, "y_zero_point", "Y's zero point.", "T")
+      .Input(7, "z_scale", "Z's scale.", "TF")
+      .Input(8, "z_zero_point", "Z's zero point.", "T")
+      .Output(0, "Z", "Tensor of shape equal to the broadcasted shape of condition, X, and Y", "T")
+      .TypeConstraint(
+        "B",
+        {"tensor(bool)"},
+        "Constrain input and output types to 8 bit signed and unsigned tensors.")
+      .TypeConstraint(
+        "TF",
+        {"tensor(float)"},
+        "Constrain scale types to any float tensor type.")
+      .TypeConstraint(
+        "T",
+        {"tensor(uint8)", "tensor(int8)"},
+        "Constrain input and output types to 8 bit signed and unsigned tensors.")
+      .TypeAndShapeInferenceFunction([](InferenceContext& ctx) {
+        propagateElemTypeFromInputToOutput(ctx, 1, 0);
+        if (hasNInputShapes(ctx, 9)) {
+          std::vector<const onnx::TensorShapeProto*> shapes;
+          shapes.push_back(&ctx.getInputType(0)->tensor_type().shape());
+          shapes.push_back(&ctx.getInputType(1)->tensor_type().shape());
+          shapes.push_back(&ctx.getInputType(4)->tensor_type().shape());
+          multidirectionalBroadcastShapeInference(
+              shapes, *ctx.getOutputType(0)->mutable_tensor_type()->mutable_shape());
+        }
+      }));
 
 ONNX_MS_OPERATOR_SET_SCHEMA(
     QGemm, 1,
@@ -947,131 +941,6 @@
             }
             updateOutputShape(ctx, 0, {first_input_shape.dim(transA ? 1 : 0), second_input_shape.dim(transB ? 0 : 1)});
           }
-=======
-        if (all_lengths_known) {
-          output_shape->mutable_dim(axis)->set_dim_value(total_length);
-        }
-      }));
-
-  ONNX_MS_OPERATOR_SET_SCHEMA(QLinearWhere, 1, OpSchema()
-    .SetDoc("Return elements, either from X or Y, depending on condition.")
-      .Input(0, "condition", " When True (nonzero), yield x, otherwise yield y", "B")
-      .Input(1, "X", "Y's zero point.", "T")
-      .Input(2, "x_scale", "X's scale.", "TF")
-      .Input(3, "x_zero_point", "X's zero point.", "T")
-      .Input(4, "Y", "Y's zero point.", "T")
-      .Input(5, "y_scale", "Y's scale.", "TF")
-      .Input(6, "y_zero_point", "Y's zero point.", "T")
-      .Input(7, "z_scale", "Z's scale.", "TF")
-      .Input(8, "z_zero_point", "Z's zero point.", "T")
-      .Output(0, "Z", "Tensor of shape equal to the broadcasted shape of condition, X, and Y", "T")
-      .TypeConstraint(
-        "B",
-        {"tensor(bool)"},
-        "Constrain input and output types to 8 bit signed and unsigned tensors.")
-      .TypeConstraint(
-        "TF",
-        {"tensor(float)"},
-        "Constrain scale types to any float tensor type.")
-      .TypeConstraint(
-        "T",
-        {"tensor(uint8)", "tensor(int8)"},
-        "Constrain input and output types to 8 bit signed and unsigned tensors.")
-      .TypeAndShapeInferenceFunction([](InferenceContext& ctx) {
-        propagateElemTypeFromInputToOutput(ctx, 1, 0);
-        if (hasNInputShapes(ctx, 9)) {
-          std::vector<const onnx::TensorShapeProto*> shapes;
-          shapes.push_back(&ctx.getInputType(0)->tensor_type().shape());
-          shapes.push_back(&ctx.getInputType(1)->tensor_type().shape());
-          shapes.push_back(&ctx.getInputType(4)->tensor_type().shape());
-          multidirectionalBroadcastShapeInference(
-              shapes, *ctx.getOutputType(0)->mutable_tensor_type()->mutable_shape());
-        }
-      }));
-
-ONNX_MS_OPERATOR_SET_SCHEMA(
-    QGemm, 1,
-    OpSchema()
-        .SetDoc("Quantized Gemm")
-        .Input(0, "A",
-               "Input tensor A. "
-               "The shape of A should be (M, K) if transA is 0, "
-               "or (K, M) if transA is non-zero.",
-               "TA")
-        .Input(1, "a_scale",
-               "Scale of quantized input 'A'. "
-               "It is a scalar,which means a per-tensor quantization.",
-               "T")
-        .Input(2, "a_zero_point", "Zero point tensor for input 'A'. It is a scalar.", "TA")
-        .Input(3, "B",
-               "Input tensor B. "
-               "The shape of B should be (K, N) if transB is 0, "
-               "or (N, K) if transB is non-zero.",
-               "TB")
-        .Input(4, "b_scale",
-               "Scale of quantized input 'B'. It could be a scalar or a 1-D tensor, "
-               "which means a per-tensor or per-column quantization. If it's a 1-D tensor, its number "
-               "of elements should be equal to the number of columns of input 'B'.",
-               "T")
-        .Input(5, "b_zero_point",
-               "Zero point tensor for input 'B'. It's optional and default value is 0.  It could be a scalar or a 1-D "
-               "tensor, "
-               "which means a per-tensor or per-column quantization. If it's a 1-D tensor, its number "
-               "of elements should be equal to the number of columns of input 'B'.",
-               "TB")
-        .Input(6, "C",
-               "Optional input tensor C. "
-               "If not specified, the computation is done as if C is a scalar 0. "
-               "The shape of C should be unidirectional broadcastable to (M, N). "
-               "Its type is int32_t and must be quantized with zero_point = 0 and "
-               "scale = alpha / beta * a_scale * b_scale.",
-               "TC", OpSchema::Optional)
-        .Input(7, "y_scale",
-               "Scale of output 'Y'. It is a scalar, which means a per-tensor quantization. "
-               "It is optional. The output is full precision(float32) if it is not provided. "
-               "Or the output is quantized.",
-               "T", OpSchema::Optional)
-        .Input(8, "y_zero_point",
-               "Zero point tensor for output 'Y'. It is a scalar, which means a per-tensor quantization. "
-               "It is optional. The output is full precision(float32) if it is not provided. "
-               "Or the output is quantized.",
-               "TYZ", OpSchema::Optional)
-        .Output(0, "Y", "Output tensor of shape (M, N).", "TY")
-        .Attr("transA", "Whether A should be transposed", AttributeProto::INT, static_cast<int64_t>(0))
-        .Attr("transB", "Whether B should be transposed", AttributeProto::INT, static_cast<int64_t>(0))
-        .Attr("alpha", "Scalar multiplier for the product of input tensors A * B.", AttributeProto::FLOAT, 1.0f)
-        .TypeConstraint("T", {"tensor(float)"}, "Constrain scale types to float tensors.")
-        .TypeConstraint("TA", {"tensor(uint8)", "tensor(int8)"},
-                        "Constrain input A and its zero point types to 8 bit tensors.")
-        .TypeConstraint("TB", {"tensor(uint8)", "tensor(int8)"},
-                        "Constrain input B and its zero point types to 8 bit tensors.")
-        .TypeConstraint("TC", {"tensor(int32)"}, "Constrain input C to 32 bit integer tensors.")
-        .TypeConstraint("TYZ", {"tensor(uint8)", "tensor(int8)"}, "Constrain output zero point types to 8 bit tensors.")
-        .TypeConstraint("TY", {"tensor(float)", "tensor(uint8)", "tensor(int8)"},
-                        "Constrain output type to float32 or 8 bit tensors.")
-        .TypeAndShapeInferenceFunction([](InferenceContext& ctx) {
-          if (ctx.getNumInputs() == 9 && nullptr != ctx.getInputType(8)) {
-            propagateElemTypeFromInputToOutput(ctx, 8, 0);
-          } else {
-            updateOutputElemType(ctx, 0, ONNX_NAMESPACE::TensorProto::FLOAT);
-          }
-
-          if (hasInputShape(ctx, 0) && hasInputShape(ctx, 3)) {
-            auto transAAttr = ctx.getAttribute("transA");
-            bool transA = transAAttr ? static_cast<int>(transAAttr->i()) != 0 : false;
-            auto transBAttr = ctx.getAttribute("transB");
-            bool transB = transBAttr ? static_cast<int>(transBAttr->i()) != 0 : false;
-            auto& first_input_shape = getInputShape(ctx, 0);
-            auto& second_input_shape = getInputShape(ctx, 3);
-            if (first_input_shape.dim_size() != 2) {
-              fail_shape_inference("First input does not have rank 2");
-            }
-            if (second_input_shape.dim_size() != 2) {
-              fail_shape_inference("Second input does not have rank 2");
-            }
-            updateOutputShape(ctx, 0, {first_input_shape.dim(transA ? 1 : 0), second_input_shape.dim(transB ? 0 : 1)});
-          }
->>>>>>> 8372c86e
         }));
 ONNX_MS_OPERATOR_SET_SCHEMA(
     QAttention, 1,
@@ -1080,8 +949,6 @@
         .Attr("num_heads", "Number of attention heads", AttributeProto::INT)
         .Attr("unidirectional", "Whether every token can only attend to previous tokens. Default value is 0.",
               AttributeProto::INT, static_cast<int64_t>(0))
-<<<<<<< HEAD
-=======
         .Attr("past_present_share_buffer", "Corresponding past and present are same tensor, its shape is "
               "(2, batch_size, num_heads, max_sequence_length, head_size)",
               AttributeProto::INT, OPTIONAL_VALUE)
@@ -1093,7 +960,6 @@
               "Custom scale will be used if specified. Default value is 1/sqrt(head_size)",
               AttributeProto::FLOAT,
               OPTIONAL_VALUE)
->>>>>>> 8372c86e
         .Input(0, "input", "3D input tensor with shape (batch_size, sequence_length, input_hidden_size)", "T1")
         .Input(1, "weight",
                "2D input tensor with shape (input_hidden_size, 3 * hidden_size), hidden_size = num_heads * head_size",
@@ -1274,11 +1140,7 @@
 left-side padding, mask_index has shape (2 * batch_size), where the values are the exclusive end positions followed by
 the inclusive start positions. When unidirectional is 1, and each token only attend to previous tokens. For GPT-2, both past
 and present state are optional. Present state could appear in output even when past state is not in input.
-<<<<<<< HEAD
-Current version does not support past/present, extra_add and qkv_hidden_sizes.
-=======
 Current version does not support past/present, relative_position_bias and qkv_hidden_sizes.
->>>>>>> 8372c86e
 TODO: Support them if needed in the future.
 )DOC";
 
@@ -1340,11 +1202,7 @@
         .Input(18, "past",
                "past state for key and value with shape (2, batch_size, num_heads, past_sequence_length, head_size).",
                "Q", OpSchema::Optional)
-<<<<<<< HEAD
-        .Input(19, "extra_add",
-=======
         .Input(19, "relative_position_bias",
->>>>>>> 8372c86e
                "additional add to QxK' with shape (batch_size, num_heads, sequence_length, sequence_length).", "S",
                OpSchema::Optional)
         .Output(0, "output", "3D output tensor with shape (batch_size, sequence_length, hidden_size)", "Q")
