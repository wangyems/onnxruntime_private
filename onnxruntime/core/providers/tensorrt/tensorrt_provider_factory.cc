--- conflicted
+++ resolved
@@ -116,13 +116,10 @@
     info.profile_max_shapes = options.trt_profile_max_shapes == nullptr ? "" : options.trt_profile_max_shapes;
     info.profile_opt_shapes = options.trt_profile_opt_shapes == nullptr ? "" : options.trt_profile_opt_shapes;
     info.cuda_graph_enable = options.trt_cuda_graph_enable != 0;
-<<<<<<< HEAD
     info.dump_ep_context_model = options.trt_dump_ep_context_model != 0;
     info.ep_context_embed_mode = options.trt_ep_context_embed_mode;
     info.ep_context_compute_capability_enable = options.trt_ep_context_compute_capability_enable != 0;
-=======
     info.engine_cache_prefix = options.trt_engine_cache_prefix == nullptr ? "" : options.trt_engine_cache_prefix;
->>>>>>> a623a2d3
 
     return std::make_shared<TensorrtProviderFactory>(info);
   }
