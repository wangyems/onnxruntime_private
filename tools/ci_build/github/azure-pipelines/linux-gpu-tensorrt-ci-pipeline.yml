--- conflicted
+++ resolved
@@ -34,11 +34,7 @@
     values:
       - 11.8
       - 12.2
-<<<<<<< HEAD
-      - 12.3
-=======
       - 12.4
->>>>>>> c5980eb8
 resources:
   repositories:
   - repository: manylinux
@@ -52,23 +48,14 @@
       value: nvidia/cuda:11.8.0-cudnn8-devel-ubi8
     ${{ if eq(parameters.CudaVersion, '12.2') }}:
       value: nvidia/cuda:12.2.2-cudnn8-devel-ubi8
-<<<<<<< HEAD
-    ${{ if eq(parameters.CudaVersion, '12.3') }}:
-      value: nvidia/cuda:12.3.2-cudnn9-devel-ubi8
-=======
     ${{ if eq(parameters.CudaVersion, '12.4') }}:
       value: nvidia/cuda:12.4.1-devel-ubi8
->>>>>>> c5980eb8
   - name: linux_trt_version
     ${{ if eq(parameters.CudaVersion, '11.8') }}:
       value: 8.6.1.6-1.cuda11.8
     ${{ if eq(parameters.CudaVersion, '12.2') }}:
       value: 8.6.1.6-1.cuda12.0
-<<<<<<< HEAD
-    ${{ if eq(parameters.CudaVersion, '12.3') }}:
-=======
     ${{ if eq(parameters.CudaVersion, '12.4') }}:
->>>>>>> c5980eb8
       value: 10.0.0.6-1.cuda12.4
 jobs:
 - job: Linux_Build
@@ -92,11 +79,7 @@
 
   - template: templates/get-docker-image-steps.yml
     parameters:
-<<<<<<< HEAD
       Dockerfile: tools/ci_build/github/linux/docker/Dockerfile.manylinux2_28_cuda12_3_tensorrt10
-=======
-      Dockerfile: tools/ci_build/github/linux/docker/Dockerfile.manylinux2_28_cuda12_4_tensorrt10
->>>>>>> c5980eb8
       Context: tools/ci_build/github/linux/docker
       DockerBuildArgs: "
       --network=host
