--- conflicted
+++ resolved
@@ -68,14 +68,9 @@
   if (!ort_value_name_idx_map_.GetIdx(name, input_arg_index).IsOK()) {
     return false;
   }
-<<<<<<< HEAD
-  auto iter = initialized_tensors_.find(input_arg_index);
-  if (initialized_tensors_.end() == iter) {
-=======
 
   auto iter = constant_initialized_tensors_.find(input_arg_index);
   if (constant_initialized_tensors_.end() == iter) {
->>>>>>> f25847bc
     return false;
   }
 
