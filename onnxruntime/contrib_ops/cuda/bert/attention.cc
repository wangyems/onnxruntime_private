// Copyright (c) Microsoft Corporation. All rights reserved.
// Licensed under the MIT License.

#include "core/providers/cuda/cuda_common.h"
#include "core/providers/cuda/shared_inc/fpgeneric.h"
#include "core/platform/env_var_utils.h"
#include "contrib_ops/cuda/bert/attention_impl.h"
#include "contrib_ops/cuda/bert/attention.h"

using namespace onnxruntime::cuda;
using namespace ::onnxruntime::common;
using namespace ONNX_NAMESPACE;

namespace onnxruntime {
namespace contrib {
namespace cuda {

#define REGISTER_KERNEL_TYPED(T)                                  \
  ONNX_OPERATOR_TYPED_KERNEL_EX(                                  \
      Attention,                                                  \
      kMSDomain,                                                  \
      1,                                                          \
      T,                                                          \
      kCudaExecutionProvider,                                     \
      (*KernelDefBuilder::Create())                               \
          .TypeConstraint("T", DataTypeImpl::GetTensorType<T>()), \
      Attention<T>);

REGISTER_KERNEL_TYPED(float)
REGISTER_KERNEL_TYPED(MLFloat16)

// Environment variable to disable fused attention kernel. Default is false.
constexpr const char* kDisableFusedAttention = "ORT_DISABLE_FUSED_ATTENTION";

static inline bool HasFusedFp16Kernel(int sm, int head_size, int sequence_length) {
  if (!(sm == kSM_70 || sm == kSM_75 || sm == kSM_80 || sm == kSM_86)) {
    return false;
  }

  if (head_size != 64) {
    return false;
  }

  // For sequence length 512, SM86 could fall back to SM80.
  // In our test, T4 GPU has no enough shared memory to load fmha_v2_fp16_512_64_sm75_kernel so we removed it.
  if (!(sequence_length == 64 || sequence_length == 128 || sequence_length == 192 ||
        sequence_length == 256 || sequence_length == 384 || (sequence_length == 512 && sm >= kSM_80))) {
    return false;
  }

  return true;
}

template <typename T>
Attention<T>::Attention(const OpKernelInfo& info) : CudaKernel(info), AttentionBase(info) {
  disable_fused_runner_ = sizeof(T) != 2 || ParseEnvironmentVariableWithDefault<bool>(kDisableFusedAttention, false);
}

template <typename T>
Status Attention<T>::ComputeInternal(OpKernelContext* context) const {
  const Tensor* input = context->Input<Tensor>(0);
  const Tensor* weights = context->Input<Tensor>(1);
  const Tensor* bias = context->Input<Tensor>(2);
  const Tensor* mask_index = context->Input<Tensor>(3);
  const Tensor* past = context->Input<Tensor>(4);
  const Tensor* extra_add_qk = context->Input<Tensor>(5);

  auto& device_prop = GetDeviceProp();
  ORT_RETURN_IF_ERROR(CheckInputs(input->Shape(),
                                  weights->Shape(),
                                  bias->Shape(),
                                  mask_index,
                                  past,
                                  extra_add_qk,
                                  device_prop.maxThreadsPerBlock));

  // input shape (batch_size, sequence_length, input_hidden_size)
  const auto& shape = input->Shape();
  int batch_size = static_cast<int>(shape[0]);
  int sequence_length = static_cast<int>(shape[1]);
  int input_hidden_size = static_cast<int>(shape[2]);

  // bias shape (3 * hidden_size)
  const auto& bias_shape = bias->Shape();
  int hidden_size = static_cast<int>(bias_shape[0]) / 3;

  int head_size = hidden_size / num_heads_;

  TensorShapeVector output_shape(3);
  output_shape[0] = shape[0];
  output_shape[1] = shape[1];
  output_shape[2] = static_cast<int64_t>(hidden_size);
  Tensor* output = context->Output(0, output_shape);

  int past_sequence_length = 0;
  Tensor* present = GetPresent(context, past, batch_size, head_size, sequence_length, past_sequence_length);

  // Check whether we can use fused kernel
  int sm = device_prop.major * 10 + device_prop.minor;
  bool use_fused_runner = (!disable_fused_runner_ &&
                           nullptr != mask_index && mask_index->Shape().NumDimensions() == 1 &&
                           nullptr == past &&
                           nullptr == present &&
                           nullptr == extra_add_qk &&
                           !is_unidirectional_ &&
                           HasFusedFp16Kernel(sm, head_size, sequence_length));

  MHARunner* fused_runner = nullptr;
  if (use_fused_runner) {
    if (nullptr == fused_fp16_runner_.get()) {
      fused_fp16_runner_.reset(new FusedMHARunnerFP16v2(num_heads_, head_size, sm));
    }
    // In case some kernel  not loaded due to shared memory limit, we need to double check here.
    if (fused_fp16_runner_->isValid(sequence_length)) {
      fused_runner = fused_fp16_runner_.get();
    }
  }

  cublasHandle_t cublas = GetCublasHandle(context);
  constexpr size_t element_size = sizeof(T);

  // Use GEMM for fully connection.
  int m = batch_size * sequence_length;
  int n = 3 * hidden_size;
  int k = input_hidden_size;
<<<<<<< HEAD
  auto gemm_buffer = GetScratchBuffer<T>(batch_size * sequence_length * 3 * hidden_size * element_size, OrtStream(context));
=======
  size_t gemm_buffer_size = static_cast<size_t>(batch_size) * sequence_length * 3 * hidden_size * element_size;
  auto gemm_buffer = GetScratchBuffer<T>(gemm_buffer_size);
>>>>>>> 43766ee3

  typedef typename ToCudaType<T>::MappedType CudaT;
  CudaT one = ToCudaType<T>::FromFloat(1.0f);
  CudaT zero = ToCudaType<T>::FromFloat(0.0f);

  // Gemm, note that CUDA assumes col-major, so result(N, M) = 1 * weights x input + 1 x B.
  CUBLAS_RETURN_IF_ERROR(cublasGemmHelper(
      cublas, CUBLAS_OP_N, CUBLAS_OP_N, n, m, k, &one,
      reinterpret_cast<const CudaT*>(weights->Data<T>()), n,
      reinterpret_cast<const CudaT*>(input->Data<T>()), k,
      &zero, reinterpret_cast<CudaT*>(gemm_buffer.get()), n, device_prop));

  size_t workSpaceSize = GetAttentionWorkspaceSize(element_size,
                                                   batch_size,
                                                   num_heads_,
                                                   head_size,
                                                   sequence_length,
                                                   past_sequence_length,
                                                   fused_runner);

  auto work_space = GetScratchBuffer<void>(workSpaceSize, OrtStream(context));
  ORT_RETURN_IF_ERROR(LaunchAttentionKernel(
      device_prop,
      Stream(context),
      cublas,
      element_size,
      batch_size,
      sequence_length,
      num_heads_,
      head_size,
      past_sequence_length,
      is_unidirectional_,
      reinterpret_cast<const void*>(gemm_buffer.get()),
      bias->Data<T>(),
      nullptr == mask_index ? nullptr : mask_index->Data<int>(),
      nullptr == mask_index ? gsl::span<const int64_t>() : mask_index->Shape().GetDims(),
      nullptr == past ? nullptr : past->Data<T>(),
      nullptr == extra_add_qk ? nullptr : extra_add_qk->Data<T>(),
      work_space.get(),
      output->MutableData<T>(),
      nullptr == present ? nullptr : present->MutableData<T>(),
      fused_runner));

  return Status::OK();
}

}  // namespace cuda
}  // namespace contrib
}  // namespace onnxruntime<|MERGE_RESOLUTION|>--- conflicted
+++ resolved
@@ -123,12 +123,8 @@
   int m = batch_size * sequence_length;
   int n = 3 * hidden_size;
   int k = input_hidden_size;
-<<<<<<< HEAD
-  auto gemm_buffer = GetScratchBuffer<T>(batch_size * sequence_length * 3 * hidden_size * element_size, OrtStream(context));
-=======
   size_t gemm_buffer_size = static_cast<size_t>(batch_size) * sequence_length * 3 * hidden_size * element_size;
   auto gemm_buffer = GetScratchBuffer<T>(gemm_buffer_size);
->>>>>>> 43766ee3
 
   typedef typename ToCudaType<T>::MappedType CudaT;
   CudaT one = ToCudaType<T>::FromFloat(1.0f);
