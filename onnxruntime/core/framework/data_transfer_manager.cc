// Copyright (c) Microsoft Corporation. All rights reserved.
// Licensed under the MIT License.

#include "core/framework/data_transfer_manager.h"
#include "core/framework/tensor.h"
#include "core/framework/sparse_tensor.h"

namespace onnxruntime {
using namespace common;

Status DataTransferManager::RegisterDataTransfer(std::unique_ptr<IDataTransfer> data_transfer) {
  if (nullptr == data_transfer) {
    return Status(ONNXRUNTIME, INVALID_ARGUMENT, "data_transfer registered is nullptr.");
  }
  datatransfers_.push_back(std::move(data_transfer));
  return Status::OK();
}

const IDataTransfer* DataTransferManager::GetDataTransfer(const OrtDevice& src_device, const OrtDevice& dst_device) const {
  for (auto& data_transfer : datatransfers_) {
    if (!data_transfer->CanCopy(src_device, dst_device)) {
      continue;
    }

    return data_transfer.get();
  }
  return nullptr;
}

Status DataTransferManager::CopyTensor(const Tensor& src, Tensor& dst) const {
  if (src.Shape().Size() != dst.Shape().Size()) {
    return Status(ONNXRUNTIME, FAIL, "Tensor size mismatch");
  }

  for (auto& data_transfer : datatransfers_) {
    if (!data_transfer->CanCopy(src.Location().device, dst.Location().device)) {
      continue;
    }

    return data_transfer->CopyTensor(src, dst);
  }

  return ORT_MAKE_STATUS(ONNXRUNTIME,
                         FAIL,
                         "There's no data transfer registered for copying tensors from ",
                         src.Location().device.ToString(),
                         " to ",
                         dst.Location().device.ToString());
}

Status DataTransferManager::CopyTensorAsync(const Tensor& src, Tensor& dst, Stream& stream) const {
  if (src.Shape().Size() != dst.Shape().Size()) {
    return Status(ONNXRUNTIME, FAIL, "Tensor size mismatch");
  }

  for (auto& data_transfer : datatransfers_) {
    if (!data_transfer->CanCopy(src.Location().device, dst.Location().device)) {
      continue;
    }

    return data_transfer->CopyTensorAsync(src, dst, stream);
  }

  return ORT_MAKE_STATUS(ONNXRUNTIME,
                         FAIL,
                         "There's no data transfer registered for copying tensors from ",
                         src.Location().device.ToString(),
                         " to ",
                         dst.Location().device.ToString());
}

#if !defined(DISABLE_SPARSE_TENSORS)
Status DataTransferManager::CopySparseTensor(const SparseTensor& src, SparseTensor& dst) const {
  if (src.DenseShape().Size() != dst.DenseShape().Size()) {
    return Status(ONNXRUNTIME, FAIL, "Tensor size mismatch");
  }

  for (auto& data_transfer : datatransfers_) {
    if (!data_transfer->CanCopy(src.Location().device, dst.Location().device)) {
      continue;
    }

    return src.Copy(*data_transfer, dst);
  }

  return ORT_MAKE_STATUS(ONNXRUNTIME,
                         FAIL,
                         "There's no data transfer registered for copying tensors from ",
                         src.Location().device.ToString(),
                         " to ",
                         dst.Location().device.ToString());
}
#endif

common::Status DataTransferManager::CopyTensors(const std::vector<IDataTransfer::SrcDstPair>& src_dst_pairs) const {
  if (src_dst_pairs.empty())
    return Status::OK();

  const auto& first_pair = src_dst_pairs.front();
  const OrtDevice& src_device = first_pair.src.get().Location().device;
  const OrtDevice& dst_device = first_pair.dst.get().Location().device;

  bool all_same = std::all_of(src_dst_pairs.cbegin() + 1, src_dst_pairs.cend(),
                              [&src_device, &dst_device](const IDataTransfer::SrcDstPair& pair) {
                                return pair.src.get().Location().device == src_device &&
                                       pair.dst.get().Location().device == dst_device;
                              });

  IDataTransfer* first_dt = nullptr;

  for (auto& data_transfer : datatransfers_) {
    if (data_transfer->CanCopy(src_device, dst_device)) {
      first_dt = data_transfer.get();
      break;
    }
  }

  if (first_dt == nullptr) {
    return ORT_MAKE_STATUS(ONNXRUNTIME,
                           FAIL,
                           "There's no data transfer registered for copying tensors from ",
                           src_device.ToString(),
                           " to ",
                           dst_device.ToString());
  }

  // all copies are between the same devices so we can do them all at once
  if (all_same) {
    return first_dt->CopyTensors(src_dst_pairs);
  }

  // there are a mix of devices requiring copies. we don't expect this to happen, so just iterate the pairs
  // copying one at a time. if this becomes expected we could create a list for each IDataTransfer instance so we
  // batch as much as possible.

  // copy the first one as we already did the IDataTransfer lookup
  ORT_RETURN_IF_ERROR(first_pair.src_stream ? first_dt->CopyTensorAsync(first_pair.src.get(), first_pair.dst.get(), first_pair.src_stream)
                        : first_dt->CopyTensor(first_pair.src.get(), first_pair.dst.get()));

  for (auto cur_pair = src_dst_pairs.cbegin() + 1, end_pair = src_dst_pairs.cend(); cur_pair != end_pair; ++cur_pair) {
<<<<<<< HEAD
    ORT_RETURN_IF_ERROR(!cur_pair->src_stream ? CopyTensor(cur_pair->src, cur_pair->dst) :
        CopyTensorAsync(cur_pair->src, cur_pair->dst, cur_pair->src_stream));
=======
    ORT_RETURN_IF_ERROR(!cur_pair->src_stream ? CopyTensor(cur_pair->src, cur_pair->dst) : CopyTensorAsync(cur_pair->src, cur_pair->dst, *(cur_pair->src_stream)));
>>>>>>> fc852fb2
  }

  return Status::OK();
}

#if !defined(DISABLE_SPARSE_TENSORS)
common::Status DataTransferManager::CopySparseTensors(const std::vector<IDataTransfer::SparseSrcDstPair>& src_dst_pairs) const {
  if (src_dst_pairs.empty())
    return Status::OK();

  const auto& first_pair = src_dst_pairs.front();
  const OrtDevice& src_device = first_pair.src.get().Location().device;
  const OrtDevice& dst_device = first_pair.dst.get().Location().device;

  bool all_same = std::all_of(src_dst_pairs.cbegin() + 1, src_dst_pairs.cend(),
                              [&src_device, &dst_device](const IDataTransfer::SparseSrcDstPair& pair) {
                                return pair.src.get().Location().device == src_device &&
                                       pair.dst.get().Location().device == dst_device;
                              });

  IDataTransfer* first_dt = nullptr;

  for (auto& data_transfer : datatransfers_) {
    if (data_transfer->CanCopy(src_device, dst_device)) {
      first_dt = data_transfer.get();
      break;
    }
  }

  if (first_dt == nullptr) {
    return ORT_MAKE_STATUS(ONNXRUNTIME,
                           FAIL,
                           "There's no data transfer registered for copying tensors from ",
                           src_device.ToString(),
                           " to ",
                           dst_device.ToString());
  }

  // all copies are between the same devices so we can do them all at once
  if (all_same) {
    return first_dt->CopySparseTensors(src_dst_pairs);
  }

  // there are a mix of devices requiring copies. we don't expect this to happen, so just iterate the pairs
  // copying one at a time. if this becomes expected we could create a list for each IDataTransfer instance so we
  // batch as much as possible.

  // copy the first one as we already did the IDataTransfer lookup
  ORT_RETURN_IF_ERROR(first_pair.src.get().Copy(*first_dt, first_pair.dst));

  for (auto cur_pair = src_dst_pairs.cbegin() + 1, end_pair = src_dst_pairs.cend(); cur_pair != end_pair; ++cur_pair) {
    ORT_RETURN_IF_ERROR(CopySparseTensor(cur_pair->src, cur_pair->dst));
  }

  return Status::OK();
}
#endif

}  // namespace onnxruntime<|MERGE_RESOLUTION|>--- conflicted
+++ resolved
@@ -138,12 +138,7 @@
                         : first_dt->CopyTensor(first_pair.src.get(), first_pair.dst.get()));
 
   for (auto cur_pair = src_dst_pairs.cbegin() + 1, end_pair = src_dst_pairs.cend(); cur_pair != end_pair; ++cur_pair) {
-<<<<<<< HEAD
-    ORT_RETURN_IF_ERROR(!cur_pair->src_stream ? CopyTensor(cur_pair->src, cur_pair->dst) :
-        CopyTensorAsync(cur_pair->src, cur_pair->dst, cur_pair->src_stream));
-=======
     ORT_RETURN_IF_ERROR(!cur_pair->src_stream ? CopyTensor(cur_pair->src, cur_pair->dst) : CopyTensorAsync(cur_pair->src, cur_pair->dst, *(cur_pair->src_stream)));
->>>>>>> fc852fb2
   }
 
   return Status::OK();
