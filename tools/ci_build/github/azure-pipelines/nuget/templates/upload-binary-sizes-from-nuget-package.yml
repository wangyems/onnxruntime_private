parameters:
  gitCommitHash: ''
  downloadPath: $(Build.BinariesDirectory)/nuget-artifact/final-package

steps:
- task: DownloadPipelineArtifact@0
  displayName: 'Download Pipeline Artifact - Signed NuGet Package'
  inputs:
    artifactName: 'drop-signed-nuget'
    targetPath: '${{ parameters.downloadPath }}'

- task: UsePythonVersion@0
  inputs:
    versionSpec: '3.7' 
    addToPath: true 
    architecture: 'x64'

- script: |
   python -m pip install -q mysql-connector-python    
  displayName: 'Install mysql-connector-python'

- task: CmdLine@2
  displayName: 'Post binary sizes to the dashboard database using command line'
  inputs:
    script: |
      echo changing directory to artifact download path
      pushd "${{ parameters.downloadPath }}"
      echo processing nupkg
      SETLOCAL EnableDelayedExpansion   
      FOR /R %%i IN (*.nupkg) do (
       set filename=%%~ni
       IF NOT "!filename:~25,7!"=="Managed" (
        echo processing %%~ni.nupkg
        copy %%~ni.nupkg %%~ni.zip
        echo copied to zip
        echo listing lib files in the zip 
        REM use a single .csv file to put the data 
        echo os,arch,build_config,size > binary_size_data.txt
        7z.exe l -slt %%~ni.zip runtimes\linux-x64\native\libonnxruntime.so | findstr /R /C:"^Size = [0-9]*" | for /F "tokens=3" %%a  in ('more') do if not "%%a" == "" echo linux,x64,openmp,%%a >> binary_size_data.txt
        7z.exe l -slt %%~ni.zip runtimes\osx-x64\native\libonnxruntime.dylib | findstr /R /C:"^Size = [0-9]*" | for /F "tokens=3" %%a  in ('more') do if not "%%a" == "" echo osx,x64,openmp,%%a >> binary_size_data.txt
        7z.exe l -slt %%~ni.zip runtimes\win-x64\native\onnxruntime.dll | findstr /R /C:"^Size = [0-9]*" | for /F "tokens=3" %%a  in ('more') do if not "%%a" == "" echo win,x64,openmp,%%a >> binary_size_data.txt
        7z.exe l -slt %%~ni.zip runtimes\win-x86\native\onnxruntime.dll | findstr /R /C:"^Size = [0-9]*" | for /F "tokens=3" %%a  in ('more') do if not "%%a" == "" echo win,x86,openmp,%%a >> binary_size_data.txt
        echo calling python script to post to database
<<<<<<< HEAD
        %CONDA%\python.exe $(Build.SourcesDirectory)\tools\ci_build\github\windows\post_binary_sizes_to_dashboard.py --commit_hash=${{ parameters.gitCommitHash }} --size_data_file=binary_size_data.txt --build_project=Lotus --build_id=$(Build.BuildId) 
       )
=======
        python.exe $(Build.SourcesDirectory)\tools\ci_build\github\windows\post_binary_sizes_to_dashboard.py --commit_hash=${{ parameters.gitCommitHash }} --size_data_file=binary_size_data.txt --build_project=Lotus --build_id=$(Build.BuildId)
>>>>>>> b23b7f0f
      )

  env: 
    DASHBOARD_MYSQL_ORT_PASSWORD: $(dashboard-mysql-ort-password)<|MERGE_RESOLUTION|>--- conflicted
+++ resolved
@@ -41,13 +41,8 @@
         7z.exe l -slt %%~ni.zip runtimes\win-x64\native\onnxruntime.dll | findstr /R /C:"^Size = [0-9]*" | for /F "tokens=3" %%a  in ('more') do if not "%%a" == "" echo win,x64,openmp,%%a >> binary_size_data.txt
         7z.exe l -slt %%~ni.zip runtimes\win-x86\native\onnxruntime.dll | findstr /R /C:"^Size = [0-9]*" | for /F "tokens=3" %%a  in ('more') do if not "%%a" == "" echo win,x86,openmp,%%a >> binary_size_data.txt
         echo calling python script to post to database
-<<<<<<< HEAD
-        %CONDA%\python.exe $(Build.SourcesDirectory)\tools\ci_build\github\windows\post_binary_sizes_to_dashboard.py --commit_hash=${{ parameters.gitCommitHash }} --size_data_file=binary_size_data.txt --build_project=Lotus --build_id=$(Build.BuildId) 
-       )
-=======
         python.exe $(Build.SourcesDirectory)\tools\ci_build\github\windows\post_binary_sizes_to_dashboard.py --commit_hash=${{ parameters.gitCommitHash }} --size_data_file=binary_size_data.txt --build_project=Lotus --build_id=$(Build.BuildId)
->>>>>>> b23b7f0f
       )
-
+     ) 
   env: 
     DASHBOARD_MYSQL_ORT_PASSWORD: $(dashboard-mysql-ort-password)