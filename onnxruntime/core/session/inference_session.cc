--- conflicted
+++ resolved
@@ -56,58 +56,6 @@
 
 using namespace ONNX_NAMESPACE;
 
-<<<<<<< HEAD
-constexpr OrtCustomOpApi g_custom_op_api = {
-    &OrtKernelInfoGetAttribute_float,
-    &OrtKernelInfoGetAttribute_int64,
-    &OrtKernelInfoGetAttribute_string,
-
-    &OrtGetTensorShapeAndType,
-
-    &OrtGetNumOfDimensions,
-    &OrtGetDimensions,
-    &OrtSetDims,
-
-    &OrtGetTensorMutableData,
-
-    &OrtReleaseTensorTypeAndShapeInfo,
-};
-
-ONNXTensorElementDataType MLDataTypeToOnnxRuntimeTensorElementDataType(const onnxruntime::DataTypeImpl* cpp_type);
-
-ORT_API_STATUS_IMPL(OrtKernelInfoGetAttribute_float, _In_ const OrtKernelInfo* info, _In_ const char* name, _Out_ float* out) {
-  auto status = reinterpret_cast<const onnxruntime::OpKernelInfo*>(info)->GetAttr<float>(name, out);
-  if (status.IsOK())
-    return nullptr;
-  return onnxruntime::ToOrtStatus(status);
-}
-
-ORT_API_STATUS_IMPL(OrtKernelInfoGetAttribute_int64, _In_ const OrtKernelInfo* info, _In_ const char* name, _Out_ int64_t* out) {
-  auto status = reinterpret_cast<const onnxruntime::OpKernelInfo*>(info)->GetAttr<int64_t>(name, out);
-  if (status.IsOK())
-    return nullptr;
-  return onnxruntime::ToOrtStatus(status);
-}
-
-ORT_API_STATUS_IMPL(OrtKernelInfoGetAttribute_string, _In_ const OrtKernelInfo* info, _In_ const char* name, _Out_ char* out, _Inout_ size_t *size) {
-  std::string value;
-  auto status = reinterpret_cast<const onnxruntime::OpKernelInfo*>(info)->GetAttr<std::string>(name, &value);
-  if (status.IsOK()) {
-    if (*size >= value.size() + 1) {
-      std::memcpy(out, value.data(), value.size());
-      out[value.size()] = '\0';
-      *size = value.size();
-      return nullptr;
-    } else {
-      *size = value.size() + 1;
-      return OrtCreateStatus(ORT_INVALID_ARGUMENT, "Result buffer is not large enough");
-    }
-  }
-  return onnxruntime::ToOrtStatus(status);
-}
-
-=======
->>>>>>> 4bc3d602
 namespace onnxruntime {
 namespace {
 template <typename T>
