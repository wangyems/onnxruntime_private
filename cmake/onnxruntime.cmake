# Copyright (c) Microsoft Corporation. All rights reserved.
# Licensed under the MIT License.

if(UNIX)
  set(SYMBOL_FILE ${CMAKE_CURRENT_BINARY_DIR}/onnxruntime.lds)
  set(OUTPUT_STYLE gcc)
else()
  set(SYMBOL_FILE ${CMAKE_CURRENT_BINARY_DIR}/onnxruntime_dll.def)
  set(OUTPUT_STYLE vc)
endif()


#If you want to verify if there is any extra line in symbols.txt, run
# nm -C -g --defined libonnxruntime.so |grep -v '\sA\s' | cut -f 3 -d ' ' | sort
# after build

list(APPEND SYMBOL_FILES "${REPO_ROOT}/tools/ci_build/gen_def.py")
foreach(f ${ONNXRUNTIME_PROVIDER_NAMES})
  list(APPEND SYMBOL_FILES "${ONNXRUNTIME_ROOT}/core/providers/${f}/symbols.txt")
endforeach()

add_custom_command(OUTPUT ${SYMBOL_FILE} ${CMAKE_CURRENT_BINARY_DIR}/generated_source.c
  COMMAND ${PYTHON_EXECUTABLE} "${REPO_ROOT}/tools/ci_build/gen_def.py" --version_file "${ONNXRUNTIME_ROOT}/../VERSION_NUMBER" --src_root "${ONNXRUNTIME_ROOT}" --config ${ONNXRUNTIME_PROVIDER_NAMES} --style=${OUTPUT_STYLE} --output ${SYMBOL_FILE} --output_source ${CMAKE_CURRENT_BINARY_DIR}/generated_source.c
  DEPENDS ${SYMBOL_FILES}
  WORKING_DIRECTORY ${CMAKE_CURRENT_BINARY_DIR})

add_custom_target(onnxruntime_generate_def ALL DEPENDS ${SYMBOL_FILE} ${CMAKE_CURRENT_BINARY_DIR}/generated_source.c)
if(WIN32)
    add_library(onnxruntime SHARED ${SYMBOL_FILE} "${ONNXRUNTIME_ROOT}/core/dll/dllmain.cc")
else()
    add_library(onnxruntime SHARED ${CMAKE_CURRENT_BINARY_DIR}/generated_source.c)
endif()

set_target_properties(onnxruntime PROPERTIES VERSION ${ORT_VERSION})
add_dependencies(onnxruntime onnxruntime_generate_def ${onnxruntime_EXTERNAL_DEPENDENCIES})
target_include_directories(onnxruntime PRIVATE ${ONNXRUNTIME_ROOT})
onnxruntime_add_include_to_target(onnxruntime)

if (onnxruntime_USE_CUDA)
  target_include_directories(onnxruntime PRIVATE ${onnxruntime_CUDNN_HOME}/include ${CMAKE_CUDA_TOOLKIT_INCLUDE_DIRECTORIES})
endif()

if(UNIX)
  if (APPLE)
    set(ONNXRUNTIME_SO_LINK_FLAG " -Xlinker -dead_strip")
  else()
<<<<<<< HEAD
    set(ONNXRUNTIME_SO_LINK_FLAG "-Xlinker --version-script=${SYMBOL_FILE} -Xlinker --no-undefined -Xlinker --gc-sections -z noexecstack")
=======
    set(ONNXRUNTIME_SO_LINK_FLAG " -Xlinker --version-script=${SYMBOL_FILE} -Xlinker --no-undefined -Xlinker --gc-sections -z noexecstack")
>>>>>>> 4f4f4bcd
  endif()
else()
  set(ONNXRUNTIME_SO_LINK_FLAG " -DEF:${SYMBOL_FILE}")
endif()

if (NOT WIN32)
  if (APPLE)
    set_target_properties(onnxruntime PROPERTIES INSTALL_RPATH "@loader_path")
  else()
    set(CMAKE_SHARED_LINKER_FLAGS "${CMAKE_SHARED_LINKER_FLAGS} -Wl,-rpath='$ORIGIN'")
  endif()
endif()

target_link_libraries(onnxruntime PRIVATE
    onnxruntime_session
    ${onnxruntime_libs}
    ${PROVIDERS_CUDA}
    ${PROVIDERS_DNNL}
    ${PROVIDERS_NGRAPH}
    ${PROVIDERS_NNAPI}
    ${PROVIDERS_TENSORRT}
    ${PROVIDERS_OPENVINO}
    ${PROVIDERS_NUPHAR}
    ${PROVIDERS_DML}
    ${PROVIDERS_ACL}
    ${onnxruntime_winml}
    onnxruntime_optimizer
    onnxruntime_providers
    onnxruntime_util
    ${onnxruntime_tvm_libs}
    onnxruntime_framework
    onnxruntime_graph
    onnxruntime_common
    onnxruntime_mlas
    ${onnxruntime_EXTERNAL_LIBRARIES})

if (onnxruntime_ENABLE_LANGUAGE_INTEROP_OPS)
  target_link_libraries(onnxruntime PRIVATE onnxruntime_language_interop onnxruntime_pyop)
endif()

set_property(TARGET onnxruntime APPEND_STRING PROPERTY LINK_FLAGS ${ONNXRUNTIME_SO_LINK_FLAG} ${onnxruntime_DELAYLOAD_FLAGS})
set_target_properties(onnxruntime PROPERTIES LINK_DEPENDS ${SYMBOL_FILE})
if(onnxruntime_ENABLE_LTO)
  set_target_properties(onnxruntime PROPERTIES INTERPROCEDURAL_OPTIMIZATION_RELEASE TRUE)
  set_target_properties(onnxruntime PROPERTIES INTERPROCEDURAL_OPTIMIZATION_RELWITHDEBINFO TRUE)
endif()
install(TARGETS onnxruntime
        ARCHIVE  DESTINATION ${CMAKE_INSTALL_LIBDIR}
        LIBRARY  DESTINATION ${CMAKE_INSTALL_LIBDIR}
        RUNTIME  DESTINATION ${CMAKE_INSTALL_BINDIR})

set_target_properties(onnxruntime PROPERTIES FOLDER "ONNXRuntime")<|MERGE_RESOLUTION|>--- conflicted
+++ resolved
@@ -44,11 +44,7 @@
   if (APPLE)
     set(ONNXRUNTIME_SO_LINK_FLAG " -Xlinker -dead_strip")
   else()
-<<<<<<< HEAD
-    set(ONNXRUNTIME_SO_LINK_FLAG "-Xlinker --version-script=${SYMBOL_FILE} -Xlinker --no-undefined -Xlinker --gc-sections -z noexecstack")
-=======
     set(ONNXRUNTIME_SO_LINK_FLAG " -Xlinker --version-script=${SYMBOL_FILE} -Xlinker --no-undefined -Xlinker --gc-sections -z noexecstack")
->>>>>>> 4f4f4bcd
   endif()
 else()
   set(ONNXRUNTIME_SO_LINK_FLAG " -DEF:${SYMBOL_FILE}")
