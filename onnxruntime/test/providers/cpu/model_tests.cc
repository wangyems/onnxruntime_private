--- conflicted
+++ resolved
@@ -127,16 +127,9 @@
 
   if (model_info->HasDomain(ONNX_NAMESPACE::AI_ONNX_TRAINING_DOMAIN) ||
       model_info->HasDomain(ONNX_NAMESPACE::AI_ONNX_PREVIEW_TRAINING_DOMAIN)) {
-<<<<<<< HEAD
-    SkipTest("It has training domain");
-    return;
-  }
-#endif
-=======
     SkipTest("it has the training domain. No pipeline should need to run these tests.");
     return;
   }
->>>>>>> 8372c86e
   std::set<BrokenTest> broken_tests = {
       {"slice_neg_steps",
        "Type parameter (Tind) bound to different types (tensor(int64) and tensor(int32) in node ()."},
@@ -147,11 +140,7 @@
       {"mnist", "Input data isn't in valid range"},
       {"BERT_Squad", "test data bug"},
       {"constantofshape_float_ones", "test data bug", {"opset9", "opset10"}},
-<<<<<<< HEAD
-      {"constantofshape_int_zeros", "test data bug",  {"opset9", "opset10"}},
-=======
       {"constantofshape_int_zeros", "test data bug", {"opset9", "opset10"}},
->>>>>>> 8372c86e
       {"cast_STRING_to_FLOAT", "Linux CI has old ONNX python package with bad test data", {"opset9", "opset10"}},
       // Numpy float to string has unexpected rounding for some results given numpy default precision is meant to be 8.
       // "e.g. 0.296140194 -> '0.2961402' not '0.29614019'. ORT produces the latter with precision set to 8,
@@ -198,11 +187,7 @@
       {"castlike_FLOAT_to_BFLOAT16_expanded", "type error", {}},
       {"castlike_FLOAT_to_STRING", "type error", {}},
       {"castlike_FLOAT_to_STRING_expanded", "type error", {}},
-<<<<<<< HEAD
-      {"convtranspose_autopad_same", "Test data has been corrected in ONNX 1.10.",  {"opset13", "opset14"}},
-=======
       {"convtranspose_autopad_same", "Test data has been corrected in ONNX 1.10.", {"opset13", "opset14"}},
->>>>>>> 8372c86e
       {"gru_batchwise", "type error", {}},
       {"lstm_batchwise", "type error", {}},
       {"optional_get_element", "type error", {}},
@@ -217,12 +202,8 @@
       {"shape_start_negative_1", "type error", {}},
       {"simple_rnn_batchwise", "type error", {}},
       {"mod_float_mixed_sign_example", "fmod attribute must be true for floating point types", {}},
-<<<<<<< HEAD
-#ifdef ENABLE_TRAINING
-=======
       {"col2im_pads", "result mismatch", {"opset18"}},
 #ifdef ENABLE_TRAINING_CORE
->>>>>>> 8372c86e
       {"adagrad", "not a registered function/op", {}},                  // Op not registered.
       {"adagrad_multiple", "not a registered function/op", {}},         // Op not registered.
       {"adam", "not a registered function/op", {}},                     // Op not registered.
@@ -272,25 +253,6 @@
       {"softmax_cross_entropy_input_shape_is_NCd1d2d3d4d5_mean_weight", "type error", {"opset12"}},
       {"softmax_cross_entropy_mean_weight", "type error", {"opset12"}},
       {"softmax_cross_entropy_mean_no_weight_ignore_index_4d", "type error", {"opset12"}},
-<<<<<<< HEAD
-      // models from model zoo
-      {"BERT-Squad-int8", "failed in training", {"opset12"}},
-      {"DenseNet-121-12-int8", "failed in training", {"opset12"}},
-      {"EfficientNet-Lite4-int8", "failed in training", {"opset11"}},
-      {"EfficientNet-Lite4-qdq", "failed in training", {"opset11"}},
-      {"Faster R-CNN R-50-FPN-int8", "failed in training", {"opset12"}},
-      {"Inception-1-int8", "failed in training", {"opset12"}},
-      {"MobileNet v2-1.0-int8", "failed in traning", {"opset12"}},
-      {"MobileNet v2-1.0-qdq", "failed in training", {"opset12"}},
-      {"ResNet50-qdq", "failed in training", {"opset12"}},
-      {"ResNet50_int8", "failed in training", {"opset12"}},
-      {"ResNet50-int8", "failed in training", {"opset12"}},
-      {"ShuffleNet-v2-int8", "failed in training", {"opset12"}},
-      {"SSD-int8", "failed in training", {"opset12"}},
-      {"VGG 16-int8", "failed in training", {"opset12"}},
-      {"YOLOv3-12-int8", "failed in training", {"opset12"}},
-=======
->>>>>>> 8372c86e
 #endif
       {"mask_rcnn_keras", "this model currently has an invalid contrib op version set to 10", {}}};
 
@@ -642,11 +604,7 @@
     auto opset_version = model_info->GetNominalOpsetVersion();
     if (iter != broken_tests.end() &&
         (opset_version == TestModelInfo::unknown_version || iter->broken_opset_versions_.empty() ||
-<<<<<<< HEAD
-         iter->broken_opset_versions_.find(opset_version) != iter->broken_opset_versions_.end() )) {
-=======
          iter->broken_opset_versions_.find(opset_version) != iter->broken_opset_versions_.end())) {
->>>>>>> 8372c86e
       SkipTest("It's in broken_tests");
       return;
     }
@@ -726,11 +684,7 @@
           OrtTensorRTProviderOptionsV2 params{0, 0, nullptr, 1000, 1, 1 << 30,
                                               1,  // enable fp16
                                               0, nullptr, 0, 0, 0, 0, 0, nullptr, 0, nullptr, 0, 0, 0};
-<<<<<<< HEAD
-          ASSERT_ORT_STATUS_OK(OrtApis::SessionOptionsAppendExecutionProvider_TensorRT_V2(ortso, &params));
-=======
           ortso.AppendExecutionProvider_TensorRT_V2(params);
->>>>>>> 8372c86e
         } else {
           OrtTensorRTProviderOptionsV2* ep_option = nullptr;
           ASSERT_ORT_STATUS_OK(OrtApis::CreateTensorRTProviderOptions(&ep_option));
@@ -1028,12 +982,7 @@
       ORT_TSTR("Candy"),
       ORT_TSTR("SSD"),
       ORT_TSTR("ResNet101_DUC_HDC-12"),
-<<<<<<< HEAD
-      ORT_TSTR("YOLOv3-12")
-      };
-=======
       ORT_TSTR("YOLOv3-12")};
->>>>>>> 8372c86e
   static const ORTCHAR_T* dml_disabled_tests[] = {ORT_TSTR("mlperf_ssd_resnet34_1200"),
                                                   ORT_TSTR("mlperf_ssd_mobilenet_300"),
                                                   ORT_TSTR("mask_rcnn"),
@@ -1150,12 +1099,7 @@
                                                     ORT_TSTR("ResNet101_DUC_HDC"),
                                                     ORT_TSTR("ResNet101_DUC_HDC-12"),
                                                     ORT_TSTR("FCN ResNet-101"),
-<<<<<<< HEAD
-                                                    ORT_TSTR("SSD")
-    };
-=======
                                                     ORT_TSTR("SSD")};
->>>>>>> 8372c86e
     all_disabled_tests.insert(std::begin(x86_disabled_tests), std::end(x86_disabled_tests));
 #endif
 
@@ -1174,13 +1118,8 @@
     paths.push_back(ORT_TSTR("/data/onnx"));
 #else
     paths.push_back(ORT_TSTR("c:\\local\\data\\onnx"));
-<<<<<<< HEAD
-#endif
-#endif
-=======
-#endif
-#endif
->>>>>>> 8372c86e
+#endif
+#endif
 
     while (!paths.empty()) {
       std::basic_string<ORTCHAR_T> node_data_root_path = paths.back();
