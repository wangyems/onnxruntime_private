// Copyright (c) Microsoft Corporation. All rights reserved.
// Licensed under the MIT License.

#include "core/framework/tensorprotoutils.h"
#include "core/graph/function_impl.h"
#include "core/graph/graph_viewer.h"
#include "core/graph/model.h"
#include "onnx/shape_inference/implementation.h"

namespace onnxruntime {
// Auto inferred and generate an opschema for stand-alone functions
// TODO: revisit to see if we can eliminate typeconstraint step
void IOTypeConstraintHelper(const ONNX_NAMESPACE::FunctionProto& onnx_func_proto_,
                            std::unique_ptr<ONNX_NAMESPACE::OpSchema>& op_schema_,
                            const std::unordered_map<std::string, int>& input_name_idx_map,
                            const std::unordered_map<std::string, int>& output_name_idx_map) {
  std::vector<std::pair<std::string, std::string>> input_types_list(onnx_func_proto_.input_size());
  std::vector<std::pair<std::string, std::string>> output_types_list(onnx_func_proto_.output_size());
  std::unordered_map<std::string, std::vector<std::string>> type_constraint_map;
  std::unordered_map<std::string, ONNX_NAMESPACE::AttributeProto_AttributeType> attribute_type_map;
  auto schema_registry = ONNX_NAMESPACE::OpSchemaRegistry::Instance();
  for (auto& node : onnx_func_proto_.node()) {
    const auto node_op_schema =
        schema_registry->GetSchema(node.op_type(), static_cast<int>(onnx_func_proto_.since_version()), node.domain());
    for (int i = 0; i < node.input_size(); ++i) {
      auto& in_name = node.input().Get(i);
      auto iter = input_name_idx_map.find(in_name);
      if (iter != input_name_idx_map.end()) {
        int idx = iter->second;
        const auto& p = node_op_schema->inputs().at(i);
        std::string type_str = p.GetTypeStr() + "in" + std::to_string(i);
        input_types_list[idx] = std::make_pair(in_name, type_str);
        if (!type_constraint_map.count(type_str)) {
          for (auto s : p.GetTypes()) {
            type_constraint_map[type_str].emplace_back(*s);
          }
        }
      }
    }
    for (int i = 0; i < node.output_size(); ++i) {
      auto& out_name = node.output().Get(i);
      auto iter = output_name_idx_map.find(out_name);
      if (iter != output_name_idx_map.end()) {
        int idx = iter->second;
        const auto& p = node_op_schema->outputs().at(i);
        std::string type_str = p.GetTypeStr() + "out" + std::to_string(i);
        output_types_list[idx] = std::make_pair(out_name, type_str);
        if (!type_constraint_map.count(type_str)) {
          for (auto s : p.GetTypes()) {
            type_constraint_map[type_str].emplace_back(*s);
          }
        }
      }
    }

    // If an subgraph node attribute has a specified
    // type attribute, we add its referenced attribute
    // into the op's schema
    for (auto& attr : node.attribute()) {
      if (!attr.ref_attr_name().empty() && utils::HasType(attr))
        attribute_type_map[attr.ref_attr_name()] = attr.type();
    }
  }

  int i = 0;
  for (auto& input : input_types_list) {
    op_schema_->Input(i, input.first, "", input.second);
    ++i;
  }
  i = 0;
  for (auto& output : output_types_list) {
    op_schema_->Output(i, output.first, "", output.second);
    ++i;
  }

  for (auto& tc : type_constraint_map) {
    op_schema_->TypeConstraint(tc.first, tc.second, "");
  }

  for (auto& attribute_name : onnx_func_proto_.attribute()) {
    if (attribute_type_map.count(attribute_name))
      op_schema_->Attr(attribute_name, "", attribute_type_map[attribute_name], false);
  }
}

// This method updates the names of inputs/outputs of nodes in subgraphs
// within nodes in an op that has a FunctionBody.
// Subgraphs within an op with a FunctionBody could be referencing inputs/outputs in the OpSchema
// and we need to replace these names with the corresponding input/output names from the actual model graph

// The arguments to this method are :
// (1) The 'subgraph' from a node containing it (ONNX::GraphProto)
// (2) The parent 'graph' - main model graph (OnnxRuntime::Graph)
// (3) The node with a function body (ONNX::NodeProto)
// (4) A map containing the input name from the op schema to the corresponding index
// E.g. For Range-11, {"start" : 0, "limit": 1, "delta": 2}
// (5) A map containing the output name from the op schema to the corresponding index
// E.g. For Range-11, {"output" : 0}
static void update_subgraphs_within_function_body(ONNX_NAMESPACE::GraphProto& subgraph_proto,
                                                  const Graph& parent_graph,
                                                  const ONNX_NAMESPACE::NodeProto& function_node_in_parent_graph,
                                                  const std::unordered_map<std::string, int>& input_name_idx_map,
                                                  const std::unordered_map<std::string, int>& output_name_idx_map) {
  // Iterate through all the nodes in the subgraph
  for (auto subgraph_node = subgraph_proto.mutable_node()->begin();
       subgraph_node != subgraph_proto.mutable_node()->end(); ++subgraph_node) {
    // Iterate through all the inputs of the current node
    for (int idx = 0; idx < (*subgraph_node).input_size(); ++idx) {
      const std::string& tensor_name = (*subgraph_node).input().Get(idx);
      auto iter = input_name_idx_map.find(tensor_name);
      // If an input pertaining to the name in the op schema is found,
      // replace it with the corresponding input to the node with function body from the actual model graph
      if (iter != input_name_idx_map.end()) {
        const auto parent_graph_input_to_function_node = function_node_in_parent_graph.input().Get(iter->second);
        (*subgraph_node).set_input(idx, parent_graph_input_to_function_node);
      }
    }
    // Iterate through all the output of the current node
    for (int idx = 0; idx < (*subgraph_node).output_size(); ++idx) {
      const std::string& tensor_name = (*subgraph_node).output().Get(idx);
      auto iter = output_name_idx_map.find(tensor_name);
      if (iter != output_name_idx_map.end()) {
        // If an input pertaining to the name in the op schema is found,
        // replace it with the corresponding output to the node with function body from the actual model graph
        const auto& parent_graph_output_to_function_node = function_node_in_parent_graph.output().Get(iter->second);
        (*subgraph_node).set_output(idx, parent_graph_output_to_function_node);
      }
    }

    for (auto subgraph_node_attr = (*subgraph_node).mutable_attribute()->begin();
         subgraph_node_attr != (*subgraph_node).mutable_attribute()->end(); ++subgraph_node_attr) {
      if ((*subgraph_node_attr).has_f()) {
        ORT_THROW(
            "A node with a function body within a subgraph within another function body "
            "is currently not supported in ORT");
      }
      // Recurse into any subgraphs in the current subgraph being processed
      if ((*subgraph_node_attr).has_g()) {
        update_subgraphs_within_function_body(*(*subgraph_node_attr).mutable_g(),
                                              parent_graph, function_node_in_parent_graph,
                                              input_name_idx_map, output_name_idx_map);
      }
    }
  }
}

FunctionImpl::FunctionImpl(const onnxruntime::Graph& graph,
                           std::unique_ptr<IndexedSubGraph> customized_func,
                           const logging::Logger& logger)
    : parent_graph_(&graph),
      body_("fused_function_subgraph", false, onnxruntime::ModelMetaData(),
<<<<<<< HEAD
=======
            graph.ModelPath().ToPathString(),
>>>>>>> 37f5fd8f
            IOnnxRuntimeOpSchemaRegistryList({graph.GetSchemaRegistry()}),
            graph.DomainToVersionMap(), {}, logger) {
  customized_func_body_ = std::move(customized_func);
  auto& function_body_graph = body_.MainGraph();

  auto meta_def = customized_func_body_->GetMetaDef();
  op_schema_ = onnxruntime::make_unique<ONNX_NAMESPACE::OpSchema>();
  op_schema_->SetName(meta_def->name);
  op_schema_->SetDomain(meta_def->domain);
  op_schema_->SetDoc(meta_def->doc_string);
  op_schema_->SinceVersion(meta_def->since_version);
  int i = 0;
  std::vector<const NodeArg*> function_body_graph_inputs;
  function_body_graph_inputs.resize(meta_def->inputs.size());
  for (auto& input : meta_def->inputs) {
    auto input_arg = parent_graph_->GetNodeArg(input);
    auto& function_body_graph_input_arg = function_body_graph.GetOrCreateNodeArg(input_arg->Name(), input_arg->TypeAsProto());
    function_body_graph_inputs[i] = &function_body_graph_input_arg;
    ORT_ENFORCE(input_arg->Type() != nullptr);
    op_schema_->Input(i, input, "", *input_arg->Type());
    ++i;
  }
  i = 0;
  std::vector<const NodeArg*> function_body_graph_outputs;
  function_body_graph_outputs.resize(meta_def->outputs.size());
  for (auto& output : meta_def->outputs) {
    auto output_arg = parent_graph_->GetNodeArg(output);
    auto& function_body_graph_output_arg = function_body_graph.GetOrCreateNodeArg(output_arg->Name(), output_arg->TypeAsProto());
    function_body_graph_outputs[i] = &function_body_graph_output_arg;
    op_schema_->Output(i, output, "", *output_arg->Type());
    ++i;
  }
  op_schema_->Finalize();

  function_body_graph.SetInputs(function_body_graph_inputs);
  function_body_graph.SetOutputs(function_body_graph_outputs);
  //Add node and node args
  //TODO: for better performance, we could try to transfer the nodes in parent graph to sub-graph directly,
  //instead of create new nodes.
  for (auto& node_index : customized_func_body_->nodes) {
    auto node = parent_graph_->GetNode(node_index);
    std::vector<onnxruntime::NodeArg*> inputs;
    std::vector<onnxruntime::NodeArg*> outputs;
    for (auto input : node->InputDefs()) {
      auto& n_input = function_body_graph.GetOrCreateNodeArg(input->Name(), input->TypeAsProto());
      inputs.push_back(&n_input);
    }
    for (auto output : node->OutputDefs()) {
      auto& n_output = function_body_graph.GetOrCreateNodeArg(output->Name(), output->TypeAsProto());
      outputs.push_back(&n_output);
    }
    function_body_graph.AddNode(node->Name(), node->OpType(), node->Description(), inputs, outputs, &node->GetAttributes(), node->Domain());
  }

  for (const auto& input : meta_def->inputs) {
    const ONNX_NAMESPACE::TensorProto* initializer = nullptr;
    if (graph.GetInitializedTensor(input, initializer)) {
      // meta_def->inputs could have duplicates so make sure we only add once
      const ONNX_NAMESPACE::TensorProto* subgraph_initializer = nullptr;
      if (!function_body_graph.GetInitializedTensor(input, subgraph_initializer)) {
        function_body_graph.AddInitializedTensor(*initializer);
      }
    }
  }

  //TODO: if we reuse the nodes in parent graph, maybe we don't need to resolve it.
  auto status = function_body_graph.Resolve();
  ORT_ENFORCE(status.IsOK(), status.ErrorMessage());
}

static std::unordered_map<std::string, int> GetOpsetVersionMap(const ONNX_NAMESPACE::FunctionProto& onnx_func_proto) {
  return std::unordered_map<std::string, int>{{onnxruntime::kOnnxDomain, static_cast<int>(onnx_func_proto.since_version())}};
}

FunctionImpl::FunctionImpl(const onnxruntime::Graph& graph,
                           const onnxruntime::NodeIndex& node_index,
                           const ONNX_NAMESPACE::FunctionProto& onnx_func_proto,
                           const logging::Logger& logger)
    : parent_graph_(&graph),
<<<<<<< HEAD
      body_(onnx_func_proto.name(), false, onnxruntime::ModelMetaData(), IOnnxRuntimeOpSchemaRegistryList(),
=======
      body_(onnx_func_proto.name(), false, onnxruntime::ModelMetaData(),
            graph.ModelPath().ToPathString(),
            IOnnxRuntimeOpSchemaRegistryList(),
>>>>>>> 37f5fd8f
            GetOpsetVersionMap(onnx_func_proto), {}, logger),
      onnx_func_proto_(onnx_func_proto) {
  // Make a copy of the FunctionProto.
  // All FunctionBody ops with the same op type seem to share the same FunctionProto struct within a model.
  // Hence, we make a copy prior to generating the graph representation of the function,
  // as we might make some modifications to the FunctionProto along the way

  auto node_in_parent_graph = parent_graph_->GetNode(node_index);
  op_schema_ = onnxruntime::make_unique<ONNX_NAMESPACE::OpSchema>();
  op_schema_->SetName(onnx_func_proto_.name());
  op_schema_->SetDomain(onnx_func_proto_.node().Get(0).domain());
  op_schema_->SetDoc(onnx_func_proto_.doc_string());
  op_schema_->SinceVersion(static_cast<ONNX_NAMESPACE::OperatorSetVersion>(onnx_func_proto_.since_version()));
  std::unordered_map<std::string, int> input_name_idx_map;
  std::unordered_map<std::string, int> output_name_idx_map;
  for (int i = 0; i < onnx_func_proto_.input_size(); ++i) {
    input_name_idx_map[onnx_func_proto_.input().Get(i)] = i;
  }
  for (int i = 0; i < onnx_func_proto_.output_size(); ++i) {
    output_name_idx_map[onnx_func_proto_.output().Get(i)] = i;
  }

  auto cached_op_schema = node_in_parent_graph->Op();
  if (!cached_op_schema) {
    // Infer a op_schema for stand-alone functions.
    IOTypeConstraintHelper(onnx_func_proto_, this->op_schema_, input_name_idx_map, output_name_idx_map);
  } else {
    auto type_constraint_params = cached_op_schema->typeConstraintParams();
    for (auto& type_constraint_param : type_constraint_params) {
      op_schema_->TypeConstraint(
          type_constraint_param.type_param_str,
          type_constraint_param.allowed_type_strs,
          type_constraint_param.description);
    }
    int i = 0;
    for (auto& input : cached_op_schema->inputs()) {
      op_schema_->Input(i, input.GetName(), input.GetDescription(), input.GetTypeStr());
      ++i;
    }
    i = 0;
    for (auto& output : cached_op_schema->outputs()) {
      op_schema_->Output(i, output.GetName(), output.GetDescription(), output.GetTypeStr());
      ++i;
    }
    for (auto& attribute : cached_op_schema->attributes()) {
      op_schema_->Attr(attribute.second);
    }
  }

  if (!cached_op_schema || !cached_op_schema->has_type_and_shape_inference_function()) {
    op_schema_->TypeAndShapeInferenceFunction(
        [this](ONNX_NAMESPACE::InferenceContext& ctx) {
          auto schema_registry = ONNX_NAMESPACE::OpSchemaRegistry::Instance();
          const ONNX_NAMESPACE::FunctionProto* func_ptr = this->GetFuncProto();
          if (nullptr != func_ptr) {
            ONNX_NAMESPACE::shape_inference::InferShapeForFunctionNode(func_ptr, schema_registry, ctx);
          }
        });
  } else {
    op_schema_->TypeAndShapeInferenceFunction(cached_op_schema->GetTypeAndShapeInferenceFunction());
  }

  op_schema_->Finalize();
  //construct body
  std::unordered_map<std::string, int> domain_to_version;
  //TODO: set correct domain and version
  domain_to_version[onnxruntime::kOnnxDomain] = static_cast<int>(onnx_func_proto_.since_version());
  auto& function_body_graph = body_.MainGraph();
  std::vector<const NodeArg*> graph_inputs(onnx_func_proto_.input_size(), nullptr),
      graph_outputs(onnx_func_proto_.output_size(), nullptr);

  // Add node and node args into subgraph
  // The subgraph preserved the input/output tensor names
  // in the parent graph for later inlining purpose
  const auto& attr_map = node_in_parent_graph->GetAttributes();

  ONNX_NAMESPACE::NodeProto function_op_node_proto;  // NodeProto pertaining to the op with a FunctionBody
  node_in_parent_graph->ToProto(function_op_node_proto);

  // iterate over each node in the FunctionProto and fix inputs/outputs
  for (auto node = onnx_func_proto_.mutable_node()->begin(); node != onnx_func_proto_.mutable_node()->end(); ++node) {
    std::vector<onnxruntime::NodeArg*> inputs;
    std::vector<onnxruntime::NodeArg*> outputs;
    std::string uniq_identifier = (*node).name();
    if (!utils::HasName(*node)) {
      std::stringstream ss;
      ss << static_cast<const void*>(&(*node));
      uniq_identifier = ss.str();
    }

    for (int idx = 0; idx < (*node).input_size(); ++idx) {
      std::string tensor_name = (*node).input().Get(idx);
      auto iter = input_name_idx_map.find(tensor_name);
      if (iter != input_name_idx_map.end()) {
        // Preserving NodeArg and input/output names
        const onnxruntime::NodeArg* node_arg = parent_graph_->GetNodeArg(function_op_node_proto.input()
                                                                             .Get(iter->second));
        auto& n_input = function_body_graph.GetOrCreateNodeArg(
            function_op_node_proto.input().Get(iter->second), node_arg->TypeAsProto());
        inputs.push_back(&n_input);
        graph_inputs[iter->second] = &n_input;
      } else {
        auto& n_input = function_body_graph.GetOrCreateNodeArg(
            tensor_name + "_" + std::to_string(node_index), nullptr);
        inputs.push_back(&n_input);
      }
    }
    for (int idx = 0; idx < (*node).output_size(); ++idx) {
      std::string tensor_name = (*node).output().Get(idx);
      auto iter = output_name_idx_map.find(tensor_name);
      if (iter != output_name_idx_map.end()) {
        // Preserving NodeArg and input/output names
        const onnxruntime::NodeArg* node_arg = parent_graph_->GetNodeArg(function_op_node_proto.output()
                                                                             .Get(iter->second));
        auto& n_output = function_body_graph.GetOrCreateNodeArg(
            function_op_node_proto.output().Get(iter->second), node_arg->TypeAsProto());
        outputs.push_back(&n_output);
        graph_outputs[iter->second] = &n_output;
      } else {
        auto& n_output = function_body_graph.GetOrCreateNodeArg(
            tensor_name + "_" + std::to_string(node_index), nullptr);
        outputs.push_back(&n_output);
      }
    }

    onnxruntime::NodeAttributes new_attr_map;
    for (auto node_attr = (*node).mutable_attribute()->begin();
         node_attr != (*node).mutable_attribute()->end(); ++node_attr) {
      // If this node contains subgraphs, the node inputs/outputs within them needs to be fixed as well
      if ((*node_attr).has_g()) {
        update_subgraphs_within_function_body(*(*node_attr).mutable_g(),
                                              *parent_graph_, function_op_node_proto,
                                              input_name_idx_map, output_name_idx_map);
      }

      if (!(*node_attr).ref_attr_name().empty()) {
        auto entry = attr_map.find((*node_attr).ref_attr_name());
        if (entry != attr_map.cend()) {
          new_attr_map[(*node_attr).name()] = entry->second;
        }
      } else {
        new_attr_map[(*node_attr).name()] = *node_attr;
      }
    }
    function_body_graph.AddNode(uniq_identifier + "_" + std::to_string(node_index), (*node).op_type(),
                                (*node).doc_string(), inputs, outputs, &new_attr_map, (*node).domain());
  }

  function_body_graph.SetInputs(graph_inputs);
  function_body_graph.SetOutputs(graph_outputs);
  auto status = function_body_graph.Resolve();

  ORT_ENFORCE(status.IsOK(), "Resolve subgraph failed:", status.ErrorMessage());
}  // namespace onnxruntime

FunctionImpl::~FunctionImpl() = default;

const ONNX_NAMESPACE::OpSchema& FunctionImpl::OpSchema() const {
  return *op_schema_;
}

const onnxruntime::Graph& FunctionImpl::Body() const {
  return body_.MainGraph();
}

const IndexedSubGraph& FunctionImpl::GetIndexedSubGraph() const {
  return *customized_func_body_;
}

const ONNX_NAMESPACE::FunctionProto* FunctionImpl::GetFuncProto() const {
  return &onnx_func_proto_;
}

std::unique_ptr<Function> MakeFunction(const onnxruntime::Graph& graph,
                                       std::unique_ptr<IndexedSubGraph> customized_func,
                                       const logging::Logger& logger) {
  return onnxruntime::make_unique<FunctionImpl>(graph, std::move(customized_func), logger);
}
}  // namespace onnxruntime<|MERGE_RESOLUTION|>--- conflicted
+++ resolved
@@ -149,10 +149,7 @@
                            const logging::Logger& logger)
     : parent_graph_(&graph),
       body_("fused_function_subgraph", false, onnxruntime::ModelMetaData(),
-<<<<<<< HEAD
-=======
             graph.ModelPath().ToPathString(),
->>>>>>> 37f5fd8f
             IOnnxRuntimeOpSchemaRegistryList({graph.GetSchemaRegistry()}),
             graph.DomainToVersionMap(), {}, logger) {
   customized_func_body_ = std::move(customized_func);
@@ -232,13 +229,9 @@
                            const ONNX_NAMESPACE::FunctionProto& onnx_func_proto,
                            const logging::Logger& logger)
     : parent_graph_(&graph),
-<<<<<<< HEAD
-      body_(onnx_func_proto.name(), false, onnxruntime::ModelMetaData(), IOnnxRuntimeOpSchemaRegistryList(),
-=======
       body_(onnx_func_proto.name(), false, onnxruntime::ModelMetaData(),
             graph.ModelPath().ToPathString(),
             IOnnxRuntimeOpSchemaRegistryList(),
->>>>>>> 37f5fd8f
             GetOpsetVersionMap(onnx_func_proto), {}, logger),
       onnx_func_proto_(onnx_func_proto) {
   // Make a copy of the FunctionProto.
