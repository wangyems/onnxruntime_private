# Copyright (c) Microsoft Corporation. All rights reserved.
# Licensed under the MIT License.

# Minimum CMake required
cmake_minimum_required(VERSION 3.24)
cmake_policy(SET CMP0069 NEW)
set(CMAKE_POLICY_DEFAULT_CMP0069 NEW)

cmake_policy(SET CMP0092 NEW)
cmake_policy(SET CMP0091 NEW)
cmake_policy(SET CMP0117 NEW)
# Don't let cmake set a default value for CMAKE_CUDA_ARCHITECTURES
cmake_policy(SET CMP0104 OLD)

# Project
project(onnxruntime C CXX ASM)

# Needed for Java
set(CMAKE_C_STANDARD 99)

include(CheckCXXCompilerFlag)
include(CheckLanguage)
include(CMakeDependentOption)
include(FetchContent)

set(CMAKE_CXX_STANDARD 17)

set_property(GLOBAL PROPERTY USE_FOLDERS ON)
# NOTE: POSITION INDEPENDENT CODE hurts performance, and it only make sense on POSIX systems
set(CMAKE_POSITION_INDEPENDENT_CODE ON)

# Enable CTest
enable_testing()
include(Dart)

if (NOT CMAKE_BUILD_TYPE)
  message(STATUS "Build type not set - using RelWithDebInfo")
  set(CMAKE_BUILD_TYPE "RelWithDebInfo" CACHE STRING "Choose build type: Debug Release RelWithDebInfo MinSizeRel." FORCE)
endif()

if("${CMAKE_C_COMPILER_ID}" STREQUAL "GNU" AND CMAKE_C_COMPILER_VERSION VERSION_LESS 7)
  message(FATAL_ERROR  "GCC version must not less than 7")
endif()

# Options
option(onnxruntime_RUN_ONNX_TESTS "Enable ONNX Compatibility Testing" OFF)
option(onnxruntime_GENERATE_TEST_REPORTS "Enable test report generation" OFF)
option(onnxruntime_ENABLE_STATIC_ANALYSIS "Enable static analysis" OFF)
option(onnxruntime_ENABLE_PYTHON "Enable python buildings" OFF)
# Enable it may cause LNK1169 error
option(onnxruntime_ENABLE_MEMLEAK_CHECKER "Experimental: Enable memory leak checker in Windows debug build" OFF)
option(onnxruntime_USE_CUDA "Build with CUDA support" OFF)
option(onnxruntime_ENABLE_CUDA_LINE_NUMBER_INFO "When building with CUDA support, generate device code line number information." OFF)
option(onnxruntime_USE_OPENVINO "Build with OpenVINO support" OFF)
option(onnxruntime_USE_COREML "Build with CoreML support" OFF)
option(onnxruntime_USE_NNAPI_BUILTIN "Build with builtin NNAPI lib for Android NNAPI support" OFF)
option(onnxruntime_USE_SNPE "Build with SNPE support" OFF)
option(onnxruntime_USE_RKNPU "Build with RKNPU support" OFF)
option(onnxruntime_USE_DNNL "Build with DNNL support" OFF)
option(onnxruntime_BUILD_UNIT_TESTS "Build ONNXRuntime unit tests" ON)
option(onnxruntime_BUILD_CSHARP "Build C# library" OFF)
option(onnxruntime_BUILD_OBJC "Build Objective-C library" OFF)
option(onnxruntime_USE_PREINSTALLED_EIGEN "Use pre-installed EIGEN. Need to provide eigen_SOURCE_PATH if turn this on." OFF)
option(onnxruntime_BUILD_BENCHMARKS "Build ONNXRuntime micro-benchmarks" OFF)
option(onnxruntime_USE_LLVM "Build TVM with LLVM" OFF)

option(onnxruntime_BUILD_FOR_NATIVE_MACHINE "Enable this option for turning on optimization specific to this machine" OFF)
option(onnxruntime_USE_AVX "Use AVX instructions" OFF)
option(onnxruntime_USE_AVX2 "Use AVX2 instructions" OFF)
option(onnxruntime_USE_AVX512 "Use AVX512 instructions" OFF)

option(onnxruntime_BUILD_SHARED_LIB "Build a shared library" OFF)
option(onnxruntime_BUILD_APPLE_FRAMEWORK "Build a macOS/iOS framework" OFF)
option(onnxruntime_ENABLE_MICROSOFT_INTERNAL "Use this option to enable/disable microsoft internal only code" OFF)

option(onnxruntime_USE_VITISAI "Build with Vitis-AI" OFF)
option(onnxruntime_USE_TENSORRT "Build with TensorRT support" OFF)
option(onnxruntime_USE_TENSORRT_BUILTIN_PARSER "Use TensorRT builtin parser" OFF)
option(onnxruntime_TENSORRT_PLACEHOLDER_BUILDER "Instantiate Placeholder TensorRT Builder" OFF)
option(onnxruntime_ENABLE_LTO "Enable link time optimization" OFF)
option(onnxruntime_CROSS_COMPILING "Cross compiling onnx runtime" OFF)
option(onnxruntime_GCOV_COVERAGE "Compile with options necessary to run code coverage" OFF)
option(onnxruntime_DONT_VECTORIZE "Do not vectorize operations in Eigen" OFF)

#It's preferred to turn it OFF when onnxruntime is dynamically linked to PROTOBUF. But Tensort always required the full version of protobuf.
cmake_dependent_option(onnxruntime_USE_FULL_PROTOBUF "Link to libprotobuf instead of libprotobuf-lite when this option is ON" OFF "NOT onnxruntime_USE_TENSORRT" ON)
option(tensorflow_C_PACKAGE_PATH "Path to tensorflow C package installation dir")
option(onnxruntime_ENABLE_LANGUAGE_INTEROP_OPS "Enable operator implemented in language other than cpp" OFF)
option(onnxruntime_DEBUG_NODE_INPUTS_OUTPUTS "Dump debug information about node inputs and outputs when executing the model." OFF)
cmake_dependent_option(onnxruntime_DEBUG_NODE_INPUTS_OUTPUTS_ENABLE_DUMP_TO_SQLDB "Build dump debug information about node inputs and outputs with support for sql database." OFF "onnxruntime_DEBUG_NODE_INPUTS_OUTPUTS" OFF)
option(onnxruntime_USE_DML "Build with DirectML support" OFF)
option(onnxruntime_USE_MIGRAPHX "Build with AMDMIGraphX support" OFF)
option(onnxruntime_USE_WINML "Build with WinML support" OFF)
option(onnxruntime_USE_ACL "Build with ACL support" OFF)
option(onnxruntime_USE_ACL_1902 "Build with ACL version 1902 support" OFF)
option(onnxruntime_USE_ACL_1905 "Build with ACL version 1905 support" OFF)
option(onnxruntime_USE_ACL_1908 "Build with ACL version 1908 support" OFF)
option(onnxruntime_USE_ACL_2002 "Build with ACL version 2002 support" OFF)
option(onnxruntime_USE_ARMNN "Build with ArmNN support" OFF)
option(onnxruntime_ARMNN_RELU_USE_CPU "Use the CPU implementation for the Relu operator for the ArmNN EP" ON)
option(onnxruntime_ARMNN_BN_USE_CPU "Use the CPU implementation for the Batch Normalization operator for the ArmNN EP" ON)
option(onnxruntime_ENABLE_INSTRUMENT "Enable Instrument with Event Tracing for Windows (ETW)" OFF)
option(onnxruntime_USE_TELEMETRY "Build with Telemetry" OFF)
cmake_dependent_option(onnxruntime_USE_MIMALLOC "Override new/delete and arena allocator with mimalloc" OFF "WIN32;NOT onnxruntime_USE_CUDA;NOT onnxruntime_USE_OPENVINO" OFF)
option(onnxruntime_USE_CANN "Build with CANN support" OFF)
option(onnxruntime_USE_ROCM "Build with AMD GPU support" OFF)
option(onnxruntime_USE_TVM "Build with TVM support" OFF)
option(onnxruntime_TVM_CUDA_RUNTIME "Build TVM with CUDA support" OFF)
option(onnxruntime_TVM_USE_LLVM "Build TVM with LLVM. Set customized path to llvm-config.exe here if need" OFF)
option(onnxruntime_TVM_USE_HASH "Build ipp-crypto library for support hash algorithm. It is defined for TVM only")
option(onnxruntime_USE_XNNPACK "Build with XNNPACK support. Provides an alternative math library on ARM, WebAssembly and x86." OFF)

# Options related to reducing the binary size produced by the build
# XNNPACK EP requires the internal NHWC contrib ops to be available, so this option must be OFF when onnxruntime_USE_XNNPACK is ON
cmake_dependent_option(onnxruntime_DISABLE_CONTRIB_OPS "Disable contrib ops" OFF "NOT onnxruntime_USE_XNNPACK" OFF)
option(onnxruntime_DISABLE_ML_OPS "Disable traditional ML ops" OFF)
option(onnxruntime_DISABLE_SPARSE_TENSORS "Disable sparse tensors data types" OFF)
option(onnxruntime_DISABLE_OPTIONAL_TYPE "Disable optional type" OFF)
option(onnxruntime_MINIMAL_BUILD "Exclude as much as possible from the build. Support ORT format models. No support for ONNX format models." OFF)
cmake_dependent_option(onnxruntime_DISABLE_RTTI "Disable RTTI" ON "NOT onnxruntime_ENABLE_PYTHON" OFF)
# For now onnxruntime_DISABLE_EXCEPTIONS will only work with onnxruntime_MINIMAL_BUILD, more changes (ONNX, non-CPU EP, ...) are required to run this standalone
cmake_dependent_option(onnxruntime_DISABLE_EXCEPTIONS "Disable exception handling. Requires onnxruntime_MINIMAL_BUILD currently." ON "onnxruntime_MINIMAL_BUILD;NOT onnxruntime_ENABLE_PYTHON" OFF)
option(onnxruntime_DISABLE_ABSEIL "Do not link to Abseil. Redefine Inlined containers to STD containers." OFF)

option(onnxruntime_EXTENDED_MINIMAL_BUILD "onnxruntime_MINIMAL_BUILD with support for execution providers that compile kernels." OFF)
option(onnxruntime_MINIMAL_BUILD_CUSTOM_OPS "Add custom operator kernels support to a minimal build." OFF)
option(onnxruntime_REDUCED_OPS_BUILD "Reduced set of kernels are registered in build via modification of the kernel registration source files." OFF)
option(onnxruntime_DISABLE_EXTERNAL_INITIALIZERS "Don't allow models to load external data" OFF)

#A special option just for debugging and sanitize check. Please do not enable in option in retail builds.
#The option has no effect on Windows.
option(onnxruntime_USE_VALGRIND "Build with valgrind hacks" OFF)

# A special build option only used for gathering code coverage info
option(onnxruntime_RUN_MODELTEST_IN_DEBUG_MODE "Run model tests even in debug mode" OFF)

# options for security fuzzing
# build configuration for fuzz testing is in onnxruntime_fuzz_test.cmake
option(onnxruntime_FUZZ_TEST "Enable Fuzz testing" OFF)

# training options
option(onnxruntime_ENABLE_NVTX_PROFILE "Enable NVTX profile." OFF)
option(onnxruntime_ENABLE_MEMORY_PROFILE "Enable memory profile." OFF)
option(onnxruntime_ENABLE_TRAINING "Enable full training functionality. Includes ORTModule and ORT Training APIs" OFF)
# For building with onnxruntime_ENABLE_TRAINING_APIS, onnxruntime_ENABLE_TRAINING must be ON.
option(onnxruntime_ENABLE_TRAINING_APIS "Enable ort training apis." OFF)
option(onnxruntime_ENABLE_TRAINING_OPS "Include training operators but no training session support." OFF)
option(onnxruntime_ENABLE_TRAINING_E2E_TESTS "Enable training end-to-end tests." OFF)
option(onnxruntime_ENABLE_CPU_FP16_OPS "Build with advanced instruction sets" ON)
option(onnxruntime_USE_NCCL "Build with NCCL support" OFF)
option(onnxruntime_USE_MPI "Build with MPI support" OFF)

# build WebAssembly
option(onnxruntime_BUILD_WEBASSEMBLY "Enable this option to create WebAssembly byte codes" OFF)
option(onnxruntime_BUILD_WEBASSEMBLY_STATIC_LIB "Enable this option to create WebAssembly static library" OFF)
option(onnxruntime_ENABLE_WEBASSEMBLY_THREADS "Enable this option to create WebAssembly byte codes with multi-threads support" OFF)
option(onnxruntime_ENABLE_WEBASSEMBLY_EXCEPTION_CATCHING "Enable this option to turn on exception catching" OFF)
option(onnxruntime_ENABLE_WEBASSEMBLY_API_EXCEPTION_CATCHING "Enable this option to turn on api exception catching" OFF)
option(onnxruntime_ENABLE_WEBASSEMBLY_EXCEPTION_THROWING "Enable this option to turn on exception throwing even if the build disabled exceptions support" OFF)
option(onnxruntime_ENABLE_WEBASSEMBLY_DEBUG_INFO "Enable this option to turn on DWARF format debug info" OFF)
option(onnxruntime_ENABLE_WEBASSEMBLY_PROFILING "Enable this option to turn on WebAssembly profiling and preserve function names" OFF)

# Enable bitcode for iOS
option(onnxruntime_ENABLE_BITCODE "Enable bitcode for iOS only" OFF)

# build eager mode
option(onnxruntime_ENABLE_EAGER_MODE "build ort eager mode")

# build Pytorch's LazyTensor support
cmake_dependent_option(onnxruntime_ENABLE_LAZY_TENSOR "Enable ORT as a LazyTensor backend in Pytorch." ON "onnxruntime_ENABLE_TRAINING" OFF)

# build separate library of schemas of (custom) ops used by ORT (for ONNX to MLIR translation)
option(onnxruntime_BUILD_OPSCHEMA_LIB "Build op schema library" ON)

# option to enable custom operators in onnxruntime-extensions
option(onnxruntime_USE_EXTENSIONS "Build with onnxruntime-extensions for more features" OFF)

# Enable registering custom op schemas from shared libraries in python environment.
option(onnxruntime_ENABLE_EXTERNAL_CUSTOM_OP_SCHEMAS "Enable registering user defined custom op schemas dynamically" OFF)

set(ONNX_CUSTOM_PROTOC_EXECUTABLE "" CACHE STRING "Specify custom protoc executable to build ONNX")

# pre-build python path
option(onnxruntime_PREBUILT_PYTORCH_PATH "Path to pytorch installation dir")

# external transformer src path
option(onnxruntime_EXTERNAL_TRANSFORMER_SRC_PATH "Path to external transformer src dir")

option(onnxruntime_ENABLE_CUDA_PROFILING "Enable CUDA kernel profiling" OFF)
option(onnxruntime_ENABLE_ROCM_PROFILING "Enable ROCM kernel profiling" OFF)

option(onnxruntime_ENABLE_CPUINFO "Enable cpuinfo" ON)

# ATen fallback support
option(onnxruntime_ENABLE_ATEN "Enable ATen fallback" OFF)

option(onnxruntime_BUILD_KERNEL_EXPLORER "Build Kernel Explorer for testing and profiling GPU kernels" OFF)

<<<<<<< HEAD
# ENABLE_TRAINING includes all training functionality
# The following 2 entry points
# 1. ORTModule
# 2. ORT Training APIs
# It includes all the feature additions as well like
# 1. Python OP
# 2. Aten Fallback
# 3. Strided Tensors
# 4. All training ops including communication and  collectives ops
# 5. ONNXBlock (Front end for training preparation when using training apis)
# Some features are only enabled when onnxruntime_ENABLE_PYTHON is ON as they are only relevant
# when using python env
if (onnxruntime_ENABLE_TRAINING)
  set(onnxruntime_ENABLE_TRAINING_OPS ON)
  set(onnxruntime_ENABLE_TRAINING_APIS ON)
  set(onnxruntime_ENABLE_TRAINING_TORCH_INTEROP ON)
  set(onnxruntime_ENABLE_ATEN ON)
endif()
=======
option(onnxruntime_USE_CLOUD "Build with cloud inferencing support" OFF)
>>>>>>> 587e891c

if (onnxruntime_USE_CUDA)
  set(onnxruntime_DISABLE_RTTI OFF)
endif()

if (onnxruntime_USE_ROCM)
  if (WIN32)
    message(FATAL_ERROR "ROCM does not support build in Windows!")
  endif()
  if (onnxruntime_USE_CUDA)
    message(FATAL_ERROR "ROCM does not support build with CUDA!")
  endif()

  if (NOT CMAKE_HIP_COMPILER)
    set(CMAKE_HIP_COMPILER "${onnxruntime_ROCM_HOME}/llvm/bin/clang++")
  endif()

  if (NOT CMAKE_HIP_ARCHITECTURES)
    set(CMAKE_HIP_ARCHITECTURES "gfx906;gfx908;gfx90a;gfx1030")
  endif()

  file(GLOB rocm_cmake_components ${onnxruntime_ROCM_HOME}/lib/cmake/*)
  list(APPEND CMAKE_PREFIX_PATH ${rocm_cmake_components})

  enable_language(HIP)
  # NOTE: Flags -mllvm -amdgpu-early-inline-all=true are critical for gpu kernel code performance. -mllvm passes the
  # next flag to underlying LLVM instead of clang and -amdgpu-early-inline-all=true is the optimization flag for LLVM.
  # With CMake's enable_language(HIP), additional flags including the proceeding one are propagated from
  # hip-lang::device library. But in some weird cases, the hip-lang::device target may not be properly configured, for
  # example, the CMAKE_PREFIX_PATH might be improperly configured.
  if(NOT DEFINED _CMAKE_HIP_DEVICE_RUNTIME_TARGET)
    message(FATAL_ERROR "HIP Language is not properly configured.")
  endif()
  add_compile_options("$<$<COMPILE_LANGUAGE:HIP>:SHELL:-x hip>")

  if (NOT onnxruntime_HIPIFY_PERL)
    set(onnxruntime_HIPIFY_PERL ${onnxruntime_ROCM_HOME}/hip/bin/hipify-perl)
  endif()

  # replicate strategy used by pytorch to get ROCM_VERSION
  # https://github.com/pytorch/pytorch/blob/8eb21488fdcdb8b0e6fa2e46179b5fa6c42e75af/cmake/public/LoadHIP.cmake#L153-L173
  file(READ "${onnxruntime_ROCM_HOME}/.info/version-dev" ROCM_VERSION_DEV_RAW)
  string(REGEX MATCH "^([0-9]+)\.([0-9]+)\.([0-9]+)-.*$" ROCM_VERSION_DEV_MATCH ${ROCM_VERSION_DEV_RAW})
  if (ROCM_VERSION_DEV_MATCH)
    set(ROCM_VERSION_DEV_MAJOR ${CMAKE_MATCH_1})
    set(ROCM_VERSION_DEV_MINOR ${CMAKE_MATCH_2})
    set(ROCM_VERSION_DEV_PATCH ${CMAKE_MATCH_3})
    set(ROCM_VERSION_DEV "${ROCM_VERSION_DEV_MAJOR}.${ROCM_VERSION_DEV_MINOR}.${ROCM_VERSION_DEV_PATCH}")
    math(EXPR ROCM_VERSION_DEV_INT "(${ROCM_VERSION_DEV_MAJOR}*10000) + (${ROCM_VERSION_DEV_MINOR}*100) + ${ROCM_VERSION_DEV_PATCH}")
  endif()
  message("\n***** ROCm version from ${onnxruntime_ROCM_HOME}/.info/version-dev ****\n")
  message("ROCM_VERSION_DEV: ${ROCM_VERSION_DEV}")
  message("ROCM_VERSION_DEV_MAJOR: ${ROCM_VERSION_DEV_MAJOR}")
  message("ROCM_VERSION_DEV_MINOR: ${ROCM_VERSION_DEV_MINOR}")
  message("ROCM_VERSION_DEV_PATCH: ${ROCM_VERSION_DEV_PATCH}")
  message("ROCM_VERSION_DEV_INT:   ${ROCM_VERSION_DEV_INT}")
  message("\n***** HIP LANGUAGE CONFIG INFO ****\n")
  message("CMAKE_HIP_COMPILER:      ${CMAKE_HIP_COMPILER}")
  message("CMAKE_HIP_ARCHITECTURES: ${CMAKE_HIP_ARCHITECTURES}")
  message("CMAKE_HIP_FLAGS:         ${CMAKE_HIP_FLAGS}")
  string(TOUPPER ${CMAKE_BUILD_TYPE} BUILD_TYPE)
  message("CMAKE_HIP_FLAGS_${BUILD_TYPE}: ${CMAKE_HIP_FLAGS_${BUILD_TYPE}}")
  add_definitions(-DROCM_VERSION=${ROCM_VERSION_DEV_INT})
endif()

if (APPLE)
    if (NOT CMAKE_OSX_ARCHITECTURES)
        message("Building ONNX Runtime for ${CMAKE_HOST_SYSTEM_PROCESSOR}")
    endif()
elseif (NOT WIN32 AND NOT APPLE)
    message("Building ONNX Runtime for ${CMAKE_SYSTEM_PROCESSOR}")
endif()

# Single output director for all binaries
set(RUNTIME_OUTPUT_DIRECTORY ${CMAKE_BINARY_DIR}/bin CACHE PATH "Single output directory for all binaries.")


include(FetchContent)

function(set_msvc_c_cpp_compiler_warning_level warning_level)
  if (NOT "${warning_level}" MATCHES "^[0-4]$")
    message(FATAL_ERROR "Expected warning_level value of 0-4, got '${warning_level}'.")
  endif()

  if (MSVC)
    set(warning_flag "/W${warning_level}")
    get_property(opts DIRECTORY PROPERTY COMPILE_OPTIONS)
    # only match the generator expression added by this function
    list(FILTER opts
         EXCLUDE REGEX "^\\$<\\$<OR:\\$<COMPILE_LANGUAGE:C>,\\$<COMPILE_LANGUAGE:CXX>>:/W[0-4]>$")
    list(APPEND opts "$<$<OR:$<COMPILE_LANGUAGE:C>,$<COMPILE_LANGUAGE:CXX>>:${warning_flag}>")
    set_property(DIRECTORY PROPERTY COMPILE_OPTIONS "${opts}")
  endif()
endfunction()

# set default MSVC warning level to 3 for external dependencies
set_msvc_c_cpp_compiler_warning_level(3)

# Fuzz test has only been tested with BUILD_SHARED_LIB option,
# using the MSVC compiler and on windows OS.
if (MSVC AND WIN32 AND onnxruntime_FUZZ_TEST AND onnxruntime_BUILD_SHARED_LIB AND onnxruntime_USE_FULL_PROTOBUF)
  # Fuzz test library dependency, protobuf-mutator,
  # needs the onnx message to be compiled using "non-lite protobuf version"
  set(onnxruntime_FUZZ_ENABLED ON)
endif()

if (onnxruntime_USE_VALGRIND AND NOT WIN32)
  add_definitions(-DRE2_ON_VALGRIND=1)
endif()

if (onnxruntime_ENABLE_NVTX_PROFILE)
  add_definitions(-DENABLE_NVTX_PROFILE=1)
endif()

if (onnxruntime_ENABLE_BITCODE)
  if (NOT (CMAKE_SYSTEM_NAME STREQUAL "iOS"))
    message(FATAL_ERROR "iOS platform required for onnxruntime_ENABLE_BITCODE")
  endif()
  set(CMAKE_XCODE_ATTRIBUTE_ENABLE_BITCODE YES)
  set(CMAKE_XCODE_ATTRIBUTE_BITCODE_GENERATION_MODE "bitcode")
else()
  set(CMAKE_XCODE_ATTRIBUTE_ENABLE_BITCODE NO)
endif()

if (onnxruntime_ENABLE_MEMORY_PROFILE)
  add_definitions(-DORT_MEMORY_PROFILE=1)
endif()

set(ONNX_ML 1)
if (NOT onnxruntime_ENABLE_PYTHON)
  set(onnxruntime_ENABLE_LANGUAGE_INTEROP_OPS OFF)
endif()

if (onnxruntime_ENABLE_LANGUAGE_INTEROP_OPS)
  add_compile_definitions(ENABLE_LANGUAGE_INTEROP_OPS)
endif()

if (NOT (UNIX AND onnxruntime_ENABLE_PYTHON AND onnxruntime_ENABLE_TRAINING AND (NOT onnxruntime_BUILD_SHARED_LIB)))
  if (onnxruntime_ENABLE_TRAINING_TORCH_INTEROP)
    message(WARNING "onnxruntime_ENABLE_TRAINING_TORCH_INTEROP is turned OFF due to incompatible build combinations.")
  endif()
  set(onnxruntime_ENABLE_TRAINING_TORCH_INTEROP OFF)
endif()

set(onnxruntime_REQUIRE_PYTHON_EMBED_LIB OFF)
if (onnxruntime_ENABLE_TRAINING_TORCH_INTEROP)
  add_compile_definitions(ENABLE_TRAINING_TORCH_INTEROP)

  # Python::Python is required for building unit test executables.
  if (onnxruntime_BUILD_UNIT_TESTS)
    set(onnxruntime_REQUIRE_PYTHON_EMBED_LIB ON)
  endif()
endif()

# General C# properties
if (onnxruntime_BUILD_CSHARP)
  check_language(CSharp)
  if (CMAKE_CSharp_COMPILER)
    enable_language(CSharp)
    set(CMAKE_CSharp_FLAGS ${CMAKE_CSharp_FLAGS} "/langversion:6")
    message(STATUS "CMAKE_Csharp_Compiler = ${CMAKE_CSharp_COMPILER}")
  else()
    message(WARNING "Language Csharp is not found in the system")
  endif()
endif()

if (NOT WIN32)
  #TODO: On Linux we may try https://github.com/microsoft/TraceLogging.git
  if (onnxruntime_ENABLE_INSTRUMENT)
    message(WARNING "Instrument is only supported on Windows now")
    set(onnxruntime_ENABLE_INSTRUMENT OFF)
  endif()
endif()

# 'extended' implies minimal.
if (onnxruntime_EXTENDED_MINIMAL_BUILD AND NOT onnxruntime_MINIMAL_BUILD)
  set(onnxruntime_MINIMAL_BUILD ON)
endif()

include(adjust_global_compile_flags.cmake)

# We need to link with libatomic on systems that do not have built-in atomics, or
# don't have built-in support for 8 byte atomics
# Derived from https://github.com/protocolbuffers/protobuf/blob/master/cmake/CMakeLists.txt
set(onnxruntime_LINK_LIBATOMIC false)
# We don't need to link libatomic on iOS
if (NOT MSVC AND NOT (CMAKE_SYSTEM_NAME STREQUAL "iOS"))
  include(CheckCXXSourceCompiles)
  set(OLD_CMAKE_REQUIRED_FLAGS ${CMAKE_REQUIRED_FLAGS})
  set(CMAKE_REQUIRED_FLAGS ${CMAKE_REQUIRED_FLAGS} -std=c++11)
  check_cxx_source_compiles("
    #include <atomic>
    int main() {
      return std::atomic<int64_t>{};
    }
  " onnxruntime_HAVE_BUILTIN_ATOMICS)
  if (NOT onnxruntime_HAVE_BUILTIN_ATOMICS)
    set(onnxruntime_LINK_LIBATOMIC true)
  endif()
  set(CMAKE_REQUIRED_FLAGS ${OLD_CMAKE_REQUIRED_FLAGS})
endif()

set(REPO_ROOT ${PROJECT_SOURCE_DIR}/..)
set(ONNXRUNTIME_ROOT ${PROJECT_SOURCE_DIR}/../onnxruntime)
set(ORTTRAINING_ROOT ${PROJECT_SOURCE_DIR}/../orttraining)
set(ORTTRAINING_SOURCE_DIR ${ORTTRAINING_ROOT}/orttraining)

file (STRINGS "${REPO_ROOT}/VERSION_NUMBER" ORT_VERSION)

find_package(Threads)
find_package(Patch)
if(Patch_FOUND)
  message("Patch found: ${Patch_EXECUTABLE}")
endif()

if (CMAKE_CROSSCOMPILING)
  message("Doing crosscompiling")
endif()

#Need python to generate def file
if (onnxruntime_BUILD_SHARED_LIB OR onnxruntime_ENABLE_PYTHON)
  if (onnxruntime_ENABLE_PYTHON)
    if (onnxruntime_ENABLE_LANGUAGE_INTEROP_OPS OR onnxruntime_REQUIRE_PYTHON_EMBED_LIB)
      find_package(Python 3.6 COMPONENTS Interpreter Development NumPy)
    else()
      find_package(Python 3.6 COMPONENTS Interpreter Development.Module NumPy)
    endif()
  else()
    find_package(Python 3.6 COMPONENTS Interpreter)
  endif()
endif()

#Dependencies begin
get_filename_component(ONNXRUNTIME_ROOT "${ONNXRUNTIME_ROOT}" ABSOLUTE)
get_filename_component(ORTTRAINING_ROOT "${ORTTRAINING_ROOT}" ABSOLUTE)
get_filename_component(REPO_ROOT "${REPO_ROOT}" ABSOLUTE)
set(ONNXRUNTIME_INCLUDE_DIR ${REPO_ROOT}/include/onnxruntime)

include(external/onnxruntime_external_deps.cmake)

set(ORT_WARNING_FLAGS)
if (WIN32)
    # class needs to have dll-interface to be used by clients
    list(APPEND ORT_WARNING_FLAGS "/wd4251")
    # issued by thrust nonstandard extension used: nameless struct/union
    list(APPEND ORT_WARNING_FLAGS "/wd4201")
    # warning C4800: Implicit conversion from 'X' to bool. Possible information loss
    if (onnxruntime_USE_OPENVINO OR onnxruntime_ENABLE_EAGER_MODE)
       list(APPEND ORT_WARNING_FLAGS "/wd4800")
    endif()
    # operator 'operator-name': deprecated between enumerations of different types
    list(APPEND ORT_WARNING_FLAGS "/wd5054")
    # Enable warning: data member 'member' will be initialized after data member 'member2' / base class 'base_class'
    list(APPEND ORT_WARNING_FLAGS "/w15038")

    # set linker flags to minimize the binary size.
    if (MSVC)
      foreach(type EXE STATIC SHARED)
        if (NOT type MATCHES STATIC)
          # The WinML internal toolchain does not allow link's "additional options" to contain optimization
          # flags (/OPT#); these are already specified using msbuild properties.
          if (NOT DEFINED onnxruntime_DISABLE_LINKER_OPT_FLAGS)
            set(CMAKE_${type}_LINKER_FLAGS_RELEASE "${CMAKE_${type}_LINKER_FLAGS_RELEASE} /OPT:REF,ICF,LBR")
            set(CMAKE_${type}_LINKER_FLAGS_RELEASE "${CMAKE_${type}_LINKER_FLAGS_RELEASE} /INCREMENTAL:NO")
            set(CMAKE_${type}_LINKER_FLAGS_RELWITHDEBINFO "${CMAKE_${type}_LINKER_FLAGS_RELWITHDEBINFO} /OPT:REF,ICF,LBR")
            set(CMAKE_${type}_LINKER_FLAGS_RELWITHDEBINFO "${CMAKE_${type}_LINKER_FLAGS_RELWITHDEBINFO} /INCREMENTAL:NO")
            set(CMAKE_${type}_LINKER_FLAGS_MINSIZEREL "${CMAKE_${type}_LINKER_FLAGS_MINSIZEREL} /OPT:REF,ICF,LBR")
            set(CMAKE_${type}_LINKER_FLAGS_MINSIZEREL "${CMAKE_${type}_LINKER_FLAGS_MINSIZEREL} /INCREMENTAL:NO")
          endif()
        endif()
        if (onnxruntime_ENABLE_LTO AND NOT onnxruntime_USE_CUDA)
          set(CMAKE_${type}_LINKER_FLAGS_RELEASE "${CMAKE_${type}_LINKER_FLAGS_RELEASE} /LTCG")
          set(CMAKE_${type}_LINKER_FLAGS_RELWITHDEBINFO "${CMAKE_${type}_LINKER_FLAGS_RELWITHDEBINFO} /LTCG")
          set(CMAKE_${type}_LINKER_FLAGS_MINSIZEREL "${CMAKE_${type}_LINKER_FLAGS_MINSIZEREL} /LTCG")
        endif()
      endforeach()
    endif()

else()
  check_cxx_compiler_flag(-Wunused-but-set-parameter HAS_UNUSED_BUT_SET_PARAMETER)
  check_cxx_compiler_flag(-Wunused-but-set-variable HAS_UNUSED_BUT_SET_VARIABLE)
  check_cxx_compiler_flag(-Wunused-variable HAS_UNUSED_VARIABLE)
  check_cxx_compiler_flag(-Wcast-function-type HAS_CAST_FUNCTION_TYPE)
  check_cxx_compiler_flag(-Wparentheses HAS_PARENTHESES)
  check_cxx_compiler_flag(-Wuseless-cast HAS_USELESS_CAST)
  check_cxx_compiler_flag(-Wnonnull-compare HAS_NONNULL_COMPARE)
  check_cxx_compiler_flag(-Wtautological-pointer-compare HAS_TAUTOLOGICAL_POINTER_COMPARE)
  check_cxx_compiler_flag(-Wcatch-value HAS_CATCH_VALUE)
  check_cxx_compiler_flag(-Wmissing-braces HAS_MISSING_BRACES)
  check_cxx_compiler_flag(-Wignored-attributes HAS_IGNORED_ATTRIBUTES)
  check_cxx_compiler_flag(-Wdeprecated-copy HAS_DEPRECATED_COPY)
  check_cxx_compiler_flag(-Wdeprecated-declarations HAS_DEPRECATED_DECLARATIONS)
  check_cxx_compiler_flag(-Wclass-memaccess HAS_CLASS_MEMACCESS)
  check_cxx_compiler_flag(-Wmaybe-uninitialized HAS_MAYBE_UNINITIALIZED)
  check_cxx_compiler_flag(-Wstrict-aliasing HAS_STRICT_ALIASING)
  check_nvcc_compiler_flag(-Wstrict-aliasing NVCC_HAS_STRICT_ALIASING)
  check_cxx_compiler_flag(-Wambiguous-reversed-operator HAS_AMBIGUOUS_REVERSED_OPERATOR)
  check_cxx_compiler_flag(-Wdeprecated-anon-enum-enum-conversion HAS_DEPRECATED_ANON_ENUM_ENUM_CONVERSION)
  check_cxx_compiler_flag(-Wundefined-var-template HAS_UNDEFINED_VAR_TEMPLATE)
  check_cxx_compiler_flag(-Wformat-truncation HAS_FORMAT_TRUNCATION)
  check_cxx_compiler_flag(-Wbitwise-instead-of-logical HAS_BITWISE_INSTEAD_OF_LOGICAL)
  check_cxx_compiler_flag(-Wenum-constexpr-conversion HAS_ENUM_CONSTEXPR_CONVERSION)
  check_cxx_compiler_flag(-Wdeprecated-builtins HAS_DEPRECATED_BUILTINS)

  if (HAS_TAUTOLOGICAL_POINTER_COMPARE)
    #we may have extra null pointer checkings in debug build, it's not an issue
    list(APPEND ORT_WARNING_FLAGS -Wno-tautological-pointer-compare)
  endif()
  if (HAS_NONNULL_COMPARE)
    #we may have extra null pointer checkings in debug build, it's not an issue
    list(APPEND ORT_WARNING_FLAGS -Wno-nonnull-compare)
  endif()

  if (HAS_AMBIGUOUS_REVERSED_OPERATOR)
    list(APPEND ORT_WARNING_FLAGS -Wno-ambiguous-reversed-operator)
  endif()
  if (HAS_DEPRECATED_ANON_ENUM_ENUM_CONVERSION)
    list(APPEND ORT_WARNING_FLAGS -Wno-deprecated-anon-enum-enum-conversion)
  endif()
  if (HAS_UNDEFINED_VAR_TEMPLATE)
    list(APPEND ORT_WARNING_FLAGS -Wno-undefined-var-template)
  endif()
  if (HAS_DEPRECATED_BUILTINS)
    list(APPEND ORT_WARNING_FLAGS -Wno-deprecated-builtins)
  endif()
  #see:https://reviews.llvm.org/D131307
  #It was intended that the 'enum-constexpr-conversion' type warnings can not be silenced by -w
  if(HAS_ENUM_CONSTEXPR_CONVERSION AND NOT Protobuf_FOUND)
    if (TARGET libprotobuf)
      target_compile_options(libprotobuf PRIVATE "-Wno-enum-constexpr-conversion")
    endif()
    if (TARGET libprotobuf-lite)
      target_compile_options(libprotobuf-lite PRIVATE "-Wno-enum-constexpr-conversion")
    endif()
  endif()
endif()

#names in this var must match the directory names under onnxruntime/core/providers
#ONNXRUNTIME_PROVIDER_NAMES is the list of providers that needs to export additional symbols in the global namespace.
#For example CUDA EP exports "OrtSessionOptionsAppendExecutionProvider_CUDA", which is a global function.
#However, all these things are legacy and deprecated and should be replaced with functions in onnxruntime_c_api.h.
set(ONNXRUNTIME_PROVIDER_NAMES cpu)

set(ORT_PROVIDER_FLAGS)
set(ORT_PROVIDER_CMAKE_FLAGS)

if (onnxruntime_USE_CUDA)
    list(APPEND ORT_PROVIDER_FLAGS -DUSE_CUDA=1)
    list(APPEND ORT_PROVIDER_CMAKE_FLAGS -Donnxruntime_USE_CUDA=1)
    list(APPEND ONNXRUNTIME_PROVIDER_NAMES cuda)
endif()
if (onnxruntime_USE_VITISAI)
    list(APPEND ORT_PROVIDER_FLAGS -DUSE_VITISAI=1)
    list(APPEND ORT_PROVIDER_CMAKE_FLAGS -Donnxruntime_USE_VITISAI=1)
    list(APPEND ONNXRUNTIME_PROVIDER_NAMES vitisai)
endif()
if (onnxruntime_USE_DNNL)
    list(APPEND ORT_PROVIDER_FLAGS -DUSE_DNNL=1)
    list(APPEND ONNXRUNTIME_PROVIDER_NAMES dnnl)
    list(APPEND ORT_PROVIDER_CMAKE_FLAGS -Donnxruntime_USE_DNNL=1)
endif()
if (onnxruntime_USE_OPENVINO)
    list(APPEND ORT_PROVIDER_FLAGS -DUSE_OPENVINO=1)
    list(APPEND ONNXRUNTIME_PROVIDER_NAMES openvino)
    list(APPEND ORT_PROVIDER_CMAKE_FLAGS -Donnxruntime_USE_OPENVINO=1)
endif()
if (onnxruntime_USE_TENSORRT)
    list(APPEND ORT_PROVIDER_FLAGS -DUSE_TENSORRT=1)
    #TODO: remove the following line and change the test code in onnxruntime_shared_lib_test to use the new EP API.
    list(APPEND ONNXRUNTIME_PROVIDER_NAMES tensorrt)
    list(APPEND ORT_PROVIDER_CMAKE_FLAGS -Donnxruntime_USE_TENSORRT=1)
endif()
if (onnxruntime_USE_RKNPU)
    list(APPEND ORT_PROVIDER_FLAGS -DUSE_RKNPU=1)
    list(APPEND ORT_PROVIDER_CMAKE_FLAGS -Donnxruntime_USE_RKNPU=1)
    list(APPEND ONNXRUNTIME_PROVIDER_NAMES rknpu)
endif()
if (onnxruntime_USE_NNAPI_BUILTIN)
    list(APPEND ORT_PROVIDER_FLAGS -DUSE_NNAPI=1)
    list(APPEND ORT_PROVIDER_CMAKE_FLAGS -Donnxruntime_USE_NNAPI_BUILTIN=1)
    list(APPEND ONNXRUNTIME_PROVIDER_NAMES nnapi)
endif()
if (onnxruntime_USE_SNPE)
    list(APPEND ORT_PROVIDER_FLAGS -DUSE_SNPE=1)
    list(APPEND ONNXRUNTIME_PROVIDER_NAMES snpe)
    list(APPEND ORT_PROVIDER_CMAKE_FLAGS -Donnxruntime_USE_SNPE=1)
endif()
if (onnxruntime_USE_TVM)
    list(APPEND ORT_PROVIDER_FLAGS  -DUSE_TVM=1)
    list(APPEND ORT_PROVIDER_CMAKE_FLAGS -Donnxruntime_USE_TVM=1)
    list(APPEND ONNXRUNTIME_PROVIDER_NAMES tvm)
endif()
if (onnxruntime_USE_WINML)
  list(APPEND ORT_PROVIDER_FLAGS  -DUSE_WINML=1)
  list(APPEND ORT_PROVIDER_CMAKE_FLAGS -Donnxruntime_USE_WINML=1)
  list(APPEND ONNXRUNTIME_PROVIDER_NAMES winml)
endif()
if (onnxruntime_USE_ACL)
    list(APPEND ORT_PROVIDER_FLAGS  -DUSE_ACL=1)
    list(APPEND ORT_PROVIDER_CMAKE_FLAGS -Donnxruntime_USE_ACL=1)
    list(APPEND ONNXRUNTIME_PROVIDER_NAMES acl)
endif()
if (onnxruntime_USE_DML)
    list(APPEND ORT_PROVIDER_FLAGS  -DUSE_DML=1)
    list(APPEND ORT_PROVIDER_CMAKE_FLAGS -Donnxruntime_USE_DML=1)
    list(APPEND ONNXRUNTIME_PROVIDER_NAMES dml)
endif()
if (onnxruntime_USE_MIGRAPHX)
    list(APPEND ORT_PROVIDER_FLAGS  -DUSE_MIGRAPHX=1)
    list(APPEND ORT_PROVIDER_CMAKE_FLAGS -Donnxruntime_USE_MIGRAPHX=1)
    list(APPEND ONNXRUNTIME_PROVIDER_NAMES migraphx)
endif()
if (onnxruntime_USE_ARMNN)
    list(APPEND ORT_PROVIDER_FLAGS  -DUSE_ARMNN=1)
    list(APPEND ORT_PROVIDER_CMAKE_FLAGS -Donnxruntime_USE_ARMNN=1)
    list(APPEND ONNXRUNTIME_PROVIDER_NAMES armnn)
endif()
if (onnxruntime_USE_ROCM)
    list(APPEND ORT_PROVIDER_FLAGS  -DUSE_ROCM=1)
    list(APPEND ORT_PROVIDER_CMAKE_FLAGS -Donnxruntime_USE_ROCM=1)
    list(APPEND ONNXRUNTIME_PROVIDER_NAMES rocm)
endif()
if (onnxruntime_USE_COREML)
    list(APPEND ORT_PROVIDER_FLAGS  -DUSE_COREML=1)
    list(APPEND ORT_PROVIDER_CMAKE_FLAGS -Donnxruntime_USE_COREML=1)
    list(APPEND ONNXRUNTIME_PROVIDER_NAMES coreml)
endif()
if (onnxruntime_USE_XNNPACK)
  list(APPEND ORT_PROVIDER_FLAGS -DUSE_XNNPACK=1)
  list(APPEND ORT_PROVIDER_CMAKE_FLAGS -Donnxruntime_USE_XNNPACK=1)
  list(APPEND ONNXRUNTIME_PROVIDER_NAMES xnnpack)
endif()
if (onnxruntime_USE_CANN)
    list(APPEND ORT_PROVIDER_FLAGS  -DUSE_CANN=1)
    list(APPEND ORT_PROVIDER_CMAKE_FLAGS -Donnxruntime_USE_CANN=1)
    list(APPEND ONNXRUNTIME_PROVIDER_NAMES cann)
endif()
if (onnxruntime_USE_CLOUD)
    list(APPEND ORT_PROVIDER_FLAGS  -DUSE_CLOUD=1)
    list(APPEND ORT_PROVIDER_CMAKE_FLAGS -Donnxruntime_USE_CLOUD=1)
    list(APPEND ONNXRUNTIME_PROVIDER_NAMES cloud)
endif()

if (onnxruntime_ENABLE_EAGER_MODE)
  if (NOT onnxruntime_ENABLE_TRAINING OR NOT onnxruntime_ENABLE_PYTHON)
    message(
        FATAL_ERROR
        "Option onnxruntime_ENABLE_EAGER_MODE can only be used when onnxruntime_ENABLE_TRAINING and onnxruntime_ENABLE_PYTHON are enabled")
  endif()
  set(ONNXRUNTIME_EAGER_CMAKE_FILE_NAME onnxruntime_eager)
endif()

if (onnxruntime_ENABLE_LAZY_TENSOR)
  # To support LazyTensor, ORT needs to call Python function from C/C++.
  # so onnxruntime_ENABLE_PYTHON is required.
  if (NOT onnxruntime_ENABLE_TRAINING OR NOT onnxruntime_ENABLE_PYTHON)
    message(
        FATAL_ERROR
        "Option onnxruntime_ENABLE_LAZY_TENSOR can only be set when onnxruntime_ENABLE_TRAINING and onnxruntime_ENABLE_PYTHON are enabled")
  endif()
  # TODO: In the future, we can compile LazyTensor into a standalone
  # library target, onnxruntime_lazy_tensor, to make the buid
  # cleaner.
endif()


function(onnxruntime_set_compile_flags target_name)
    if (CPUINFO_SUPPORTED)
      onnxruntime_add_include_to_target(${target_name} cpuinfo)
    endif()
    if(onnxruntime_ENABLE_EAGER_MODE)
      target_compile_definitions(${target_name} PRIVATE ENABLE_EAGER_MODE)
    endif()
    if(onnxruntime_ENABLE_LAZY_TENSOR)
      target_compile_definitions(${target_name} PRIVATE ENABLE_LAZY_TENSOR)
    endif()
    if (onnxruntime_ENABLE_CPU_FP16_OPS)
      target_compile_definitions(${target_name} PRIVATE ENABLE_CPU_FP16_TRAINING_OPS)
    endif()
    if(onnxruntime_DISABLE_ABSEIL)
      target_compile_definitions(${target_name} PRIVATE DISABLE_ABSEIL)
    endif()
    if(UNIX)
      target_compile_definitions(${target_name} PRIVATE PLATFORM_POSIX)
    endif()
    target_compile_definitions(${target_name} PUBLIC EIGEN_USE_THREADS)
    if (onnxruntime_DISABLE_CONTRIB_OPS)
      target_compile_definitions(${target_name} PRIVATE DISABLE_CONTRIB_OPS)
    endif()

    if (onnxruntime_DISABLE_ML_OPS)
      target_compile_definitions(${target_name} PRIVATE DISABLE_ML_OPS)
    endif()

    if (onnxruntime_DISABLE_SPARSE_TENSORS)
      target_compile_definitions(${target_name} PRIVATE DISABLE_SPARSE_TENSORS)
    endif()

    if (onnxruntime_DISABLE_OPTIONAL_TYPE)
      target_compile_definitions(${target_name} PRIVATE DISABLE_OPTIONAL_TYPE)
    endif()
    if (onnxruntime_ENABLE_ATEN)
      target_compile_definitions(${target_name} PRIVATE ENABLE_ATEN)
    endif()
    set_target_properties(${target_name} PROPERTIES COMPILE_WARNING_AS_ERROR ON)
    if (onnxruntime_USE_CUDA)
      # Suppress a "conversion_function_not_usable" warning in gsl/span
      target_compile_options(${target_name} PRIVATE "$<$<COMPILE_LANGUAGE:CUDA>:SHELL:--diag-suppress 554>")
    endif()
    if (MSVC)
      foreach(CMAKE_CUDA_TOOLKIT_INCLUDE_DIRECTORY ${CMAKE_CUDA_TOOLKIT_INCLUDE_DIRECTORIES})
        target_compile_options(${target_name} PRIVATE "$<$<NOT:$<COMPILE_LANGUAGE:CUDA>>:/external:I${CMAKE_CUDA_TOOLKIT_INCLUDE_DIRECTORY}>")
      endforeach()
      foreach(onnxruntime_external_lib IN LISTS onnxruntime_EXTERNAL_LIBRARIES)
        #TODO: the list contains cmake keywords like "debug". We should exclude them.
        if(TARGET ${onnxruntime_external_lib})
          get_target_property(onnxruntime_external_lib_include_dirs ${onnxruntime_external_lib} INTERFACE_INCLUDE_DIRECTORIES)
          foreach(onnxruntime_external_lib_include_dir IN LISTS onnxruntime_external_lib_include_dirs)
            if(onnxruntime_external_lib_include_dir MATCHES "^\\$")
              if(onnxruntime_external_lib_include_dir MATCHES "^\\$<BUILD_INTERFACE:([^>]+)>$")
                string(REGEX REPLACE "^\\$<BUILD_INTERFACE:([^>]+)>$" "\\1" onnxruntime_external_lib_include_dir_cmake "${onnxruntime_external_lib_include_dir}")
                cmake_path(NATIVE_PATH onnxruntime_external_lib_include_dir_cmake NORMALIZE onnxruntime_external_lib_include_dir_native)
                target_compile_options(${target_name} PRIVATE "$<$<NOT:$<COMPILE_LANGUAGE:CUDA>>:/external:I${onnxruntime_external_lib_include_dir_native}>")
              endif()
            else()
              cmake_path(NATIVE_PATH onnxruntime_external_lib_include_dir NORMALIZE onnxruntime_external_lib_include_dir_native)
              target_compile_options(${target_name} PRIVATE "$<$<NOT:$<COMPILE_LANGUAGE:CUDA>>:/external:I${onnxruntime_external_lib_include_dir_native}>")
            endif()
          endforeach()
        endif()
      endforeach()
      target_compile_definitions(${target_name} PUBLIC -DPLATFORM_WINDOWS -DNOGDI -DNOMINMAX -D_USE_MATH_DEFINES -D_SILENCE_ALL_CXX17_DEPRECATION_WARNINGS)
      if (onnxruntime_ENABLE_MEMLEAK_CHECKER)
        target_compile_definitions(${target_name} PUBLIC -DONNXRUNTIME_ENABLE_MEMLEAK_CHECK)
      endif()
      target_compile_options(${target_name} PRIVATE "$<$<COMPILE_LANGUAGE:CUDA>:SHELL:--compiler-options /utf-8>" "$<$<NOT:$<COMPILE_LANGUAGE:CUDA>>:/utf-8>")
      target_compile_options(${target_name} PRIVATE "$<$<COMPILE_LANGUAGE:CUDA>:SHELL:--compiler-options /sdl>" "$<$<NOT:$<COMPILE_LANGUAGE:CUDA>>:/sdl>")
      set_target_properties(${target_name}
                      PROPERTIES VS_GLOBAL_CAExcludePath "${ORT_BINARY_DIR};${ORT_SOURCE_DIR}")
      if (onnxruntime_ENABLE_STATIC_ANALYSIS)
        target_compile_options(${target_name} PRIVATE "$<$<COMPILE_LANGUAGE:CUDA>:SHELL:--compiler-options /analyze>" "$<$<NOT:$<COMPILE_LANGUAGE:CUDA>>:/analyze>")
        target_compile_options(${target_name} PRIVATE "$<$<COMPILE_LANGUAGE:CUDA>:SHELL:--compiler-options /analyze:external->" "$<$<NOT:$<COMPILE_LANGUAGE:CUDA>>:/analyze:external->")
      endif()
    else()
      # Enable warning
      target_compile_options(${target_name} PRIVATE "$<$<COMPILE_LANGUAGE:CUDA>:SHELL:--compiler-options -Wall>" "$<$<NOT:$<COMPILE_LANGUAGE:CUDA>>:-Wall>")
      target_compile_options(${target_name} PRIVATE "$<$<NOT:$<COMPILE_LANGUAGE:CUDA>>:-Wextra>")
      if (CMAKE_CXX_COMPILER_ID STREQUAL "Clang" OR CMAKE_CXX_COMPILER_ID STREQUAL "AppleClang")
        #external/protobuf/src/google/protobuf/arena.h:445:18: error: unused parameter 'p'
        target_compile_options(${target_name} PRIVATE "-Wno-unused-parameter")
      endif()
      target_compile_definitions(${target_name} PUBLIC -DNSYNC_ATOMIC_CPP11)
      target_include_directories(${target_name} PRIVATE "${google_nsync_SOURCE_DIR}/public")
    endif()
    foreach(ORT_FLAG ${ORT_PROVIDER_FLAGS})
      target_compile_definitions(${target_name} PRIVATE ${ORT_FLAG})
    endforeach()
    if (HAS_DEPRECATED_COPY)
      #too many such errors in eigen
      target_compile_options(${target_name} PRIVATE "$<$<COMPILE_LANGUAGE:CUDA>:SHELL:--compiler-options -Wno-deprecated-copy>" "$<$<COMPILE_LANGUAGE:CXX>:-Wno-deprecated-copy>")
    endif()
    foreach(FLAG ${ORT_WARNING_FLAGS})
      target_compile_options(${target_name} PRIVATE "$<$<COMPILE_LANGUAGE:CXX>:${FLAG}>")
    endforeach()
    if (onnxruntime_USE_CUDA)
      foreach(FLAG ${ORT_WARNING_FLAGS})
        target_compile_options(${target_name} PRIVATE "$<$<COMPILE_LANGUAGE:CUDA>:SHELL:--compiler-options ${FLAG}>")
      endforeach()
      if ((NVCC_HAS_STRICT_ALIASING AND "${target_name}" MATCHES "cuda") OR (HAS_STRICT_ALIASING AND NOT "${target_name}" MATCHES "cuda"))
        target_compile_options(${target_name} PRIVATE "$<$<COMPILE_LANGUAGE:CUDA>:-Wno-strict-aliasing>")
      endif()
    endif()
    if (onnxruntime_USE_ROCM)
      # flags are detected with CXX language mode, some flags are not supported with hipclang
      # because we may mix gcc and hipclang
      set(ORT_HIP_WARNING_FLAGS ${ORT_WARNING_FLAGS})
      list(REMOVE_ITEM ORT_HIP_WARNING_FLAGS -Wno-nonnull-compare)

      # float16.h:90:12: error: ‘tmp’ is used uninitialized
      list(APPEND ORT_HIP_WARNING_FLAGS -Wno-uninitialized)

      # some #pragma unroll will fail, do not treat them as error
      # #warning must not be treated as error
      list(APPEND ORT_HIP_WARNING_FLAGS -Wno-error=pass-failed "-Wno-error=#warnings")

      # otherwise error: builtin __has_trivial_assign is deprecated; use __is_trivially_assignable instead
      if (ROCM_VERSION_DEV VERSION_GREATER_EQUAL "5.4")
        list(APPEND ORT_HIP_WARNING_FLAGS "-Wno-deprecated-builtins")
      endif()

      foreach(FLAG ${ORT_HIP_WARNING_FLAGS})
        target_compile_options(${target_name} PRIVATE "$<$<COMPILE_LANGUAGE:HIP>:SHELL:${FLAG}>")
      endforeach()
    endif()
endfunction()

function(onnxruntime_set_source_file_properties target_name)
  get_target_property(srcs ${target_name} SOURCES)

  # enable ARC for Objective-C/C++
  set(objective_c_cc_srcs ${srcs})
  list(FILTER objective_c_cc_srcs INCLUDE REGEX "\\.mm?$")
  set_property(SOURCE ${objective_c_cc_srcs} APPEND PROPERTY COMPILE_OPTIONS "-fobjc-arc")
endfunction()

function(onnxruntime_configure_target target_name)
  target_link_directories(${target_name} PRIVATE ${onnxruntime_LINK_DIRS})
  onnxruntime_set_compile_flags(${target_name})
  onnxruntime_set_source_file_properties(${target_name})
  #Uncomment the following three lines to reproduce static analysis errors locally
  #if(WIN32 AND onnxruntime_ENABLE_STATIC_ANALYSIS)
  #  set_target_properties(${target_name} PROPERTIES VS_USER_PROPS ${PROJECT_SOURCE_DIR}/EnableVisualStudioCodeAnalysis.props)
  #endif()
  target_include_directories(${target_name} PRIVATE ${CMAKE_CURRENT_BINARY_DIR} ${ONNXRUNTIME_ROOT} ${abseil_cpp_SOURCE_DIR})
  if (onnxruntime_ENABLE_TRAINING_APIS)
    target_include_directories(${target_name} PRIVATE ${ORTTRAINING_ROOT})
  endif()
  if (onnxruntime_ENABLE_LTO)
    set_target_properties(${target_name} PROPERTIES INTERPROCEDURAL_OPTIMIZATION_RELEASE TRUE)
    set_target_properties(${target_name} PROPERTIES INTERPROCEDURAL_OPTIMIZATION_RELWITHDEBINFO TRUE)
    set_target_properties(${target_name} PROPERTIES INTERPROCEDURAL_OPTIMIZATION_MINSIZEREL TRUE)
  endif()

  if (onnxruntime_BUILD_KERNEL_EXPLORER)
    get_target_property(target_type ${target_name} TYPE)
    if (target_type STREQUAL "MODULE_LIBRARY" OR target_type STREQUAL "SHARED_LIBRARY")
      set_property(TARGET ${target_name}
        APPEND_STRING PROPERTY LINK_FLAGS " -Xlinker --version-script=${ONNXRUNTIME_ROOT}/python/tools/kernel_explorer/version_script.lds ")
    endif()
  endif()

  # Keep BinSkim happy
  if(MSVC AND NOT onnxruntime_target_platform MATCHES "ARM")
    target_link_options(${target_name} PRIVATE "/CETCOMPAT")
  endif()
endfunction()

function(onnxruntime_add_shared_library target_name)
  add_library(${target_name} SHARED ${ARGN})
  onnxruntime_configure_target(${target_name})
endfunction()

function(onnxruntime_add_static_library target_name)
  add_library(${target_name} STATIC ${ARGN})
  onnxruntime_configure_target(${target_name})
endfunction()

#For plugins that are not linked into other targets but may be loaded dynamically at runtime using dlopen-like functionality.
function(onnxruntime_add_shared_library_module target_name)
  if ((${CMAKE_SYSTEM_NAME} MATCHES "Darwin") OR (${CMAKE_SYSTEM_NAME} MATCHES "iOS"))
    add_library(${target_name} SHARED ${ARGN})
  else()
    #On Windows, this target shouldn't generate an import lib, but I don't know how to disable it.
    add_library(${target_name} MODULE ${ARGN})
  endif()

  onnxruntime_configure_target(${target_name})
  if (MSVC AND onnxruntime_target_platform STREQUAL "x86" AND NOT onnxruntime_BUILD_WEBASSEMBLY)
    target_link_options(${target_name} PRIVATE /SAFESEH)
  endif()
endfunction()

function(onnxruntime_add_executable target_name)
  add_executable(${target_name} ${ARGN})
  onnxruntime_configure_target(${target_name})
  if (MSVC AND onnxruntime_target_platform STREQUAL "x86" AND NOT onnxruntime_BUILD_WEBASSEMBLY)
    target_link_options(${target_name} PRIVATE /SAFESEH)
  endif()
endfunction()

function(onnxruntime_add_include_to_target dst_target)
    foreach(src_target ${ARGN})
      if(TARGET ${src_target})
        target_include_directories(${dst_target} PRIVATE $<TARGET_PROPERTY:${src_target},INTERFACE_INCLUDE_DIRECTORIES>)
        target_compile_definitions(${dst_target} PRIVATE $<TARGET_PROPERTY:${src_target},INTERFACE_COMPILE_DEFINITIONS>)
        target_sources(${dst_target} PRIVATE $<TARGET_PROPERTY:${src_target},INTERFACE_SOURCES>)
      endif()
    endforeach()
endfunction()

# ACL
if (onnxruntime_USE_ACL OR onnxruntime_USE_ACL_1902 OR onnxruntime_USE_ACL_1905 OR onnxruntime_USE_ACL_1908 OR onnxruntime_USE_ACL_2002)
  set(onnxruntime_USE_ACL ON)
  if (onnxruntime_USE_ACL_1902)
    add_definitions(-DACL_1902=1)
  else()
    if (onnxruntime_USE_ACL_1908)
      add_definitions(-DACL_1908=1)
    else()
      if (onnxruntime_USE_ACL_2002)
        add_definitions(-DACL_2002=1)
      else()
        add_definitions(-DACL_1905=1)
      endif()
    endif()
  endif()

  if (NOT ${onnxruntime_ACL_LIBS} STREQUAL "")
    add_library(arm_compute SHARED IMPORTED)
    set_target_properties(arm_compute PROPERTIES
        IMPORTED_NO_SONAME 1
        IMPORTED_LOCATION "${onnxruntime_ACL_LIBS}/libarm_compute.so")

    add_library(arm_compute_core SHARED IMPORTED)
    set_target_properties(arm_compute_core PROPERTIES
        IMPORTED_NO_SONAME 1
        IMPORTED_LOCATION "${onnxruntime_ACL_LIBS}/libarm_compute_core.so")

    add_library(arm_compute_graph SHARED IMPORTED)
    set_target_properties(arm_compute_graph PROPERTIES
        IMPORTED_NO_SONAME 1
        IMPORTED_LOCATION "${onnxruntime_ACL_LIBS}/libarm_compute_graph.so")
  endif()

  list(APPEND onnxruntime_EXTERNAL_LIBRARIES arm_compute arm_compute_core arm_compute_graph)

endif()

# ArmNN
if (onnxruntime_USE_ARMNN)
  if (NOT onnxruntime_ARMNN_RELU_USE_CPU)
    add_definitions(-DRELU_ARMNN=1)
  endif()
  if (NOT onnxruntime_ARMNN_BN_USE_CPU)
    add_definitions(-DBN_ARMNN=1)
  endif()

  if (NOT onnxruntime_USE_ACL AND NOT ${onnxruntime_ACL_LIBS} STREQUAL "")
    add_library(arm_compute SHARED IMPORTED)
    set_target_properties(arm_compute PROPERTIES
        IMPORTED_NO_SONAME 1
        IMPORTED_LOCATION "${onnxruntime_ACL_LIBS}/libarm_compute.so")

    add_library(arm_compute_core SHARED IMPORTED)
    set_target_properties(arm_compute_core PROPERTIES
        IMPORTED_NO_SONAME 1
        IMPORTED_LOCATION "${onnxruntime_ACL_LIBS}/libarm_compute_core.so")

    add_library(arm_compute_graph SHARED IMPORTED)
    set_target_properties(arm_compute_graph PROPERTIES
        IMPORTED_NO_SONAME 1
        IMPORTED_LOCATION "${onnxruntime_ACL_LIBS}/libarm_compute_graph.so")
  endif()

  if (NOT ${onnxruntime_ARMNN_LIBS} STREQUAL "")
    add_library(armnn SHARED IMPORTED)
    set_target_properties(armnn PROPERTIES
        IMPORTED_NO_SONAME 1
        IMPORTED_LOCATION "${onnxruntime_ARMNN_LIBS}/libarmnn.so")
  endif()

  list(APPEND onnxruntime_EXTERNAL_LIBRARIES armnn arm_compute arm_compute_core arm_compute_graph)
endif()

if (onnxruntime_USE_DNNL)
  include(dnnl)
endif()

# TVM EP
if (onnxruntime_USE_TVM)
  if (NOT TARGET tvm)
    message(STATUS "Include TVM(*).")
    include(tvm)
  endif()

  # ipp-crypto
  if (onnxruntime_TVM_USE_HASH)
    message(STATUS "Include ipp-crypto(*).")
    include(ipp-crypto)
  endif()

  # TVM
  if (onnxruntime_TVM_USE_LLVM)
    set(USE_LLVM "${onnxruntime_TVM_USE_LLVM}" CACHE STRING "Path to LLVM for correct TVM build")
  elseif(onnxruntime_USE_LLVM)
    set(USE_LLVM ON CACHE BOOL "Only defined for TVM")
  endif()

  if (onnxruntime_TVM_CUDA_RUNTIME)
    set(USE_CUDA ON CACHE BOOL "Only defined for TVM" FORCE)
  endif()

  # TODO(vvchernov): customized tvm logger is hidden due to the issue on TVM side (https://github.com/apache/tvm/issues/10139)
  # add_compile_definitions(TVM_LOG_CUSTOMIZE=1)
  # add_library(tvm_custom_logger STATIC ${ONNXRUNTIME_ROOT}/core/providers/tvm/custom_logging.cc)

  set(USE_OPENMP gnu CACHE STRING "Only defined for TVM")
  add_subdirectory(${tvm_SOURCE_DIR} ${tvm_BINARY_DIR} EXCLUDE_FROM_ALL)

  set_target_properties(tvm PROPERTIES FOLDER ${tvm_SOURCE_DIR})
  # target_link_libraries(tvm PUBLIC tvm_custom_logger)

  set(TVM_INCLUDES ${tvm_SOURCE_DIR}/include
    ${tvm_SOURCE_DIR}/3rdparty/dmlc-core/include
    ${tvm_SOURCE_DIR}/3rdparty/dlpack/include
    $<TARGET_PROPERTY:tvm,INTERFACE_INCLUDE_DIRECTORIES>)

  set(onnxruntime_tvm_libs onnxruntime_providers_tvm)

  # needs to link with stdc++fs in Linux
  if (UNIX)
    if (NOT APPLE)
      set(FS_STDLIB stdc++fs)
    endif()
  endif()
  list(APPEND onnxruntime_EXTERNAL_LIBRARIES tvm ${FS_STDLIB})
  list(APPEND onnxruntime_EXTERNAL_DEPENDENCIES tvm)
endif()


# onnxruntime-extensions
if (onnxruntime_USE_EXTENSIONS)
  include(extensions)
endif()

#Dependencies end. In the next we'll enable "treat warning as error"

#Adjust warning flags
if (onnxruntime_USE_CUDA)
  set_msvc_c_cpp_compiler_warning_level(3)
else()
  set_msvc_c_cpp_compiler_warning_level(4)
endif()

set(onnxruntime_DELAYLOAD_FLAGS "")

include_directories(
  ${ONNXRUNTIME_INCLUDE_DIR}
  ${REPO_ROOT}/include/onnxruntime/core/session
)

if (onnxruntime_ENABLE_TRAINING_APIS)
  include_directories(
    ${REPO_ROOT}/orttraining/orttraining/training_api/include/
  )
endif()

if (onnxruntime_USE_OPENVINO)

  add_definitions(-DUSE_OPENVINO=1)

  if (EXISTS "$ENV{INTEL_OPENVINO_DIR}/deployment_tools/inference_engine/version.txt")
    file(READ $ENV{INTEL_OPENVINO_DIR}/deployment_tools/inference_engine/version.txt VER)
  endif()

  if (NOT DEFINED ENV{INTEL_OPENVINO_DIR})
    message(FATAL_ERROR "[Couldn't locate OpenVINO] OpenVINO may not have been initialized")
  endif()

  # Check OpenVINO version for support
  if (${VER} MATCHES "2021.4" OR $ENV{INTEL_OPENVINO_DIR} MATCHES "2021.4")
    set(OPENVINO_VERSION "2021.4")
    add_definitions(-DOPENVINO_2021_4=1)
  elseif (${VER} MATCHES "2022.1" OR $ENV{INTEL_OPENVINO_DIR} MATCHES "2022.1")
    set(OPENVINO_VERSION "2022.1")
    add_definitions(-DOPENVINO_2022_1=1)
  elseif (${VER} MATCHES "2022.2" OR $ENV{INTEL_OPENVINO_DIR} MATCHES "2022.2")
    set(OPENVINO_VERSION "2022.2")
    add_definitions(-DOPENVINO_2022_2=1)
  elseif ($ENV{INTEL_OPENVINO_DIR} MATCHES "openvino")
    set(OPENVINO_VERSION "2022.2")
    add_definitions(-DOPENVINO_2022_2=1)
  else()
    message(FATAL_ERROR "Unsupported OpenVINO version: ${INTEL_OPENVINO_DIR}")
  endif()

  if (onnxruntime_USE_OPENVINO_MYRIAD)
    add_definitions(-DOPENVINO_CONFIG_MYRIAD=1)
  endif()

  if (onnxruntime_USE_OPENVINO_GPU_FP32)
    add_definitions(-DOPENVINO_CONFIG_GPU_FP32=1)
  endif()

  if (onnxruntime_USE_OPENVINO_GPU_FP16)
    add_definitions(-DOPENVINO_CONFIG_GPU_FP16=1)
  endif()

  if (onnxruntime_USE_OPENVINO_CPU_FP32)
    add_definitions(-DOPENVINO_CONFIG_CPU_FP32=1)
  endif()

  if (onnxruntime_USE_OPENVINO_CPU_FP16)
    add_definitions(-DOPENVINO_CONFIG_CPU_FP16=1)
  endif()

  if (onnxruntime_USE_OPENVINO_VAD_M)
    add_definitions(-DOPENVINO_CONFIG_VAD_M=1)
  endif()

  if (onnxruntime_USE_OPENVINO_VAD_F)
    add_definitions(-DOPENVINO_CONFIG_VAD_F=1)
  endif()

  if (onnxruntime_USE_OPENVINO_MYRIAD_NP)
    add_definitions(-DOPENVINO_CONFIG_MYRIAD=1)
    add_definitions(-DOPENVINO_DISABLE_GRAPH_PARTITION=1)
  endif()

  if (onnxruntime_USE_OPENVINO_GPU_FP32_NP)
    add_definitions(-DOPENVINO_CONFIG_GPU_FP32=1)
    add_definitions(-DOPENVINO_DISABLE_GRAPH_PARTITION=1)
  endif()

  if (onnxruntime_USE_OPENVINO_GPU_FP16_NP)
    add_definitions(-DOPENVINO_CONFIG_GPU_FP16=1)
    add_definitions(-DOPENVINO_DISABLE_GRAPH_PARTITION=1)
  endif()

  if (onnxruntime_USE_OPENVINO_CPU_FP32_NP)
    add_definitions(-DOPENVINO_CONFIG_CPU_FP32=1)
    add_definitions(-DOPENVINO_DISABLE_GRAPH_PARTITION=1)
  endif()

  if (onnxruntime_USE_OPENVINO_CPU_FP16_NP)
    add_definitions(-DOPENVINO_CONFIG_CPU_FP16=1)
    add_definitions(-DOPENVINO_DISABLE_GRAPH_PARTITION=1)
  endif()

  if (onnxruntime_USE_OPENVINO_VAD_M_NP)
    add_definitions(-DOPENVINO_CONFIG_VAD_M=1)
    add_definitions(-DOPENVINO_DISABLE_GRAPH_PARTITION=1)
  endif()

  if (onnxruntime_USE_OPENVINO_VAD_F_NP)
    add_definitions(-DOPENVINO_CONFIG_VAD_F=1)
    add_definitions(-DOPENVINO_DISABLE_GRAPH_PARTITION=1)
  endif()

  if (onnxruntime_USE_OPENVINO_HETERO)
    add_definitions(-DOPENVINO_CONFIG_HETERO=1)
    add_definitions(-DDEVICE_NAME="${onnxruntime_USE_OPENVINO_DEVICE}")
  endif()

  if (onnxruntime_USE_OPENVINO_MULTI)
    add_definitions(-DOPENVINO_CONFIG_MULTI=1)
    add_definitions(-DDEVICE_NAME="${onnxruntime_USE_OPENVINO_DEVICE}")
  endif()

  if(onnxruntime_USE_OPENVINO_AUTO)
    add_definitions(-DOPENVINO_CONFIG_AUTO=1)
    add_definitions(-DDEVICE_NAME="${onnxruntime_USE_OPENVINO_DEVICE}")
  endif()

  if($ENV{FIL_ENABLED})
    add_definitions(-DOPENVINO_FIL_ENABLED=1)
  endif()

endif()

if (onnxruntime_USE_VITISAI)
  if (WIN32)
    message(FATAL_ERROR "Vitis-AI execution provider is not supported on Windows.")
  else()
    include(pyxir)
    list(APPEND onnxruntime_EXTERNAL_LIBRARIES pyxir)
    list(APPEND onnxruntime_EXTERNAL_DEPENDENCIES pyxir)
  endif()
endif()

configure_file(onnxruntime_config.h.in ${CMAKE_CURRENT_BINARY_DIR}/onnxruntime_config.h)
if (WIN32)
  configure_file(../requirements.txt.in ${CMAKE_CURRENT_BINARY_DIR}/Debug/requirements.txt)
  configure_file(../requirements.txt.in ${CMAKE_CURRENT_BINARY_DIR}/Release/requirements.txt)
  configure_file(../requirements.txt.in ${CMAKE_CURRENT_BINARY_DIR}/RelWithDebInfo/requirements.txt)
  configure_file(../requirements.txt.in ${CMAKE_CURRENT_BINARY_DIR}/MinSizeRel/requirements.txt)
else()
  configure_file(../requirements.txt.in ${CMAKE_CURRENT_BINARY_DIR}/requirements.txt)
endif()

if (onnxruntime_USE_CUDA)
  set(CMAKE_CUDA_RUNTIME_LIBRARY Shared)
  enable_language(CUDA)
  message( STATUS "CMAKE_CUDA_COMPILER_VERSION: ${CMAKE_CUDA_COMPILER_VERSION}")
  set(CMAKE_CUDA_STANDARD 17)
  if(onnxruntime_CUDNN_HOME)
    file(TO_CMAKE_PATH ${onnxruntime_CUDNN_HOME} onnxruntime_CUDNN_HOME)
  endif()
  if (NOT CMAKE_CUDA_ARCHITECTURES)
    if (CMAKE_LIBRARY_ARCHITECTURE STREQUAL "aarch64-linux-gnu")
      # Support for Jetson/Tegra ARM devices
      set(CMAKE_CUDA_FLAGS "${CMAKE_CUDA_FLAGS} -gencode=arch=compute_53,code=sm_53") # TX1, Nano
      set(CMAKE_CUDA_FLAGS "${CMAKE_CUDA_FLAGS} -gencode=arch=compute_62,code=sm_62") # TX2
      set(CMAKE_CUDA_FLAGS "${CMAKE_CUDA_FLAGS} -gencode=arch=compute_72,code=sm_72") # AGX Xavier, NX Xavier
      if (CMAKE_CUDA_COMPILER_VERSION VERSION_GREATER_EQUAL 11)
        set(CMAKE_CUDA_FLAGS "${CMAKE_CUDA_FLAGS} -gencode=arch=compute_87,code=sm_87") # AGX Orin, NX Orin
      endif()
    else()
      # the following compute capabilities are removed in CUDA 11 Toolkit
      if (CMAKE_CUDA_COMPILER_VERSION VERSION_LESS 11)
        set(CMAKE_CUDA_FLAGS "${CMAKE_CUDA_FLAGS} -gencode=arch=compute_30,code=sm_30") # K series
      endif()
      # 37, 50 still work in CUDA 11 but are marked deprecated and will be removed in future CUDA version.
      set(CMAKE_CUDA_FLAGS "${CMAKE_CUDA_FLAGS} -gencode=arch=compute_37,code=sm_37") # K80
      set(CMAKE_CUDA_FLAGS "${CMAKE_CUDA_FLAGS} -gencode=arch=compute_50,code=sm_50") # M series

      set(CMAKE_CUDA_FLAGS "${CMAKE_CUDA_FLAGS} -gencode=arch=compute_52,code=sm_52") # M60
      set(CMAKE_CUDA_FLAGS "${CMAKE_CUDA_FLAGS} -gencode=arch=compute_60,code=sm_60") # P series
      set(CMAKE_CUDA_FLAGS "${CMAKE_CUDA_FLAGS} -gencode=arch=compute_70,code=sm_70") # V series
      set(CMAKE_CUDA_FLAGS "${CMAKE_CUDA_FLAGS} -gencode=arch=compute_75,code=sm_75") # T series
      if (CMAKE_CUDA_COMPILER_VERSION VERSION_GREATER_EQUAL 11)
        set(CMAKE_CUDA_FLAGS "${CMAKE_CUDA_FLAGS} -gencode=arch=compute_80,code=sm_80") # A series
      endif()
    endif()
  endif()
  set(CMAKE_CUDA_FLAGS "${CMAKE_CUDA_FLAGS} --expt-relaxed-constexpr")
  if (CMAKE_CUDA_COMPILER_VERSION VERSION_GREATER_EQUAL 11)
    set(CMAKE_CUDA_FLAGS "${CMAKE_CUDA_FLAGS} --Werror default-stream-launch")
  endif()
  if (NOT WIN32)
    list(APPEND CUDA_NVCC_FLAGS --compiler-options -fPIC)
  endif()
  # Options passed to cudafe
  set(CMAKE_CUDA_FLAGS "${CMAKE_CUDA_FLAGS} -Xcudafe \"--diag_suppress=bad_friend_decl\"")
  set(CMAKE_CUDA_FLAGS "${CMAKE_CUDA_FLAGS} -Xcudafe \"--diag_suppress=unsigned_compare_with_zero\"")
  set(CMAKE_CUDA_FLAGS "${CMAKE_CUDA_FLAGS} -Xcudafe \"--diag_suppress=expr_has_no_effect\"")

  if (onnxruntime_ENABLE_CUDA_LINE_NUMBER_INFO)
    add_compile_options("$<$<COMPILE_LANGUAGE:CUDA>:--generate-line-info>")
  endif()
endif()

if (onnxruntime_USE_TENSORRT)
  # needs to link with stdc++fs in Linux
  if (UNIX)
    if (NOT APPLE)
      set(FS_STDLIB stdc++fs)
    endif()
  endif()
  list(APPEND onnxruntime_EXTERNAL_LIBRARIES ${FS_STDLIB})
endif()

if (onnxruntime_USE_MIGRAPHX)
  if (WIN32)
    message(FATAL_ERROR "MIGraphX does not support build in Windows!")
  endif()
  set(AMD_MIGRAPHX_HOME ${onnxruntime_MIGRAPHX_HOME})
endif()

if (onnxruntime_ENABLE_MICROSOFT_INTERNAL)
  add_definitions(-DMICROSOFT_INTERNAL)
endif()

if (onnxruntime_USE_DML)
  if (NOT WIN32)
    message(FATAL_ERROR "The DirectML execution provider is only supported when building for Windows.")
  endif()

  include(dml)
endif()

if (onnxruntime_ENABLE_TRAINING_APIS)
  add_compile_definitions(ENABLE_TRAINING_APIS)
endif()

if (onnxruntime_ENABLE_TRAINING_OPS)
  add_compile_definitions(ENABLE_TRAINING_OPS)
endif()

if (onnxruntime_ENABLE_CUDA_PROFILING)
  add_compile_definitions(ENABLE_CUDA_PROFILING)
endif()

if (onnxruntime_ENABLE_ROCM_PROFILING)
  add_compile_definitions(ENABLE_ROCM_PROFILING)
endif()

if (onnxruntime_ENABLE_TRAINING)
  add_compile_definitions(ENABLE_TRAINING)
  add_compile_definitions(ENABLE_STRIDED_TENSORS)

  if (UNIX)
    if (EXISTS "${onnxruntime_MPI_HOME}")
      set(MPI_HOME "${onnxruntime_MPI_HOME}")
    elseif (EXISTS "/bert_ort/openmpi")
      set(MPI_HOME "/bert_ort/openmpi")
    endif()

    find_package(MPI)

    if (MPI_CXX_FOUND)
      message( STATUS "MPI Version: ${MPI_CXX_VERSION}")
      message( STATUS "MPI (include: ${MPI_CXX_INCLUDE_DIRS}, library: ${MPI_CXX_LIBRARIES})" )
      mark_as_advanced(MPI_CXX_INCLUDE_DIRS MPI_CXX_LIBRARIES)
      list(APPEND onnxruntime_EXTERNAL_LIBRARIES ${MPI_CXX_LIBRARIES} ${MPI_CXX_LINK_FLAGS})
    else ()
      set(onnxruntime_USE_NCCL OFF)
      set(onnxruntime_USE_MPI OFF)
      message( WARNING "MPI is not found. Please define onnxruntime_MPI_HOME to specify the path of MPI. Otherwise, NCCL will be disabled." )
    endif()

    # Find NCCL and MPI
    if (onnxruntime_USE_NCCL AND MPI_CXX_FOUND)
      if (onnxruntime_USE_CUDA)
        set(NCCL_LIBNAME "nccl")
      elseif (onnxruntime_USE_ROCM)
        set(NCCL_LIBNAME "rccl")
      endif()

      find_path(NCCL_INCLUDE_DIR
        NAMES ${NCCL_LIBNAME}.h
        HINTS
        ${onnxruntime_NCCL_HOME}/include
        $ENV{CUDA_ROOT}/include)

      find_library(NCCL_LIBRARY
        NAMES ${NCCL_LIBNAME}
        HINTS
        ${onnxruntime_NCCL_HOME}/lib/x86_64-linux-gnu
        ${onnxruntime_NCCL_HOME}/lib
        $ENV{CUDA_ROOT}/lib64)

      include(FindPackageHandleStandardArgs)
      find_package_handle_standard_args(NCCL DEFAULT_MSG NCCL_INCLUDE_DIR NCCL_LIBRARY)

      if (NCCL_FOUND)
        set(NCCL_HEADER_FILE "${NCCL_INCLUDE_DIR}/${NCCL_LIBNAME}.h")
        message( STATUS "Determining NCCL version from the header file: ${NCCL_HEADER_FILE}" )
        file (STRINGS ${NCCL_HEADER_FILE} NCCL_MAJOR_VERSION_DEFINED
              REGEX "^[ \t]*#define[ \t]+NCCL_MAJOR[ \t]+[0-9]+.*$" LIMIT_COUNT 1)
        if (NCCL_MAJOR_VERSION_DEFINED)
          string (REGEX REPLACE "^[ \t]*#define[ \t]+NCCL_MAJOR[ \t]+" ""
                  NCCL_MAJOR_VERSION ${NCCL_MAJOR_VERSION_DEFINED})
          message( STATUS "NCCL_MAJOR_VERSION: ${NCCL_MAJOR_VERSION}" )
        endif()
        file (STRINGS ${NCCL_HEADER_FILE} NCCL_MINOR_VERSION_DEFINED
              REGEX "^[ \t]*#define[ \t]+NCCL_MINOR[ \t]+[0-9]+.*$" LIMIT_COUNT 1)
        if (NCCL_MINOR_VERSION_DEFINED)
          string (REGEX REPLACE "^[ \t]*#define[ \t]+NCCL_MINOR[ \t]+" ""
                  NCCL_MINOR_VERSION ${NCCL_MINOR_VERSION_DEFINED})
          message(STATUS "NCCL_MINOR_VERSION: ${NCCL_MINOR_VERSION}")
        endif()

        if (NCCL_MAJOR_VERSION_DEFINED AND NCCL_MINOR_VERSION_DEFINED)
          if ("${NCCL_MAJOR_VERSION}.${NCCL_MINOR_VERSION}" VERSION_GREATER_EQUAL "2.7")
            add_definitions(-DUSE_NCCL_P2P=1)
            message( STATUS "NCCL P2P is enabled for supporting ncclSend and ncclRecv." )
          endif()
        endif()

        set(NCCL_INCLUDE_DIRS ${NCCL_INCLUDE_DIR})
        set(NCCL_LIBRARIES ${NCCL_LIBRARY})
        message( STATUS "NCCL (include: ${NCCL_INCLUDE_DIRS}, library: ${NCCL_LIBRARIES})" )
        mark_as_advanced(NCCL_INCLUDE_DIRS NCCL_LIBRARIES)

        list(APPEND onnxruntime_EXTERNAL_LIBRARIES ${NCCL_LIBRARIES})

        add_definitions(-DORT_USE_NCCL=1)
        message( STATUS "NCCL is enabled in Linux GPU Build." )
      else ()
        set(onnxruntime_USE_NCCL OFF)
        message( WARNING "NCCL is not found. Please use --nccl_home to specify the path of NCCL. Otherwise, NCCL is disabled." )
      endif()
    endif()
  endif()

  if (onnxruntime_USE_MPI AND MPI_CXX_FOUND)
    add_definitions(-DUSE_MPI=1)
  endif()

  add_subdirectory(tensorboard EXCLUDE_FROM_ALL)
  list(APPEND onnxruntime_EXTERNAL_LIBRARIES tensorboard)
endif()

# Default version parts for Microsoft.AI.MachineLearning.dll, onnxruntime.dll, onnxruntime_providers_openvino.dll and onnxruntime_providers_shared.dll in non-ADO pipeline local builds
set(VERSION_MAJOR_PART   0 CACHE STRING "First part of numeric file/product version.")
set(VERSION_MINOR_PART   0 CACHE STRING "Second part of numeric file/product version.")
set(VERSION_BUILD_PART       0 CACHE STRING "Third part of numeric file/product version.")
set(VERSION_PRIVATE_PART     0 CACHE STRING "Fourth part of numeric file/product version.")
set(VERSION_STRING       "Internal Build" CACHE STRING "String representation of file/product version.")

if (WIN32)
  list(APPEND onnxruntime_EXTERNAL_LIBRARIES ${SYS_PATH_LIB})
  list(APPEND onnxruntime_EXTERNAL_LIBRARIES debug Dbghelp)
else()
  list(APPEND onnxruntime_EXTERNAL_LIBRARIES nsync_cpp)
  list(APPEND onnxruntime_EXTERNAL_LIBRARIES ${CMAKE_DL_LIBS} Threads::Threads)
endif()

if (CMAKE_SYSTEM_NAME STREQUAL "Android")
  list(APPEND onnxruntime_EXTERNAL_LIBRARIES log)
endif()

# check if we need to link against librt on Linux
include(CheckLibraryExists)
include(CheckFunctionExists)
if ("${CMAKE_SYSTEM_NAME}" STREQUAL "Linux")
  check_library_exists(rt clock_gettime "time.h" HAVE_CLOCK_GETTIME)

  if (NOT HAVE_CLOCK_GETTIME)
    set(CMAKE_EXTRA_INCLUDE_FILES time.h)
    check_function_exists(clock_gettime HAVE_CLOCK_GETTIME)
    set(CMAKE_EXTRA_INCLUDE_FILES)
  else()
    list(APPEND onnxruntime_EXTERNAL_LIBRARIES rt)
  endif()
endif()


#Now the 'onnxruntime_EXTERNAL_LIBRARIES' variable should be sealed. It will be used in onnxruntime.cmake which will be included in the next.
#The order of the following targets matters. Right depends on left. If target A appears before target B. Then A.cmake can not use variables defined in B.cmake.
set(ONNXRUNTIME_CMAKE_FILES onnxruntime_flatbuffers onnxruntime_common onnxruntime_mlas onnxruntime_graph onnxruntime_framework onnxruntime_util onnxruntime_providers onnxruntime_optimizer onnxruntime_session ${ONNXRUNTIME_EAGER_CMAKE_FILE_NAME})

if (onnxruntime_USE_WINML)
  # WINML uses and depends on the shared lib.  Note:  You can build WINML without DML and you will get a
  # CPU only WINML
  if (NOT onnxruntime_BUILD_SHARED_LIB)
    message(
        FATAL_ERROR
        "Option onnxruntime_USE_WINML can only be used when onnxruntime_BUILD_SHARED_LIB is also enabled")
  endif()
  list(APPEND ONNXRUNTIME_CMAKE_FILES winml)
endif() # if (onnxruntime_USE_WINML)

if (onnxruntime_BUILD_SHARED_LIB OR onnxruntime_BUILD_APPLE_FRAMEWORK)
  if (onnxruntime_BUILD_APPLE_FRAMEWORK AND NOT ${CMAKE_SYSTEM_NAME} MATCHES "Darwin|iOS")
    message(FATAL_ERROR "onnxruntime_BUILD_APPLE_FRAMEWORK can only be enabled for macOS or iOS.")
  endif()
  list(APPEND ONNXRUNTIME_CMAKE_FILES onnxruntime)
endif()

if (onnxruntime_BUILD_JAVA)
  message(STATUS "Java Build is enabled")
  list(APPEND ONNXRUNTIME_CMAKE_FILES onnxruntime_java)
endif()

if (onnxruntime_BUILD_NODEJS)
  message(STATUS "Node.js Build is enabled")
  list(APPEND ONNXRUNTIME_CMAKE_FILES onnxruntime_nodejs)
endif()

if (onnxruntime_ENABLE_PYTHON)
  message(STATUS "Python Build is enabled")
  list(APPEND ONNXRUNTIME_CMAKE_FILES onnxruntime_python)
endif()

if (onnxruntime_BUILD_OBJC)
  message(STATUS "Objective-C Build is enabled")
  list(APPEND ONNXRUNTIME_CMAKE_FILES onnxruntime_objectivec)
endif()

if (onnxruntime_BUILD_UNIT_TESTS)
  list(APPEND ONNXRUNTIME_CMAKE_FILES onnxruntime_unittests)
endif()

if (onnxruntime_BUILD_WINML_TESTS)
  list(APPEND ONNXRUNTIME_CMAKE_FILES winml_unittests)
endif()

# onnxruntime_training depends on onnxruntime_unittests since onnxruntime_training.cmake uses a variable `TEST_SRC_DIR`
# that is defined in onnxruntime_unittests.cmake
if (onnxruntime_ENABLE_TRAINING)
  list(APPEND ONNXRUNTIME_CMAKE_FILES onnxruntime_training)
  if (onnxruntime_ENABLE_TRAINING_E2E_TESTS)
    list(APPEND ONNXRUNTIME_CMAKE_FILES onnxruntime_training_e2e_tests)
  endif()
endif()

if (onnxruntime_BUILD_CSHARP)
  message(STATUS "CSharp Build is enabled")
#  set_property(GLOBAL PROPERTY VS_DOTNET_TARGET_FRAMEWORK_VERSION "netstandard2.0")
  list(APPEND ONNXRUNTIME_CMAKE_FILES onnxruntime_csharp)
endif()

if (onnxruntime_BUILD_WEBASSEMBLY)
  message(STATUS "WebAssembly Build is enabled")
  list(APPEND ONNXRUNTIME_CMAKE_FILES onnxruntime_webassembly)
endif()

if(onnxruntime_BUILD_KERNEL_EXPLORER)
  message(STATUS "Kernel Explorer Build is enabled")
  list(APPEND ONNXRUNTIME_CMAKE_FILES onnxruntime_kernel_explorer)
endif()

# When GDK_PLATFORM is set then WINAPI_FAMILY is defined in gdk_toolchain.cmake (along with other relevant flags/definitions).
if (WIN32 AND NOT GDK_PLATFORM)
  if (NOT CMAKE_CXX_STANDARD_LIBRARIES MATCHES kernel32.lib)
    # On onecore, link to the onecore build of the MSVC runtime
    get_filename_component(msvc_path "${CMAKE_C_COMPILER}/../../../.." ABSOLUTE)
    link_directories(BEFORE "${msvc_path}/lib/onecore/${onnxruntime_target_platform}")
    # The .lib files in the MSVC runtime have a DEFAULITLIB entry for onecore.lib, which in turn links to reverse forwarders.
    # We ignore that entry and use onecore_apiset.lib instead, since system components must not rely on reverse forwarders.
    add_link_options("/NODEFAULTLIB:onecore.lib")
  endif()
endif()

foreach(target_name ${ONNXRUNTIME_CMAKE_FILES})
  include(${target_name}.cmake)
endforeach()
if (UNIX)
  option(BUILD_PKGCONFIG_FILES "Build and install pkg-config files" ON)
else()
  option(BUILD_PKGCONFIG_FILES "Build and install pkg-config files" OFF)
endif()
if (BUILD_PKGCONFIG_FILES)
   configure_file(${CMAKE_CURRENT_SOURCE_DIR}/libonnxruntime.pc.cmake.in
    ${CMAKE_CURRENT_BINARY_DIR}/libonnxruntime.pc @ONLY)
  install( FILES  ${CMAKE_CURRENT_BINARY_DIR}/libonnxruntime.pc DESTINATION
    ${CMAKE_INSTALL_LIBDIR}/pkgconfig )
endif()

if (onnxruntime_BUILD_OPSCHEMA_LIB AND onnxruntime_ENABLE_TRAINING)
  # opschema library requires training ops as well
  include(onnxruntime_opschema_lib.cmake)
endif()

if (onnxruntime_DEBUG_NODE_INPUTS_OUTPUTS)
  add_compile_definitions(DEBUG_NODE_INPUTS_OUTPUTS)
endif()

if (onnxruntime_ENABLE_EXTERNAL_CUSTOM_OP_SCHEMAS)
  if (NOT CMAKE_SYSTEM_NAME STREQUAL "Linux")
    message(FATAL_ERROR "External custom operator schemas feature is only supported on Linux")
  endif()

  if (NOT ${ONNX_CUSTOM_PROTOC_EXECUTABLE} STREQUAL "")
    message(FATAL_ERROR "External custom operator schemas is not supported with the user specified protoc executable")
  endif()

  if (NOT onnxruntime_ENABLE_TRAINING)
    message(FATAL_ERROR "External custom operator schemas is supported only with --enable-training option")
  endif()

  add_custom_target(install_protobuf ALL DEPENDS ${PROTOBUF_LIB} protobuf::protoc)
  add_custom_command(
    TARGET install_protobuf
    COMMAND ${CMAKE_COMMAND} -DCMAKE_INSTALL_PREFIX=${CMAKE_CURRENT_BINARY_DIR} -P cmake_install.cmake
    WORKING_DIRECTORY ${CMAKE_CURRENT_BINARY_DIR}/external/protobuf/cmake
    COMMENT "Installing protobuf"
  )
endif()<|MERGE_RESOLUTION|>--- conflicted
+++ resolved
@@ -196,7 +196,8 @@
 
 option(onnxruntime_BUILD_KERNEL_EXPLORER "Build Kernel Explorer for testing and profiling GPU kernels" OFF)
 
-<<<<<<< HEAD
+option(onnxruntime_USE_CLOUD "Build with cloud inferencing support" OFF)
+
 # ENABLE_TRAINING includes all training functionality
 # The following 2 entry points
 # 1. ORTModule
@@ -215,9 +216,6 @@
   set(onnxruntime_ENABLE_TRAINING_TORCH_INTEROP ON)
   set(onnxruntime_ENABLE_ATEN ON)
 endif()
-=======
-option(onnxruntime_USE_CLOUD "Build with cloud inferencing support" OFF)
->>>>>>> 587e891c
 
 if (onnxruntime_USE_CUDA)
   set(onnxruntime_DISABLE_RTTI OFF)
