// Copyright (c) Microsoft Corporation. All rights reserved.
// Licensed under the MIT License.

// Summary: The Ort C++ API is a header only wrapper around the Ort C API.
//
// The C++ API simplifies usage by returning values directly instead of error codes, throwing exceptions on errors
// and automatically releasing resources in the destructors.
//
// Each of the C++ wrapper classes holds only a pointer to the C internal object. Treat them like smart pointers.
// To create an empty object, pass 'nullptr' to the constructor (for example, Env e{nullptr};).
//
// Only move assignment between objects is allowed, there are no copy constructors. Some objects have explicit 'Clone'
// methods for this purpose.

#pragma once
#include "onnxruntime_c_api.h"
#include <cstddef>
#include <array>
#include <memory>
#include <stdexcept>
#include <string>
#include <vector>
#include <utility>
#include <type_traits>

#ifdef ORT_NO_EXCEPTIONS
#include <iostream>
#endif

/** \brief All C++ Onnxruntime APIs are defined inside this namespace
* 
*/
namespace Ort {

/** \brief All C++ methods that can fail will throw an exception of this type
* 
* If <tt>ORT_NO_EXCEPTIONS</tt> is defined, then any error will result in a call to abort()
*/
struct Exception : std::exception {
  Exception(std::string&& string, OrtErrorCode code) : message_{std::move(string)}, code_{code} {}

  OrtErrorCode GetOrtErrorCode() const { return code_; }
  const char* what() const noexcept override { return message_.c_str(); }

 private:
  std::string message_;
  OrtErrorCode code_;
};

#ifdef ORT_NO_EXCEPTIONS
#define ORT_CXX_API_THROW(string, code)       \
  do {                                        \
    std::cerr << Ort::Exception(string, code) \
                     .what()                  \
              << std::endl;                   \
    abort();                                  \
  } while (false)
#else
#define ORT_CXX_API_THROW(string, code) \
  throw Ort::Exception(string, code)
#endif

// This is used internally by the C++ API. This class holds the global variable that points to the OrtApi, it's in a template so that we can define a global variable in a header and make
// it transparent to the users of the API.
template <typename T>
struct Global {
  static const OrtApi* api_;
};

// If macro ORT_API_MANUAL_INIT is defined, no static initialization will be performed. Instead, user must call InitApi() before using it.
template <typename T>
#ifdef ORT_API_MANUAL_INIT
const OrtApi* Global<T>::api_{};
inline void InitApi() { Global<void>::api_ = OrtGetApiBase()->GetApi(ORT_API_VERSION); }
#else
const OrtApi* Global<T>::api_ = OrtGetApiBase()->GetApi(ORT_API_VERSION);
#endif

/// This returns a reference to the OrtApi interface in use
inline const OrtApi& GetApi() { return *Global<void>::api_; }

/// This is a C++ wrapper for OrtApi::GetAvailableProviders() and returns a vector of strings representing the available execution providers.
std::vector<std::string> GetAvailableProviders();

// This is used internally by the C++ API. This macro is to make it easy to generate overloaded methods for all of the various OrtRelease* functions for every Ort* type
// This can't be done in the C API since C doesn't have function overloading.
#define ORT_DEFINE_RELEASE(NAME) \
  inline void OrtRelease(Ort##NAME* ptr) { GetApi().Release##NAME(ptr); }

ORT_DEFINE_RELEASE(Allocator);
ORT_DEFINE_RELEASE(MemoryInfo);
ORT_DEFINE_RELEASE(CustomOpDomain);
ORT_DEFINE_RELEASE(Env);
ORT_DEFINE_RELEASE(RunOptions);
ORT_DEFINE_RELEASE(Session);
ORT_DEFINE_RELEASE(SessionOptions);
ORT_DEFINE_RELEASE(TensorTypeAndShapeInfo);
ORT_DEFINE_RELEASE(SequenceTypeInfo);
ORT_DEFINE_RELEASE(MapTypeInfo);
ORT_DEFINE_RELEASE(TypeInfo);
ORT_DEFINE_RELEASE(Value);
ORT_DEFINE_RELEASE(ModelMetadata);
ORT_DEFINE_RELEASE(ThreadingOptions);
ORT_DEFINE_RELEASE(IoBinding);
ORT_DEFINE_RELEASE(ArenaCfg);

#undef ORT_DEFINE_RELEASE

/** \brief IEEE 754 half-precision floating point data type
  * \details It is necessary for type dispatching to make use of C++ API
  * The type is implicitly convertible to/from uint16_t.
  * The size of the structure should align with uint16_t and one can freely cast
  * uint16_t buffers to/from Ort::Float16_t to feed and retrieve data.
  * 
  * Generally, you can feed any of your types as float16/blfoat16 data to create a tensor
  * on top of it, providing it can form a continuous buffer with 16-bit elements with no padding.
  * And you can also feed a array of uint16_t elements directly. For example,
  * 
  * \code{.unparsed}
  * uint16_t values[] = { 15360, 16384, 16896, 17408, 17664};
  * constexpr size_t values_length = sizeof(values) / sizeof(values[0]);
  * std::vector<int64_t> dims = {values_length};  // one dimensional example
  * Ort::MemoryInfo info("Cpu", OrtDeviceAllocator, 0, OrtMemTypeDefault);
  * // Note we are passing bytes count in this api, not number of elements -> sizeof(values)
  * auto float16_tensor = Ort::Value::CreateTensor(info, values, sizeof(values), 
  *                                                dims.data(), dims.size(), ONNX_TENSOR_ELEMENT_DATA_TYPE_FLOAT16);
  * \endcode
  * 
  * Here is another example, a little bit more elaborate. Let's assume that you use your own float16 type and you want to use
  * a templated version of the API above so the type is automatically set based on your type. You will need to supply an extra
  * template specialization.
  * 
  * \code{.unparsed}
  * namespace yours { struct half {}; } // assume this is your type, define this:
  * namespace Ort { 
  * template<>
  * struct TypeToTensorType<yours::half> { static constexpr ONNXTensorElementDataType type = ONNX_TENSOR_ELEMENT_DATA_TYPE_FLOAT16; };
  * } //namespace Ort
  * 
  * std::vector<yours::half> values;
  * std::vector<int64_t> dims = {values.size()}; // one dimensional example
  * Ort::MemoryInfo info("Cpu", OrtDeviceAllocator, 0, OrtMemTypeDefault);
  * // Here we are passing element count -> values.size()
  * auto float16_tensor = Ort::Value::CreateTensor<yours::half>(info, values.data(), values.size(), dims.data(), dims.size());
  * 
  *  \endcode
  */
struct Float16_t {
  uint16_t value;
  constexpr Float16_t() noexcept : value(0) {}
  constexpr Float16_t(uint16_t v) noexcept : value(v) {}
  constexpr operator uint16_t() const noexcept { return value; }
  constexpr bool operator==(const Float16_t& rhs) const noexcept { return value == rhs.value; };
  constexpr bool operator!=(const Float16_t& rhs) const noexcept { return value != rhs.value; };
};

static_assert(sizeof(Float16_t) == sizeof(uint16_t), "Sizes must match");

/** \brief bfloat16 (Brain Floating Point) data type
  * \details It is necessary for type dispatching to make use of C++ API
  * The type is implicitly convertible to/from uint16_t.
  * The size of the structure should align with uint16_t and one can freely cast
  * uint16_t buffers to/from Ort::BFloat16_t to feed and retrieve data.
  * 
  * See also code examples for Float16_t above.
  */
struct BFloat16_t {
  uint16_t value;
  constexpr BFloat16_t() noexcept : value(0) {}
  constexpr BFloat16_t(uint16_t v) noexcept : value(v) {}
  constexpr operator uint16_t() const noexcept { return value; }
  constexpr bool operator==(const BFloat16_t& rhs) const noexcept { return value == rhs.value; };
  constexpr bool operator!=(const BFloat16_t& rhs) const noexcept { return value != rhs.value; };
};

static_assert(sizeof(BFloat16_t) == sizeof(uint16_t), "Sizes must match");

/** \brief Used internally by the C++ API. C++ wrapper types inherit from this
* 
* This is a zero cost abstraction to wrap the C API objects and delete them on destruction.
* There is a secondary class 'Unowned<T>' that is used to prevent deletion on destruction (Used for return types that are
* not owned by the caller)
* 
*/
template <typename T>
struct Base {
  using contained_type = T;

  Base() = default;
  Base(T* p) : p_{p} {
    if (!p)
      ORT_CXX_API_THROW("Allocation failure", ORT_FAIL);
  }
  ~Base() { OrtRelease(p_); }

  operator T*() { return p_; }
  operator const T*() const { return p_; }

  /// \brief Releases ownership of the contained pointer
  T* release() {
    T* p = p_;
    p_ = nullptr;
    return p;
  }

 protected:
  Base(const Base&) = delete;
  Base& operator=(const Base&) = delete;
  Base(Base&& v) noexcept : p_{v.p_} { v.p_ = nullptr; }
  void operator=(Base&& v) noexcept {
    OrtRelease(p_);
    p_ = v.release();
  }

  T* p_{};

  template <typename>
  friend struct Unowned;  // This friend line is needed to keep the centos C++ compiler from giving an error
};

/** \brief Wraps an object that inherits from Ort::Base and stops it from deleting the contained pointer on destruction
* 
* This has the effect of making it not own the memory held by Ort::Base.
*/
template <typename T>
struct Unowned : T {
  Unowned(typename T::contained_type* p) : T{p} {}
  Unowned(Unowned&& v) : T{v.p_} {}
  ~Unowned() { this->release(); }
};

struct AllocatorWithDefaultOptions;
struct MemoryInfo;
struct Env;
struct TypeInfo;
struct Value;
struct ModelMetadata;

/** \brief The Env (Environment)
*
* The Env holds the logging state used by all other objects.
* <b>Note:</b> One Env must be created before using any other Onnxruntime functionality
*/
struct Env : Base<OrtEnv> {
  explicit Env(std::nullptr_t) {}  ///< Create an empty Env object, must be assigned a valid one to be used

  /// \brief Wraps OrtApi::CreateEnv
  Env(OrtLoggingLevel logging_level = ORT_LOGGING_LEVEL_WARNING, _In_ const char* logid = "");

  /// \brief Wraps OrtApi::CreateEnvWithCustomLogger
  Env(OrtLoggingLevel logging_level, const char* logid, OrtLoggingFunction logging_function, void* logger_param);

  /// \brief Wraps OrtApi::CreateEnvWithGlobalThreadPools
  Env(const OrtThreadingOptions* tp_options, OrtLoggingLevel logging_level = ORT_LOGGING_LEVEL_WARNING, _In_ const char* logid = "");

  /// \brief Wraps OrtApi::CreateEnvWithCustomLoggerAndGlobalThreadPools
  Env(const OrtThreadingOptions* tp_options, OrtLoggingFunction logging_function, void* logger_param,
      OrtLoggingLevel logging_level = ORT_LOGGING_LEVEL_WARNING, _In_ const char* logid = "");

  /// \brief C Interop Helper
  explicit Env(OrtEnv* p) : Base<OrtEnv>{p} {}

  Env& EnableTelemetryEvents();   ///< Wraps OrtApi::EnableTelemetryEvents
  Env& DisableTelemetryEvents();  ///< Wraps OrtApi::DisableTelemetryEvents

  Env& CreateAndRegisterAllocator(const OrtMemoryInfo* mem_info, const OrtArenaCfg* arena_cfg);  ///< Wraps OrtApi::CreateAndRegisterAllocator
};

/** \brief Custom Op Domain
*
*/
struct CustomOpDomain : Base<OrtCustomOpDomain> {
  explicit CustomOpDomain(std::nullptr_t) {}  ///< Create an empty CustomOpDomain object, must be assigned a valid one to be used

  /// \brief Wraps OrtApi::CreateCustomOpDomain
  explicit CustomOpDomain(const char* domain);

  void Add(OrtCustomOp* op);  ///< Wraps CustomOpDomain_Add
};

struct RunOptions : Base<OrtRunOptions> {
  explicit RunOptions(std::nullptr_t) {}  ///< Create an empty RunOptions object, must be assigned a valid one to be used
  RunOptions();                           ///< Wraps OrtApi::CreateRunOptions

  RunOptions& SetRunLogVerbosityLevel(int);  ///< Wraps OrtApi::RunOptionsSetRunLogVerbosityLevel
  int GetRunLogVerbosityLevel() const;       ///< Wraps OrtApi::RunOptionsGetRunLogVerbosityLevel

  RunOptions& SetRunLogSeverityLevel(int);  ///< Wraps OrtApi::RunOptionsSetRunLogSeverityLevel
  int GetRunLogSeverityLevel() const;       ///< Wraps OrtApi::RunOptionsGetRunLogSeverityLevel

  RunOptions& SetRunTag(const char* run_tag);  ///< wraps OrtApi::RunOptionsSetRunTag
  const char* GetRunTag() const;               ///< Wraps OrtApi::RunOptionsGetRunTag

  RunOptions& AddConfigEntry(const char* config_key, const char* config_value);  ///< Wraps OrtApi::AddRunConfigEntry

  /** \brief Terminates all currently executing Session::Run calls that were made using this RunOptions instance
  *
  * If a currently executing session needs to be force terminated, this can be called from another thread to force it to fail with an error
  * Wraps OrtApi::RunOptionsSetTerminate 
  */
  RunOptions& SetTerminate();

  /** \brief Clears the terminate flag so this RunOptions instance can be used in a new Session::Run call without it instantly terminating
  *
  * Wraps OrtApi::RunOptionsUnsetTerminate
  */
  RunOptions& UnsetTerminate();
};

/** \brief Options object used when creating a new Session object
*
* Wraps ::OrtSessionOptions object and methods
*/
struct SessionOptions : Base<OrtSessionOptions> {
  explicit SessionOptions(std::nullptr_t) {}                                     ///< Create an empty SessionOptions object, must be assigned a valid one to be used
  SessionOptions();                                                              ///< Wraps OrtApi::CreateSessionOptions
  explicit SessionOptions(OrtSessionOptions* p) : Base<OrtSessionOptions>{p} {}  ///< Used for interop with the C API

  SessionOptions Clone() const;  ///< Creates and returns a copy of this SessionOptions object. Wraps OrtApi::CloneSessionOptions

  SessionOptions& SetIntraOpNumThreads(int intra_op_num_threads);                              ///< Wraps OrtApi::SetIntraOpNumThreads
  SessionOptions& SetInterOpNumThreads(int inter_op_num_threads);                              ///< Wraps OrtApi::SetInterOpNumThreads
  SessionOptions& SetGraphOptimizationLevel(GraphOptimizationLevel graph_optimization_level);  ///< Wraps OrtApi::SetSessionGraphOptimizationLevel

  SessionOptions& EnableCpuMemArena();   ///< Wraps OrtApi::EnableCpuMemArena
  SessionOptions& DisableCpuMemArena();  ///< Wraps OrtApi::DisableCpuMemArena

  SessionOptions& SetOptimizedModelFilePath(const ORTCHAR_T* optimized_model_file);  ///< Wraps OrtApi::SetOptimizedModelFilePath

  SessionOptions& EnableProfiling(const ORTCHAR_T* profile_file_prefix);  ///< Wraps OrtApi::EnableProfiling
  SessionOptions& DisableProfiling();                                     ///< Wraps OrtApi::DisableProfiling

  SessionOptions& EnableOrtCustomOps();  ///< Wraps OrtApi::EnableOrtCustomOps

  SessionOptions& EnableMemPattern();   ///< Wraps OrtApi::EnableMemPattern
  SessionOptions& DisableMemPattern();  ///< Wraps OrtApi::DisableMemPattern

  SessionOptions& SetExecutionMode(ExecutionMode execution_mode);  ///< Wraps OrtApi::SetSessionExecutionMode

  SessionOptions& SetLogId(const char* logid);     ///< Wraps OrtApi::SetSessionLogId
  SessionOptions& SetLogSeverityLevel(int level);  ///< Wraps OrtApi::SetSessionLogSeverityLevel

  SessionOptions& Add(OrtCustomOpDomain* custom_op_domain);  ///< Wraps OrtApi::AddCustomOpDomain

  SessionOptions& DisablePerSessionThreads();  ///< Wraps OrtApi::DisablePerSessionThreads

  SessionOptions& AddConfigEntry(const char* config_key, const char* config_value);  ///< Wraps OrtApi::AddSessionConfigEntry
  SessionOptions& AddInitializer(const char* name, const OrtValue* ort_val);         ///< Wraps OrtApi::AddInitializer

  SessionOptions& AppendExecutionProvider_CUDA(const OrtCUDAProviderOptions& provider_options);          ///< Wraps OrtApi::SessionOptionsAppendExecutionProvider_CUDA
  SessionOptions& AppendExecutionProvider_ROCM(const OrtROCMProviderOptions& provider_options);          ///< Wraps OrtApi::SessionOptionsAppendExecutionProvider_ROCM
  SessionOptions& AppendExecutionProvider_OpenVINO(const OrtOpenVINOProviderOptions& provider_options);  ///< Wraps OrtApi::SessionOptionsAppendExecutionProvider_OpenVINO
  SessionOptions& AppendExecutionProvider_TensorRT(const OrtTensorRTProviderOptions& provider_options);  ///< Wraps OrtApi::SessionOptionsAppendExecutionProvider_TensorRT
};

/** \brief Wrapper around ::OrtModelMetadata
*
*/
struct ModelMetadata : Base<OrtModelMetadata> {
  explicit ModelMetadata(std::nullptr_t) {}                                   ///< Create an empty ModelMetadata object, must be assigned a valid one to be used
  explicit ModelMetadata(OrtModelMetadata* p) : Base<OrtModelMetadata>{p} {}  ///< Used for interop with the C API

  char* GetProducerName(OrtAllocator* allocator) const;                                     ///< Wraps OrtApi::ModelMetadataGetProducerName
  char* GetGraphName(OrtAllocator* allocator) const;                                        ///< Wraps OrtApi::ModelMetadataGetGraphName
  char* GetDomain(OrtAllocator* allocator) const;                                           ///< Wraps OrtApi::ModelMetadataGetDomain
  char* GetDescription(OrtAllocator* allocator) const;                                      ///< Wraps OrtApi::ModelMetadataGetDescription
  char* GetGraphDescription(OrtAllocator* allocator) const;                                 ///< Wraps OrtApi::ModelMetadataGetGraphDescription
  char** GetCustomMetadataMapKeys(OrtAllocator* allocator, _Out_ int64_t& num_keys) const;  ///< Wraps OrtApi::ModelMetadataGetCustomMetadataMapKeys
  char* LookupCustomMetadataMap(const char* key, OrtAllocator* allocator) const;            ///< Wraps OrtApi::ModelMetadataLookupCustomMetadataMap
  int64_t GetVersion() const;                                                               ///< Wraps OrtApi::ModelMetadataGetVersion
};

/** \brief Wrapper around ::OrtSession
*
*/
struct Session : Base<OrtSession> {
  explicit Session(std::nullptr_t) {}                                                                                                        ///< Create an empty Session object, must be assigned a valid one to be used
  Session(Env& env, const ORTCHAR_T* model_path, const SessionOptions& options);                                                             ///< Wraps OrtApi::CreateSession
  Session(Env& env, const ORTCHAR_T* model_path, const SessionOptions& options, OrtPrepackedWeightsContainer* prepacked_weights_container);  ///< Wraps OrtApi::CreateSessionWithPrepackedWeightsContainer
  Session(Env& env, const void* model_data, size_t model_data_length, const SessionOptions& options);                                        ///< Wraps OrtApi::CreateSessionFromArray

  /** \brief Run the model returning results in an Ort allocated vector.
  * 
  * Wraps OrtApi::Run
  *
  * The caller provides a list of inputs and a list of the desired outputs to return.
  *
  * See the output logs for more information on warnings/errors that occur while processing the model.
  * Common errors are.. (TODO)
  * 
  * \param[in] run_options
  * \param[in] input_names Array of null terminated strings of length input_count that is the list of input names
  * \param[in] input_values Array of Value objects of length input_count that is the list of input values
  * \param[in] input_count Number of inputs (the size of the input_names & input_values arrays)
  * \param[in] output_names Array of C style strings of length output_count that is the list of output names
  * \param[in] output_count Number of outputs (the size of the output_names array)
  * \return A std::vector of Value objects that directly maps to the output_count (eg. output_name[0] is the first entry of the returned vector)
  */
  std::vector<Value> Run(const RunOptions& run_options, const char* const* input_names, const Value* input_values, size_t input_count,
                         const char* const* output_names, size_t output_count);

  /** \brief Run the model returning results in user provided outputs
  * Same as Run(const RunOptions&, const char* const*, const Value*, size_t,const char* const*, size_t)
  */
  void Run(const RunOptions& run_options, const char* const* input_names, const Value* input_values, size_t input_count,
           const char* const* output_names, Value* output_values, size_t output_count);

  void Run(const RunOptions& run_options, const struct IoBinding&);  ///< Wraps OrtApi::RunWithBinding

  size_t GetInputCount() const;                   ///< Returns the number of model inputs
  size_t GetOutputCount() const;                  ///< Returns the number of model outputs
  size_t GetOverridableInitializerCount() const;  ///< Returns the number of inputs that have defaults that can be overridden

  char* GetInputName(size_t index, OrtAllocator* allocator) const;                   ///< Wraps OrtApi::SessionGetInputName
  char* GetOutputName(size_t index, OrtAllocator* allocator) const;                  ///< Wraps OrtApi::SessionGetOutputName
  char* GetOverridableInitializerName(size_t index, OrtAllocator* allocator) const;  ///< Wraps OrtApi::SessionGetOverridableInitializerName
  char* EndProfiling(OrtAllocator* allocator) const;                                 ///< Wraps OrtApi::SessionEndProfiling
  uint64_t GetProfilingStartTimeNs() const;                                          ///< Wraps OrtApi::SessionGetProfilingStartTimeNs
  ModelMetadata GetModelMetadata() const;                                            ///< Wraps OrtApi::SessionGetModelMetadata

  TypeInfo GetInputTypeInfo(size_t index) const;                   ///< Wraps OrtApi::SessionGetInputTypeInfo
  TypeInfo GetOutputTypeInfo(size_t index) const;                  ///< Wraps OrtApi::SessionGetOutputTypeInfo
  TypeInfo GetOverridableInitializerTypeInfo(size_t index) const;  ///< Wraps OrtApi::SessionGetOverridableInitializerTypeInfo
};

/** \brief Wrapper around ::OrtTensorTypeAndShapeInfo
*
*/
struct TensorTypeAndShapeInfo : Base<OrtTensorTypeAndShapeInfo> {
  explicit TensorTypeAndShapeInfo(std::nullptr_t) {}                                                     ///< Create an empty TensorTypeAndShapeInfo object, must be assigned a valid one to be used
  explicit TensorTypeAndShapeInfo(OrtTensorTypeAndShapeInfo* p) : Base<OrtTensorTypeAndShapeInfo>{p} {}  ///< Used for interop with the C API

  ONNXTensorElementDataType GetElementType() const;  ///< Wraps OrtApi::GetTensorElementType
  size_t GetElementCount() const;                    ///< Wraps OrtApi::GetTensorShapeElementCount

  size_t GetDimensionsCount() const;                                           ///< Wraps OrtApi::GetDimensionsCount
  void GetDimensions(int64_t* values, size_t values_count) const;              ///< Wraps OrtApi::GetDimensions
  void GetSymbolicDimensions(const char** values, size_t values_count) const;  ///< Wraps OrtApi::GetSymbolicDimensions

  std::vector<int64_t> GetShape() const;  ///< Uses GetDimensionsCount & GetDimensions to return a std::vector of the shape
};

/** \brief Wrapper around ::OrtSequenceTypeInfo
*
*/
struct SequenceTypeInfo : Base<OrtSequenceTypeInfo> {
  explicit SequenceTypeInfo(std::nullptr_t) {}                                         ///< Create an empty SequenceTypeInfo object, must be assigned a valid one to be used
  explicit SequenceTypeInfo(OrtSequenceTypeInfo* p) : Base<OrtSequenceTypeInfo>{p} {}  ///< Used for interop with the C API

  TypeInfo GetSequenceElementType() const;  ///< Wraps OrtApi::GetSequenceElementType
};

/** \brief Wrapper around ::OrtMapTypeInfo
*
*/
struct MapTypeInfo : Base<OrtMapTypeInfo> {
  explicit MapTypeInfo(std::nullptr_t) {}                               ///< Create an empty MapTypeInfo object, must be assigned a valid one to be used
  explicit MapTypeInfo(OrtMapTypeInfo* p) : Base<OrtMapTypeInfo>{p} {}  ///< Used for interop with the C API

  ONNXTensorElementDataType GetMapKeyType() const;  ///< Wraps OrtApi::GetMapKeyType
  TypeInfo GetMapValueType() const;                 ///< Wraps OrtApi::GetMapValueType
};

struct TypeInfo : Base<OrtTypeInfo> {
  explicit TypeInfo(std::nullptr_t) {}                         ///< Create an empty TypeInfo object, must be assigned a valid one to be used
  explicit TypeInfo(OrtTypeInfo* p) : Base<OrtTypeInfo>{p} {}  ///< C API Interop

  Unowned<TensorTypeAndShapeInfo> GetTensorTypeAndShapeInfo() const;  ///< Wraps OrtApi::CastTypeInfoToTensorInfo
  Unowned<SequenceTypeInfo> GetSequenceTypeInfo() const;              ///< Wraps OrtApi::CastTypeInfoToSequenceTypeInfo
  Unowned<MapTypeInfo> GetMapTypeInfo() const;                        ///< Wraps OrtApi::CastTypeInfoToMapTypeInfo

  ONNXType GetONNXType() const;
};

struct Value : Base<OrtValue> {
  // This structure is used to feed  sparse tensor values
  // information for use with FillSparseTensor<Format>() API
  // if the data type for the sparse tensor values is numeric
  // use data.p_data, otherwise, use data.str pointer to feed
  // values. data.str is an array of const char* that are zero terminated.
  // number of strings in the array must match shape size.
  // For fully sparse tensors use shape {0} and set p_data/str
  // to nullptr.
  struct OrtSparseValuesParam {
    const int64_t* values_shape;
    size_t values_shape_len;
    union {
      const void* p_data;
      const char** str;
    } data;
  };

  // Provides a way to pass shape in a single
  // argument
  struct Shape {
    const int64_t* shape;
    size_t shape_len;
  };

  /// \brief Wraps OrtApi::CreateTensorWithDataAsOrtValue
  template <typename T>
  static Value CreateTensor(const OrtMemoryInfo* info, T* p_data, size_t p_data_element_count, const int64_t* shape, size_t shape_len);
  /// \brief Wraps OrtApi::CreateTensorWithDataAsOrtValue
  static Value CreateTensor(const OrtMemoryInfo* info, void* p_data, size_t p_data_byte_count, const int64_t* shape, size_t shape_len,
                            ONNXTensorElementDataType type);

#if !defined(DISABLE_SPARSE_TENSORS)
  /// <summary>
  /// This is a simple forwarding method to the other overload that helps deducing
  /// data type enum value from the type of the buffer.
  /// </summary>
  /// <typeparam name="T">numeric datatype. This API is not suitable for strings.</typeparam>
  /// <param name="info">Memory description where the user buffers reside (CPU vs GPU etc)</param>
  /// <param name="p_data">pointer to the user supplied buffer, use nullptr for fully sparse tensors</param>
  /// <param name="dense_shape">a would be dense shape of the tensor</param>
  /// <param name="values_shape">non zero values shape. Use a single 0 shape for fully sparse tensors.</param>
  /// <returns></returns>
  template <typename T>
  static Value CreateSparseTensor(const OrtMemoryInfo* info, T* p_data, const Shape& dense_shape,
                                  const Shape& values_shape);

  /// <summary>
  /// Creates an OrtValue instance containing SparseTensor. This constructs
  /// a sparse tensor that makes use of user allocated buffers. It does not make copies
  /// of the user provided data and does not modify it. The lifespan of user provided buffers should
  /// eclipse the life span of the resulting OrtValue. This call constructs an instance that only contain
  /// a pointer to non-zero values. To fully populate the sparse tensor call Use<Format>Indices() API below
  /// to supply a sparse format specific indices.
  /// This API is not suitable for string data. Use CreateSparseTensor() with allocator specified so strings
  /// can be properly copied into the allocated buffer.
  /// </summary>
  /// <param name="info">Memory description where the user buffers reside (CPU vs GPU etc)</param>
  /// <param name="p_data">pointer to the user supplied buffer, use nullptr for fully sparse tensors</param>
  /// <param name="dense_shape">a would be dense shape of the tensor</param>
  /// <param name="values_shape">non zero values shape. Use a single 0 shape for fully sparse tensors.</param>
  /// <param name="type">data type</param>
  /// <returns>Ort::Value instance containing SparseTensor</returns>
  static Value CreateSparseTensor(const OrtMemoryInfo* info, void* p_data, const Shape& dense_shape,
                                  const Shape& values_shape, ONNXTensorElementDataType type);

  /// <summary>
  /// Supplies COO format specific indices and marks the contained sparse tensor as being a COO format tensor.
  /// Values are supplied with a CreateSparseTensor() API. The supplied indices are not copied and the user
  /// allocated buffers lifespan must eclipse that of the OrtValue.
  /// The location of the indices is assumed to be the same as specified by OrtMemoryInfo argument at the creation time.
  /// </summary>
  /// <param name="indices_data">pointer to the user allocated buffer with indices. Use nullptr for fully sparse tensors.</param>
  /// <param name="indices_num">number of indices entries. Use 0 for fully sparse tensors</param>
  void UseCooIndices(int64_t* indices_data, size_t indices_num);

  /// <summary>
  /// Supplies CSR format specific indices and marks the contained sparse tensor as being a CSR format tensor.
  /// Values are supplied with a CreateSparseTensor() API. The supplied indices are not copied and the user
  /// allocated buffers lifespan must eclipse that of the OrtValue.
  /// The location of the indices is assumed to be the same as specified by OrtMemoryInfo argument at the creation time.
  /// </summary>
  /// <param name="inner_data">pointer to the user allocated buffer with inner indices or nullptr for fully sparse tensors</param>
  /// <param name="inner_num">number of csr inner indices or 0 for fully sparse tensors</param>
  /// <param name="outer_data">pointer to the user allocated buffer with outer indices or nullptr for fully sparse tensors</param>
  /// <param name="outer_num">number of csr outer indices or 0 for fully sparse tensors</param>
  void UseCsrIndices(int64_t* inner_data, size_t inner_num, int64_t* outer_data, size_t outer_num);

  /// <summary>
  /// Supplies BlockSparse format specific indices and marks the contained sparse tensor as being a BlockSparse format tensor.
  /// Values are supplied with a CreateSparseTensor() API. The supplied indices are not copied and the user
  /// allocated buffers lifespan must eclipse that of the OrtValue.
  /// The location of the indices is assumed to be the same as specified by OrtMemoryInfo argument at the creation time.
  /// </summary>
  /// <param name="indices_shape">indices shape or a {0} for fully sparse</param>
  /// <param name="indices_data">user allocated buffer with indices or nullptr for fully spare tensors</param>
  void UseBlockSparseIndices(const Shape& indices_shape, int32_t* indices_data);

#endif  // !defined(DISABLE_SPARSE_TENSORS)

  // \brief Wraps OrtApi::CreateTensorAsOrtValue
  template <typename T>
  static Value CreateTensor(OrtAllocator* allocator, const int64_t* shape, size_t shape_len);
  // \brief Wraps OrtApi::CreateTensorAsOrtValue
  static Value CreateTensor(OrtAllocator* allocator, const int64_t* shape, size_t shape_len, ONNXTensorElementDataType type);

#if !defined(DISABLE_SPARSE_TENSORS)
  /// <summary>
  /// This is a simple forwarding method the below CreateSparseTensor.
  /// This helps to specify data type enum in terms of C++ data type.
  /// Use CreateSparseTensor<T>
  /// </summary>
  /// <typeparam name="T">numeric data type only. String data enum must be specified explicitly.</typeparam>
  /// <param name="allocator">allocator to use</param>
  /// <param name="dense_shape">a would be dense shape of the tensor</param>
  /// <returns>Ort::Value</returns>
  template <typename T>
  static Value CreateSparseTensor(OrtAllocator* allocator, const Shape& dense_shape);

  /// <summary>
  /// Creates an instance of OrtValue containing sparse tensor. The created instance has no data.
  /// The data must be supplied by on of the FillSparseTensor<Format>() methods that take both non-zero values
  /// and indices. The data will be copied into a buffer that would be allocated using the supplied allocator.
  /// Use this API to create OrtValues that contain sparse tensors with all supported data types including
  /// strings.
  /// </summary>
  /// <param name="allocator">allocator to use. The allocator lifespan must eclipse that of the resulting OrtValue</param>
  /// <param name="dense_shape">a would be dense shape of the tensor</param>
  /// <param name="type">data type</param>
  /// <returns>an instance of Ort::Value</returns>
  static Value CreateSparseTensor(OrtAllocator* allocator, const Shape& dense_shape, ONNXTensorElementDataType type);

  /// <summary>
  /// The API will allocate memory using the allocator instance supplied to the CreateSparseTensor() API
  /// and copy the values and COO indices into it. If data_mem_info specifies that the data is located
  /// at difference device than the allocator, a X-device copy will be performed if possible.
  /// </summary>
  /// <param name="data_mem_info">specified buffer memory description</param>
  /// <param name="values_param">values buffer information.</param>
  /// <param name="indices_data">coo indices buffer or nullptr for fully sparse data</param>
  /// <param name="indices_num">number of COO indices or 0 for fully sparse data</param>
  void FillSparseTensorCoo(const OrtMemoryInfo* data_mem_info, const OrtSparseValuesParam& values_param,
                           const int64_t* indices_data, size_t indices_num);

  /// <summary>
  /// The API will allocate memory using the allocator instance supplied to the CreateSparseTensor() API
  /// and copy the values and CSR indices into it. If data_mem_info specifies that the data is located
  /// at difference device than the allocator, a X-device copy will be performed if possible.
  /// </summary>
  /// <param name="data_mem_info">specified buffer memory description</param>
  /// <param name="values">values buffer information</param>
  /// <param name="inner_indices_data">csr inner indices pointer or nullptr for fully sparse tensors</param>
  /// <param name="inner_indices_num">number of csr inner indices or 0 for fully sparse tensors</param>
  /// <param name="outer_indices_data">pointer to csr indices data or nullptr for fully sparse tensors</param>
  /// <param name="outer_indices_num">number of csr outer indices or 0</param>
  void FillSparseTensorCsr(const OrtMemoryInfo* data_mem_info,
                           const OrtSparseValuesParam& values,
                           const int64_t* inner_indices_data, size_t inner_indices_num,
                           const int64_t* outer_indices_data, size_t outer_indices_num);

  /// <summary>
  /// The API will allocate memory using the allocator instance supplied to the CreateSparseTensor() API
  /// and copy the values and BlockSparse indices into it. If data_mem_info specifies that the data is located
  /// at difference device than the allocator, a X-device copy will be performed if possible.
  /// </summary>
  /// <param name="data_mem_info">specified buffer memory description</param>
  /// <param name="values">values buffer information</param>
  /// <param name="indices_shape">indices shape. use {0} for fully sparse tensors</param>
  /// <param name="indices_data">pointer to indices data or nullptr for fully sparse tensors</param>
  void FillSparseTensorBlockSparse(const OrtMemoryInfo* data_mem_info,
                                   const OrtSparseValuesParam& values,
                                   const Shape& indices_shape,
                                   const int32_t* indices_data);

  /// <summary>
  /// The API returns the sparse data format this OrtValue holds in a sparse tensor.
  /// If the sparse tensor was not fully constructed, i.e. Use*() or Fill*() API were not used
  /// the value returned is ORT_SPARSE_UNDEFINED.
  /// </summary>
  /// <returns>Format enum</returns>
  OrtSparseFormat GetSparseFormat() const;

  /// <summary>
  /// The API returns type and shape information for stored non-zero values of the
  /// sparse tensor. Use GetSparseTensorValues() to obtain values buffer pointer.
  /// </summary>
  /// <returns>TensorTypeAndShapeInfo values information</returns>
  TensorTypeAndShapeInfo GetSparseTensorValuesTypeAndShapeInfo() const;

  /// <summary>
  /// The API returns type and shape information for the specified indices. Each supported
  /// indices have their own enum values even if a give format has more than one kind of indices.
  /// Use GetSparseTensorIndicesData() to obtain pointer to indices buffer.
  /// </summary>
  /// <param name="format">enum requested</param>
  /// <returns>type and shape information</returns>
  TensorTypeAndShapeInfo GetSparseTensorIndicesTypeShapeInfo(OrtSparseIndicesFormat format) const;

  /// <summary>
  /// The API retrieves a pointer to the internal indices buffer. The API merely performs
  /// a convenience data type casting on the return type pointer. Make sure you are requesting
  /// the right type, use GetSparseTensorIndicesTypeShapeInfo();
  /// </summary>
  /// <typeparam name="T">type to cast to</typeparam>
  /// <param name="indices_format">requested indices kind</param>
  /// <param name="num_indices">number of indices entries</param>
  /// <returns>Pinter to the internal sparse tensor buffer containing indices. Do not free this pointer.</returns>
  template <typename T>
  const T* GetSparseTensorIndicesData(OrtSparseIndicesFormat indices_format, size_t& num_indices) const;

#endif  // !defined(DISABLE_SPARSE_TENSORS)

  static Value CreateMap(Value& keys, Value& values);       ///< Wraps OrtApi::CreateValue
  static Value CreateSequence(std::vector<Value>& values);  ///< Wraps OrtApi::CreateValue

  template <typename T>
  static Value CreateOpaque(const char* domain, const char* type_name, const T&);  ///< Wraps OrtApi::CreateOpaqueValue

  template <typename T>
  void GetOpaqueData(const char* domain, const char* type_name, T&) const;  ///< Wraps OrtApi::GetOpaqueValue

  explicit Value(std::nullptr_t) {}                   ///< Create an empty Value object, must be assigned a valid one to be used
  explicit Value(OrtValue* p) : Base<OrtValue>{p} {}  ///< Used for interop with the C API
  Value(Value&&) = default;
  Value& operator=(Value&&) = default;

  bool IsTensor() const;  ///< Returns true if Value is a tensor, false for other types like map/sequence/etc
<<<<<<< HEAD
=======
  bool HasValue() const;  /// < Return true if OrtValue contains data and returns false if the OrtValue is a None
>>>>>>> bbeceb75

#if !defined(DISABLE_SPARSE_TENSORS)
  /// <summary>
  /// Returns true if the OrtValue contains a sparse tensor
  /// </summary>
  /// <returns></returns>
  bool IsSparseTensor() const;
#endif

  size_t GetCount() const;  // If a non tensor, returns 2 for map and N for sequence, where N is the number of elements
  Value GetValue(int index, OrtAllocator* allocator) const;

  /// <summary>
  /// This API returns a full length of string data contained within either a tensor or a sparse Tensor.
  /// For sparse tensor it returns a full length of stored non-empty strings (values). The API is useful
  /// for allocating necessary memory and calling GetStringTensorContent().
  /// </summary>
  /// <returns>total length of UTF-8 encoded bytes contained. No zero terminators counted.</returns>
  size_t GetStringTensorDataLength() const;

  /// <summary>
  /// The API copies all of the UTF-8 encoded string data contained within a tensor or a sparse tensor
  /// into a supplied buffer. Use GetStringTensorDataLength() to find out the length of the buffer to allocate.
  /// The user must also allocate offsets buffer with the number of entries equal to that of the contained
  /// strings.
  ///
  /// Strings are always assumed to be on CPU, no X-device copy.
  /// </summary>
  /// <param name="buffer">user allocated buffer</param>
  /// <param name="buffer_length">length in bytes of the allocated buffer</param>
  /// <param name="offsets">a pointer to the offsets user allocated buffer</param>
  /// <param name="offsets_count">count of offsets, must be equal to the number of strings contained.
  ///   that can be obtained from the shape of the tensor or from GetSparseTensorValuesTypeAndShapeInfo()
  ///   for sparse tensors</param>
  void GetStringTensorContent(void* buffer, size_t buffer_length, size_t* offsets, size_t offsets_count) const;

  template <typename T>
  T* GetTensorMutableData();  ///< Wraps OrtApi::GetTensorMutableData

  template <typename T>
  const T* GetTensorData() const;  ///< Wraps OrtApi::GetTensorMutableData

#if !defined(DISABLE_SPARSE_TENSORS)
  /// <summary>
  /// The API returns a pointer to an internal buffer of the sparse tensor
  /// containing non-zero values. The API merely does casting. Make sure you
  /// are requesting the right data type by calling GetSparseTensorValuesTypeAndShapeInfo()
  /// first.
  /// </summary>
  /// <typeparam name="T">numeric data types only. Use GetStringTensor*() to retrieve strings.</typeparam>
  /// <returns>a pointer to the internal values buffer. Do not free this pointer.</returns>
  template <typename T>
  const T* GetSparseTensorValues() const;
#endif

  template <typename T>
  T& At(const std::vector<int64_t>& location);

  /// <summary>
  /// The API returns type information for data contained in a tensor. For sparse
  /// tensors it returns type information for contained non-zero values.
  /// It returns dense shape for sparse tensors.
  /// </summary>
  /// <returns>TypeInfo</returns>
  TypeInfo GetTypeInfo() const;

  /// <summary>
  /// The API returns type information for data contained in a tensor. For sparse
  /// tensors it returns type information for contained non-zero values.
  /// It returns dense shape for sparse tensors.
  /// </summary>
  /// <returns>TensorTypeAndShapeInfo</returns>
  TensorTypeAndShapeInfo GetTensorTypeAndShapeInfo() const;

  /// <summary>
  /// The API returns a byte length of UTF-8 encoded string element
  /// contained in either a tensor or a spare tensor values.
  /// </summary>
  /// <param name="element_index"></param>
  /// <returns>byte length for the specified string element</returns>
  size_t GetStringTensorElementLength(size_t element_index) const;

  /// <summary>
  /// The API copies UTF-8 encoded bytes for the requested string element
  /// contained within a tensor or a sparse tensor into a provided buffer.
  /// Use GetStringTensorElementLength() to obtain the length of the buffer to allocate.
  /// </summary>
  /// <param name="buffer_length"></param>
  /// <param name="element_index"></param>
  /// <param name="buffer"></param>
  void GetStringTensorElement(size_t buffer_length, size_t element_index, void* buffer) const;

  void FillStringTensor(const char* const* s, size_t s_len);
  void FillStringTensorElement(const char* s, size_t index);
};

// Represents native memory allocation
struct MemoryAllocation {
  MemoryAllocation(OrtAllocator* allocator, void* p, size_t size);
  ~MemoryAllocation();
  MemoryAllocation(const MemoryAllocation&) = delete;
  MemoryAllocation& operator=(const MemoryAllocation&) = delete;
  MemoryAllocation(MemoryAllocation&&) noexcept;
  MemoryAllocation& operator=(MemoryAllocation&&) noexcept;

  void* get() { return p_; }
  size_t size() const { return size_; }

 private:
  OrtAllocator* allocator_;
  void* p_;
  size_t size_;
};

struct AllocatorWithDefaultOptions {
  AllocatorWithDefaultOptions();

  operator OrtAllocator*() { return p_; }
  operator const OrtAllocator*() const { return p_; }

  void* Alloc(size_t size);
  // The return value will own the allocation
  MemoryAllocation GetAllocation(size_t size);
  void Free(void* p);

  const OrtMemoryInfo* GetInfo() const;

 private:
  OrtAllocator* p_{};
};

struct MemoryInfo : Base<OrtMemoryInfo> {
  static MemoryInfo CreateCpu(OrtAllocatorType type, OrtMemType mem_type1);

  explicit MemoryInfo(std::nullptr_t) {}
  explicit MemoryInfo(OrtMemoryInfo* p) : Base<OrtMemoryInfo>{p} {}  ///< Used for interop with the C API
  MemoryInfo(const char* name, OrtAllocatorType type, int id, OrtMemType mem_type);

  std::string GetAllocatorName() const;
  OrtAllocatorType GetAllocatorType() const;
  int GetDeviceId() const;
  OrtMemType GetMemoryType() const;

  bool operator==(const MemoryInfo& o) const;
};

struct Allocator : public Base<OrtAllocator> {
  Allocator(const Session& session, const MemoryInfo&);

  void* Alloc(size_t size) const;
  // The return value will own the allocation
  MemoryAllocation GetAllocation(size_t size);
  void Free(void* p) const;
  Unowned<const MemoryInfo> GetInfo() const;
};

struct IoBinding : public Base<OrtIoBinding> {
  explicit IoBinding(Session& session);
  void BindInput(const char* name, const Value&);
  void BindOutput(const char* name, const Value&);
  void BindOutput(const char* name, const MemoryInfo&);
  std::vector<std::string> GetOutputNames() const;
  std::vector<std::string> GetOutputNames(Allocator&) const;
  std::vector<Value> GetOutputValues() const;
  std::vector<Value> GetOutputValues(Allocator&) const;
  void ClearBoundInputs();
  void ClearBoundOutputs();

 private:
  std::vector<std::string> GetOutputNamesHelper(OrtAllocator*) const;
  std::vector<Value> GetOutputValuesHelper(OrtAllocator*) const;
};

/*! \struct Ort::ArenaCfg
  * \brief it is a structure that represents the configuration of an arena based allocator
  * \details Please see docs/C_API.md for details
  */
struct ArenaCfg : Base<OrtArenaCfg> {
  explicit ArenaCfg(std::nullptr_t) {}  ///< Create an empty ArenaCfg object, must be assigned a valid one to be used
  /**
  * Wraps OrtApi::CreateArenaCfg
  * \param max_mem - use 0 to allow ORT to choose the default
  * \param arena_extend_strategy -  use -1 to allow ORT to choose the default, 0 = kNextPowerOfTwo, 1 = kSameAsRequested
  * \param initial_chunk_size_bytes - use -1 to allow ORT to choose the default
  * \param max_dead_bytes_per_chunk - use -1 to allow ORT to choose the default
  * See docs/C_API.md for details on what the following parameters mean and how to choose these values
  */
  ArenaCfg(size_t max_mem, int arena_extend_strategy, int initial_chunk_size_bytes, int max_dead_bytes_per_chunk);
};

//
// Custom OPs (only needed to implement custom OPs)
//

struct CustomOpApi {
  CustomOpApi(const OrtApi& api) : api_(api) {}

  template <typename T>  // T is only implemented for std::vector<float>, std::vector<int64_t>, float, int64_t, and string
  T KernelInfoGetAttribute(_In_ const OrtKernelInfo* info, _In_ const char* name);

  OrtTensorTypeAndShapeInfo* GetTensorTypeAndShape(_In_ const OrtValue* value);
  size_t GetTensorShapeElementCount(_In_ const OrtTensorTypeAndShapeInfo* info);
  ONNXTensorElementDataType GetTensorElementType(const OrtTensorTypeAndShapeInfo* info);
  size_t GetDimensionsCount(_In_ const OrtTensorTypeAndShapeInfo* info);
  void GetDimensions(_In_ const OrtTensorTypeAndShapeInfo* info, _Out_ int64_t* dim_values, size_t dim_values_length);
  void SetDimensions(OrtTensorTypeAndShapeInfo* info, _In_ const int64_t* dim_values, size_t dim_count);

  template <typename T>
  T* GetTensorMutableData(_Inout_ OrtValue* value);
  template <typename T>
  const T* GetTensorData(_Inout_ const OrtValue* value);

  std::vector<int64_t> GetTensorShape(const OrtTensorTypeAndShapeInfo* info);
  void ReleaseTensorTypeAndShapeInfo(OrtTensorTypeAndShapeInfo* input);
  size_t KernelContext_GetInputCount(const OrtKernelContext* context);
  const OrtValue* KernelContext_GetInput(const OrtKernelContext* context, _In_ size_t index);
  size_t KernelContext_GetOutputCount(const OrtKernelContext* context);
  OrtValue* KernelContext_GetOutput(OrtKernelContext* context, _In_ size_t index, _In_ const int64_t* dim_values, size_t dim_count);
  void* KernelContext_GetGPUComputeStream(const OrtKernelContext* context);

  void ThrowOnError(OrtStatus* result);

 private:
  const OrtApi& api_;
};

template <typename TOp, typename TKernel>
struct CustomOpBase : OrtCustomOp {
  CustomOpBase() {
    OrtCustomOp::version = ORT_API_VERSION;
    OrtCustomOp::CreateKernel = [](const OrtCustomOp* this_, const OrtApi* api, const OrtKernelInfo* info) { return static_cast<const TOp*>(this_)->CreateKernel(*api, info); };
    OrtCustomOp::GetName = [](const OrtCustomOp* this_) { return static_cast<const TOp*>(this_)->GetName(); };

    OrtCustomOp::GetExecutionProviderType = [](const OrtCustomOp* this_) { return static_cast<const TOp*>(this_)->GetExecutionProviderType(); };

    OrtCustomOp::GetInputTypeCount = [](const OrtCustomOp* this_) { return static_cast<const TOp*>(this_)->GetInputTypeCount(); };
    OrtCustomOp::GetInputType = [](const OrtCustomOp* this_, size_t index) { return static_cast<const TOp*>(this_)->GetInputType(index); };

    OrtCustomOp::GetOutputTypeCount = [](const OrtCustomOp* this_) { return static_cast<const TOp*>(this_)->GetOutputTypeCount(); };
    OrtCustomOp::GetOutputType = [](const OrtCustomOp* this_, size_t index) { return static_cast<const TOp*>(this_)->GetOutputType(index); };

    OrtCustomOp::KernelCompute = [](void* op_kernel, OrtKernelContext* context) { static_cast<TKernel*>(op_kernel)->Compute(context); };
    OrtCustomOp::KernelDestroy = [](void* op_kernel) { delete static_cast<TKernel*>(op_kernel); };

    OrtCustomOp::GetInputCharacteristic = [](const OrtCustomOp* this_, size_t index) { return static_cast<const TOp*>(this_)->GetInputCharacteristic(index); };
    OrtCustomOp::GetOutputCharacteristic = [](const OrtCustomOp* this_, size_t index) { return static_cast<const TOp*>(this_)->GetOutputCharacteristic(index); };
  }

  // Default implementation of GetExecutionProviderType that returns nullptr to default to the CPU provider
  const char* GetExecutionProviderType() const { return nullptr; }

  // Default implementations of GetInputCharacteristic() and GetOutputCharacteristic() below
  // (inputs and outputs are required by default)
  OrtCustomOpInputOutputCharacteristic GetInputCharacteristic(size_t /*index*/) const {
    return OrtCustomOpInputOutputCharacteristic::INPUT_OUTPUT_REQUIRED;
  }

  OrtCustomOpInputOutputCharacteristic GetOutputCharacteristic(size_t /*index*/) const {
    return OrtCustomOpInputOutputCharacteristic::INPUT_OUTPUT_REQUIRED;
  }
};

}  // namespace Ort

#include "onnxruntime_cxx_inline.h"<|MERGE_RESOLUTION|>--- conflicted
+++ resolved
@@ -699,10 +699,7 @@
   Value& operator=(Value&&) = default;
 
   bool IsTensor() const;  ///< Returns true if Value is a tensor, false for other types like map/sequence/etc
-<<<<<<< HEAD
-=======
   bool HasValue() const;  /// < Return true if OrtValue contains data and returns false if the OrtValue is a None
->>>>>>> bbeceb75
 
 #if !defined(DISABLE_SPARSE_TENSORS)
   /// <summary>
