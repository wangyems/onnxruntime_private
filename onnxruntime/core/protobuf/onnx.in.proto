--- conflicted
+++ resolved
@@ -59,11 +59,7 @@
   _START_VERSION = 0;
   // The version field is always serialized and we will use it to store the
   // version that the  graph is generated from. This helps us set up version
-<<<<<<< HEAD
-  // control. 
-=======
   // control.
->>>>>>> d361121d
   // For the IR, we are using simple numbers starting with 0x00000001,
   // which was the version we published on Oct 10, 2017.
   IR_VERSION_2017_10_10 = 0x0000000000000001;
@@ -260,11 +256,7 @@
   optional GraphProto algorithm = 2;
 
   // This field specifies the bindings from the outputs of "initialization" to
-<<<<<<< HEAD
-  // some initializers in "ModelProto.graph.initializer" and 
-=======
   // some initializers in "ModelProto.graph.initializer" and
->>>>>>> d361121d
   // the "algorithm.initializer" in the same TrainingInfoProto.
   // See "update_binding" below for details.
   //
@@ -303,11 +295,7 @@
   //  3. The values must be output names of "algorithm".
   //  4. If an optional input of a graph is omitted when using GraphCall, the
   //     global variable with the same name may be used.
-<<<<<<< HEAD
-  //  5. When using GraphCall, the users always can pass values to optional 
-=======
   //  5. When using GraphCall, the users always can pass values to optional
->>>>>>> d361121d
   //     inputs of the called graph even if the associated initializers appears
   //     as keys in "update_binding"s.
   //  6. The graphs in TrainingInfoProto's can use global variables as
@@ -407,8 +395,6 @@
   // quantization parameter keys.
   repeated StringStringEntryProto quant_parameter_tensor_names = 2;
 }
-
-
 
 // Graphs
 //
@@ -671,7 +657,7 @@
     optional TypeProto value_type = 2;
   };
 
-// #if ONNX-ML
+  // #if ONNX-ML
 
   message SparseTensor { 
     // This field MUST NOT have the value of UNDEFINED 
@@ -708,7 +694,7 @@
     // The type of a map.
     Map map_type = 5;
 
-// #if ONNX-ML
+    // #if ONNX-ML
 
     SparseTensor sparse_tensor_type = 8;
 
