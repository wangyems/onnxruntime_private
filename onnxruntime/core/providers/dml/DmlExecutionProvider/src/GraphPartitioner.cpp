--- conflicted
+++ resolved
@@ -547,13 +547,8 @@
             std::vector<std::string> fusedNodeOutputArgOriginalNames = def->outputs;
             auto fused_kernel_func = [partitionNodePropsMap, transferredInitializerMap, fusedNodeInputArgOriginalNames, fusedNodeOutputArgOriginalNames](onnxruntime::FuncManager& func_mgr, const onnxruntime::OpKernelInfo& info, std::unique_ptr<onnxruntime::OpKernel>& out) mutable ->onnxruntime::Status
             {
-<<<<<<< HEAD
                 out.reset(CreateFusedGraphKernel(info, partitionNodePropsMap, *transferredInitializerMap, fusedNodeInputArgOriginalNames, fusedNodeOutputArgOriginalNames));
 				return Status::OK();
-=======
-                out.reset(CreateFusedGraphKernel(info, partitionNodePropsMap, *transferredInitializerMap));
-                return Status::OK();
->>>>>>> 3d99f16e
             };
 
             // build the kernel definition on the fly, and register it to the fused_kernel_regisitry.
