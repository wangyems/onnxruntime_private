// Copyright (c) Microsoft Corporation. All rights reserved.
// Licensed under the MIT License.

#include <iostream>
#include "core/graph/graph_viewer.h"
#include "core/graph/model.h"
#include "core/graph/op.h"
#include "test/providers/provider_test_utils.h"
#include "gtest/gtest.h"
#include "gmock/gmock.h"
#include "onnx/defs/function.h"
#include "core/graph/function_impl.h"

#ifdef __GNUC__
#define UNUSED __attribute__((unused))
#else
#define UNUSED
#endif

#define OPERATOR_SCHEMA UNUSED ONNX_OPERATOR_SCHEMA

using namespace ONNX_NAMESPACE;
namespace onnxruntime {
namespace test {

static bool RegisterCustomSchemas() {
  OPERATOR_SCHEMA(Variable_DFS)
      .SetDoc("Input variable.")
      .Input(0, "input_1", "docstr for input_1.", "tensor(int32)")
      .Output(0, "output_1", "docstr for output_1.", "tensor(int32)");
  OPERATOR_SCHEMA(Add_DFS)
      .SetDoc("Add two integers.")
      .Input(0, "input_1", "docstr for input_1.", "tensor(int32)")
      .Input(1, "input_2", "docstr for input_2.", "tensor(int32)")
      .Output(0, "output_1", "docstr for output_1.", "tensor(int32)");
  OPERATOR_SCHEMA(NoOp_DFS)
      .SetDoc("Operator doing nothing.")
      .Input(0, "input_1", "docstr for input_1.", "tensor(int32)")
      .Output(0, "output_1", "docstr for output_1.", "tensor(int32)");

  OPERATOR_SCHEMA(Variable_Fake)
      .SetDoc("Input variable.")
      .Input(0, "input_1", "docstr for input_1.", "tensor(int32)")
      .Output(0, "output_1", "docstr for output_1.", "tensor(int32)");
  OPERATOR_SCHEMA(Add_Fake)
      .SetDoc("Add two integers.")
      .Input(0, "input_1", "docstr for input_1.", "tensor(int32)")
      .Input(1, "input_2", "docstr for input_2.", "tensor(int32)")
      .Output(0, "output_1", "docstr for output_1.", "tensor(int32)");
  OPERATOR_SCHEMA(NoOp_Fake)
      .SetDoc("Operator doing nothing.")
      .Input(0, "input_1", "docstr for input_1.", "tensor(int32)")
      .Output(0, "output_1", "docstr for output_1.", "tensor(int32)");

  OPERATOR_SCHEMA(Identity_Fake)
      .SetDoc("Identity.")
      .Input(0, "input_1", "docstr for input_1.", "tensor(int32)")
      .Output(0, "output_1", "docstr for output_1.", "tensor(int32)");
  OPERATOR_SCHEMA(Merge_Fake)
      .SetDoc("Merge.")
      .Input(0, "input_1", "docstr for input_1.", "tensor(int32)")
      .Input(1, "input_2", "docstr for input_2.", "tensor(int32)")
      .Output(0, "output_1", "docstr for output_1.", "tensor(int32)");

  // we need more than 8 outputs to trigger the unordered_map that's used in Graph::SetGraphInputsOutputs to
  // re-allocate and re-order to prove the code works.
  OPERATOR_SCHEMA(Split_Fake)
      .SetDoc("Split.")
      .Input(0, "input_1", "docstr for input_1.", "tensor(int32)")
      .Output(0, "output_1", "docstr for output_1.", "tensor(int32)")
      .Output(1, "output_2", "docstr for output_2.", "tensor(int32)")
      .Output(2, "output_3", "docstr for output_3.", "tensor(int32)")
      .Output(3, "output_4", "docstr for output_4.", "tensor(int32)")
      .Output(4, "output_5", "docstr for output_5.", "tensor(int32)")
      .Output(5, "output_6", "docstr for output_6.", "tensor(int32)")
      .Output(6, "output_7", "docstr for output_7.", "tensor(int32)")
      .Output(7, "output_8", "docstr for output_8.", "tensor(int32)")
      .Output(8, "output_9", "docstr for output_9.", "tensor(int32)")
      .Output(9, "output_10", "docstr for output_10.", "tensor(int32)");

  OPERATOR_SCHEMA(Variable2_Fake)
      .SetDoc("Input variable.")
      .Input(0, "input_1", "docstr for input_1.", "T")
      .Output(0, "output_1", "docstr for output_1.", "T")
      .TypeConstraint("T", {"tensor(int32)", "tensor(float)"}, "input/output types");

  OPERATOR_SCHEMA(Max_Fake)
      .SetDoc("Add two integers.")
      .Input(0, "input_1", "docstr for input_1.", "T")
      .Input(1, "input_2", "docstr for input_2.", "T")
      .Input(2, "input_3", "docstr for input_3.", "T")
      .Output(0, "output_1", "docstr for output_1.", "T")
      .TypeConstraint("T", {"tensor(int32)", "tensor(float)"}, "input/output types");

  OPERATOR_SCHEMA(ShapeInferenceThrowsOp)
      .SetDoc("Throw shape inference error.")
      .Input(0, "input_1", "docstr for input_1.", "tensor(int32)")
      .Output(0, "output_1", "docstr for output_1.", "tensor(int32)")
      .TypeAndShapeInferenceFunction([](InferenceContext&) {
        fail_shape_inference("try harder");
      });

  OPERATOR_SCHEMA(Fake_Sub)
      .SinceVersion(1)
      .SetDomain(kMSNchwcDomain)
      .Input(0, "A", "First operand.", "T")
      .Input(1, "B", "Second operand.", "T")
      .Output(0, "C", "Result, has same element type as two inputs", "T")
      .TypeConstraint("T", {"tensor(float)"}, "Constrain input and output types to float.")
      .TypeAndShapeInferenceFunction([](InferenceContext& ctx) {
        propagateElemTypeFromInputToOutput(ctx, 0, 0);
      });

  // Fake Function Op where the domain for the Op itself and the Ops in the function body is not same.
  // Function Op belongs to com.microsoft domain where as function body ops belong to onnx domain and nchwdomain.
  OPERATOR_SCHEMA(Fake_FunctionOp)
      .SetName("Fake_FunctionOp")
      .SetDomain("com.microsoft")
      .SinceVersion(1)
      .SetDoc("Fake function operator")
      .Input(0, "x", "Input tensor", "T1")
      .Output(0, "y", "Quantized output tensor", "T2")
      .Output(1, "y_scale", "Output scale. It's a scalar, which means a per-tensor/layer quantization.", "tensor(float)")
      .Output(2, "y_zero_point", "Output zero point. It's a scalar, which means a per-tensor/layer quantization.", "T2")
      .TypeConstraint("T1", {"tensor(float)"}, "Constrain 'x' to float tensor.")
      .TypeConstraint("T2", {"tensor(uint8)"}, "Constrain 'y_zero_point' and 'y' to 8-bit unsigned integer tensor.")
      .FunctionBody([]() {
        auto nodes = ONNX_NAMESPACE::FunctionBodyHelper::BuildNodes({// nodes: {outputs, op, inputs, attributes}
                                                                     ONNX_NAMESPACE::FunctionBodyHelper::Const<float>("Q_Min", 0.f),
                                                                     ONNX_NAMESPACE::FunctionBodyHelper::Const<float>("Q_Max", 255.f),
                                                                     {{"X_Min"}, "ReduceMin", {"x"}, {ONNX_NAMESPACE::MakeAttribute("keepdims", int64_t(0))}},
                                                                     {{"X_Max"}, "ReduceMax", {"x"}, {ONNX_NAMESPACE::MakeAttribute("keepdims", int64_t(0))}},
                                                                     {{"X_Range"}, "Fake_Sub", {"X_Max", "X_Min"}},
                                                                     {{"Scale"}, "Div", {"X_Range", "Q_Max"}},
                                                                     {{"Initial_ZeroPoint_FP"}, "Sub", {"Q_Min", "X_Min"}},
                                                                     {{"Clipped_ZeroPoint_FP"}, "Clip", {"Initial_ZeroPoint_FP", "Q_Min", "Q_Max"}},
                                                                     {{"Rounded_ZeroPoint_FP"}, "Round", {"Clipped_ZeroPoint_FP"}},
                                                                     {{"Zeropoint"}, "Cast", {"Initial_ZeroPoint_FP"}, {ONNX_NAMESPACE::MakeAttribute("to", int64_t(2))}},
                                                                     {{"y_scale"}, "Identity", {"Scale"}},
                                                                     {{"y_zero_point"}, "Identity", {"Zeropoint"}},
                                                                     {{"y"}, "QuantizeLinear", {"x", "Scale", "Zeropoint"}}});
        for (auto& node : nodes) {
          if (node.op_type() == "Fake_Sub") {
            node.set_domain(kMSNchwcDomain);
          }
        }
        return nodes;
      }());

  return true;
}

static std::once_flag once;

class GraphTest : public ::testing::Test {
 protected:
  GraphTest() {
    std::call_once(once, RegisterCustomSchemas);
    logger_ = DefaultLoggingManager().CreateLogger("GraphTest");
  }

  std::unique_ptr<logging::Logger> logger_;
};

static void SetTypeAndShape(TypeProto_Tensor* t, int type, const std::vector<int64_t>& shape) {
  t->set_elem_type(type);
  for (int64_t i : shape) {
    TensorShapeProto* s = t->mutable_shape();
    s->add_dim()->set_dim_value(i);
  }
}

static void ImportOpset(ModelProto& m, const char* domain, int64_t version) {
  OperatorSetIdProto* p = m.add_opset_import();
  p->set_domain(domain);
  p->set_version(version);
}

static void ConstructASimpleAddGraph(GraphProto& g, const char* domain) {
  NodeProto* node = g.add_node();
  *node->add_input() = "x";
  *node->add_input() = "y";
  *node->add_output() = "sum";
  node->set_op_type("Add");
  if (domain != nullptr) {
    node->set_domain(domain);
  }
  ValueInfoProto* input1 = g.add_input();
  input1->set_name("x");
  SetTypeAndShape(input1->mutable_type()->mutable_tensor_type(), 1, {3, 4, 5});
  ValueInfoProto* input2 = g.add_input();
  input2->set_name("y");
  SetTypeAndShape(input2->mutable_type()->mutable_tensor_type(), 1, {3, 4, 5});
  ValueInfoProto* output = g.add_output();
  output->set_name("sum");
  SetTypeAndShape(output->mutable_type()->mutable_tensor_type(), 1, {3, 4, 5});
}

namespace sparse_details {
const std::vector<int64_t> shape = {3, 4, 5};
const std::vector<float> values = {13.f,
                                   17.f,
                                   19.f};

const std::vector<int64_t> indices = {9, 30, 50};  // Not to exceed 59
}  // namespace sparse_details

// To match a simple Add graph above
static void ConstructSparseTensor(const std::string& name,
                                  SparseTensorProto& sparse_proto) {
  const std::vector<int64_t>& shape = sparse_details::shape;
  const std::vector<float>& values = sparse_details::values;

  auto& m_values = *sparse_proto.mutable_values();
  m_values.set_name(name);
  m_values.set_data_type(ONNX_NAMESPACE::TensorProto_DataType_FLOAT);
  *m_values.mutable_dims()->Add() = static_cast<int64_t>(values.size());
  std::string& raw_data = *m_values.mutable_raw_data();
  raw_data.resize(values.size() * sizeof(float));
  auto dest_span = gsl::make_span<float>(reinterpret_cast<float*>(&raw_data[0]), values.size());
  std::copy(values.cbegin(), values.cend(), dest_span.begin());

  const std::vector<int64_t>& indices = sparse_details::indices;  // Not to exceed 59
  auto& m_indicies = *sparse_proto.mutable_indices();
  m_indicies.set_data_type(ONNX_NAMESPACE::TensorProto_DataType_INT64);
  *m_indicies.mutable_dims()->Add() = static_cast<int64_t>(indices.size());
  auto* m_indicies_data = m_indicies.mutable_int64_data();
  m_indicies_data->Resize(static_cast<int>(indices.size()), 0);
  std::copy(indices.cbegin(), indices.cend(), m_indicies_data->begin());

  auto& m_dims = *sparse_proto.mutable_dims();
  m_dims.Resize(static_cast<int>(shape.size()), 0);
  std::copy(shape.cbegin(), shape.cend(), m_dims.begin());
}

static void ValidateSparseTensorProto(const SparseTensorProto& proto) {
  // check values. We always generate float
  EXPECT_EQ(proto.values().data_type(), ONNX_NAMESPACE::TensorProto_DataType_FLOAT);
  EXPECT_EQ(proto.values().raw_data().size() % sizeof(float), 0U);
  auto actual_values = gsl::make_span<const float>(reinterpret_cast<const float*>(proto.values().raw_data().data()),
                                                   proto.values().raw_data().size() / sizeof(float));
  // Can't use ContainerEq on float
  EXPECT_EQ(actual_values.size(), sparse_details::values.size());
  // std::equal() with a predicate is only in C++20
  auto actual_begin = actual_values.cbegin();
  const auto actual_end = actual_values.cend();
  auto expected_begin = sparse_details::values.cbegin();
  while (actual_begin != actual_end) {
    auto diff = *actual_begin - *expected_begin;
    EXPECT_TRUE(diff < std::numeric_limits<float>::epsilon()) << "Actual :" << *actual_begin << " does not match expected: " << *expected_begin;
    ++actual_begin;
    ++expected_begin;
  }
  // Check indices
  EXPECT_EQ(proto.indices().data_type(), ONNX_NAMESPACE::TensorProto_DataType_INT64);
  auto expected_indices = gsl::make_span(sparse_details::indices);
  auto actual_indices = gsl::make_span<const int64_t>(proto.indices().int64_data().data(), proto.indices().int64_data_size());
  EXPECT_THAT(actual_indices, testing::ContainerEq(expected_indices));
  // check shape
  const auto& dims = proto.dims();
  auto actual_shape = gsl::make_span<const int64_t>(dims.data(), dims.size());
  auto expected_shape = gsl::make_span(sparse_details::shape);
  EXPECT_THAT(actual_shape, testing::ContainerEq(expected_shape));
}

TEST_F(GraphTest, SimpleAddWithoutDomain) {
  ModelProto m;
  m.set_ir_version(3);
  ImportOpset(m, "", 10);
  ConstructASimpleAddGraph(*m.mutable_graph(), nullptr);
  std::shared_ptr<Model> model;
  ASSERT_STATUS_OK(Model::Load(std::move(m), model, nullptr, *logger_));
}

TEST_F(GraphTest, SimpleAddDefaultDomain) {
  ModelProto m;
  m.set_ir_version(3);
  ImportOpset(m, "", 10);
  ConstructASimpleAddGraph(*m.mutable_graph(), "");
  std::shared_ptr<Model> model;
  ASSERT_STATUS_OK(Model::Load(std::move(m), model, nullptr, *logger_));
}

TEST_F(GraphTest, SimpleAddFutureOpSet) {
  ModelProto m;
  m.set_ir_version(3);
  ImportOpset(m, "", 9999);
  ConstructASimpleAddGraph(*m.mutable_graph(), "ai.onnx");
  std::shared_ptr<Model> model;
  Status st;
  ASSERT_FALSE((st = Model::Load(std::move(m), model, nullptr, *logger_)).IsOK());
}

TEST_F(GraphTest, SimpleAddONNXDomain) {
  ModelProto m;
  m.set_ir_version(3);
  ImportOpset(m, "", 10);
  ConstructASimpleAddGraph(*m.mutable_graph(), "ai.onnx");
  std::shared_ptr<Model> model;
  ASSERT_STATUS_OK(Model::Load(std::move(m), model, nullptr, *logger_));
}

TEST_F(GraphTest, SimpleAddONNXDomain2) {
  ModelProto m;
  m.set_ir_version(3);
  ImportOpset(m, "ai.onnx", 10);
  ConstructASimpleAddGraph(*m.mutable_graph(), "ai.onnx");
  std::shared_ptr<Model> model;
  ASSERT_STATUS_OK(Model::Load(std::move(m), model, nullptr, *logger_));
}

TEST_F(GraphTest, SimpleAddWrongDomain) {
  ModelProto m;
  m.set_ir_version(3);
  ImportOpset(m, "", 10);
  ConstructASimpleAddGraph(*m.mutable_graph(), "AAAA");
  std::shared_ptr<Model> model;
  Status st;
  ASSERT_FALSE((st = Model::Load(std::move(m), model, nullptr, *logger_)).IsOK());
}

TEST_F(GraphTest, SimpleAddWrongDomain2) {
  ModelProto m;
  m.set_ir_version(3);
  ImportOpset(m, "AAAA", 10);
  ConstructASimpleAddGraph(*m.mutable_graph(), "AAAA");
  std::shared_ptr<Model> model;
  Status st;
  ASSERT_FALSE((st = Model::Load(std::move(m), model, nullptr, *logger_)).IsOK());
}

TEST_F(GraphTest, SimpleUnique) {
  ModelProto m;
  m.set_ir_version(3);
  ImportOpset(m, "", 11);
  GraphProto& g = *m.mutable_graph();
  NodeProto* node = g.add_node();
  *node->add_input() = "x";
  *node->add_output() = "sum";
  node->set_op_type("Unique");
  node->set_domain("");
  ValueInfoProto* input1 = g.add_input();
  input1->set_name("x");
  SetTypeAndShape(input1->mutable_type()->mutable_tensor_type(), 1, {3, 4, 5});
  ValueInfoProto* output = g.add_output();
  output->set_name("sum");
  SetTypeAndShape(output->mutable_type()->mutable_tensor_type(), 1, {60});
  std::shared_ptr<Model> model;
  ASSERT_STATUS_OK(Model::Load(std::move(m), model, nullptr, *logger_));
}

TEST_F(GraphTest, UnusedValueInfoSerializes) {
  ModelProto m;
  m.set_ir_version(4);
  ImportOpset(m, "", 11);
  GraphProto& g = *m.mutable_graph();
  NodeProto* node = g.add_node();
  *node->add_input() = "x";
  *node->add_output() = "sum";
  node->set_op_type("Unique");
  node->set_domain("");
  ValueInfoProto* input1 = g.add_input();
  input1->set_name("x");
  SetTypeAndShape(input1->mutable_type()->mutable_tensor_type(), 1, {3, 4, 5});
  ValueInfoProto* output = g.add_output();
  output->set_name("sum");
  SetTypeAndShape(output->mutable_type()->mutable_tensor_type(), 1, {60});
  ValueInfoProto* unused = g.add_value_info();
  unused->set_name("unused");
  SetTypeAndShape(unused->mutable_type()->mutable_tensor_type(), 1, {123});
  std::shared_ptr<Model> model;
  ASSERT_STATUS_OK(Model::Load(std::move(m), model, nullptr, *logger_));
  model->MainGraph().SetGraphProtoSyncNeeded();
  EXPECT_TRUE(Model::Save(*model, "graph_with_unused_value_info.onnx").IsOK());
}

TEST_F(GraphTest, WrongOpset) {
  ModelProto m;
  m.set_ir_version(3);
  //No Op registered for Unique with domain_version of 1
  ImportOpset(m, "", 1);
  GraphProto& g = *m.mutable_graph();
  NodeProto* node = g.add_node();
  *node->add_input() = "x";
  *node->add_output() = "sum";
  node->set_op_type("Unique");
  node->set_domain("");
  ValueInfoProto* input1 = g.add_input();
  input1->set_name("x");
  SetTypeAndShape(input1->mutable_type()->mutable_tensor_type(), 1, {3, 4, 5});
  ValueInfoProto* output = g.add_output();
  output->set_name("sum");
  SetTypeAndShape(output->mutable_type()->mutable_tensor_type(), 1, {60});
  std::shared_ptr<Model> model;
  Status st;
  ASSERT_FALSE((st = Model::Load(std::move(m), model, nullptr, *logger_)).IsOK());
}

TEST_F(GraphTest, ExtraInput) {
  ModelProto m;
  m.set_ir_version(3);
  //Node () has input size 2 not in range [min=1, max=1].
  ImportOpset(m, "", 11);
  GraphProto& g = *m.mutable_graph();
  NodeProto* node = g.add_node();
  *node->add_input() = "x";
  *node->add_input() = "y";
  *node->add_output() = "sum";
  node->set_op_type("Unique");
  node->set_domain("");
  ValueInfoProto* input1 = g.add_input();
  input1->set_name("x");
  SetTypeAndShape(input1->mutable_type()->mutable_tensor_type(), 1, {3, 4, 5});
  ValueInfoProto* output = g.add_output();
  output->set_name("sum");
  SetTypeAndShape(output->mutable_type()->mutable_tensor_type(), 1, {60});
  std::shared_ptr<Model> model;
  Status st;
  ASSERT_FALSE((st = Model::Load(std::move(m), model, nullptr, *logger_)).IsOK());
}

TEST_F(GraphTest, LocalCustomRegistry) {
  std::shared_ptr<onnxruntime::OnnxRuntimeOpSchemaRegistry> registry = std::make_shared<OnnxRuntimeOpSchemaRegistry>();
  std::vector<ONNX_NAMESPACE::OpSchema> schema = {
      OpSchema().SetName("FakeUnique").Input(0, "X", "A N-D input tensor that is to be processed.", "T").Output(0, "Y", "desc", "T").TypeConstraint("T", OpSchema::all_tensor_types(), "Constrain input and output types to any tensor type.").SetDomain("FakeTestDomain")};
  ASSERT_TRUE(registry->RegisterOpSet(schema, "FakeTestDomain", 0, 1).IsOK());
  ModelProto m;
  m.set_ir_version(3);
  ImportOpset(m, "FakeTestDomain", 1);
  GraphProto& g = *m.mutable_graph();
  NodeProto* node = g.add_node();
  *node->add_input() = "x";
  *node->add_output() = "sum";
  node->set_op_type("FakeUnique");
  node->set_domain("FakeTestDomain");
  ValueInfoProto* input1 = g.add_input();
  input1->set_name("x");
  SetTypeAndShape(input1->mutable_type()->mutable_tensor_type(), 1, {3, 4, 5});
  ValueInfoProto* output = g.add_output();
  output->set_name("sum");
  SetTypeAndShape(output->mutable_type()->mutable_tensor_type(), 1, {60});
  std::shared_ptr<Model> model;
  Status st;
  std::list<std::shared_ptr<IOnnxRuntimeOpSchemaCollection>> regs = {registry};
  ASSERT_STATUS_OK(Model::Load(std::move(m), model, &regs, *logger_));
}

// Tests the case where function op and function body ops belong to different domains.
// Tests that such a model can be loaded successfully, function body initialization is
// successful and domain and verison mapping for each node is successful (by verifying
// op schema for each of the function body nodes can be found).
TEST_F(GraphTest, FunctionOpsetImportTest) {
  std::shared_ptr<Model> model;
  ASSERT_STATUS_OK(Model::Load(ORT_TSTR("testdata/function_opset_test.onnx"), model, {},
                               *logger_));
  auto schema_registry = ONNX_NAMESPACE::OpSchemaRegistry::Instance();
  const auto& graph = model->MainGraph();
  for (const auto& node : graph.Nodes()) {
    const auto schema = schema_registry->GetSchema(node.OpType(), node.SinceVersion(), node.Domain());
    auto func_ptr = node.GetFunctionBody();
    if (func_ptr == nullptr) {
      // If Op Schema has function body then func_ptr cannot be nullptr
      // This is because we construct function body during graph resolve.
      // However in future if we move the function initialization in the graph partitioning
      // phase .i.e. Init function body only if none of EPs have a kernel matching the function op
      // then this check will not hold true and should be removed.
      ASSERT_TRUE(!schema->HasFunction() && !schema->HasContextDependentFunction());
      continue;
    }
    const auto& function_op_schema = func_ptr->OpSchema();
    ASSERT_TRUE(function_op_schema.domain() == node.Domain());

    const auto& domain_version_map = func_ptr->Body().DomainToVersionMap();
    // validate schema for each node in the function body can be found
    for (auto& n : func_ptr->Body().Nodes()) {
      auto it = domain_version_map.find(n.Domain());
      ASSERT_TRUE(it != domain_version_map.end());
      auto domain_version = it->second;
      const auto op_schema = schema_registry->GetSchema(n.OpType(), domain_version, n.Domain());
      ASSERT_TRUE(op_schema != nullptr);
    }
  }
}

TEST_F(GraphTest, LocalCustomRegistryWrongOpsetImportVersion) {
  std::shared_ptr<onnxruntime::OnnxRuntimeOpSchemaRegistry> registry = std::make_shared<OnnxRuntimeOpSchemaRegistry>();
  std::vector<ONNX_NAMESPACE::OpSchema> schema = {
      OpSchema().SetName("FakeUnique").Input(0, "X", "A N-D input tensor that is to be processed.", "T").Output(0, "Y", "desc", "T").TypeConstraint("T", OpSchema::all_tensor_types(), "Constrain input and output types to any tensor type.").SetDomain("FakeTestDomain")};
  ASSERT_TRUE(registry->RegisterOpSet(schema, "FakeTestDomain", 0, 1).IsOK());
  ModelProto m;
  m.set_ir_version(3);
  //Should be 1, but we put 11 herer so the model loading will fail
  ImportOpset(m, "FakeTestDomain", 11);
  GraphProto& g = *m.mutable_graph();
  NodeProto* node = g.add_node();
  *node->add_input() = "x";
  *node->add_output() = "sum";
  node->set_op_type("FakeUnique");
  node->set_domain("FakeTestDomain");
  ValueInfoProto* input1 = g.add_input();
  input1->set_name("x");
  SetTypeAndShape(input1->mutable_type()->mutable_tensor_type(), 1, {3, 4, 5});
  ValueInfoProto* output = g.add_output();
  output->set_name("sum");
  SetTypeAndShape(output->mutable_type()->mutable_tensor_type(), 1, {60});
  std::shared_ptr<Model> model;
  Status st;
  std::list<std::shared_ptr<IOnnxRuntimeOpSchemaCollection>> regs = {registry};
  ASSERT_FALSE((st = Model::Load(std::move(m), model, &regs, *logger_)).IsOK());
}

TEST_F(GraphTest, ReverseDFS) {
  Model model("graph_1", false, *logger_);
  auto& graph = model.MainGraph();

  /* Case 1: A normal graph.
   *
   *                 SouceNode
   *                 /       \
   *  node_1 (Variable)      node_2 (Variable)    node_5 (Variable)
   *                 \       /                        |
   *                 node_3 (Add)                 node_6 (NoOp)
   *                     |                            |
   *                 node_4 (Add)  -------------------  <-- request stop
   *                     |
   *                  SinkNode
  */
  std::vector<NodeArg*> inputs;
  std::vector<NodeArg*> outputs;

  TypeProto tensor_int32;
  tensor_int32.mutable_tensor_type()->set_elem_type(TensorProto_DataType_INT32);
  tensor_int32.mutable_tensor_type()->mutable_shape()->add_dim()->set_dim_value(1);

  auto& input_arg = graph.GetOrCreateNodeArg("node_1_in_1", &tensor_int32);
  inputs.push_back(&input_arg);
  auto& output_arg = graph.GetOrCreateNodeArg("node_1_out_1", &tensor_int32);
  outputs.push_back(&output_arg);
  auto& node_1 = graph.AddNode("node_1", "Variable_DFS", "node 1", inputs, outputs);

  auto& input_arg2 = graph.GetOrCreateNodeArg("node_2_in_1", &tensor_int32);
  inputs.clear();
  inputs.push_back(&input_arg2);
  auto& output_arg2 = graph.GetOrCreateNodeArg("node_2_out_1", &tensor_int32);
  outputs.clear();
  outputs.push_back(&output_arg2);
  graph.AddNode("node_2", "Variable_DFS", "node 2", inputs, outputs);

  inputs.clear();
  inputs.push_back(&output_arg);
  inputs.push_back(&output_arg2);
  auto& output_arg3 = graph.GetOrCreateNodeArg("node_3_out_1", &tensor_int32);
  outputs.clear();
  outputs.push_back(&output_arg3);
  auto& node_3 = graph.AddNode("node_3", "Add_DFS", "node 3", inputs, outputs);

  // side path
  inputs.clear();
  auto& input_arg5 = graph.GetOrCreateNodeArg("node_5_in_1", &tensor_int32);
  inputs.push_back(&input_arg5);
  auto& output_arg5 = graph.GetOrCreateNodeArg("node_5_out_1", &tensor_int32);
  outputs.clear();
  outputs.push_back(&output_arg5);
  graph.AddNode("node_5", "Variable_DFS", "node 5", inputs, outputs);

  inputs.clear();
  inputs.push_back(&output_arg5);
  auto& output_arg6 = graph.GetOrCreateNodeArg("node_6_out_1", &tensor_int32);
  outputs.clear();
  outputs.push_back(&output_arg6);
  graph.AddNode("node_6", "NoOp_DFS", "node 6", inputs, outputs);

  // merged
  inputs.clear();
  inputs.push_back(&output_arg3);
  inputs.push_back(&output_arg6);
  auto& output_arg4 = graph.GetOrCreateNodeArg("node_4_out_1", &tensor_int32);
  outputs.clear();
  outputs.push_back(&output_arg4);
  graph.AddNode("node_4", "Add_DFS", "node 4", inputs, outputs);

  auto status = graph.Resolve();
  EXPECT_TRUE(status.IsOK()) << status.ErrorMessage();

  // Remove/Add edge should not ask for resolving again.
  graph.RemoveEdge(node_1.Index(), node_3.Index(), 0, 0);
  graph.AddEdge(node_1.Index(), node_3.Index(), 0, 0);

  std::vector<const Node*> from;
  for (auto& node : graph.Nodes()) {
    if (node.OutputEdgesBegin() == node.OutputEdgesEnd()) {
      // This is a leaf node.
      from.push_back(&node);
    }
  }

  std::vector<std::string> enter_leave_sequence;

  struct NodeCompareName {
    bool operator()(const Node* n1, const Node* n2) const {
      return n1->Name() < n2->Name();
    }
  };

  graph.ReverseDFSFrom(
      from,
      [&enter_leave_sequence](const Node* n) {
        std::string s("enter:");
        s += n->Name();
        enter_leave_sequence.push_back(s);
      },
      [&enter_leave_sequence](const Node* n) {
        std::string s("leave:");
        s += n->Name();
        enter_leave_sequence.push_back(s);
      },
      NodeCompareName(),
      // don't traverse side path
      [](const Node* from, const Node* to) {
        return from->Name() == "node_4" && to->Name() == "node_6";
      });

  EXPECT_EQ(enter_leave_sequence.size(), 8u);
  EXPECT_EQ("enter:node_4", enter_leave_sequence.at(0));
  EXPECT_EQ("enter:node_3", enter_leave_sequence.at(1));
  EXPECT_EQ("enter:node_2", enter_leave_sequence.at(2));
  EXPECT_EQ("leave:node_2", enter_leave_sequence.at(3));
  EXPECT_EQ("enter:node_1", enter_leave_sequence.at(4));
  EXPECT_EQ("leave:node_1", enter_leave_sequence.at(5));
  EXPECT_EQ("leave:node_3", enter_leave_sequence.at(6));
  EXPECT_EQ("leave:node_4", enter_leave_sequence.at(7));
}

TEST_F(GraphTest, GraphConstruction_VerifyNoDuplicateName) {
  Model model("graph_1", false, *logger_);
  auto& graph = model.MainGraph();

  EXPECT_EQ("graph_1", graph.Name());

  std::vector<NodeArg*> inputs;
  std::vector<NodeArg*> outputs;

  // INT32 vector.
  TypeProto output_type;
  output_type.mutable_tensor_type()->set_elem_type(TensorProto_DataType_INT32);
  output_type.mutable_tensor_type()->mutable_shape()->add_dim()->set_dim_value(1);

  auto& output_arg = graph.GetOrCreateNodeArg("node_1_out_1", &output_type);
  outputs.push_back(&output_arg);
  graph.AddNode("node_1", "Variable", "node 1.", inputs, outputs);

  // Case 1: Adding two nodes with same node name should fail.
  auto& node_with_dup_name = graph.AddNode("node_1", "Variable", "node 2", inputs, outputs);
  auto status = graph.Resolve();
  EXPECT_FALSE(status.IsOK());
  EXPECT_EQ("This is an invalid model. Error: two nodes with same node name (node_1).", status.ErrorMessage());
  graph.RemoveNode(node_with_dup_name.Index());

  // Case 2: Adding two nodes with same output arg name should fail.
  graph.AddNode("node_2", "Variable", "node 2", inputs, outputs);
  status = graph.Resolve();
  EXPECT_FALSE(status.IsOK());
  bool duplicate_error_found = status.ErrorMessage().find("Duplicate") != std::string::npos;
  EXPECT_TRUE(duplicate_error_found);
}

TEST_F(GraphTest, GraphConstruction_VerifyNodeAndOpMatch) {
  Model model("graph_1", false, *logger_);
  auto& graph = model.MainGraph();

  std::vector<NodeArg*> inputs;
  std::vector<NodeArg*> outputs;

  // INT32 vector.
  TypeProto output_type;
  output_type.mutable_tensor_type()->set_elem_type(TensorProto_DataType_INT32);
  output_type.mutable_tensor_type()->mutable_shape()->add_dim()->set_dim_value(1);

  auto& output_arg = graph.GetOrCreateNodeArg("node_1_out_1", &output_type);
  outputs.push_back(&output_arg);
  // Case: Adding node referring to non-existing operator should fail.
  graph.AddNode("node_1", "OpNotExist", "node 1", inputs, outputs);
  auto status = graph.Resolve();
  EXPECT_FALSE(status.IsOK());
  EXPECT_EQ(0u, status.ErrorMessage().find_first_of("This is an invalid model. No Schema registered for OpNotExist"));
}

TEST_F(GraphTest, GraphConstruction_CheckIsAcyclic) {
  Model model("graph_1", false, *logger_);
  auto& graph = model.MainGraph();

  /* A normal graph.
   *                 SouceNode
   *                 /       \
   *    node_1 (Variable)  node_2 (Variable)
   *                 \       /
   *                 node_3 (Add)
   *                     |
   *                 node_4 (NoOp)
   *                     |
   *                  SinkNode
   */
  std::vector<NodeArg*> inputs;
  std::vector<NodeArg*> outputs;

  std::unordered_map<std::string, std::pair<std::vector<NodeArg*>, std::vector<NodeArg*>>>
      expected_node_name_to_input_output_args;

  TypeProto tensor_int32;
  tensor_int32.mutable_tensor_type()->set_elem_type(TensorProto_DataType_INT32);
  tensor_int32.mutable_tensor_type()->mutable_shape()->add_dim()->set_dim_value(1);

  auto& input_arg1 = graph.GetOrCreateNodeArg("node_1_in_1", &tensor_int32);
  inputs.push_back(&input_arg1);
  auto& output_arg1 = graph.GetOrCreateNodeArg("node_1_out_1", &tensor_int32);
  outputs.push_back(&output_arg1);
  expected_node_name_to_input_output_args["node_1"] = {inputs, outputs};
  graph.AddNode("node_1", "Variable_Fake", "node 1", inputs, outputs);

  auto& input_arg2 = graph.GetOrCreateNodeArg("node_2_in_1", &tensor_int32);
  inputs.clear();
  inputs.push_back(&input_arg2);
  auto& output_arg2 = graph.GetOrCreateNodeArg("node_2_out_1", &tensor_int32);
  outputs.clear();
  outputs.push_back(&output_arg2);
  expected_node_name_to_input_output_args["node_2"] = {inputs, outputs};
  graph.AddNode("node_2", "Variable_Fake", "node 2", inputs, outputs);

  inputs.clear();
  inputs.push_back(&output_arg1);
  inputs.push_back(&output_arg2);
  auto& output_arg3 = graph.GetOrCreateNodeArg("node_3_out_1", &tensor_int32);
  outputs.clear();
  outputs.push_back(&output_arg3);
  expected_node_name_to_input_output_args["node_3"] = {inputs, outputs};
  graph.AddNode("node_3", "Add_Fake", "node 3", inputs, outputs);

  inputs.clear();
  inputs.push_back(&output_arg3);
  auto& output_arg4 = graph.GetOrCreateNodeArg("node_4_out_1", &tensor_int32);
  outputs.clear();
  outputs.push_back(&output_arg4);
  expected_node_name_to_input_output_args["node_4"] = {inputs, outputs};
  graph.AddNode("node_4", "NoOp_Fake", "node 4", inputs, outputs);
  auto status = graph.Resolve();
  EXPECT_TRUE(status.IsOK()) << status.ErrorMessage();

  EXPECT_TRUE(Model::Save(model, "graph_1.onnx").IsOK());
  std::shared_ptr<Model> model2;
  EXPECT_TRUE(Model::Load(ORT_TSTR("graph_1.onnx"), model2, nullptr, *logger_).IsOK());

  auto model_proto = model.ToProto();
  auto model_proto2 = model2->ToProto();
  bool equal_proto_1_and_2 = model_proto.SerializeAsString() == model_proto2.SerializeAsString();
  EXPECT_TRUE(equal_proto_1_and_2);

  // Load the model again to ensure that it's still the right thing.
  //EXPECT_EQ(Model::Load(model_proto2, &model2), Status::OK());
  model2.reset(new Model(model_proto2, nullptr, *logger_));
  Graph& graph2 = model2->MainGraph();
  for (auto& node : graph2.Nodes()) {
    auto node_name_to_input_output_iter = expected_node_name_to_input_output_args.find(node.Name());
    EXPECT_FALSE(node_name_to_input_output_iter == expected_node_name_to_input_output_args.end());

    EXPECT_EQ(node_name_to_input_output_iter->second.first.size(), node.InputDefs().size());
    for (size_t i = 0; i < node_name_to_input_output_iter->second.first.size(); ++i) {
      EXPECT_EQ(node_name_to_input_output_iter->second.first[i]->Name(), node.InputDefs()[i]->Name());
      EXPECT_EQ(node_name_to_input_output_iter->second.first[i]->Type(), node.InputDefs()[i]->Type());
    }

    EXPECT_EQ(node_name_to_input_output_iter->second.second.size(), node.OutputDefs().size());
    for (size_t i = 0; i < node_name_to_input_output_iter->second.second.size(); ++i) {
      EXPECT_EQ(node_name_to_input_output_iter->second.second[i]->Name(), node.OutputDefs()[i]->Name());
      EXPECT_EQ(node_name_to_input_output_iter->second.second[i]->Type(), node.OutputDefs()[i]->Type());
    }
  }
}

TEST_F(GraphTest, GraphConstruction_CheckInputNodeOrderMaintained) {
  Model model("graph_1", false, *logger_);
  auto& graph = model.MainGraph();

  //    node_1 (Identity)  node_2 (Identity)
  //                |         |
  //    node_4 (Identity)  node_3 (Identity)   Cross inputs over so node_1 and node_2 would get swapped if we didn't
  //                 \       /                 maintain order.
  //                 node_5 (Merge)
  //                     |

  TypeProto tensor_int32;
  tensor_int32.mutable_tensor_type()->set_elem_type(TensorProto_DataType_INT32);
  tensor_int32.mutable_tensor_type()->mutable_shape()->add_dim()->set_dim_value(1);

  auto& input_arg1 = graph.GetOrCreateNodeArg("node_1_in_1", &tensor_int32);
  auto& output_arg1 = graph.GetOrCreateNodeArg("node_1_out_1", &tensor_int32);

  auto& input_arg2 = graph.GetOrCreateNodeArg("node_2_in_1", &tensor_int32);
  auto& output_arg2 = graph.GetOrCreateNodeArg("node_2_out_1", &tensor_int32);

  auto& output_arg3 = graph.GetOrCreateNodeArg("node_3_out_1", &tensor_int32);
  auto& output_arg4 = graph.GetOrCreateNodeArg("node_4_out_1", &tensor_int32);
  auto& output_arg5 = graph.GetOrCreateNodeArg("node_5_out_1", &tensor_int32);

  std::vector<NodeArg*> inputs;
  std::vector<NodeArg*> outputs;

  inputs.push_back(&input_arg1);
  outputs.push_back(&output_arg1);
  graph.AddNode("node_1", "Identity_Fake", "node 1", inputs, outputs);

  inputs[0] = &input_arg2;
  outputs[0] = &output_arg2;
  graph.AddNode("node_2", "Identity_Fake", "node 2", inputs, outputs);

  inputs[0] = &output_arg2;
  outputs[0] = &output_arg3;
  graph.AddNode("node_3", "Identity_Fake", "node 3", inputs, outputs);

  inputs[0] = &output_arg1;
  outputs[0] = &output_arg4;
  graph.AddNode("node_4", "Identity_Fake", "node 4", inputs, outputs);

  inputs.resize(2);
  inputs[0] = &output_arg4;
  inputs[1] = &output_arg3;
  outputs[0] = &output_arg5;
  graph.AddNode("node_5", "Merge_Fake", "node 3", inputs, outputs);

  auto status = graph.Resolve();
  EXPECT_TRUE(status.IsOK()) << status.ErrorMessage();
  GraphViewer graph_viewer(graph);
  auto& topological_order = graph_viewer.GetNodesInTopologicalOrder();
  bool seen1 = false;
  bool seen2 = false;

  for (auto i : topological_order) {
    auto node = graph.GetNode(i);

    if (node->Name() == "node_1") {
      EXPECT_TRUE(!seen2) << "node_1 should remain before node_2 after the topological sort.";
      seen1 = true;
    } else if (node->Name() == "node_2") {
      EXPECT_TRUE(seen1) << "node_1 should be before node_2 after the topological sort.";
      seen2 = true;
    }
  }
}

TEST_F(GraphTest, GraphConstruction_PriorityBasedTopologicalSort_CompressDecompress) {
  Model model("graph_1", false, *logger_);
  auto& graph = model.MainGraph();

  /*
                          |
                  node_0 (Identity)
                      /      \
        node_1 (Identity)   compress (pri = LOCAL_HIGH)
                    |         |
        node_4 (Identity)  decompress (pri = LOCAL_LOW)
                      \       /
                      node_5 (Merge)
                          |                   
  */

  TypeProto tensor_int32;
  tensor_int32.mutable_tensor_type()->set_elem_type(TensorProto_DataType_INT32);
  tensor_int32.mutable_tensor_type()->mutable_shape()->add_dim()->set_dim_value(1);

  auto& input_arg0 = graph.GetOrCreateNodeArg("node_0_in_1", &tensor_int32);
  auto& output_arg0 = graph.GetOrCreateNodeArg("node_0_out_1", &tensor_int32);
  auto& output_arg1 = graph.GetOrCreateNodeArg("node_1_out_1", &tensor_int32);
  auto& output_arg2 = graph.GetOrCreateNodeArg("node_2_out_1", &tensor_int32);
  auto& output_arg3 = graph.GetOrCreateNodeArg("node_3_out_1", &tensor_int32);
  auto& output_arg4 = graph.GetOrCreateNodeArg("node_4_out_1", &tensor_int32);
  auto& output_arg5 = graph.GetOrCreateNodeArg("node_5_out_1", &tensor_int32);

  graph.AddNode("node_0", "Identity_Fake", "node 0", {&input_arg0}, {&output_arg0});
  graph.AddNode("node_1", "Identity_Fake", "node 1", {&output_arg0}, {&output_arg1});

  auto& compress_node = graph.AddNode("compress", "Identity_Fake", "compress node", {&output_arg0}, {&output_arg2});
  compress_node.SetPriority(static_cast<int>(ExecutionPriority::LOCAL_HIGH));

  auto& decompress_node = graph.AddNode("decompress", "Identity_Fake", "decompress node", {&output_arg2}, {&output_arg3});
  decompress_node.SetPriority(static_cast<int>(ExecutionPriority::LOCAL_LOW));

  graph.AddNode("node_4", "Identity_Fake", "node 4", {&output_arg1}, {&output_arg4});
  graph.AddNode("node_5", "Merge_Fake", "node 3", {&output_arg4, &output_arg3}, {&output_arg5});

  auto status = graph.Resolve();
  EXPECT_TRUE(status.IsOK()) << status.ErrorMessage();
  GraphViewer graph_viewer(graph);

  // PRIORITY_BASED order
  {
    auto& order = graph_viewer.GetNodesInTopologicalOrder(ExecutionOrder::PRIORITY_BASED);
    const std::vector<std::string> expected_priority_based_order =
        {"node_0", "compress", "node_1", "node_4", "decompress", "node_5"};
    for (size_t i = 0; i < order.size(); ++i) {
      auto node = graph.GetNode(order[i]);
      EXPECT_TRUE(node->Name() == expected_priority_based_order[i]) << "Priority based execution order is wrong.";
    }
  }

  // TOPOLOGICAL order
  {
    auto& order = graph_viewer.GetNodesInTopologicalOrder(ExecutionOrder::DEFAULT);
    const std::vector<std::string> expected_topological_order = {
        "node_0", "node_1", "node_4", "compress", "decompress", "node_5"};
    for (size_t i = 0; i < order.size(); ++i) {
      auto node = graph.GetNode(order[i]);
      EXPECT_TRUE(node->Name() == expected_topological_order[i]) << "Priority based execution order is wrong.";
    }
  }
}

TEST_F(GraphTest, GraphConstruction_PriorityBasedTopologicalSort_CompressDecompress_Nested) {
  Model model("graph_1", false, *logger_);
  auto& graph = model.MainGraph();

  /*
                                       |
                                node_0 (Identity)
                                /               \
                  node_1 (Identity)             compress_0 (n2, pri = LOCAL_HIGH)
                    /          \                    |
          node_4 (Identity)    compress_1 (n5)  decompress_0 (n3, pri = LOCAL_LOW)
                   |            |                   |
          node_7 (Identity)    decompress_1 (n6)    |
                    \           /                   |
                    node_8 (Merge)                  |
                           \                        /
                                 node_9 (Merge)                
                                      |                   
  */

  TypeProto tensor_int32;
  tensor_int32.mutable_tensor_type()->set_elem_type(TensorProto_DataType_INT32);
  tensor_int32.mutable_tensor_type()->mutable_shape()->add_dim()->set_dim_value(1);

  auto& input_arg0 = graph.GetOrCreateNodeArg("node_0_in_1", &tensor_int32);
  auto& output_arg0 = graph.GetOrCreateNodeArg("node_0_out_1", &tensor_int32);
  auto& output_arg1 = graph.GetOrCreateNodeArg("node_1_out_1", &tensor_int32);
  auto& output_arg2 = graph.GetOrCreateNodeArg("node_2_out_1", &tensor_int32);
  auto& output_arg3 = graph.GetOrCreateNodeArg("node_3_out_1", &tensor_int32);
  auto& output_arg4 = graph.GetOrCreateNodeArg("node_4_out_1", &tensor_int32);
  auto& output_arg5 = graph.GetOrCreateNodeArg("node_5_out_1", &tensor_int32);
  auto& output_arg6 = graph.GetOrCreateNodeArg("node_6_out_1", &tensor_int32);
  auto& output_arg7 = graph.GetOrCreateNodeArg("node_7_out_1", &tensor_int32);
  auto& output_arg8 = graph.GetOrCreateNodeArg("node_8_out_1", &tensor_int32);
  auto& output_arg9 = graph.GetOrCreateNodeArg("node_9_out_1", &tensor_int32);

  graph.AddNode("node_0", "Identity_Fake", "node 0", {&input_arg0}, {&output_arg0});
  graph.AddNode("node_1", "Identity_Fake", "node 1", {&output_arg0}, {&output_arg1});

  auto& compress_node0 = graph.AddNode("compress_0", "Identity_Fake", "compress node 0", {&output_arg0}, {&output_arg2});
  compress_node0.SetPriority(static_cast<int>(ExecutionPriority::LOCAL_HIGH));

  auto& decompress_node0 = graph.AddNode("decompress_0", "Identity_Fake", "decompress node 0", {&output_arg2}, {&output_arg3});
  decompress_node0.SetPriority(20);

  graph.AddNode("node_4", "Identity_Fake", "node 4", {&output_arg1}, {&output_arg4});

  auto& compress_node1 = graph.AddNode("compress_1", "Identity_Fake", "compress node 1", {&output_arg1}, {&output_arg5});
  compress_node1.SetPriority(static_cast<int>(ExecutionPriority::LOCAL_HIGH));

  auto& decompress_node1 = graph.AddNode("decompress_1", "Identity_Fake", "decompress node 1", {&output_arg5}, {&output_arg6});
  decompress_node1.SetPriority(10);  // lower number means high priority

  graph.AddNode("node_7", "Identity_Fake", "node 7", {&output_arg4}, {&output_arg7});
  graph.AddNode("node_8", "Merge_Fake", "node 8", {&output_arg7, &output_arg6}, {&output_arg8});
  graph.AddNode("node_9", "Merge_Fake", "node 9", {&output_arg8, &output_arg3}, {&output_arg9});

  auto status = graph.Resolve();
  EXPECT_TRUE(status.IsOK()) << status.ErrorMessage();
  GraphViewer graph_viewer(graph);

  // PRIORITY_BASED order
  {
    auto& order = graph_viewer.GetNodesInTopologicalOrder(ExecutionOrder::PRIORITY_BASED);
    const std::vector<std::string> expected_priority_based_order =
        {"node_0", "compress_0", "node_1", "compress_1", "node_4", "node_7", "decompress_1", "node_8", "decompress_0", "node_9"};

    for (size_t i = 0; i < order.size(); ++i) {
      auto node = graph.GetNode(order[i]);
      EXPECT_TRUE(node->Name() == expected_priority_based_order[i]) << "Priority based execution order is wrong.";
    }
  }
}

TEST_F(GraphTest, GraphConstruction_PriorityBasedTopologicalSort_Recompute) {
  Model model("graph_1", false, *logger_);
  auto& graph = model.MainGraph();

  /*
                         |
                  node_0 (Identity)
                     /       \
        node_1 (Identity)  recompute_node_1 (pri = LOCAL_LOW)
                    |         |
        node_4 (Identity)     |
                     \       /           
               node_1_grad (Merge)
                        |
  */

  TypeProto tensor_int32;
  tensor_int32.mutable_tensor_type()->set_elem_type(TensorProto_DataType_INT32);
  tensor_int32.mutable_tensor_type()->mutable_shape()->add_dim()->set_dim_value(1);

  auto& input_arg0 = graph.GetOrCreateNodeArg("node_0_in_1", &tensor_int32);
  auto& output_arg0 = graph.GetOrCreateNodeArg("node_0_out_1", &tensor_int32);
  auto& output_arg1 = graph.GetOrCreateNodeArg("node_1_out_1", &tensor_int32);
  auto& output_arg2 = graph.GetOrCreateNodeArg("node_2_out_1", &tensor_int32);
  auto& output_arg4 = graph.GetOrCreateNodeArg("node_4_out_1", &tensor_int32);
  auto& output_arg5 = graph.GetOrCreateNodeArg("node_5_out_1", &tensor_int32);

  graph.AddNode("node_0", "Identity_Fake", "node 0", {&input_arg0}, {&output_arg0});
  graph.AddNode("node_1", "Identity_Fake", "node 1", {&output_arg0}, {&output_arg1});

  auto& recompute_node = graph.AddNode("recompute_node_1", "Identity_Fake", "recompute node 1", {&output_arg0}, {&output_arg2});
  recompute_node.SetPriority(static_cast<int>(ExecutionPriority::LOCAL_LOW));

  graph.AddNode("node_4", "Identity_Fake", "node 4", {&output_arg1}, {&output_arg4});
  graph.AddNode("node_1_grad", "Merge_Fake", "node_1 gradient", {&output_arg4, &output_arg2}, {&output_arg5});

  auto status = graph.Resolve();
  EXPECT_TRUE(status.IsOK()) << status.ErrorMessage();
  GraphViewer graph_viewer(graph);

  // PRIORITY_BASED order
  {
    auto& order = graph_viewer.GetNodesInTopologicalOrder(ExecutionOrder::PRIORITY_BASED);
    const std::vector<std::string> expected_priority_based_order =
        {"node_0", "node_1", "node_4", "recompute_node_1", "node_1_grad"};
    for (size_t i = 0; i < order.size(); ++i) {
      auto node = graph.GetNode(order[i]);
      EXPECT_TRUE(node->Name() == expected_priority_based_order[i]) << "Priority based execution order is wrong.";
    }
  }
}

TEST_F(GraphTest, GraphConstruction_PriorityBasedTopologicalSort_MultiLayerRecompute) {
  Model model("graph_1", false, *logger_);
  auto& graph = model.MainGraph();

  /*
                         |
                  node_0 (Identity)
                     /            \
            node_1 (Identity)       \
                    |        \        \
           node_2 (Identity)   \        \
                    |      \     \        \
        node_3 (Identity)   \      \        \
                    |    \   \       \        \
          loss (Identity) \   \        \        \
                    |     |    \         \        \
             1            |     |         \        \
               \         /      |          \        | 
                loss_grad  recom_node_3    |        |
                     \         /           |        |
                     node_3_grad      recom_node_2  |
                            \          /            |
                             node_2_grad       recom_node_1
                                   \           /
                                    node_1_grad
                                         |
  */

  TypeProto tensor_int32;
  tensor_int32.mutable_tensor_type()->set_elem_type(TensorProto_DataType_INT32);
  tensor_int32.mutable_tensor_type()->mutable_shape()->add_dim()->set_dim_value(1);

  // FW graph
  auto& input_arg0 = graph.GetOrCreateNodeArg("node_0_in", &tensor_int32);
  auto& output_arg0 = graph.GetOrCreateNodeArg("node_0_out", &tensor_int32);
  auto& output_arg1 = graph.GetOrCreateNodeArg("node_1_out", &tensor_int32);
  auto& output_arg2 = graph.GetOrCreateNodeArg("node_2_out", &tensor_int32);
  auto& output_arg3 = graph.GetOrCreateNodeArg("node_3_out", &tensor_int32);
  auto& output_loss = graph.GetOrCreateNodeArg("loss_out", &tensor_int32);

  graph.AddNode("node_0", "Identity_Fake", "node 0", {&input_arg0}, {&output_arg0});
  graph.AddNode("node_1", "Identity_Fake", "node 1", {&output_arg0}, {&output_arg1});
  graph.AddNode("node_2", "Identity_Fake", "node 2", {&output_arg1}, {&output_arg2});
  graph.AddNode("node_3", "Identity_Fake", "node 3", {&output_arg2}, {&output_arg3});
  graph.AddNode("loss", "Identity_Fake", "loss node", {&output_arg3}, {&output_loss});

  // Recompute graph
  auto& recomputed_arg3 = graph.GetOrCreateNodeArg("node_3_out_recomputed", &tensor_int32);
  auto& recomputed_arg2 = graph.GetOrCreateNodeArg("node_2_out_recomputed", &tensor_int32);
  auto& recomputed_arg1 = graph.GetOrCreateNodeArg("node_1_out_recomputed", &tensor_int32);

  auto& recompute_node3 = graph.AddNode("node_3_recompute", "Identity_Fake", "node 3 recompute", {&output_arg2}, {&recomputed_arg3});
  auto& recompute_node2 = graph.AddNode("node_2_recompute", "Identity_Fake", "node 2 recompute", {&output_arg1}, {&recomputed_arg2});
  auto& recompute_node1 = graph.AddNode("node_1_recompute", "Identity_Fake", "node 1 recompute", {&output_arg0}, {&recomputed_arg1});
  recompute_node3.SetPriority(static_cast<int>(ExecutionPriority::LOCAL_LOW));
  recompute_node2.SetPriority(static_cast<int>(ExecutionPriority::LOCAL_LOW));
  recompute_node1.SetPriority(static_cast<int>(ExecutionPriority::LOCAL_LOW));

  // BW Graph
  auto& gradient_start = graph.GetOrCreateNodeArg("gradient_start", &tensor_int32);
  auto& loss_grad_output = graph.GetOrCreateNodeArg("loss_grad_output", &tensor_int32);
  auto& node_3_grad_output = graph.GetOrCreateNodeArg("node_3_grad_output", &tensor_int32);
  auto& node_2_grad_output = graph.GetOrCreateNodeArg("node_2_grad_output", &tensor_int32);
  auto& node_1_grad_output = graph.GetOrCreateNodeArg("node_1_grad_output", &tensor_int32);

  graph.AddNode("loss_grad", "Merge_Fake", "loss gradient", {&gradient_start, &output_arg3}, {&loss_grad_output});
  graph.AddNode("node_3_grad", "Merge_Fake", "node 3 gradient", {&loss_grad_output, &recomputed_arg3}, {&node_3_grad_output});
  graph.AddNode("node_2_grad", "Merge_Fake", "node 2 gradient", {&node_3_grad_output, &recomputed_arg2}, {&node_2_grad_output});
  graph.AddNode("node_1_grad", "Merge_Fake", "node 1 gradient", {&node_2_grad_output, &recomputed_arg1}, {&node_1_grad_output});

  auto status = graph.Resolve();
  EXPECT_TRUE(status.IsOK()) << status.ErrorMessage();
  GraphViewer graph_viewer(graph);

  // PRIORITY_BASED order
  {
    auto& order = graph_viewer.GetNodesInTopologicalOrder(ExecutionOrder::PRIORITY_BASED);
    const std::vector<std::string> expected_priority_based_order = {
        "node_0",
        "node_1",
        "node_2",
        "node_3",
        "loss",
        "loss_grad",
        "node_3_recompute",
        "node_3_grad",
        "node_2_recompute",
        "node_2_grad",
        "node_1_recompute",
        "node_1_grad",
    };
    for (size_t i = 0; i < order.size(); ++i) {
      auto node = graph.GetNode(order[i]);
      EXPECT_TRUE(node->Name() == expected_priority_based_order[i]) << "Priority based execution order is wrong.";
    }
  }
}

TEST_F(GraphTest, GraphConstruction_CheckGraphInputOutputOrderMaintained) {
  Model model("graph_1", false, *logger_);
  auto& graph = model.MainGraph();

  std::unordered_map<std::string, int> map;

  for (auto i = 0; i < 20; ++i) {
    map.insert({std::to_string(i), i});
  }

  /*               |         |
   *       b (Identity)  a (Identity)   values
   *                \   /
   *                  c (Merge)
   *                  |
   *                  d (Split)
   *                /   \
   *              1  ..  10
   */
  TypeProto tensor_int32;
  tensor_int32.mutable_tensor_type()->set_elem_type(TensorProto_DataType_INT32);
  tensor_int32.mutable_tensor_type()->mutable_shape()->add_dim()->set_dim_value(1);

  auto& input_arg_a = graph.GetOrCreateNodeArg("node_a_in_1", &tensor_int32);
  auto& output_arg_a = graph.GetOrCreateNodeArg("node_a_out_1", &tensor_int32);

  auto& input_arg_b = graph.GetOrCreateNodeArg("node_b_in_1", &tensor_int32);
  auto& output_arg_b = graph.GetOrCreateNodeArg("node_b_out_1", &tensor_int32);

  auto& output_arg_c = graph.GetOrCreateNodeArg("node_c_out_1", &tensor_int32);

  std::vector<NodeArg*> split_outputs;
  std::vector<const NodeArg*> graph_outputs;
  for (int i = 0; i < 10; ++i) {
    auto arg = &graph.GetOrCreateNodeArg("node_d_out_" + std::to_string(i + 1), &tensor_int32);
    split_outputs.push_back(arg);
    graph_outputs.push_back(arg);
  }
  std::reverse(graph_outputs.begin(), graph_outputs.end());
  std::vector<NodeArg*> inputs;
  std::vector<NodeArg*> outputs;

  inputs.push_back(&input_arg_a);
  outputs.push_back(&output_arg_a);
  graph.AddNode("a", "Identity_Fake", "a", inputs, outputs);

  inputs.resize(2);
  inputs[0] = &output_arg_b;
  inputs[1] = &output_arg_a;
  outputs[0] = &output_arg_c;
  graph.AddNode("c", "Merge_Fake", "c", inputs, outputs);

  // deliberately add 'b' after 'c' to mix up the inputs as well
  inputs.resize(1);
  inputs[0] = &input_arg_b;
  outputs[0] = &output_arg_b;
  graph.AddNode("b", "Identity_Fake", "b", inputs, outputs);

  inputs[0] = &output_arg_c;
  graph.AddNode("d", "Split_Fake", "d", inputs, split_outputs);

  auto validate_inputs_outputs = [&graph_outputs](const Graph& graph) {
    auto inputs = graph.GetInputs();
    auto outputs = graph.GetOutputs();

    ASSERT_TRUE(inputs.size() == 2);

    EXPECT_TRUE(inputs[0]->Name() == "node_a_in_1");  // 'a' was added first
    EXPECT_TRUE(inputs[1]->Name() == "node_b_in_1");

    ASSERT_TRUE(outputs.size() == 10);
    for (int i = 0; i < 10; ++i) {
      EXPECT_TRUE(graph_outputs[i]->Name() == outputs[i]->Name());
    }
  };
  graph.SetInputs({&input_arg_a, &input_arg_b});
  graph.SetOutputs(graph_outputs);
  auto status = graph.Resolve();
  ASSERT_TRUE(status.IsOK()) << status.ErrorMessage();

  validate_inputs_outputs(graph);

  // serialize and reload so we check the loaded from proto path in SetGraphInputsOutputs
  auto proto = model.ToProto();
  std::string s1;
  //std::stringstream s1;
  model.ToProto().SerializeToString(&s1);

  ModelProto model_proto;
  //  const bool result = model_proto.ParseFromIstream(&s1);
  const bool result = model_proto.ParseFromString(s1);
  ASSERT_TRUE(result) << "Failed to load model from serialized protobuf";

  std::shared_ptr<onnxruntime::Model> p_tmp_model;
  auto x = onnxruntime::Model::Load(model_proto, p_tmp_model, nullptr, *logger_);

  auto& graph2 = p_tmp_model->MainGraph();
  status = graph2.Resolve();
  EXPECT_TRUE(status.IsOK()) << status.ErrorMessage();

  validate_inputs_outputs(graph2);
}

// Validate that an unused initializer doesn't break graph loading/resolution
// and is removed as expected.
TEST_F(GraphTest, UnusedInitializerIsIgnored) {
  Model model("UnusedInitializerIsIgnored", false, *logger_);
  auto& graph = model.MainGraph();

  std::vector<NodeArg*> inputs;
  std::vector<NodeArg*> outputs;

  TypeProto tensor_int32;
  tensor_int32.mutable_tensor_type()->set_elem_type(TensorProto_DataType_INT32);
  tensor_int32.mutable_tensor_type()->mutable_shape()->add_dim()->set_dim_value(1);

  auto& input_arg_a = graph.GetOrCreateNodeArg("node_a_in_1", &tensor_int32);
  auto& output_arg_a = graph.GetOrCreateNodeArg("node_a_out_1", &tensor_int32);

  inputs.push_back(&input_arg_a);
  outputs.push_back(&output_arg_a);
  graph.AddNode("a", "Identity_Fake", "a", inputs, outputs);

  TensorProto initializer_tensor;
  initializer_tensor.set_name("unused");
  initializer_tensor.add_dims(1);
  initializer_tensor.add_float_data(1.f);
  initializer_tensor.set_data_type(ONNX_NAMESPACE::TensorProto_DataType_FLOAT);

  graph.AddInitializedTensor(initializer_tensor);
  ASSERT_TRUE(graph.GetAllInitializedTensors().size() == 1);

  auto status = graph.Resolve();
  ASSERT_TRUE(status.IsOK()) << status.ErrorMessage();
  ASSERT_TRUE(graph.GetAllInitializedTensors().empty());

  // serialize and reload so we check the loaded from proto path in SetGraphInputsOutputs
  auto proto = model.ToProto();
  std::string s1;
  //std::stringstream s1;
  model.ToProto().SerializeToString(&s1);

  ModelProto model_proto;
  const bool result = model_proto.ParseFromString(s1);
  ASSERT_TRUE(result) << "Failed to load model from serialized protobuf";

  std::shared_ptr<onnxruntime::Model> p_tmp_model;
  auto x = onnxruntime::Model::Load(model_proto, p_tmp_model, nullptr, *logger_);

  auto& graph2 = p_tmp_model->MainGraph();
  status = graph2.Resolve();
  EXPECT_TRUE(status.IsOK()) << status.ErrorMessage();
  ASSERT_TRUE(graph.GetAllInitializedTensors().empty());
}

TEST_F(GraphTest, UnusedSparseInitializerIsIgnored) {
  std::string s1;
  {
    Model model("UnusedSparseInitializerIsIgnored", false, *logger_);
    auto model_proto = model.ToProto();
    auto* m_graph = model_proto.mutable_graph();
    ConstructASimpleAddGraph(*m_graph, nullptr);
    auto* m_sparse_initializer = m_graph->add_sparse_initializer();
    ConstructSparseTensor("unused_sparse_initializer", *m_sparse_initializer);
    model_proto.SerializeToString(&s1);
  }

  ModelProto model_proto_1;
  const bool result = model_proto_1.ParseFromString(s1);
  ASSERT_TRUE(result) << "Failed to load model from serialized protobuf";
  ASSERT_EQ(model_proto_1.graph().initializer_size(), 0);
  ASSERT_EQ(model_proto_1.graph().sparse_initializer_size(), 1);

  std::shared_ptr<onnxruntime::Model> p_tmp_model;
  auto x = onnxruntime::Model::Load(model_proto_1, p_tmp_model, nullptr, *logger_);
  ASSERT_STATUS_OK(x);

  auto& graph2 = p_tmp_model->MainGraph();
  EXPECT_STATUS_OK(graph2.Resolve());
  // Because the sparse initializer was unused, it was also removed
  // from initializer as well as from sparse_initializer
  ASSERT_TRUE(graph2.GetAllInitializedTensors().empty());
  auto& graph_proto = graph2.ToGraphProto();
  ASSERT_TRUE(graph_proto.sparse_initializer().empty());
}

TEST_F(GraphTest, GraphConstruction_CheckIsNotAcyclic) {
  // A cyclic graph
  //                 SouceNode
  //                     |
  //             --> node_1 (Add)
  //            ^        |
  //            | <- node_2 (NoOp)

  std::vector<NodeArg*> inputs;
  std::vector<NodeArg*> outputs;

  TypeProto tensor_int32;
  tensor_int32.mutable_tensor_type()->set_elem_type(TensorProto_DataType_INT32);
  tensor_int32.mutable_tensor_type()->mutable_shape()->add_dim()->set_dim_value(1);

  Model model("graph_1", false, *logger_);
  auto& graph = model.MainGraph();
  auto& input_arg1 = graph.GetOrCreateNodeArg("node_1_in_1", &tensor_int32);
  auto& output_arg1 = graph.GetOrCreateNodeArg("node_1_out_1", &tensor_int32);
  auto& output_arg2 = graph.GetOrCreateNodeArg("node_2_out_1", &tensor_int32);
  inputs.push_back(&input_arg1);
  inputs.push_back(&output_arg2);
  outputs.push_back(&output_arg1);
  graph.AddNode("node_1", "Add_Fake", "node 1", inputs, outputs);

  inputs.clear();
  inputs.push_back(&output_arg1);
  outputs.clear();
  outputs.push_back(&output_arg2);
  graph.AddNode("node_2", "NoOp_Fake", "node 2", inputs, outputs);

  auto status = graph.Resolve();
  EXPECT_FALSE(status.IsOK());
  EXPECT_EQ("This is an invalid model. Error: the graph is not acyclic.", status.ErrorMessage());
}

TEST_F(GraphTest, GraphConstruction_OnlyInitializer) {
  onnxruntime::Model model("graph", false, *logger_);
  auto& graph = model.MainGraph();

  ONNX_NAMESPACE::TensorProto weight;
  weight.add_dims(1);
  weight.set_data_type(TensorProto_DataType_STRING);
  weight.add_string_data("test");
  weight.set_name("node_1_in_2");
  graph.AddInitializedTensor(weight);

  auto status = graph.Resolve();
  EXPECT_TRUE(status.IsOK()) << status.ErrorMessage();

  auto& iii = graph.GetInputsIncludingInitializers();
  EXPECT_TRUE(iii.size() == 0);
}

TEST_F(GraphTest, GraphConstruction_TypeInference) {
  Model model("graph_1", false, *logger_);
  auto& graph = model.MainGraph();

  /* Case 1: A normal graph.
   *                         SourceNode
   *                   /         |         \
   *  node_1 (Variable)  node_2 (Variable)  node_3 (Variable)
   *                   \         |         / (it's all 3 nodes above outputs to the one input of node_4)
   *                        node_4 (Max)
   *                             |
   *                          SinkNode
  */
  std::vector<NodeArg*> inputs;
  std::vector<NodeArg*> outputs;

  TypeProto tensor_int32;
  tensor_int32.mutable_tensor_type()->set_elem_type(TensorProto_DataType_INT32);
  tensor_int32.mutable_tensor_type()->mutable_shape()->add_dim()->set_dim_value(1);

  auto& input_arg = graph.GetOrCreateNodeArg("node_1_in_1", &tensor_int32);
  inputs.push_back(&input_arg);
  auto& output_arg = graph.GetOrCreateNodeArg("node_1_out_1", &tensor_int32);
  outputs.push_back(&output_arg);
  graph.AddNode("node_1", "Variable2_Fake", "node 1", inputs, outputs);

  inputs.clear();
  inputs.push_back(&input_arg);
  auto& output_arg2 = graph.GetOrCreateNodeArg("node_2_out_1", &tensor_int32);
  outputs.clear();
  outputs.push_back(&output_arg2);
  graph.AddNode("node_2", "Variable2_Fake", "node 2", inputs, outputs);

  auto& input_arg3 = graph.GetOrCreateNodeArg("node_3_in_1", &tensor_int32);
  inputs.clear();
  inputs.push_back(&input_arg3);
  auto& output_arg3 = graph.GetOrCreateNodeArg("node_3_out_1", &tensor_int32);
  outputs.clear();
  outputs.push_back(&output_arg3);
  graph.AddNode("node_3", "Variable2_Fake", "node 3", inputs, outputs);

  inputs.clear();
  inputs.push_back(&output_arg);
  inputs.push_back(&output_arg2);
  inputs.push_back(&output_arg3);
  auto& output_arg4 = graph.GetOrCreateNodeArg("node_4_out_1", &tensor_int32);
  outputs.clear();
  outputs.push_back(&output_arg4);
  graph.AddNode("node_4", "Max_Fake", "node 4", inputs, outputs);
  auto status = graph.Resolve();
  EXPECT_TRUE(status.IsOK()) << status.ErrorMessage();

  std::unordered_set<std::string> expected_graph_inputs = {"node_1_in_1", "node_3_in_1"};
  EXPECT_EQ(2u, graph.GetInputs().size());
  for (auto& graph_input : graph.GetInputs()) {
    EXPECT_TRUE(expected_graph_inputs.find(graph_input->Name()) != expected_graph_inputs.end());
  }
  EXPECT_EQ(1u, graph.GetOutputs().size());
  EXPECT_EQ("node_4_out_1", graph.GetOutputs()[0]->Name());
  EXPECT_EQ(2u, graph.GetInputs().size());

  EXPECT_TRUE(Model::Save(model, "model_x.onnx").IsOK());
  std::shared_ptr<Model> loaded_model;
  EXPECT_TRUE(Model::Load(ORT_TSTR("model_x.onnx"), loaded_model, nullptr, *logger_).IsOK());
  EXPECT_EQ(2u, loaded_model->MainGraph().GetInputs().size());

  auto& graph_proto = graph.ToGraphProto();
  EXPECT_EQ(2, graph_proto.input_size());
  for (auto& graphProtoInput : graph_proto.input()) {
    EXPECT_TRUE(expected_graph_inputs.find(graphProtoInput.name()) != expected_graph_inputs.end());
  }
  EXPECT_EQ(1, graph_proto.output_size());
  EXPECT_EQ("node_4_out_1", graph_proto.output(0).name());
}

TEST_F(GraphTest, ShapeInferenceErrorHandling) {
  Model model("graph", false, *logger_);
  auto& graph = model.MainGraph();

  TypeProto tensor_int32;
  tensor_int32.mutable_tensor_type()->set_elem_type(TensorProto_DataType_INT32);
  tensor_int32.mutable_tensor_type()->mutable_shape()->add_dim()->set_dim_value(1);

  auto& input_arg1 = graph.GetOrCreateNodeArg("node_1_in_1", &tensor_int32);
  auto& output_arg1 = graph.GetOrCreateNodeArg("node_1_out_1", &tensor_int32);

  graph.AddNode("node_1", "ShapeInferenceThrowsOp", "node 1", {&input_arg1}, {&output_arg1});

  auto status = graph.Resolve();
  EXPECT_FALSE(status.IsOK());
  EXPECT_THAT(status.ErrorMessage(), testing::HasSubstr("Node (node_1) Op (ShapeInferenceThrowsOp) "
                                                        "[ShapeInferenceError] try harder"));
}

TEST_F(GraphTest, AddTensorAttribute) {
  OPERATOR_SCHEMA(__Constant)
      .SetDoc("Constant Op.")
      .Attr(kConstantValue, "constant value", AttrType::AttributeProto_AttributeType_TENSOR)
      .Output(0, "output_1", "docstr for output_1.", "tensor(int64)");
  std::vector<NodeArg*> inputs;
  std::vector<NodeArg*> outputs;
  Model model("graph_1", false, *logger_);
  auto& graph = model.MainGraph();
  TypeProto output_type;
  output_type.mutable_tensor_type()->set_elem_type(TensorProto_DataType_INT64);
  TensorShapeProto output_shape;
  output_shape.mutable_dim()->Add()->set_dim_value(1);
  output_shape.mutable_dim()->Add()->set_dim_value(3);
  *(output_type.mutable_tensor_type()->mutable_shape()) = output_shape;
  auto& output_arg = graph.GetOrCreateNodeArg("node_1_out_1", &output_type);
  outputs.push_back(&output_arg);
  auto& node_1 = graph.AddNode("node_1", "__Constant", "node 1.", inputs, outputs);
  TensorProto t;
  t.set_data_type(TensorProto_DataType_INT64);
  *(t.mutable_int64_data()->Add()) = 1;
  *(t.mutable_int64_data()->Add()) = 2;
  *(t.mutable_int64_data()->Add()) = 3;
  *(t.mutable_dims()->Add()) = 1;
  *(t.mutable_dims()->Add()) = 3;
  node_1.AddAttribute(kConstantValue, t);
  auto status = graph.Resolve();
  EXPECT_TRUE(status.IsOK()) << status.ErrorMessage();
}

void AddAttribute(onnxruntime::Node& p_node, const std::string& attr_name, int64_t attr_value) {
  AttributeProto attr;
  attr.set_name(attr_name);
  attr.set_type(AttributeProto_AttributeType_INT);
  attr.set_i(attr_value);
  p_node.AddAttribute(attr_name, attr);
}

void AddAttribute(onnxruntime::Node& p_node, const std::string& attr_name, std::initializer_list<int64_t> attr_value) {
  AttributeProto attr;
  attr.set_name(attr_name);
  attr.set_type(AttributeProto_AttributeType_INTS);
  for (auto v : attr_value) {
    attr.add_ints(v);
  }
  p_node.AddAttribute(attr_name, attr);
}

// Test that output type can be inferred for ops with a type-attribute
TEST_F(GraphTest, TypeAttribute) {
  std::vector<NodeArg*> inputs;
  std::vector<NodeArg*> outputs;
  Model model("graph_1", false, *logger_);
  auto& graph = model.MainGraph();
  auto& output_arg = graph.GetOrCreateNodeArg("node_1_out_1", nullptr);
  outputs.push_back(&output_arg);
  auto& node_1 = graph.AddNode("node_1", "RandomNormal", "node 1.", inputs, outputs);
  AddAttribute(node_1, "dtype", TensorProto_DataType_FLOAT);
  AddAttribute(node_1, "shape", {2, 3});
  auto status = graph.Resolve();
  EXPECT_TRUE(status.IsOK()) << status.ErrorMessage();
}

void CheckTensorEltType(const TypeProto* ptype, TensorProto_DataType elt_type) {
  EXPECT_NE(ptype, nullptr);
  EXPECT_TRUE(ptype->has_tensor_type());
  EXPECT_TRUE(ptype->tensor_type().has_elem_type());
  EXPECT_EQ(ptype->tensor_type().elem_type(), elt_type);
}

// Test that output type can be inferred for ops with variadic outputs
TEST_F(GraphTest, VariadicOutput) {
  std::vector<NodeArg*> inputs;
  std::vector<NodeArg*> outputs;
  TypeProto tensor_type;
  tensor_type.mutable_tensor_type()->set_elem_type(TensorProto_DataType_FLOAT);
  Model model("graph_1", false, *logger_);
  auto& graph = model.MainGraph();
  auto& X = graph.GetOrCreateNodeArg("X", &tensor_type);
  inputs.push_back(&X);
  auto& Y = graph.GetOrCreateNodeArg("Y", nullptr);
  outputs.push_back(&Y);
  auto& Z = graph.GetOrCreateNodeArg("Z", nullptr);
  outputs.push_back(&Z);
  graph.AddNode("node_1", "Split", "node 1.", inputs, outputs);
  auto status = graph.Resolve();
  EXPECT_TRUE(status.IsOK()) << status.ErrorMessage();
  CheckTensorEltType(Y.TypeAsProto(), TensorProto_DataType_FLOAT);
  CheckTensorEltType(Z.TypeAsProto(), TensorProto_DataType_FLOAT);
}

// test that we prefer the graph input shape for a non-const initializer (initializer with matching graph input)
TEST_F(GraphTest, NonConstInitializer) {
  Model model("graph_1", false, *logger_);
  auto& graph = model.MainGraph();

  TypeProto tensor_type_no_shape;
  tensor_type_no_shape.mutable_tensor_type()->set_elem_type(TensorProto_DataType_FLOAT);
  // tensor_type.mutable_tensor_type()->mutable_shape()->add_dim()->set_dim_value(2);

  auto& X = graph.GetOrCreateNodeArg("X", &tensor_type_no_shape);
  auto& Y = graph.GetOrCreateNodeArg("Y_Initializer", &tensor_type_no_shape);
  auto& Z = graph.GetOrCreateNodeArg("Z", nullptr);

  // 2 graph inputs, both without shapes
  graph.SetInputs({&X, &Y});

  // add initializer for the Y input with shape
  TensorProto t;
  t.set_data_type(TensorProto_DataType_FLOAT);
  t.add_float_data(0.1f);
  t.add_float_data(0.2f);
  t.add_dims(2);
  t.set_name("Y_Initializer");
  graph.AddInitializedTensor(t);

  graph.AddNode("node_1", "Add", "node 1.", {&X, &Y}, {&Z});

  auto resolve_and_validate = [](Graph& g) {
    auto status = g.Resolve();
    EXPECT_TRUE(status.IsOK()) << status;

    const auto* current_Y = g.GetNodeArg("Y_Initializer");
    const auto* current_Z = g.GetNodeArg("Z");

    // the graph input should still have no shape as we don't want to infer the shape from the initializer
    // as inputs have priority
    EXPECT_TRUE(current_Y != nullptr && current_Y->Shape() == nullptr);

    // and we should have type but no shape for Z after type/shape inferencing
    EXPECT_TRUE(current_Z != nullptr && current_Z->Type() == current_Y->Type());
    EXPECT_TRUE(current_Z->Shape() == nullptr);
  };

  resolve_and_validate(graph);

  // save and reload to validate same happens when graph is loaded from proto
  std::string s1;
  ModelProto model_proto;
  std::shared_ptr<onnxruntime::Model> p_model;
  ASSERT_TRUE(model.ToProto().SerializeToString(&s1));
  ASSERT_TRUE(model_proto.ParseFromString(s1));

  auto status = onnxruntime::Model::Load(model_proto, p_model, nullptr, *logger_);
  ASSERT_TRUE(status.IsOK()) << status;

  auto& graph2 = p_model->MainGraph();
  resolve_and_validate(graph2);
}

// Test that Graph::Resolve identifies name-duplication across initializer and node-output-arg
TEST_F(GraphTest, DuplicateName) {
  Model model("graph_1", false, *logger_);
  auto& graph = model.MainGraph();

  ONNX_NAMESPACE::TensorProto weight;
  weight.set_data_type(TensorProto_DataType_FLOAT);
  weight.add_dims(1);
  weight.add_float_data(1.0f);
  weight.set_name("W");
  graph.AddInitializedTensor(weight);

  std::vector<NodeArg*> inputs;
  std::vector<NodeArg*> outputs;
  TypeProto tensor_type;
  tensor_type.mutable_tensor_type()->set_elem_type(TensorProto_DataType_FLOAT);
  tensor_type.mutable_tensor_type()->mutable_shape()->add_dim()->set_dim_value(2);
  auto& X = graph.GetOrCreateNodeArg("X", &tensor_type);
  inputs.push_back(&X);
  auto& Y = graph.GetOrCreateNodeArg("Y", nullptr);
  outputs.push_back(&Y);
  auto& W = graph.GetOrCreateNodeArg("W", nullptr);
  outputs.push_back(&W);
  graph.AddNode("node_1", "Split", "node 1.", inputs, outputs);

  auto status = graph.Resolve();
  EXPECT_FALSE(status.IsOK());
  bool duplicate_error_found = status.ErrorMessage().find("Duplicate") != std::string::npos;
  EXPECT_TRUE(duplicate_error_found);
}

TEST_F(GraphTest, ReplaceInitializedTensor) {
  Model model{"GraphUpdateTest", false, *logger_};
  auto& graph = model.MainGraph();
  const std::string initializer_name = "initializer";

  ONNX_NAMESPACE::TensorProto original{};
  original.set_data_type(TensorProto_DataType_INT32);
  original.add_dims(2);
  original.add_int32_data(1);
  original.add_int32_data(2);
  original.set_name(initializer_name);

  graph.AddInitializedTensor(original);

  Status status;

  {
    ONNX_NAMESPACE::TensorProto bad_name = original;
    bad_name.set_name("invalid");

    status = graph.ReplaceInitializedTensor(bad_name);
    ASSERT_FALSE(status.IsOK());
  }

  {
    ONNX_NAMESPACE::TensorProto bad_type = original;
    bad_type.set_data_type(TensorProto_DataType_FLOAT16);

    status = graph.ReplaceInitializedTensor(bad_type);
    ASSERT_FALSE(status.IsOK());
  }

  {
    ONNX_NAMESPACE::TensorProto bad_dims = original;
    bad_dims.clear_dims();
    bad_dims.add_dims(2);
    bad_dims.add_dims(1);

    status = graph.ReplaceInitializedTensor(bad_dims);
    ASSERT_FALSE(status.IsOK());
  }

  {
    ONNX_NAMESPACE::TensorProto valid_replacement = original;
    valid_replacement.clear_int32_data();
    valid_replacement.add_int32_data(3);
    valid_replacement.add_int32_data(4);

    status = graph.ReplaceInitializedTensor(valid_replacement);
    ASSERT_TRUE(status.IsOK()) << status.ErrorMessage();

    auto tensor_data_matches = [](const ONNX_NAMESPACE::TensorProto& a, const ONNX_NAMESPACE::TensorProto& b) {
      if (a.int32_data_size() != b.int32_data_size()) return false;
      for (int i = 0; i < a.int32_data_size(); ++i) {
        if (a.int32_data(i) != b.int32_data(i)) return false;
      }
      return true;
    };

    // check retrieved tensor
    const ONNX_NAMESPACE::TensorProto* result;
    ASSERT_TRUE(graph.GetInitializedTensor(initializer_name, result));
    ASSERT_TRUE(tensor_data_matches(*result, valid_replacement));

    // check GraphProto content
    const ONNX_NAMESPACE::GraphProto graph_proto = graph.ToGraphProto();
    ASSERT_EQ(graph_proto.initializer_size(), 1);
    ASSERT_TRUE(tensor_data_matches(graph_proto.initializer(0), valid_replacement));
  }
}

TEST_F(GraphTest, AddRemoveInitializerHandling) {
  Model m{"test_model", false, *logger_};
  Graph& graph = m.MainGraph();

  auto create_tensor_proto = [](const std::string& name, int32_t value) {
    ONNX_NAMESPACE::TensorProto init{};
    init.set_name(name);
    init.set_data_type(ONNX_NAMESPACE::TensorProto_DataType_INT32);
    init.add_dims(1);
    init.add_int32_data(value);

    return init;
  };

  auto init = create_tensor_proto("1", 1);
  auto init2 = create_tensor_proto("2", 2);

  // add both, remove the 1st (moves the second initializer into the first slot), and finally re-add the first
  graph.AddInitializedTensor(init);
  graph.AddInitializedTensor(init2);
  graph.RemoveInitializedTensor(init.name());
  graph.AddInitializedTensor(init);

  ASSERT_EQ(graph.GetAllInitializedTensors().size(), 2u);

  // check the values coming from name_to_initial_tensor_ are good;
  const TensorProto* i = nullptr;
  ASSERT_TRUE(graph.GetInitializedTensor(init.name(), i));
  ASSERT_TRUE(i->int32_data()[0] == 1);
  ASSERT_TRUE(graph.GetInitializedTensor(init2.name(), i));
  ASSERT_TRUE(i->int32_data()[0] == 2);

  // check the values in the GraphProto are also correct
  ONNX_NAMESPACE::GraphProto graph_proto_from_const_graph = static_cast<const Graph&>(graph).ToGraphProto();
  ONNX_NAMESPACE::GraphProto graph_proto_from_graph = graph.ToGraphProto();

  ASSERT_EQ(graph_proto_from_const_graph.initializer_size(), 2);
  ASSERT_EQ(graph_proto_from_graph.initializer_size(), 2);

  auto validate_proto = [&](const GraphProto& proto) {
    auto initializers = proto.initializer();
    // we expect '2' to be before '1' due to the remove moving the last initializer into the slot of the one being
    // removed in order to free memory and only move one entry
    EXPECT_EQ(initializers[0].name(), init2.name());
    EXPECT_EQ(initializers[0].int32_data()[0], 2);

    EXPECT_EQ(initializers[1].name(), init.name());
    EXPECT_EQ(initializers[1].int32_data()[0], 1);
  };

  validate_proto(graph_proto_from_const_graph);
  validate_proto(graph_proto_from_graph);

  // Call Graph::Resolve which should remove the initializers from the Graph instance and proto as they're unused.
  ASSERT_STATUS_OK(graph.Resolve());
  ASSERT_EQ(graph.GetAllInitializedTensors().size(), 0u);

  ONNX_NAMESPACE::GraphProto graph_proto_from_resolved_graph = graph.ToGraphProto();
  auto num_initializers = graph_proto_from_resolved_graph.initializer_size();
  ASSERT_EQ(num_initializers, 0) << "Expected unused initializers to be removed from proto. "
                                 << num_initializers << " remain.";
}

TEST_F(GraphTest, SparseInitializerHandling) {
  const char* const input_initializer_name = "x";
  Model model("SparseInitializerHandling", false, *logger_);
  std::string s1;
  // Create model proto with sparse initializer
  {
    auto model_proto = model.ToProto();
    auto* m_graph = model_proto.mutable_graph();
    ConstructASimpleAddGraph(*m_graph, nullptr);
    auto* m_sparse_initializer = m_graph->add_sparse_initializer();
    ConstructSparseTensor(input_initializer_name, *m_sparse_initializer);
    model_proto.SerializeToString(&s1);
  }

  ModelProto model_proto_sparse;
  const bool result = model_proto_sparse.ParseFromString(s1);
  ASSERT_TRUE(result) << "Failed to load model from serialized protobuf";
  {
    auto& graph_proto = model_proto_sparse.graph();
    ASSERT_EQ(graph_proto.initializer_size(), 0);
    ASSERT_EQ(graph_proto.sparse_initializer_size(), 1);
    ValidateSparseTensorProto(graph_proto.sparse_initializer().at(0));
  }

  std::shared_ptr<onnxruntime::Model> p_tmp_model;
  auto x = onnxruntime::Model::Load(model_proto_sparse, p_tmp_model, nullptr, *logger_);

  auto& graph2 = p_tmp_model->MainGraph();
  EXPECT_STATUS_OK(graph2.Resolve());
  // Sparse initializer got converted to dense and appears on the list of initializers
  ASSERT_EQ(graph2.GetAllInitializedTensors().size(), 1U);
  ASSERT_EQ(graph2.GetAllInitializedTensors().cbegin()->first.compare(input_initializer_name), 0);

  auto& graph_proto = graph2.ToGraphProto();
  // Got propagated to initializers list
  ASSERT_EQ(graph_proto.initializer_size(), 1);
  ASSERT_EQ(graph_proto.initializer().at(0).name().compare(input_initializer_name), 0);
  // Got removed from sparse initializer list
  ASSERT_EQ(graph_proto.sparse_initializer_size(), 0);

  {
    // Check that Model::ToProto() does not return sparse among the normal initializers
    // but reconstitutes sparse initializer from dense. Thus, here we have dense initializer list empty
    // but it appears to be in the sparse.
    auto model_proto_get = p_tmp_model->ToProto();
    ASSERT_EQ(model_proto_get.graph().initializer_size(), 0);
    ASSERT_EQ(model_proto_get.graph().sparse_initializer_size(), 1);
    ValidateSparseTensorProto(model_proto_get.graph().sparse_initializer().at(0));
  }
}

TEST_F(GraphTest, SetInputsAndSetOutputs_NewInputAndOutput) {
  std::shared_ptr<Model> model;
  {
    ModelProto m;
    m.set_ir_version(4);
    ImportOpset(m, "", 10);
    ConstructASimpleAddGraph(*m.mutable_graph(), nullptr);
    ASSERT_STATUS_OK(Model::Load(std::move(m), model, nullptr, *logger_));
  }

  // starting from:
  //   x + y = sum
  // modify to:
  //   (x + y) + z = sum_with_z
  // set z as an additional input
  // set sum_with_z as an additional output

  Graph& graph = model->MainGraph();
  TypeProto type_proto{};
  SetTypeAndShape(type_proto.mutable_tensor_type(), 1, {3, 4, 5});
  auto* sum = graph.GetNodeArg("sum");
  auto* z = &graph.GetOrCreateNodeArg("z", &type_proto);
  auto* sum_with_z = &graph.GetOrCreateNodeArg("sum_with_z", &type_proto);

  graph.AddNode("add_z", "Add", "add z to sum", {sum, z}, {sum_with_z});

  auto inputs = graph.GetInputsIncludingInitializers();
  inputs.push_back(z);
  graph.SetInputs(inputs);

  auto outputs = graph.GetOutputs();
  outputs.push_back(sum_with_z);
  graph.SetOutputs(outputs);

  ASSERT_STATUS_OK(graph.Resolve());

  inputs = graph.GetInputsIncludingInitializers();
  ASSERT_TRUE(std::find(inputs.begin(), inputs.end(), z) != inputs.end()) << "expected new input z";

  outputs = graph.GetOutputs();
  ASSERT_TRUE(std::find(outputs.begin(), outputs.end(), sum_with_z) != outputs.end())
      << "expected new output sum_with_z";
}

<<<<<<< HEAD
// if an initializer is backing an optional graph input, it can't be removed even if unused in the graph.
TEST_F(GraphTest, DontRemoveUnusedInitializerWithGraphInput) {
  const std::string unused_initializer_name("truncation:0");

  std::shared_ptr<Model> model;
  ASSERT_STATUS_OK(Model::Load(ORT_TSTR("testdata/unused_initializer.onnx"), model, nullptr, *logger_));

  auto& graph = model->MainGraph();
  const auto& inputs_including_initializers = graph.GetInputsIncludingInitializers();
  auto j = std::find_if(inputs_including_initializers.cbegin(), inputs_including_initializers.cend(),
                        [&unused_initializer_name](const NodeArg* input) {
                          return input->Name() == unused_initializer_name;
                        });

  ASSERT_NE(j, inputs_including_initializers.cend()) << "Unused initializer was incorrectly removed.";
}
=======
TEST_F(GraphTest, LoadModelMissingInput) {
  ModelProto m;
  m.set_ir_version(ONNX_NAMESPACE::IR_VERSION);
  ImportOpset(m, "", 13);
  GraphProto& g = *m.mutable_graph();
  NodeProto* node = g.add_node();
  *node->add_input() = "x";
  *node->add_input() = "y";
  *node->add_output() = "z";
  node->set_op_type("Reshape");
  node->set_domain("");

  // add 'x' as a graph input but not 'y'
  ValueInfoProto* input1 = g.add_input();
  input1->set_name("x");
  SetTypeAndShape(input1->mutable_type()->mutable_tensor_type(), 1, {4});
  ValueInfoProto* output = g.add_output();
  output->set_name("z");
  SetTypeAndShape(output->mutable_type()->mutable_tensor_type(), 1, {2, 2});

  std::shared_ptr<Model> model;
  Status st = Model::Load(std::move(m), model, nullptr, *logger_);
  ASSERT_FALSE(st.IsOK());
  ASSERT_THAT(st.ErrorMessage(), testing::HasSubstr("Invalid model. Node input 'y' is not a graph input, "
                                                    "initializer, or output of a previous node."));
}

>>>>>>> d39db89f
}  // namespace test
}  // namespace onnxruntime<|MERGE_RESOLUTION|>--- conflicted
+++ resolved
@@ -1881,24 +1881,6 @@
       << "expected new output sum_with_z";
 }
 
-<<<<<<< HEAD
-// if an initializer is backing an optional graph input, it can't be removed even if unused in the graph.
-TEST_F(GraphTest, DontRemoveUnusedInitializerWithGraphInput) {
-  const std::string unused_initializer_name("truncation:0");
-
-  std::shared_ptr<Model> model;
-  ASSERT_STATUS_OK(Model::Load(ORT_TSTR("testdata/unused_initializer.onnx"), model, nullptr, *logger_));
-
-  auto& graph = model->MainGraph();
-  const auto& inputs_including_initializers = graph.GetInputsIncludingInitializers();
-  auto j = std::find_if(inputs_including_initializers.cbegin(), inputs_including_initializers.cend(),
-                        [&unused_initializer_name](const NodeArg* input) {
-                          return input->Name() == unused_initializer_name;
-                        });
-
-  ASSERT_NE(j, inputs_including_initializers.cend()) << "Unused initializer was incorrectly removed.";
-}
-=======
 TEST_F(GraphTest, LoadModelMissingInput) {
   ModelProto m;
   m.set_ir_version(ONNX_NAMESPACE::IR_VERSION);
@@ -1926,6 +1908,21 @@
                                                     "initializer, or output of a previous node."));
 }
 
->>>>>>> d39db89f
+// if an initializer is backing an optional graph input, it can't be removed even if unused in the graph.
+TEST_F(GraphTest, DontRemoveUnusedInitializerWithGraphInput) {
+  const std::string unused_initializer_name("truncation:0");
+
+  std::shared_ptr<Model> model;
+  ASSERT_STATUS_OK(Model::Load(ORT_TSTR("testdata/unused_initializer.onnx"), model, nullptr, *logger_));
+
+  auto& graph = model->MainGraph();
+  const auto& inputs_including_initializers = graph.GetInputsIncludingInitializers();
+  auto j = std::find_if(inputs_including_initializers.cbegin(), inputs_including_initializers.cend(),
+                        [&unused_initializer_name](const NodeArg* input) {
+                          return input->Name() == unused_initializer_name;
+                        });
+
+  ASSERT_NE(j, inputs_including_initializers.cend()) << "Unused initializer was incorrectly removed.";
+}
 }  // namespace test
 }  // namespace onnxruntime