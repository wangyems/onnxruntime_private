// Copyright (c) Microsoft Corporation. All rights reserved.
// Licensed under the MIT License.
#include "core/common/cpuid_info.h"
#include "core/common/logging/logging.h"
#include "core/common/logging/severity.h"

#ifdef __linux__

#include <unistd.h>
#include <sys/syscall.h>
#if !defined(__NR_getcpu)
#include <asm-generic/unistd.h>
#endif

#if defined(CPUIDINFO_ARCH_ARM)

#include <sys/auxv.h>
#include <asm/hwcap.h>
// N.B. Support building with older versions of asm/hwcap.h that do not define
// this capability bit.
#ifndef HWCAP_ASIMDDP
#define HWCAP_ASIMDDP (1 << 20)
#endif

#endif  // ARM

#endif  // Linux

#if _WIN32

#include "Windows.h"

#define HAS_WINDOWS_DESKTOP WINAPI_FAMILY_PARTITION(WINAPI_PARTITION_DESKTOP)

#ifndef PF_ARM_V82_DP_INSTRUCTIONS_AVAILABLE
#define PF_ARM_V82_DP_INSTRUCTIONS_AVAILABLE 43
#endif

#endif  // _WIN32

#if defined(CPUINFO_SUPPORTED)
#include <cpuinfo.h>
#else
#include "core/common/cpuid_uarch.h"
#endif  // CPUINFO_SUPPORTED

namespace onnxruntime {

#ifdef CPUIDINFO_ARCH_X86

#include <memory>
#if defined(_MSC_VER)
#include <intrin.h>
#elif defined(__GNUC__)
#include <cpuid.h>
#endif

static inline void GetCPUID(int function_id, int data[4]) {  // NOLINT
#if defined(_MSC_VER)
  __cpuid(reinterpret_cast<int*>(data), function_id);
#elif defined(__GNUC__)
  __cpuid(function_id, data[0], data[1], data[2], data[3]);
#endif
}

static inline void GetCPUID(int function_id, int sub_leaf, int data[4]) {  // NOLINT
#if defined(_MSC_VER)
  __cpuidex(reinterpret_cast<int*>(data), function_id, sub_leaf);
#elif defined(__GNUC__)
  __cpuid_count(function_id, sub_leaf, data[0], data[1], data[2], data[3]);
#endif
}

static inline int XGETBV() {
#if defined(_MSC_VER)
  return static_cast<int>(_xgetbv(0));
#elif defined(__GNUC__)
  int eax, edx;
  __asm__ volatile("xgetbv"
                   : "=a"(eax), "=d"(edx)
                   : "c"(0));
  return eax;
#endif
}

void CPUIDInfo::X86Init() {
  int data[4] = {-1};
  GetCPUID(0, data);

  int num_IDs = data[0];
  if (num_IDs >= 1) {
    GetCPUID(1, data);
    if (data[2] & (1 << 27)) {
      constexpr int AVX_MASK = 0x6;
      constexpr int AVX512_MASK = 0xE6;
      int value = XGETBV();
      bool has_sse2 = (data[3] & (1 << 26));
      has_sse3_ = (data[2] & 0x1);
      has_sse4_1_ = (data[2] & (1 << 19));
      bool has_ssse3 = (data[2] & (1 << 9));
      has_avx_ = has_sse2 && has_ssse3 && (data[2] & (1 << 28)) && ((value & AVX_MASK) == AVX_MASK);
      bool has_avx512 = (value & AVX512_MASK) == AVX512_MASK;
      has_f16c_ = has_avx_ && (data[2] & (1 << 29)) && (data[3] & (1 << 26));

      if (num_IDs >= 7) {
        GetCPUID(7, data);
        const uint32_t max_SubLeaves = data[0];
        has_amx_bf16_ = (data[3] & (1 << 22));
        has_avx2_ = has_avx_ && (data[1] & (1 << 5));
        has_avx512f_ = has_avx512 && (data[1] & (1 << 16));
        // Add check for AVX512 Skylake since tensorization GEMM need intrinsics from avx512bw/avx512dq.
        // avx512_skylake = avx512f | avx512vl | avx512cd | avx512bw | avx512dq
        has_avx512_skylake_ = has_avx512 && (data[1] & ((1 << 16) | (1 << 17) | (1 << 28) | (1 << 30) | (1 << 31)));
        is_hybrid_ = (data[3] & (1 << 15));
        if (max_SubLeaves >= 1) {
          GetCPUID(7, 1, data);
          has_avx512_bf16_ = has_avx512 && (data[0] & (1 << 5));
        }
      }
    }
  }
}

#endif /* CPUIDINFO_ARCH_X86 */

#if defined(CPUIDINFO_ARCH_ARM)
#ifdef __linux__

void CPUIDInfo::ArmLinuxInit() {
  // Pytorch CPUINFO only works on ARM linux or android
  // Assuming no hyper-threading, no NUMA groups
#ifdef CPUINFO_SUPPORTED
  pytorch_cpuinfo_init_ = cpuinfo_initialize();
  if (!pytorch_cpuinfo_init_) {
    LOGS_DEFAULT(WARNING) << "Failed to init pytorch cpuinfo library, may cause CPU EP performance degradation due to undetected CPU features.";
    return;
  }
  is_hybrid_ = cpuinfo_get_uarchs_count() > 1;
  has_arm_neon_dot_ = cpuinfo_has_arm_neon_dot();
  const uint32_t core_cnt = cpuinfo_get_cores_count();
  core_uarchs_.resize(core_cnt, cpuinfo_uarch_unknown);
  is_armv8_narrow_ld_.resize(core_cnt, false);
  for (uint32_t c = 0; c < core_cnt; c++) {
    const struct cpuinfo_processor* proc = cpuinfo_get_processor(c);
    if (proc == nullptr) {
      continue;
    }
    const struct cpuinfo_core* corep = proc->core;
    if (corep == nullptr) {
      continue;
    }
    auto coreid = proc->linux_id;
    auto uarch = corep->uarch;
    core_uarchs_[coreid] = uarch;
    if (uarch == cpuinfo_uarch_cortex_a53 || uarch == cpuinfo_uarch_cortex_a55r0 ||
        uarch == cpuinfo_uarch_cortex_a55) {
      is_armv8_narrow_ld_[coreid] = true;
    }
  }
#else
  pytorch_cpuinfo_init_ = false;
  has_arm_neon_dot_ = ((getauxval(AT_HWCAP) & HWCAP_ASIMDDP) != 0);
#endif
<<<<<<< HEAD
=======

  if (pytorch_cpuinfo_init_) {
    is_hybrid_ = cpuinfo_get_uarchs_count() > 1;
    has_arm_neon_dot_ = cpuinfo_has_arm_neon_dot();
    has_fp16_ = cpuinfo_has_arm_neon_fp16_arith();
    const uint32_t core_cnt = cpuinfo_get_cores_count();
    core_uarchs_.resize(core_cnt, cpuinfo_uarch_unknown);
    is_armv8_narrow_ld_.resize(core_cnt, false);
    for (uint32_t c = 0; c < core_cnt; c++) {
      const struct cpuinfo_processor* proc = cpuinfo_get_processor(c);
      if (proc == nullptr) {
        continue;
      }
      const struct cpuinfo_core* corep = proc->core;
      if (corep == nullptr) {
        continue;
      }
      auto coreid = proc->linux_id;
      auto uarch = corep->uarch;
      core_uarchs_[coreid] = uarch;
      if (uarch == cpuinfo_uarch_cortex_a53 || uarch == cpuinfo_uarch_cortex_a55r0 ||
          uarch == cpuinfo_uarch_cortex_a55) {
        is_armv8_narrow_ld_[coreid] = true;
      }
    }
  } else {
    has_arm_neon_dot_ = ((getauxval(AT_HWCAP) & HWCAP_ASIMDDP) != 0);
    has_fp16_ |= has_arm_neon_dot_;
  }
>>>>>>> 063e9054
}

#elif defined(_WIN32)

void CPUIDInfo::ArmWindowsInit() {

#pragma region Application Family or OneCore Family
#if WINAPI_FAMILY_PARTITION(WINAPI_PARTITION_APP | WINAPI_PARTITION_SYSTEM)
  // Read MIDR from windows registry
  // TODO!! Don't support multiple processor group yet!!
  constexpr int MAX_CORES = 64;
  constexpr int MAX_VALUE_NAME = 4096;

  CHAR midrKey[MAX_VALUE_NAME] = "";  // buffer for processor registry name
  uint32_t lastUarch = cpuinfo_uarch_unknown;
  for (int i = 0; i < MAX_CORES - 1; i++) {
    snprintf(midrKey, MAX_VALUE_NAME, "HARDWARE\\DESCRIPTION\\System\\CentralProcessor\\%d", i);
    uint64_t midrVal;
    unsigned long midrSize = sizeof(uint64_t);

    /*
     * ARM lists for each coprocessor register 5 fields: op0/op1/CRn/CRm/op2.
     * You need to put those numbers through the ARM64_SYSREG macro:
     *
     * #define ARM64_SYSREG(op0, op1, crn, crm, op2) \
     *    (((op0 & 1) << 14) |                       \
     *     ((op1 & 7) << 11) |                       \
     *     ((crn & 15) << 7) |                       \
     *     ((crm & 15) << 3) |                       \
     *     ((op2 & 7) << 0))
     *
     * For the CP value of MIDR, op0 = 3 and the others are all = 0, so we come up with 0x4000,
     */
    auto retCode = ::RegGetValueA(HKEY_LOCAL_MACHINE, midrKey, "CP 4000", RRF_RT_REG_QWORD, nullptr, &midrVal, &midrSize);
    if (retCode != ERROR_SUCCESS) {
      break;
    }
    uint32_t uarch = cpuinfo_uarch_unknown;
    decodeMIDR((uint32_t)midrVal, &uarch);
    core_uarchs_.push_back(uarch);
    if (uarch == cpuinfo_uarch_cortex_a53 || uarch == cpuinfo_uarch_cortex_a55r0 ||
        uarch == cpuinfo_uarch_cortex_a55) {
      is_armv8_narrow_ld_.push_back(true);
    } else {
      is_armv8_narrow_ld_.push_back(false);
    }

    if (i == 0) {
      lastUarch = uarch;
    } else if (lastUarch != uarch) {
      is_hybrid_ = true;
      lastUarch = uarch;
    }
  }

  switch (lastUarch) {
    case cpuinfo_uarch_cortex_a55:
    case cpuinfo_uarch_cortex_a55r0:
    case cpuinfo_uarch_cortex_a76:
    case cpuinfo_uarch_neoverse_n1:
    case cpuinfo_uarch_cortex_a77:
    case cpuinfo_uarch_exynos_m4:
    case cpuinfo_uarch_exynos_m5:
      has_fp16_ = true;
      break;
    default:
      break;
  }
  if (!has_fp16_) {
    /*
     * Detecting fp16 support. Different cores should have the same instruction set.
     * So we just check the first ID_AA64PFR0_EL1
     *  Op0(0b11), Op1(0b000), CRn(0b0000), CRm(0b0100), Op2(0b000),
     */
    uint64_t ID_AA64PFR0_EL1;
    unsigned long valsize = sizeof(uint64_t);
    auto retCode = ::RegGetValueA(
        HKEY_LOCAL_MACHINE,
        "HARDWARE\\DESCRIPTION\\System\\CentralProcessor\\0",
        "CP 4020", RRF_RT_REG_QWORD, nullptr,
        &ID_AA64PFR0_EL1, &valsize);
    if (retCode == ERROR_SUCCESS) {
      // AdvSIMD, bits [23:20]
      auto advSimd = ID_AA64PFR0_EL1 >> 20;
      if ((advSimd & 0xfULL) == 1) {
        has_fp16_ = true;
      }
    }
  }
#endif /* Application Family or OneCore Family */

  has_arm_neon_dot_ = (IsProcessorFeaturePresent(PF_ARM_V82_DP_INSTRUCTIONS_AVAILABLE) != 0);
  has_fp16_ |= has_arm_neon_dot_;
}

#endif /* (arm or arm64) and windows */
#endif /* arm or arm64*/

uint32_t CPUIDInfo::GetCurrentCoreIdx() const {
#ifdef _WIN32
  return GetCurrentProcessorNumber();
#elif defined(__linux__)
  uint32_t coreIdx = 0xFFFFFFFF;
  if (syscall(__NR_getcpu, &coreIdx, NULL, NULL) != 0) {
    // failed to detect current core id. give up
    return 0xFFFFFFFF;
  }
  return coreIdx;
#else
  return 0xFFFFFFFF;  // don't know how to get core index
#endif
}

}  // namespace onnxruntime<|MERGE_RESOLUTION|>--- conflicted
+++ resolved
@@ -137,6 +137,7 @@
   }
   is_hybrid_ = cpuinfo_get_uarchs_count() > 1;
   has_arm_neon_dot_ = cpuinfo_has_arm_neon_dot();
+  has_fp16_ = cpuinfo_has_arm_neon_fp16_arith();
   const uint32_t core_cnt = cpuinfo_get_cores_count();
   core_uarchs_.resize(core_cnt, cpuinfo_uarch_unknown);
   is_armv8_narrow_ld_.resize(core_cnt, false);
@@ -160,39 +161,8 @@
 #else
   pytorch_cpuinfo_init_ = false;
   has_arm_neon_dot_ = ((getauxval(AT_HWCAP) & HWCAP_ASIMDDP) != 0);
-#endif
-<<<<<<< HEAD
-=======
-
-  if (pytorch_cpuinfo_init_) {
-    is_hybrid_ = cpuinfo_get_uarchs_count() > 1;
-    has_arm_neon_dot_ = cpuinfo_has_arm_neon_dot();
-    has_fp16_ = cpuinfo_has_arm_neon_fp16_arith();
-    const uint32_t core_cnt = cpuinfo_get_cores_count();
-    core_uarchs_.resize(core_cnt, cpuinfo_uarch_unknown);
-    is_armv8_narrow_ld_.resize(core_cnt, false);
-    for (uint32_t c = 0; c < core_cnt; c++) {
-      const struct cpuinfo_processor* proc = cpuinfo_get_processor(c);
-      if (proc == nullptr) {
-        continue;
-      }
-      const struct cpuinfo_core* corep = proc->core;
-      if (corep == nullptr) {
-        continue;
-      }
-      auto coreid = proc->linux_id;
-      auto uarch = corep->uarch;
-      core_uarchs_[coreid] = uarch;
-      if (uarch == cpuinfo_uarch_cortex_a53 || uarch == cpuinfo_uarch_cortex_a55r0 ||
-          uarch == cpuinfo_uarch_cortex_a55) {
-        is_armv8_narrow_ld_[coreid] = true;
-      }
-    }
-  } else {
-    has_arm_neon_dot_ = ((getauxval(AT_HWCAP) & HWCAP_ASIMDDP) != 0);
-    has_fp16_ |= has_arm_neon_dot_;
-  }
->>>>>>> 063e9054
+  has_fp16_ |= has_arm_neon_dot_;
+#endif
 }
 
 #elif defined(_WIN32)
