// Copyright (c) Microsoft Corporation. All rights reserved.
// Copyright (c) 2023 NVIDIA Corporation.
// Licensed under the MIT License.

#include "core/providers/shared_library/provider_api.h"
#include "core/providers/cuda/cuda_execution_provider_info.h"
#include "core/providers/cuda/cuda_provider_options.h"

#include "core/common/make_string.h"
#include "core/common/parse_string.h"
#include "core/framework/provider_options_utils.h"
#include "core/providers/cuda/cuda_common.h"

namespace onnxruntime {
namespace cuda {
namespace provider_option_names {
constexpr const char* kDeviceId = "device_id";
constexpr const char* kHasUserComputeStream = "has_user_compute_stream";
constexpr const char* kMemLimit = "gpu_mem_limit";
constexpr const char* kArenaExtendStrategy = "arena_extend_strategy";
constexpr const char* kCudnnConvAlgoSearch = "cudnn_conv_algo_search";
constexpr const char* kDoCopyInDefaultStream = "do_copy_in_default_stream";
constexpr const char* kGpuExternalAlloc = "gpu_external_alloc";
constexpr const char* kGpuExternalFree = "gpu_external_free";
constexpr const char* kGpuExternalEmptyCache = "gpu_external_empty_cache";
constexpr const char* kCudnnConvUseMaxWorkspace = "cudnn_conv_use_max_workspace";
constexpr const char* kEnableCudaGraph = "enable_cuda_graph";
constexpr const char* kCudnnConv1dPadToNc1d = "cudnn_conv1d_pad_to_nc1d";
constexpr const char* kTunableOpEnable = "tunable_op_enable";
constexpr const char* kTunableOpTuningEnable = "tunable_op_tuning_enable";
constexpr const char* kTunableOpMaxTuningDurationMs = "tunable_op_max_tuning_duration_ms";
constexpr const char* kEnableSkipLayerNormStrictMode = "enable_skip_layer_norm_strict_mode";
<<<<<<< HEAD
constexpr const char* kPreferNCHWMode = "prefer_nhwc";
=======
constexpr const char* KUseEPLevelUnifiedStream = "use_ep_level_unified_stream";
>>>>>>> ae211999
}  // namespace provider_option_names
}  // namespace cuda

const EnumNameMapping<OrtCudnnConvAlgoSearch> ort_cudnn_conv_algo_search_mapping{
    {OrtCudnnConvAlgoSearchExhaustive, "EXHAUSTIVE"},
    {OrtCudnnConvAlgoSearchHeuristic, "HEURISTIC"},
    {OrtCudnnConvAlgoSearchDefault, "DEFAULT"},
};

const EnumNameMapping<ArenaExtendStrategy> arena_extend_strategy_mapping{
    {ArenaExtendStrategy::kNextPowerOfTwo, "kNextPowerOfTwo"},
    {ArenaExtendStrategy::kSameAsRequested, "kSameAsRequested"},
};

CUDAExecutionProviderInfo CUDAExecutionProviderInfo::FromProviderOptions(const ProviderOptions& options) {
  CUDAExecutionProviderInfo info{};
  void* alloc = nullptr;
  void* free = nullptr;
  void* empty_cache = nullptr;
  ORT_THROW_IF_ERROR(
      ProviderOptionsParser{}
          .AddValueParser(
              cuda::provider_option_names::kDeviceId,
              [&info](const std::string& value_str) -> Status {
                ORT_RETURN_IF_ERROR(ParseStringWithClassicLocale(value_str, info.device_id));
                int num_devices{};
                CUDA_RETURN_IF_ERROR(cudaGetDeviceCount(&num_devices));
                ORT_RETURN_IF_NOT(
                    0 <= info.device_id && info.device_id < num_devices,
                    "Invalid device ID: ", info.device_id,
                    ", must be between 0 (inclusive) and ", num_devices, " (exclusive).");
                return Status::OK();
              })
          .AddAssignmentToReference(cuda::provider_option_names::kHasUserComputeStream, info.has_user_compute_stream)
          .AddValueParser(
              cuda::provider_option_names::kGpuExternalAlloc,
              [&alloc](const std::string& value_str) -> Status {
                size_t address;
                ORT_RETURN_IF_ERROR(ParseStringWithClassicLocale(value_str, address));
                alloc = reinterpret_cast<void*>(address);
                return Status::OK();
              })
          .AddValueParser(
              cuda::provider_option_names::kGpuExternalFree,
              [&free](const std::string& value_str) -> Status {
                size_t address;
                ORT_RETURN_IF_ERROR(ParseStringWithClassicLocale(value_str, address));
                free = reinterpret_cast<void*>(address);
                return Status::OK();
              })
          .AddValueParser(
              cuda::provider_option_names::kGpuExternalEmptyCache,
              [&empty_cache](const std::string& value_str) -> Status {
                size_t address;
                ORT_RETURN_IF_ERROR(ParseStringWithClassicLocale(value_str, address));
                empty_cache = reinterpret_cast<void*>(address);
                return Status::OK();
              })
          .AddAssignmentToReference(cuda::provider_option_names::kMemLimit, info.gpu_mem_limit)
          .AddAssignmentToEnumReference(
              cuda::provider_option_names::kArenaExtendStrategy,
              arena_extend_strategy_mapping, info.arena_extend_strategy)
          .AddAssignmentToEnumReference(
              cuda::provider_option_names::kCudnnConvAlgoSearch,
              ort_cudnn_conv_algo_search_mapping, info.cudnn_conv_algo_search)
          .AddAssignmentToReference(cuda::provider_option_names::kDoCopyInDefaultStream, info.do_copy_in_default_stream)
          .AddAssignmentToReference(cuda::provider_option_names::kCudnnConvUseMaxWorkspace, info.cudnn_conv_use_max_workspace)
          .AddAssignmentToReference(cuda::provider_option_names::kEnableCudaGraph, info.enable_cuda_graph)
          .AddAssignmentToReference(cuda::provider_option_names::kCudnnConv1dPadToNc1d, info.cudnn_conv1d_pad_to_nc1d)
          .AddAssignmentToReference(cuda::provider_option_names::kEnableSkipLayerNormStrictMode, info.enable_skip_layer_norm_strict_mode)
<<<<<<< HEAD
          .AddAssignmentToReference(cuda::provider_option_names::kPreferNCHWMode, info.prefer_nhwc)
=======
          .AddAssignmentToReference(cuda::provider_option_names::KUseEPLevelUnifiedStream, info.use_ep_level_unified_stream)
>>>>>>> ae211999
          .AddValueParser(
              cuda::provider_option_names::kTunableOpEnable,
              [&info](const std::string& value_str) -> Status {
                ORT_RETURN_IF_ERROR(ParseStringWithClassicLocale(value_str, info.tunable_op.enable));
                return Status::OK();
              })
          .AddValueParser(
              cuda::provider_option_names::kTunableOpTuningEnable,
              [&info](const std::string& value_str) -> Status {
                ORT_RETURN_IF_ERROR(ParseStringWithClassicLocale(value_str, info.tunable_op.tuning_enable));
                return Status::OK();
              })
          .AddValueParser(
              cuda::provider_option_names::kTunableOpMaxTuningDurationMs,
              [&info](const std::string& value_str) -> Status {
                ORT_RETURN_IF_ERROR(ParseStringWithClassicLocale(value_str, info.tunable_op.max_tuning_duration_ms));
                return Status::OK();
              })
          .Parse(options));

  CUDAExecutionProviderExternalAllocatorInfo alloc_info{alloc, free, empty_cache};
  info.external_allocator_info = alloc_info;
  return info;
}

ProviderOptions CUDAExecutionProviderInfo::ToProviderOptions(const CUDAExecutionProviderInfo& info) {
  const ProviderOptions options{
      {cuda::provider_option_names::kDeviceId, MakeStringWithClassicLocale(info.device_id)},
      {cuda::provider_option_names::kHasUserComputeStream, MakeStringWithClassicLocale(info.has_user_compute_stream)},
      {cuda::provider_option_names::kMemLimit, MakeStringWithClassicLocale(info.gpu_mem_limit)},
      {cuda::provider_option_names::kGpuExternalAlloc, MakeStringWithClassicLocale(reinterpret_cast<size_t>(info.external_allocator_info.alloc))},
      {cuda::provider_option_names::kGpuExternalFree, MakeStringWithClassicLocale(reinterpret_cast<size_t>(info.external_allocator_info.free))},
      {cuda::provider_option_names::kGpuExternalEmptyCache, MakeStringWithClassicLocale(reinterpret_cast<size_t>(info.external_allocator_info.empty_cache))},
      {cuda::provider_option_names::kArenaExtendStrategy,
       EnumToName(arena_extend_strategy_mapping, info.arena_extend_strategy)},
      {cuda::provider_option_names::kCudnnConvAlgoSearch,
       EnumToName(ort_cudnn_conv_algo_search_mapping, info.cudnn_conv_algo_search)},
      {cuda::provider_option_names::kDoCopyInDefaultStream, MakeStringWithClassicLocale(info.do_copy_in_default_stream)},
      {cuda::provider_option_names::kCudnnConvUseMaxWorkspace, MakeStringWithClassicLocale(info.cudnn_conv_use_max_workspace)},
      {cuda::provider_option_names::kEnableCudaGraph, MakeStringWithClassicLocale(info.enable_cuda_graph)},
      {cuda::provider_option_names::kCudnnConv1dPadToNc1d, MakeStringWithClassicLocale(info.cudnn_conv1d_pad_to_nc1d)},
      {cuda::provider_option_names::kTunableOpEnable, MakeStringWithClassicLocale(info.tunable_op.enable)},
      {cuda::provider_option_names::kTunableOpTuningEnable, MakeStringWithClassicLocale(info.tunable_op.tuning_enable)},
      {cuda::provider_option_names::kTunableOpMaxTuningDurationMs, MakeStringWithClassicLocale(info.tunable_op.max_tuning_duration_ms)},
      {cuda::provider_option_names::kEnableSkipLayerNormStrictMode, MakeStringWithClassicLocale(info.enable_skip_layer_norm_strict_mode)},
<<<<<<< HEAD
      {cuda::provider_option_names::kPreferNCHWMode, MakeStringWithClassicLocale(info.prefer_nhwc)},
=======
      {cuda::provider_option_names::KUseEPLevelUnifiedStream, MakeStringWithClassicLocale(info.use_ep_level_unified_stream)},
>>>>>>> ae211999
  };

  return options;
}

ProviderOptions CUDAExecutionProviderInfo::ToProviderOptions(const OrtCUDAProviderOptionsV2& info) {
  const ProviderOptions options{
      {cuda::provider_option_names::kDeviceId, MakeStringWithClassicLocale(info.device_id)},
      {cuda::provider_option_names::kHasUserComputeStream, MakeStringWithClassicLocale(info.has_user_compute_stream)},
      {cuda::provider_option_names::kMemLimit, MakeStringWithClassicLocale(info.gpu_mem_limit)},
      {cuda::provider_option_names::kArenaExtendStrategy, EnumToName(arena_extend_strategy_mapping, info.arena_extend_strategy)},
      {cuda::provider_option_names::kCudnnConvAlgoSearch, EnumToName(ort_cudnn_conv_algo_search_mapping, info.cudnn_conv_algo_search)},
      {cuda::provider_option_names::kDoCopyInDefaultStream, MakeStringWithClassicLocale(info.do_copy_in_default_stream)},
      {cuda::provider_option_names::kCudnnConvUseMaxWorkspace, MakeStringWithClassicLocale(info.cudnn_conv_use_max_workspace)},
      {cuda::provider_option_names::kCudnnConv1dPadToNc1d, MakeStringWithClassicLocale(info.cudnn_conv1d_pad_to_nc1d)},
      {cuda::provider_option_names::kTunableOpEnable, MakeStringWithClassicLocale(info.tunable_op_enable)},
      {cuda::provider_option_names::kTunableOpTuningEnable, MakeStringWithClassicLocale(info.tunable_op_tuning_enable)},
      {cuda::provider_option_names::kTunableOpMaxTuningDurationMs, MakeStringWithClassicLocale(info.tunable_op_max_tuning_duration_ms)},
<<<<<<< HEAD
      {cuda::provider_option_names::kPreferNCHWMode, MakeStringWithClassicLocale(info.prefer_nhwc)},
=======
      {cuda::provider_option_names::KUseEPLevelUnifiedStream, MakeStringWithClassicLocale(info.use_ep_level_unified_stream)},
>>>>>>> ae211999
  };

  return options;
}

}  // namespace onnxruntime<|MERGE_RESOLUTION|>--- conflicted
+++ resolved
@@ -30,11 +30,8 @@
 constexpr const char* kTunableOpTuningEnable = "tunable_op_tuning_enable";
 constexpr const char* kTunableOpMaxTuningDurationMs = "tunable_op_max_tuning_duration_ms";
 constexpr const char* kEnableSkipLayerNormStrictMode = "enable_skip_layer_norm_strict_mode";
-<<<<<<< HEAD
 constexpr const char* kPreferNCHWMode = "prefer_nhwc";
-=======
 constexpr const char* KUseEPLevelUnifiedStream = "use_ep_level_unified_stream";
->>>>>>> ae211999
 }  // namespace provider_option_names
 }  // namespace cuda
 
@@ -105,11 +102,8 @@
           .AddAssignmentToReference(cuda::provider_option_names::kEnableCudaGraph, info.enable_cuda_graph)
           .AddAssignmentToReference(cuda::provider_option_names::kCudnnConv1dPadToNc1d, info.cudnn_conv1d_pad_to_nc1d)
           .AddAssignmentToReference(cuda::provider_option_names::kEnableSkipLayerNormStrictMode, info.enable_skip_layer_norm_strict_mode)
-<<<<<<< HEAD
           .AddAssignmentToReference(cuda::provider_option_names::kPreferNCHWMode, info.prefer_nhwc)
-=======
           .AddAssignmentToReference(cuda::provider_option_names::KUseEPLevelUnifiedStream, info.use_ep_level_unified_stream)
->>>>>>> ae211999
           .AddValueParser(
               cuda::provider_option_names::kTunableOpEnable,
               [&info](const std::string& value_str) -> Status {
@@ -155,11 +149,8 @@
       {cuda::provider_option_names::kTunableOpTuningEnable, MakeStringWithClassicLocale(info.tunable_op.tuning_enable)},
       {cuda::provider_option_names::kTunableOpMaxTuningDurationMs, MakeStringWithClassicLocale(info.tunable_op.max_tuning_duration_ms)},
       {cuda::provider_option_names::kEnableSkipLayerNormStrictMode, MakeStringWithClassicLocale(info.enable_skip_layer_norm_strict_mode)},
-<<<<<<< HEAD
       {cuda::provider_option_names::kPreferNCHWMode, MakeStringWithClassicLocale(info.prefer_nhwc)},
-=======
       {cuda::provider_option_names::KUseEPLevelUnifiedStream, MakeStringWithClassicLocale(info.use_ep_level_unified_stream)},
->>>>>>> ae211999
   };
 
   return options;
@@ -178,11 +169,8 @@
       {cuda::provider_option_names::kTunableOpEnable, MakeStringWithClassicLocale(info.tunable_op_enable)},
       {cuda::provider_option_names::kTunableOpTuningEnable, MakeStringWithClassicLocale(info.tunable_op_tuning_enable)},
       {cuda::provider_option_names::kTunableOpMaxTuningDurationMs, MakeStringWithClassicLocale(info.tunable_op_max_tuning_duration_ms)},
-<<<<<<< HEAD
       {cuda::provider_option_names::kPreferNCHWMode, MakeStringWithClassicLocale(info.prefer_nhwc)},
-=======
       {cuda::provider_option_names::KUseEPLevelUnifiedStream, MakeStringWithClassicLocale(info.use_ep_level_unified_stream)},
->>>>>>> ae211999
   };
 
   return options;
