// Copyright (c) Microsoft Corporation. All rights reserved.
// Licensed under the MIT License.
#include "core/optimizer/initializer.h"
#include "core/optimizer/layer_norm_fusion.h"
#include "core/graph/graph_utils.h"
#include "core/optimizer/utils.h"
#include "float.h"
#include <deque>

using namespace ONNX_NAMESPACE;
using namespace onnxruntime::common;
namespace onnxruntime {

// LayerNorm supports limited data types.
static constexpr std::array<std::string_view, 3> supported_data_types{"tensor(float16)", "tensor(float)", "tensor(double)"};
// Default epsilon
static constexpr float DEFAULT_LAYERNORM_EPSILON = 1e-5f;

static bool IsSupportedDataType(const Node& node) {
  for (const auto& input_arg : node.InputDefs()) {
    if (std::find(supported_data_types.begin(), supported_data_types.end(),
                  *(input_arg->Type())) == supported_data_types.end()) {
      return false;
    }
  }
  return true;
}

/**
Layer Normalization will fuse LayerNormalization into one node :
+---------------------+
|                     |
|                     v
X --> ReduceMean --> Sub --> Pow --> ReduceMean --> Add --> Sqrt --> Div --> Mul --> Add
                      |                                               ^
                      |                                               |
                      +-----------------------------------------------+
It also handles cases of duplicated sub nodes exported from older version of PyTorch :
+---------------------+
|                     v
|          +-------> Sub ---------------------------------------------+
|          |                                                          |
|          |                                                          v
X --> ReduceMean --> Sub --> Pow --> ReduceMean --> Add --> Sqrt --> Div --> Mul --> Add
|                     ^
|                     |
+---------------------+

In recent pytorch, Cast nodes may be inserted before Pow to ensure that both inputs 'base' and 'power' are the same type 
due to restriction in older opsets. Therefore, Layer Normalization will also handle the case below :
+---------------------+
|                     |
|                     v
X --> ReduceMean --> Sub --> Cast --> Pow --> ReduceMean --> Add --> Sqrt --> Div --> Mul --> Add
                      |                                                        ^
                      |                                                        |
                      +--------------------------------------------------------+
+---------------------+       Cast
|                     |        |
|                     v        v
X --> ReduceMean --> Sub -->  Pow --> ReduceMean --> Add --> Sqrt --> Div --> Mul --> Add
                      |                                                ^
                      |                                                |
                      +------------------------------------------------+

When using Apex O2, a Cast node may be inserted between Div and Mul, Layer Normalization will also handle the case below:
+---------------------+
|                     |
|                     v
X --> ReduceMean --> Sub --> Pow --> ReduceMean --> Add --> Sqrt --> Div --> Cast --> Mul --> Add
                      |                                               ^
                      |                                               |
                      +-----------------------------------------------+

Since LayerNormalization supports input and scale/bias have different data type, and during the kernel execution,
data are casted to float/double to calculate for precision, so if there is a Cast before ReduceMean, we can also
remove this Cast.
*/
Status LayerNormFusion::ApplyImpl(Graph& graph, bool& modified, int graph_level, const logging::Logger& logger) const {
  GraphViewer graph_viewer(graph);
  const auto& node_topology_list = graph_viewer.GetNodesInTopologicalOrder();
  InlinedVector<std::reference_wrapper<Node>> nodes_to_remove;
  for (auto node_index : node_topology_list) {
    nodes_to_remove.clear();
    auto* p_reduce_mean = graph.GetNode(node_index);
    if (p_reduce_mean == nullptr)
      continue;  // we removed the node as part of an earlier fusion

    Node& reduce_mean_node = *p_reduce_mean;
    ORT_RETURN_IF_ERROR(Recurse(reduce_mean_node, modified, graph_level, logger));

    if (!graph_utils::IsSupportedOptypeVersionAndDomain(reduce_mean_node, "ReduceMean", {1, 11, 13}) ||
        !graph_utils::IsSupportedProvider(reduce_mean_node, GetCompatibleExecutionProviders()) ||
        (reduce_mean_node.GetOutputEdgesCount() != 1 && reduce_mean_node.GetOutputEdgesCount() != 2) ||
        graph.NodeProducesGraphOutput(reduce_mean_node) ||
        !IsSupportedDataType(reduce_mean_node)) {
      continue;
    }
    nodes_to_remove.push_back(reduce_mean_node);

    // Loop through the children of current "ReduceMean" node. See if they match ["Sub"] or ["Sub", "Sub"]
    int subCnt = 0;
    const Node* p_sub_node = nullptr;
    const Node* p_sub_node_dup = nullptr;
    for (auto iter = reduce_mean_node.OutputNodesBegin(); iter != reduce_mean_node.OutputNodesEnd(); ++iter) {
      if ((*iter).OpType().compare("Sub") == 0) {
        if (subCnt == 0) {
          p_sub_node = &(*iter);
        } else {
          p_sub_node_dup = &(*iter);
        }
        subCnt++;
      } else {
        // doesn't match layer norm pattern. break.
        subCnt = -1;
        break;
      }
    }

    if (subCnt != 1 && subCnt != 2) {
      continue;
    }

    Node& sub_node = *graph.GetNode(p_sub_node->Index());
    if (!graph_utils::IsSupportedOptypeVersionAndDomain(sub_node, "Sub", {7, 13, 14}) ||
        sub_node.GetExecutionProviderType() != reduce_mean_node.GetExecutionProviderType() ||
        !optimizer_utils::CheckOutputEdges(graph, sub_node, subCnt == 1 ? 2u : 1u) ||
        !IsSupportedDataType(sub_node)) {
      continue;
    }
    nodes_to_remove.push_back(sub_node);

    // Check if the ReduceMean and Sub nodes have same input, and if that input is a Cast
    // node, we can also remove it.
    const NodeArg* p_reduce_mean_input = reduce_mean_node.MutableInputDefs()[0];
    const NodeArg* p_sub_input = nullptr;
    for (NodeArg* node_arg : sub_node.MutableInputDefs()) {
      if (node_arg != reduce_mean_node.MutableOutputDefs()[0]) {
        p_sub_input = node_arg;
        break;
      }
    }

    if (!p_reduce_mean_input || !p_sub_input || p_reduce_mean_input != p_sub_input) {
      continue;
    }

    if (p_sub_node_dup) {
      const NodeArg* p_sub_dup_input = nullptr;
      for (NodeArg* node_arg : graph.GetNode(p_sub_node_dup->Index())->MutableInputDefs()) {
        if (node_arg != reduce_mean_node.MutableOutputDefs()[0]) {
          p_sub_dup_input = node_arg;
          break;
        }
      }
      if (!p_sub_dup_input || p_reduce_mean_input != p_sub_dup_input) {
        continue;
      }
    }

    const Node* p_reduce_mean_input_node = graph_utils::GetInputNode(reduce_mean_node, 0);
    bool has_leading_cast = false;
    if (p_reduce_mean_input_node) {
      Node& reduce_mean_input_node = *graph.GetNode(p_reduce_mean_input_node->Index());
      // If input to Pow is a Cast, and the Cast has same consumer count as subCnt + 1
      if (graph_utils::IsSupportedOptypeVersionAndDomain(reduce_mean_input_node, "Cast", {9, 13}) &&
          reduce_mean_input_node.GetExecutionProviderType() == reduce_mean_node.GetExecutionProviderType() &&
          optimizer_utils::CheckOutputEdges(graph, reduce_mean_input_node, static_cast<size_t>(subCnt + 1))) {
        nodes_to_remove.insert(nodes_to_remove.begin(), reduce_mean_input_node);
        has_leading_cast = true;
      }
    }

    // Find the "Div" node after "Sub".
    const Node* p_div = nullptr;
    p_div = graph_utils::FirstChildByType(sub_node, "Div");

    // Find the sub_dup node if exist
    if (p_sub_node_dup != nullptr) {
      Node& sub_node_dup = *graph.GetNode(p_sub_node_dup->Index());
      if (!graph_utils::IsSupportedOptypeVersionAndDomain(sub_node_dup, "Sub", {7, 13, 14}) ||
          sub_node_dup.GetExecutionProviderType() != reduce_mean_node.GetExecutionProviderType() ||
          !optimizer_utils::CheckOutputEdges(graph, sub_node, 1) ||
          !IsSupportedDataType(sub_node_dup)) {
        continue;
      }
      nodes_to_remove.push_back(sub_node_dup);
      // Find Div node after the duplicated sub node if it's not found after the first sub node.
      if (p_div == nullptr) {
        p_div = graph_utils::FirstChildByType(sub_node_dup, "Div");
      }
    }

    if (p_div == nullptr) {
      continue;
    }
    Node& div_node = *graph.GetNode(p_div->Index());
    if (!graph_utils::IsSupportedOptypeVersionAndDomain(div_node, "Div", {7, 13, 14}) ||
        div_node.GetExecutionProviderType() != reduce_mean_node.GetExecutionProviderType() ||
        !optimizer_utils::CheckOutputEdges(graph, div_node, 1) ||
        !IsSupportedDataType(div_node)) {
      continue;
    }
    nodes_to_remove.push_back(div_node);

    // Traceback the div node to find sqrt --> div
    const Node* p_sqrt = graph_utils::FirstParentByType(div_node, "Sqrt");
    if (p_sqrt == nullptr) {
      continue;
    }
    Node& sqrt_node = *graph.GetNode(p_sqrt->Index());

    if (!graph_utils::IsSupportedOptypeVersionAndDomain(sqrt_node, "Sqrt", {6, 13}) ||
        sqrt_node.GetExecutionProviderType() != reduce_mean_node.GetExecutionProviderType() ||
        !optimizer_utils::CheckOutputEdges(graph, sqrt_node, 1) ||
        !IsSupportedDataType(sqrt_node) ||
        sqrt_node.GetInputEdgesCount() == 0) {
      continue;
    }
    nodes_to_remove.push_back(sqrt_node);

    // Traceback the sqrt node to find add --> sqrt
    Node& add2_node = *graph.GetNode(sqrt_node.InputNodesBegin()->Index());
    if (!graph_utils::IsSupportedOptypeVersionAndDomain(add2_node, "Add", {7, 13, 14}) ||
        add2_node.GetExecutionProviderType() != reduce_mean_node.GetExecutionProviderType() ||
        !optimizer_utils::CheckOutputEdges(graph, add2_node, 1) ||
        !IsSupportedDataType(add2_node)) {
      continue;
    }
    nodes_to_remove.push_back(add2_node);
    // Traceback the add node to find reduceMean --> add
    const Node* p_reduce_mean2 = nullptr;

    p_reduce_mean2 = graph_utils::FirstParentByType(add2_node, "ReduceMean");
    if (p_reduce_mean2 == nullptr) {
      continue;
    }
    Node& reduce_mean2_node = *graph.GetNode(p_reduce_mean2->Index());
    if (!graph_utils::IsSupportedOptypeVersionAndDomain(reduce_mean2_node, "ReduceMean", {1, 11, 13}) ||
        reduce_mean2_node.GetExecutionProviderType() != reduce_mean_node.GetExecutionProviderType() ||
        !optimizer_utils::CheckOutputEdges(graph, reduce_mean2_node, 1) ||
        !IsSupportedDataType(reduce_mean2_node) ||
        reduce_mean2_node.GetInputEdgesCount() == 0) {
      continue;
    }
    nodes_to_remove.push_back(reduce_mean2_node);

    // Traceback the reduceMean node to find pow --> reduceMean
    Node& pow_node = *graph.GetNode(reduce_mean2_node.InputNodesBegin()->Index());
    if (!graph_utils::IsSupportedOptypeVersionAndDomain(pow_node, "Pow", {7, 12, 13}) ||
        pow_node.GetExecutionProviderType() != reduce_mean_node.GetExecutionProviderType() ||
        !optimizer_utils::CheckOutputEdges(graph, pow_node, 1) ||
        !IsSupportedDataType(pow_node)) {
      continue;
    }
    nodes_to_remove.push_back(pow_node);

    // check if Cast node exists: either between sub and pow, or as second input to pow
    const Node* p_cast_node = graph_utils::FirstParentByType(pow_node, "Cast");
    if (p_cast_node != nullptr) {
      Node& cast_node = *graph.GetNode(p_cast_node->Index());
      if (!graph_utils::IsSupportedOptypeVersionAndDomain(cast_node, "Cast", {9, 13}) ||
          cast_node.GetExecutionProviderType() != reduce_mean_node.GetExecutionProviderType() ||
          !optimizer_utils::CheckOutputEdges(graph, cast_node, 1)) {
        continue;
      }
      nodes_to_remove.push_back(cast_node);

      // Traceback from the last node in vector to find sub --> pow  or  sub --> cast
      const Node* p_sub2_node = graph_utils::FirstParentByType(nodes_to_remove.back(), "Sub");
      if (p_sub2_node != nullptr) {
        // Cast is between Sub and Pow
        if ((p_sub2_node != p_sub_node && p_sub2_node != p_sub_node_dup) || !IsSupportedDataType(cast_node)) {
          continue;
        }
      }
    }

    // div --> mul or div --> cast --> mul
    Node* next_node = graph.GetNode(div_node.OutputNodesBegin()->Index());
    if (graph_utils::IsSupportedOptypeVersionAndDomain(*next_node, "Cast", {9, 13}) &&
        optimizer_utils::CheckOutputEdges(graph, *next_node, 1)) {
      nodes_to_remove.push_back(*next_node);
      next_node = graph.GetNode(next_node->OutputNodesBegin()->Index());
    }

    Node& mul_node = *next_node;
    if (!graph_utils::IsSupportedOptypeVersionAndDomain(mul_node, "Mul", {7, 13, 14}) ||
        mul_node.GetExecutionProviderType() != reduce_mean_node.GetExecutionProviderType() ||
        !optimizer_utils::CheckOutputEdges(graph, mul_node, 1) ||
        !IsSupportedDataType(mul_node)) {
      continue;
    }
    nodes_to_remove.push_back(mul_node);

    // mul --> add
    // Need not check output edges of last node since they will be moved to fused node.
    Node& last_add_node = *graph.GetNode(mul_node.OutputNodesBegin()->Index());
    if (!graph_utils::IsSupportedOptypeVersionAndDomain(last_add_node, "Add", {7, 13, 14}) ||
        last_add_node.GetExecutionProviderType() != reduce_mean_node.GetExecutionProviderType() ||
        !IsSupportedDataType(last_add_node)) {
      continue;
    }
    nodes_to_remove.push_back(last_add_node);

    // get axes attributes
    const onnxruntime::NodeAttributes& attributes = reduce_mean_node.GetAttributes();
    std::vector<int64_t> axes_values;
    if (attributes.find("axes") != attributes.end()) {
      axes_values = RetrieveValues<int64_t>(attributes.at("axes"));
    }

    // Get the inputs for the new LayerNormalization node.
    // scale and bias could be multi-dims; we only support it for training at the moment
    // because SkipLayerNorm kernel, for example, has dependency on single dim size
    NodeArg* scale = nullptr;
    NodeArg* bias = nullptr;
    for (size_t i = 0; i < mul_node.MutableInputDefs().size(); i++) {
      if (graph_utils::NodeArgIsConstant(graph, *(mul_node.MutableInputDefs()[i])) ||
          graph_utils::IsGraphInput(graph, mul_node.MutableInputDefs()[i])) {
#ifdef ENABLE_TRAINING
        if (axes_values.empty() ||
            mul_node.MutableInputDefs()[i]->Shape()->dim_size() == static_cast<int>(axes_values.size())) {
          scale = mul_node.MutableInputDefs()[i];
        }
#else
        // Scale must be 1d.
        if (mul_node.MutableInputDefs()[i]->Shape()->dim_size() == 1) {
          scale = mul_node.MutableInputDefs()[i];
        }
#endif
      }
    }

    for (size_t i = 0; i < last_add_node.MutableInputDefs().size(); i++) {
      if (graph_utils::NodeArgIsConstant(graph, *(last_add_node.MutableInputDefs()[i])) ||
          graph_utils::IsGraphInput(graph, last_add_node.MutableInputDefs()[i])) {
#ifdef ENABLE_TRAINING
        if (axes_values.empty() ||
            last_add_node.MutableInputDefs()[i]->Shape()->dim_size() == static_cast<int>(axes_values.size())) {
          bias = last_add_node.MutableInputDefs()[i];
        }
#else
        // Bias must be 1d.
        if (last_add_node.MutableInputDefs()[i]->Shape()->dim_size() == 1) {
          bias = last_add_node.MutableInputDefs()[i];
        }
#endif
      }
    }
    if (scale == nullptr || bias == nullptr) {
      continue;
    }

    // Scale and bias must have the same shape.
    bool same_dim = true;
    for (int i = 0; i < scale->Shape()->dim_size(); i++) {
      if (scale->Shape()->dim(i).dim_value() != bias->Shape()->dim(i).dim_value()) {
        same_dim = false;
        break;
      }
    }
    if (!same_dim)
      continue;

<<<<<<< HEAD
    const std::vector<NodeArg*> layer_norm_input_defs{
        has_leading_cast ? graph.GetNode(p_reduce_mean_input_node->Index())->MutableInputDefs()[0]
                         : reduce_mean_node.MutableInputDefs()[0],
        scale, bias};
=======
    const std::array layer_norm_input_defs{reduce_mean_node.MutableInputDefs()[0], scale, bias};
>>>>>>> d7d76650
    Node& layer_norm_node = graph.AddNode(graph.GenerateNodeName("LayerNormalization"),
                                          "LayerNormalization",
                                          "fused LayerNorm subgraphs ",
                                          layer_norm_input_defs,
                                          {}, {}, kOnnxDomain);

    // Get constant "epsilon" from "Add2" node if available. Else, default value will be used.
    const ONNX_NAMESPACE::TensorProto* tensor_proto = graph_utils::GetConstantInitializer(graph, add2_node.MutableInputDefs()[1]->Name());
    if (tensor_proto != nullptr &&
        tensor_proto->data_type() == ONNX_NAMESPACE::TensorProto_DataType_FLOAT) {
      Initializer initializer{*tensor_proto, graph.ModelPath()};
      layer_norm_node.AddAttribute("epsilon", initializer.data<float>()[0]);
    } else {
      layer_norm_node.AddAttribute("epsilon", DEFAULT_LAYERNORM_EPSILON);
    }

    // Assign provider to this new node. Provider should be same as the provider for old node.
    layer_norm_node.SetExecutionProviderType(reduce_mean_node.GetExecutionProviderType());

    // move input edges to add (first in list) across to the layer_norm_node.
    // move output definitions and output edges from mul_node (last in list) to layer_norm_node.
    // remove all the other nodes.
    graph_utils::FinalizeNodeFusion(graph, nodes_to_remove, layer_norm_node);

#ifdef ENABLE_TRAINING
    // add two extra output defs, so we have 3 output defs that match what gradient builder expected
    layer_norm_node.MutableOutputDefs().push_back(&graph.GetOrCreateNodeArg(graph.GenerateNodeArgName("saved_mean"), nullptr));
    layer_norm_node.MutableOutputDefs().push_back(&graph.GetOrCreateNodeArg(graph.GenerateNodeArgName("saved_inv_std_var"), nullptr));
#endif

    modified = true;
  }
  return Status::OK();
}

/**
Layer Normalization will fuse LayerNormalization into one node :

X --> Pow --> ReduceMean --> Add --> Sqrt --> Div --> Mul
|                                              ^
|                                              |
+----------------------------------------------+
Additional FP16 patterns supported if allow_precision_change_ is true:

X --> Cast1 --> Pow --> ReduceMean --> Add --> Sqrt --> Div --> Cast2 --> Mul
        |                                               ^                  ^
        |                                               |                  |
        +-----------------------------------------------+                Scale

Since SimplifiedLayerNormalization supports input and scale have different data type,
and during the kernel execution, data are casted to float/double to calculate for precision,
so we can fuse it to a single SimplifiedLayerNormalization, the output type is same as Scale.
This results in the graph:

X ------> SimplifiedLayerNormalization
              ^
Scale --------|
*/
Status SimplifiedLayerNormFusion::ApplyImpl(Graph& graph, bool& modified, int graph_level, const logging::Logger& logger) const {
  GraphViewer graph_viewer(graph);
  const auto& node_topology_list = graph_viewer.GetNodesInTopologicalOrder();
  InlinedVector<std::reference_wrapper<Node>> nodes_to_remove;
  for (auto node_index : node_topology_list) {
    nodes_to_remove.clear();
    auto* p_pow = graph.GetNode(node_index);
    if (p_pow == nullptr)
      continue;  // we removed the node as part of an earlier fusion

    Node& pow_node = *p_pow;
    ORT_RETURN_IF_ERROR(Recurse(pow_node, modified, graph_level, logger));

    if (!graph_utils::IsSupportedOptypeVersionAndDomain(pow_node, "Pow", {7, 12, 13}) ||
        !graph_utils::IsSupportedProvider(pow_node, GetCompatibleExecutionProviders()) ||
        !optimizer_utils::CheckOutputEdges(graph, pow_node, 1) ||
        graph.NodeProducesGraphOutput(pow_node) ||
        !IsSupportedDataType(pow_node)) {
      continue;
    }
    nodes_to_remove.push_back(pow_node);

    const Node* p_reduce_mean = nullptr;

    p_reduce_mean = graph_utils::FirstChildByType(pow_node, "ReduceMean");
    if (p_reduce_mean == nullptr) {
      continue;
    }
    Node& reduce_mean_node = *graph.GetNode(p_reduce_mean->Index());
    if (!graph_utils::IsSupportedOptypeVersionAndDomain(reduce_mean_node, "ReduceMean", {1, 11, 13}) ||
        reduce_mean_node.GetExecutionProviderType() != pow_node.GetExecutionProviderType() ||
        !optimizer_utils::CheckOutputEdges(graph, reduce_mean_node, 1) ||
        !IsSupportedDataType(reduce_mean_node) ||
        reduce_mean_node.GetInputEdgesCount() == 0) {
      continue;
    }
    nodes_to_remove.push_back(reduce_mean_node);

    const Node* p_add = graph_utils::FirstChildByType(reduce_mean_node, "Add");
    if (p_add == nullptr) {
      continue;
    }
    Node& add_node = *graph.GetNode(p_add->Index());
    if (!graph_utils::IsSupportedOptypeVersionAndDomain(add_node, "Add", {7, 13, 14}) ||
        add_node.GetExecutionProviderType() != pow_node.GetExecutionProviderType() ||
        !optimizer_utils::CheckOutputEdges(graph, add_node, 1) ||
        !IsSupportedDataType(add_node)) {
      continue;
    }
    nodes_to_remove.push_back(add_node);

    const Node* p_sqrt = graph_utils::FirstChildByType(add_node, "Sqrt");
    if (p_sqrt == nullptr) {
      continue;
    }
    Node& sqrt_node = *graph.GetNode(p_sqrt->Index());

    if (!graph_utils::IsSupportedOptypeVersionAndDomain(sqrt_node, "Sqrt", {6, 13}) ||
        sqrt_node.GetExecutionProviderType() != pow_node.GetExecutionProviderType() ||
        !optimizer_utils::CheckOutputEdges(graph, sqrt_node, 1) ||
        !IsSupportedDataType(sqrt_node) ||
        sqrt_node.GetInputEdgesCount() == 0) {
      continue;
    }
    nodes_to_remove.push_back(sqrt_node);

    const Node* p_div = graph_utils::FirstChildByType(sqrt_node, "Div");
    if (p_div == nullptr) {
      continue;
    }
    Node& div_node = *graph.GetNode(p_div->Index());
    if (!graph_utils::IsSupportedOptypeVersionAndDomain(div_node, "Div", {7, 13, 14}) ||
        div_node.GetExecutionProviderType() != pow_node.GetExecutionProviderType() ||
        !optimizer_utils::CheckOutputEdges(graph, div_node, 1) ||
        !IsSupportedDataType(div_node)) {
      continue;
    }
    nodes_to_remove.push_back(div_node);

    // Check Div and Pow has same input, and if this input is a Cast, we can also remove it.
    const NodeArg* p_div_input = div_node.MutableInputDefs()[0];
    const NodeArg* p_pow_input = pow_node.MutableInputDefs()[0];
    if (!p_pow_input || !p_div_input || p_div_input != p_pow_input) {
      continue;
    }
<<<<<<< HEAD

    const Node* p_pow_input_node = graph_utils::GetInputNode(pow_node, 0);
    bool has_leading_cast = false;
    if (allow_precision_change_ && p_pow_input_node) {
      Node& pow_input_node = *graph.GetNode(p_pow_input_node->Index());
      // If input to Pow is a Cast, and the Cast has 2 consumers only (Pow, Div)
      if (graph_utils::IsSupportedOptypeVersionAndDomain(pow_input_node, "Cast", {9, 13}) &&
          pow_input_node.GetExecutionProviderType() == pow_node.GetExecutionProviderType() &&
          optimizer_utils::CheckOutputEdges(graph, pow_input_node, 2)) {
        nodes_to_remove.insert(nodes_to_remove.begin(), pow_input_node);
        has_leading_cast = true;
      }
=======
    bool cast_1_present = false;
    int64_t cast_1_to_attr{};
    // check if there are Casts as input to the Pow and Div
    if (p_div_input == p_pow_input) {
      const Node* p_pow_input_node = graph_utils::GetInputNode(pow_node, 0);
      if (allow_precision_change_ && p_pow_input_node != nullptr) {
        Node& pow_input_node = *graph.GetNode(p_pow_input_node->Index());

        // If input to Pow is a Cast, and the Cast has 2 consumers only (Pow, Div)
        if (graph_utils::IsSupportedOptypeVersionAndDomain(pow_input_node, "Cast", {9, 13}) &&
            pow_input_node.GetExecutionProviderType() == pow_node.GetExecutionProviderType() &&
            optimizer_utils::CheckOutputEdges(graph, pow_input_node, 2)) {
          // get the 'to' attribute of Cast
          int64_t pcast_to;
          const onnxruntime::NodeAttributes& pcast_attributes = pow_input_node.GetAttributes();
          NodeAttributes::const_iterator pcast_to_attr = pcast_attributes.find("to");
          if (pcast_to_attr != pcast_attributes.end()) {
            pcast_to = static_cast<int64_t>(pcast_to_attr->second.i());
          } else {
            continue;
          }

          cast_1_present = true;
          cast_1_to_attr = pcast_to;
        }  // end Cast check
      }    // end allow_precision_change_
    } else {
      continue;
>>>>>>> d7d76650
    }

    // div --> mul or div --> cast --> mul
    Node* next_node = graph.GetNode(div_node.OutputNodesBegin()->Index());
    if (allow_precision_change_ &&
        graph_utils::IsSupportedOptypeVersionAndDomain(*next_node, "Cast", {9, 13}) &&
        optimizer_utils::CheckOutputEdges(graph, *next_node, 1)) {
      nodes_to_remove.push_back(*next_node);
      next_node = graph.GetNode(next_node->OutputNodesBegin()->Index());
    }

    Node& mul_node = *next_node;
    if (!graph_utils::IsSupportedOptypeVersionAndDomain(mul_node, "Mul", {7, 13, 14}) ||
        mul_node.GetExecutionProviderType() != pow_node.GetExecutionProviderType() ||
        !IsSupportedDataType(mul_node)) {
      continue;
    }
    nodes_to_remove.push_back(mul_node);

    // get axes attributes
    const onnxruntime::NodeAttributes& attributes = reduce_mean_node.GetAttributes();
    std::vector<int64_t> axes_values;
    if (attributes.find("axes") != attributes.end()) {
      axes_values = RetrieveValues<int64_t>(attributes.at("axes"));
    }

    // Get the inputs for the new LayerNormalization node.
    // scale and bias could be multi-dims; we only support it for training at the moment
    // because SkipLayerNorm kernel, for example, has dependency on single dim size
    NodeArg* scale = nullptr;
    for (size_t i = 0; i < mul_node.MutableInputDefs().size(); i++) {
      if (graph_utils::NodeArgIsConstant(graph, *(mul_node.MutableInputDefs()[i])) ||
          graph_utils::IsGraphInput(graph, mul_node.MutableInputDefs()[i])) {
#ifdef ENABLE_TRAINING
        if (axes_values.empty() ||
            mul_node.MutableInputDefs()[i]->Shape()->dim_size() == static_cast<int>(axes_values.size())) {
          scale = mul_node.MutableInputDefs()[i];
        }
#else
        // Scale must be 1d.
        if (mul_node.MutableInputDefs()[i]->Shape()->dim_size() == 1) {
          scale = mul_node.MutableInputDefs()[i];
        }
#endif
      }
    }

    if (scale == nullptr) {
      continue;
    }

<<<<<<< HEAD
    std::vector<NodeArg*> layer_norm_input_defs{has_leading_cast
                                                    ? graph.GetNode(p_pow_input_node->Index())->MutableInputDefs()[0]
                                                    : pow_node.MutableInputDefs()[0],
                                                scale};
=======
    InlinedVector<NodeArg*> layer_norm_input_defs{pow_node.MutableInputDefs()[0]};
    // There was a cast at input, so make sure the 'to' type for input casts
    // is the same as type for scale input. If not, add a Cast.
    if (allow_precision_change_ && cast_1_present) {
      // get type of activation input
      ONNX_NAMESPACE::TensorProto_DataType cast_1_type = gsl::narrow_cast<ONNX_NAMESPACE::TensorProto_DataType>(cast_1_to_attr);
      const ONNX_NAMESPACE::TypeProto* casted_type = DataTypeImpl::TensorTypeFromONNXEnum(cast_1_type)->GetTypeProto();
      // get type of scale input and compare to activation input type
      if (scale->Type() != nullptr &&
          DataTypeImpl::TypeFromProto(*scale->TypeAsProto()) != DataTypeImpl::TypeFromProto(*casted_type)) {
        std::string node_name = graph.GenerateNodeName("Cast_Scale");

        auto* casted_scale = &graph.GetOrCreateNodeArg(node_name, casted_type);

        const std::array input_defs = {scale};
        const std::array output_defs = {casted_scale};

        auto& cast_node = graph.AddNode(node_name, "Cast", "cast scale of layer norm", input_defs, output_defs);
        cast_node.AddAttribute("to", cast_1_to_attr);
        cast_node.SetExecutionProviderType(pow_node.GetExecutionProviderType());
        layer_norm_input_defs.push_back(casted_scale);
      } else {  // scale type is same as casted type
        layer_norm_input_defs.push_back(scale);
      }
    } else {  // cast1 is not present or allow_precision_change_ false
      layer_norm_input_defs.push_back(scale);
    }

>>>>>>> d7d76650
    Node& layer_norm_node = graph.AddNode(graph.GenerateNodeName("SimplifiedLayerNormalization"),
                                          "SimplifiedLayerNormalization",
                                          "fused LayerNorm subgraphs ",
                                          layer_norm_input_defs,
                                          {}, {}, kOnnxDomain);

    // Get constant "epsilon" from "Add" node if available. Else, default value will be used.
    const ONNX_NAMESPACE::TensorProto* tensor_proto = graph_utils::GetConstantInitializer(graph, add_node.MutableInputDefs()[1]->Name());
    if (tensor_proto != nullptr &&
        tensor_proto->data_type() == ONNX_NAMESPACE::TensorProto_DataType_FLOAT) {
      Initializer initializer{*tensor_proto, graph.ModelPath()};
      layer_norm_node.AddAttribute("epsilon", initializer.data<float>()[0]);
    } else {
      layer_norm_node.AddAttribute("epsilon", DEFAULT_LAYERNORM_EPSILON);
    }

    // Assign provider to this new node. Provider should be same as the provider for old node.
    layer_norm_node.SetExecutionProviderType(reduce_mean_node.GetExecutionProviderType());

<<<<<<< HEAD
    // move input edges to add (first in list) across to the layer_norm_node.
    // move output definitions and output edges from mul_node (last in list) to layer_norm_node.
    // remove all the other nodes.
    graph_utils::FinalizeNodeFusion(graph, nodes_to_remove, layer_norm_node);
=======
    if (allow_precision_change_ && cast_1_present && p_cast_2 != nullptr) {
      ONNX_NAMESPACE::TensorProto_DataType cast_1_type = gsl::narrow_cast<ONNX_NAMESPACE::TensorProto_DataType>(cast_1_to_attr);
      const ONNX_NAMESPACE::TypeProto* casted_type = DataTypeImpl::TensorTypeFromONNXEnum(cast_1_type)->GetTypeProto();
      NodeArg* LN_output = &graph.GetOrCreateNodeArg(graph.GenerateNodeArgName("layer_norm_out"), casted_type);
      layer_norm_node.MutableOutputDefs().push_back(LN_output);

      Node& cast_ln_node = graph.AddNode(graph.GenerateNodeName("Cast"),
                                         "Cast",
                                         "cast output of layer norm",
                                         {LN_output},
                                         {});

      auto cast_2_to_attr = p_cast_2->GetAttributes().find("to")->second.i();
      cast_ln_node.AddAttribute("to", cast_2_to_attr);
      cast_ln_node.SetExecutionProviderType(pow_node.GetExecutionProviderType());

      graph_utils::FinalizeNodeFusion(graph, nodes_to_remove, layer_norm_node, cast_ln_node);
    } else {
      // move input edges to add (first in list) across to the layer_norm_node.
      // move output definitions and output edges from mul_node (last in list) to layer_norm_node.
      // remove all the other nodes.
      graph_utils::FinalizeNodeFusion(graph, nodes_to_remove, layer_norm_node);
    }
>>>>>>> d7d76650

#ifdef ENABLE_TRAINING
    // add one extra output def, so we have 2 output defs that match what gradient builder expected
    layer_norm_node.MutableOutputDefs().push_back(&graph.GetOrCreateNodeArg(graph.GenerateNodeArgName("saved_inv_std_var"), nullptr));
#endif

    modified = true;
  }
  return Status::OK();
}
}  // namespace onnxruntime<|MERGE_RESOLUTION|>--- conflicted
+++ resolved
@@ -363,14 +363,10 @@
     if (!same_dim)
       continue;
 
-<<<<<<< HEAD
-    const std::vector<NodeArg*> layer_norm_input_defs{
-        has_leading_cast ? graph.GetNode(p_reduce_mean_input_node->Index())->MutableInputDefs()[0]
-                         : reduce_mean_node.MutableInputDefs()[0],
-        scale, bias};
-=======
-    const std::array layer_norm_input_defs{reduce_mean_node.MutableInputDefs()[0], scale, bias};
->>>>>>> d7d76650
+    const std::array layer_norm_input_defs{has_leading_cast
+                                               ? graph.GetNode(p_reduce_mean_input_node->Index())->MutableInputDefs()[0]
+                                               : reduce_mean_node.MutableInputDefs()[0],
+                                           scale, bias};
     Node& layer_norm_node = graph.AddNode(graph.GenerateNodeName("LayerNormalization"),
                                           "LayerNormalization",
                                           "fused LayerNorm subgraphs ",
@@ -514,7 +510,6 @@
     if (!p_pow_input || !p_div_input || p_div_input != p_pow_input) {
       continue;
     }
-<<<<<<< HEAD
 
     const Node* p_pow_input_node = graph_utils::GetInputNode(pow_node, 0);
     bool has_leading_cast = false;
@@ -527,36 +522,6 @@
         nodes_to_remove.insert(nodes_to_remove.begin(), pow_input_node);
         has_leading_cast = true;
       }
-=======
-    bool cast_1_present = false;
-    int64_t cast_1_to_attr{};
-    // check if there are Casts as input to the Pow and Div
-    if (p_div_input == p_pow_input) {
-      const Node* p_pow_input_node = graph_utils::GetInputNode(pow_node, 0);
-      if (allow_precision_change_ && p_pow_input_node != nullptr) {
-        Node& pow_input_node = *graph.GetNode(p_pow_input_node->Index());
-
-        // If input to Pow is a Cast, and the Cast has 2 consumers only (Pow, Div)
-        if (graph_utils::IsSupportedOptypeVersionAndDomain(pow_input_node, "Cast", {9, 13}) &&
-            pow_input_node.GetExecutionProviderType() == pow_node.GetExecutionProviderType() &&
-            optimizer_utils::CheckOutputEdges(graph, pow_input_node, 2)) {
-          // get the 'to' attribute of Cast
-          int64_t pcast_to;
-          const onnxruntime::NodeAttributes& pcast_attributes = pow_input_node.GetAttributes();
-          NodeAttributes::const_iterator pcast_to_attr = pcast_attributes.find("to");
-          if (pcast_to_attr != pcast_attributes.end()) {
-            pcast_to = static_cast<int64_t>(pcast_to_attr->second.i());
-          } else {
-            continue;
-          }
-
-          cast_1_present = true;
-          cast_1_to_attr = pcast_to;
-        }  // end Cast check
-      }    // end allow_precision_change_
-    } else {
-      continue;
->>>>>>> d7d76650
     }
 
     // div --> mul or div --> cast --> mul
@@ -608,41 +573,10 @@
       continue;
     }
 
-<<<<<<< HEAD
-    std::vector<NodeArg*> layer_norm_input_defs{has_leading_cast
-                                                    ? graph.GetNode(p_pow_input_node->Index())->MutableInputDefs()[0]
-                                                    : pow_node.MutableInputDefs()[0],
-                                                scale};
-=======
-    InlinedVector<NodeArg*> layer_norm_input_defs{pow_node.MutableInputDefs()[0]};
-    // There was a cast at input, so make sure the 'to' type for input casts
-    // is the same as type for scale input. If not, add a Cast.
-    if (allow_precision_change_ && cast_1_present) {
-      // get type of activation input
-      ONNX_NAMESPACE::TensorProto_DataType cast_1_type = gsl::narrow_cast<ONNX_NAMESPACE::TensorProto_DataType>(cast_1_to_attr);
-      const ONNX_NAMESPACE::TypeProto* casted_type = DataTypeImpl::TensorTypeFromONNXEnum(cast_1_type)->GetTypeProto();
-      // get type of scale input and compare to activation input type
-      if (scale->Type() != nullptr &&
-          DataTypeImpl::TypeFromProto(*scale->TypeAsProto()) != DataTypeImpl::TypeFromProto(*casted_type)) {
-        std::string node_name = graph.GenerateNodeName("Cast_Scale");
-
-        auto* casted_scale = &graph.GetOrCreateNodeArg(node_name, casted_type);
-
-        const std::array input_defs = {scale};
-        const std::array output_defs = {casted_scale};
-
-        auto& cast_node = graph.AddNode(node_name, "Cast", "cast scale of layer norm", input_defs, output_defs);
-        cast_node.AddAttribute("to", cast_1_to_attr);
-        cast_node.SetExecutionProviderType(pow_node.GetExecutionProviderType());
-        layer_norm_input_defs.push_back(casted_scale);
-      } else {  // scale type is same as casted type
-        layer_norm_input_defs.push_back(scale);
-      }
-    } else {  // cast1 is not present or allow_precision_change_ false
-      layer_norm_input_defs.push_back(scale);
-    }
-
->>>>>>> d7d76650
+    InlinedVector<NodeArg*> layer_norm_input_defs{has_leading_cast
+                                                      ? graph.GetNode(p_pow_input_node->Index())->MutableInputDefs()[0]
+                                                      : pow_node.MutableInputDefs()[0],
+                                                  scale};
     Node& layer_norm_node = graph.AddNode(graph.GenerateNodeName("SimplifiedLayerNormalization"),
                                           "SimplifiedLayerNormalization",
                                           "fused LayerNorm subgraphs ",
@@ -662,36 +596,10 @@
     // Assign provider to this new node. Provider should be same as the provider for old node.
     layer_norm_node.SetExecutionProviderType(reduce_mean_node.GetExecutionProviderType());
 
-<<<<<<< HEAD
     // move input edges to add (first in list) across to the layer_norm_node.
     // move output definitions and output edges from mul_node (last in list) to layer_norm_node.
     // remove all the other nodes.
     graph_utils::FinalizeNodeFusion(graph, nodes_to_remove, layer_norm_node);
-=======
-    if (allow_precision_change_ && cast_1_present && p_cast_2 != nullptr) {
-      ONNX_NAMESPACE::TensorProto_DataType cast_1_type = gsl::narrow_cast<ONNX_NAMESPACE::TensorProto_DataType>(cast_1_to_attr);
-      const ONNX_NAMESPACE::TypeProto* casted_type = DataTypeImpl::TensorTypeFromONNXEnum(cast_1_type)->GetTypeProto();
-      NodeArg* LN_output = &graph.GetOrCreateNodeArg(graph.GenerateNodeArgName("layer_norm_out"), casted_type);
-      layer_norm_node.MutableOutputDefs().push_back(LN_output);
-
-      Node& cast_ln_node = graph.AddNode(graph.GenerateNodeName("Cast"),
-                                         "Cast",
-                                         "cast output of layer norm",
-                                         {LN_output},
-                                         {});
-
-      auto cast_2_to_attr = p_cast_2->GetAttributes().find("to")->second.i();
-      cast_ln_node.AddAttribute("to", cast_2_to_attr);
-      cast_ln_node.SetExecutionProviderType(pow_node.GetExecutionProviderType());
-
-      graph_utils::FinalizeNodeFusion(graph, nodes_to_remove, layer_norm_node, cast_ln_node);
-    } else {
-      // move input edges to add (first in list) across to the layer_norm_node.
-      // move output definitions and output edges from mul_node (last in list) to layer_norm_node.
-      // remove all the other nodes.
-      graph_utils::FinalizeNodeFusion(graph, nodes_to_remove, layer_norm_node);
-    }
->>>>>>> d7d76650
 
 #ifdef ENABLE_TRAINING
     // add one extra output def, so we have 2 output defs that match what gradient builder expected
