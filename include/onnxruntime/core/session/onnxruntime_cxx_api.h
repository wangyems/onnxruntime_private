--- conflicted
+++ resolved
@@ -207,11 +207,15 @@
   Base(const Base&) = delete;
   Base& operator=(const Base&) = delete;
   Base(Base&& v) noexcept : p_{v.p_} { v.p_ = nullptr; }
-  void operator=(Base&& v) noexcept { OrtRelease(p_); p_ = v.release(); }
+  void operator=(Base&& v) noexcept {
+    OrtRelease(p_);
+    p_ = v.release();
+  }
 
   T* p_{};
 
-  template <typename> friend struct Unowned; // This friend line is needed to keep the centos C++ compiler from giving an error
+  template <typename>
+  friend struct Unowned;  // This friend line is needed to keep the centos C++ compiler from giving an error
 };
 
 /** \brief Wraps an object that inherits from Ort::Base and stops it from deleting the contained pointer on destruction
@@ -238,7 +242,7 @@
 * <b>Note:</b> One Env must be created before using any other Onnxruntime functionality
 */
 struct Env : Base<OrtEnv> {
-  explicit Env(std::nullptr_t) {} ///< Create an empty Env object, must be assigned a valid one to be used 
+  explicit Env(std::nullptr_t) {}  ///< Create an empty Env object, must be assigned a valid one to be used
 
   /// \brief Wraps OrtApi::CreateEnv
   Env(OrtLoggingLevel logging_level = ORT_LOGGING_LEVEL_WARNING, _In_ const char* logid = "");
@@ -256,38 +260,38 @@
   /// \brief C Interop Helper
   explicit Env(OrtEnv* p) : Base<OrtEnv>{p} {}
 
-  Env& EnableTelemetryEvents(); ///< Wraps OrtApi::EnableTelemetryEvents
-  Env& DisableTelemetryEvents(); ///< Wraps OrtApi::DisableTelemetryEvents
-
-  Env& CreateAndRegisterAllocator(const OrtMemoryInfo* mem_info, const OrtArenaCfg* arena_cfg); ///< Wraps OrtApi::CreateAndRegisterAllocator
+  Env& EnableTelemetryEvents();   ///< Wraps OrtApi::EnableTelemetryEvents
+  Env& DisableTelemetryEvents();  ///< Wraps OrtApi::DisableTelemetryEvents
+
+  Env& CreateAndRegisterAllocator(const OrtMemoryInfo* mem_info, const OrtArenaCfg* arena_cfg);  ///< Wraps OrtApi::CreateAndRegisterAllocator
 };
 
 /** \brief Custom Op Domain
 *
 */
 struct CustomOpDomain : Base<OrtCustomOpDomain> {
-  explicit CustomOpDomain(std::nullptr_t) {} ///< Create an empty CustomOpDomain object, must be assigned a valid one to be used
+  explicit CustomOpDomain(std::nullptr_t) {}  ///< Create an empty CustomOpDomain object, must be assigned a valid one to be used
 
   /// \brief Wraps OrtApi::CreateCustomOpDomain
   explicit CustomOpDomain(const char* domain);
 
-  void Add(OrtCustomOp* op); ///< Wraps CustomOpDomain_Add
+  void Add(OrtCustomOp* op);  ///< Wraps CustomOpDomain_Add
 };
 
 struct RunOptions : Base<OrtRunOptions> {
-  explicit RunOptions(std::nullptr_t) {} ///< Create an empty RunOptions object, must be assigned a valid one to be used
-  RunOptions(); ///< Wraps OrtApi::CreateRunOptions
-
-  RunOptions& SetRunLogVerbosityLevel(int); ///< Wraps OrtApi::RunOptionsSetRunLogVerbosityLevel
-  int GetRunLogVerbosityLevel() const; ///< Wraps OrtApi::RunOptionsGetRunLogVerbosityLevel
-
-  RunOptions& SetRunLogSeverityLevel(int); ///< Wraps OrtApi::RunOptionsSetRunLogSeverityLevel
-  int GetRunLogSeverityLevel() const; ///< Wraps OrtApi::RunOptionsGetRunLogSeverityLevel
-
-  RunOptions& SetRunTag(const char* run_tag); ///< wraps OrtApi::RunOptionsSetRunTag
-  const char* GetRunTag() const; ///< Wraps OrtApi::RunOptionsGetRunTag
-
-  RunOptions& AddConfigEntry(const char* config_key, const char* config_value); ///< Wraps OrtApi::AddRunConfigEntry
+  explicit RunOptions(std::nullptr_t) {}  ///< Create an empty RunOptions object, must be assigned a valid one to be used
+  RunOptions();                           ///< Wraps OrtApi::CreateRunOptions
+
+  RunOptions& SetRunLogVerbosityLevel(int);  ///< Wraps OrtApi::RunOptionsSetRunLogVerbosityLevel
+  int GetRunLogVerbosityLevel() const;       ///< Wraps OrtApi::RunOptionsGetRunLogVerbosityLevel
+
+  RunOptions& SetRunLogSeverityLevel(int);  ///< Wraps OrtApi::RunOptionsSetRunLogSeverityLevel
+  int GetRunLogSeverityLevel() const;       ///< Wraps OrtApi::RunOptionsGetRunLogSeverityLevel
+
+  RunOptions& SetRunTag(const char* run_tag);  ///< wraps OrtApi::RunOptionsSetRunTag
+  const char* GetRunTag() const;               ///< Wraps OrtApi::RunOptionsGetRunTag
+
+  RunOptions& AddConfigEntry(const char* config_key, const char* config_value);  ///< Wraps OrtApi::AddRunConfigEntry
 
   /** \brief Terminates all currently executing Session::Run calls that were made using this RunOptions instance
   *
@@ -308,72 +312,72 @@
 * Wraps ::OrtSessionOptions object and methods
 */
 struct SessionOptions : Base<OrtSessionOptions> {
-  explicit SessionOptions(std::nullptr_t) {} ///< Create an empty SessionOptions object, must be assigned a valid one to be used
-  SessionOptions(); ///< Wraps OrtApi::CreateSessionOptions
-  explicit SessionOptions(OrtSessionOptions* p) : Base<OrtSessionOptions>{p} {} ///< Used for interop with the C API
-
-  SessionOptions Clone() const; ///< Creates and returns a copy of this SessionOptions object. Wraps OrtApi::CloneSessionOptions
-
-  SessionOptions& SetIntraOpNumThreads(int intra_op_num_threads); ///< Wraps OrtApi::SetIntraOpNumThreads
-  SessionOptions& SetInterOpNumThreads(int inter_op_num_threads); ///< Wraps OrtApi::SetInterOpNumThreads
-  SessionOptions& SetGraphOptimizationLevel(GraphOptimizationLevel graph_optimization_level); ///< Wraps OrtApi::SetSessionGraphOptimizationLevel
-
-  SessionOptions& EnableCpuMemArena(); ///< Wraps OrtApi::EnableCpuMemArena
-  SessionOptions& DisableCpuMemArena(); ///< Wraps OrtApi::DisableCpuMemArena
-
-  SessionOptions& SetOptimizedModelFilePath(const ORTCHAR_T* optimized_model_file); ///< Wraps OrtApi::SetOptimizedModelFilePath
-
-  SessionOptions& EnableProfiling(const ORTCHAR_T* profile_file_prefix); ///< Wraps OrtApi::EnableProfiling
-  SessionOptions& DisableProfiling(); ///< Wraps OrtApi::DisableProfiling
-
-  SessionOptions& EnableOrtCustomOps(); ///< Wraps OrtApi::EnableOrtCustomOps
-
-  SessionOptions& EnableMemPattern(); ///< Wraps OrtApi::EnableMemPattern
-  SessionOptions& DisableMemPattern(); ///< Wraps OrtApi::DisableMemPattern
-
-  SessionOptions& SetExecutionMode(ExecutionMode execution_mode); ///< Wraps OrtApi::SetSessionExecutionMode
-
-  SessionOptions& SetLogId(const char* logid); ///< Wraps OrtApi::SetSessionLogId
-  SessionOptions& SetLogSeverityLevel(int level); ///< Wraps OrtApi::SetSessionLogSeverityLevel
-
-  SessionOptions& Add(OrtCustomOpDomain* custom_op_domain); ///< Wraps OrtApi::AddCustomOpDomain
-
-  SessionOptions& DisablePerSessionThreads(); ///< Wraps OrtApi::DisablePerSessionThreads
-
-  SessionOptions& AddConfigEntry(const char* config_key, const char* config_value); ///< Wraps OrtApi::AddSessionConfigEntry
-  SessionOptions& AddInitializer(const char* name, const OrtValue* ort_val); ///< Wraps OrtApi::AddInitializer
-
-  SessionOptions& AppendExecutionProvider_CUDA(const OrtCUDAProviderOptions& provider_options); ///< Wraps OrtApi::SessionOptionsAppendExecutionProvider_CUDA
-  SessionOptions& AppendExecutionProvider_ROCM(const OrtROCMProviderOptions& provider_options); ///< Wraps OrtApi::SessionOptionsAppendExecutionProvider_ROCM
-  SessionOptions& AppendExecutionProvider_OpenVINO(const OrtOpenVINOProviderOptions& provider_options); ///< Wraps OrtApi::SessionOptionsAppendExecutionProvider_OpenVINO
-  SessionOptions& AppendExecutionProvider_TensorRT(const OrtTensorRTProviderOptions& provider_options); ///< Wraps OrtApi::SessionOptionsAppendExecutionProvider_TensorRT
+  explicit SessionOptions(std::nullptr_t) {}                                     ///< Create an empty SessionOptions object, must be assigned a valid one to be used
+  SessionOptions();                                                              ///< Wraps OrtApi::CreateSessionOptions
+  explicit SessionOptions(OrtSessionOptions* p) : Base<OrtSessionOptions>{p} {}  ///< Used for interop with the C API
+
+  SessionOptions Clone() const;  ///< Creates and returns a copy of this SessionOptions object. Wraps OrtApi::CloneSessionOptions
+
+  SessionOptions& SetIntraOpNumThreads(int intra_op_num_threads);                              ///< Wraps OrtApi::SetIntraOpNumThreads
+  SessionOptions& SetInterOpNumThreads(int inter_op_num_threads);                              ///< Wraps OrtApi::SetInterOpNumThreads
+  SessionOptions& SetGraphOptimizationLevel(GraphOptimizationLevel graph_optimization_level);  ///< Wraps OrtApi::SetSessionGraphOptimizationLevel
+
+  SessionOptions& EnableCpuMemArena();   ///< Wraps OrtApi::EnableCpuMemArena
+  SessionOptions& DisableCpuMemArena();  ///< Wraps OrtApi::DisableCpuMemArena
+
+  SessionOptions& SetOptimizedModelFilePath(const ORTCHAR_T* optimized_model_file);  ///< Wraps OrtApi::SetOptimizedModelFilePath
+
+  SessionOptions& EnableProfiling(const ORTCHAR_T* profile_file_prefix);  ///< Wraps OrtApi::EnableProfiling
+  SessionOptions& DisableProfiling();                                     ///< Wraps OrtApi::DisableProfiling
+
+  SessionOptions& EnableOrtCustomOps();  ///< Wraps OrtApi::EnableOrtCustomOps
+
+  SessionOptions& EnableMemPattern();   ///< Wraps OrtApi::EnableMemPattern
+  SessionOptions& DisableMemPattern();  ///< Wraps OrtApi::DisableMemPattern
+
+  SessionOptions& SetExecutionMode(ExecutionMode execution_mode);  ///< Wraps OrtApi::SetSessionExecutionMode
+
+  SessionOptions& SetLogId(const char* logid);     ///< Wraps OrtApi::SetSessionLogId
+  SessionOptions& SetLogSeverityLevel(int level);  ///< Wraps OrtApi::SetSessionLogSeverityLevel
+
+  SessionOptions& Add(OrtCustomOpDomain* custom_op_domain);  ///< Wraps OrtApi::AddCustomOpDomain
+
+  SessionOptions& DisablePerSessionThreads();  ///< Wraps OrtApi::DisablePerSessionThreads
+
+  SessionOptions& AddConfigEntry(const char* config_key, const char* config_value);  ///< Wraps OrtApi::AddSessionConfigEntry
+  SessionOptions& AddInitializer(const char* name, const OrtValue* ort_val);         ///< Wraps OrtApi::AddInitializer
+
+  SessionOptions& AppendExecutionProvider_CUDA(const OrtCUDAProviderOptions& provider_options);          ///< Wraps OrtApi::SessionOptionsAppendExecutionProvider_CUDA
+  SessionOptions& AppendExecutionProvider_ROCM(const OrtROCMProviderOptions& provider_options);          ///< Wraps OrtApi::SessionOptionsAppendExecutionProvider_ROCM
+  SessionOptions& AppendExecutionProvider_OpenVINO(const OrtOpenVINOProviderOptions& provider_options);  ///< Wraps OrtApi::SessionOptionsAppendExecutionProvider_OpenVINO
+  SessionOptions& AppendExecutionProvider_TensorRT(const OrtTensorRTProviderOptions& provider_options);  ///< Wraps OrtApi::SessionOptionsAppendExecutionProvider_TensorRT
 };
 
 /** \brief Wrapper around ::OrtModelMetadata
 *
 */
 struct ModelMetadata : Base<OrtModelMetadata> {
-  explicit ModelMetadata(std::nullptr_t) {} ///< Create an empty ModelMetadata object, must be assigned a valid one to be used 
+  explicit ModelMetadata(std::nullptr_t) {}                                   ///< Create an empty ModelMetadata object, must be assigned a valid one to be used
   explicit ModelMetadata(OrtModelMetadata* p) : Base<OrtModelMetadata>{p} {}  ///< Used for interop with the C API
 
-  char* GetProducerName(OrtAllocator* allocator) const; ///< Wraps OrtApi::ModelMetadataGetProducerName
-  char* GetGraphName(OrtAllocator* allocator) const; ///< Wraps OrtApi::ModelMetadataGetGraphName
-  char* GetDomain(OrtAllocator* allocator) const; ///< Wraps OrtApi::ModelMetadataGetDomain
-  char* GetDescription(OrtAllocator* allocator) const; ///< Wraps OrtApi::ModelMetadataGetDescription
-  char* GetGraphDescription(OrtAllocator* allocator) const; ///< Wraps OrtApi::ModelMetadataGetGraphDescription
-  char** GetCustomMetadataMapKeys(OrtAllocator* allocator, _Out_ int64_t& num_keys) const; ///< Wraps OrtApi::ModelMetadataGetCustomMetadataMapKeys
-  char* LookupCustomMetadataMap(const char* key, OrtAllocator* allocator) const; ///< Wraps OrtApi::ModelMetadataLookupCustomMetadataMap
-  int64_t GetVersion() const; ///< Wraps OrtApi::ModelMetadataGetVersion
+  char* GetProducerName(OrtAllocator* allocator) const;                                     ///< Wraps OrtApi::ModelMetadataGetProducerName
+  char* GetGraphName(OrtAllocator* allocator) const;                                        ///< Wraps OrtApi::ModelMetadataGetGraphName
+  char* GetDomain(OrtAllocator* allocator) const;                                           ///< Wraps OrtApi::ModelMetadataGetDomain
+  char* GetDescription(OrtAllocator* allocator) const;                                      ///< Wraps OrtApi::ModelMetadataGetDescription
+  char* GetGraphDescription(OrtAllocator* allocator) const;                                 ///< Wraps OrtApi::ModelMetadataGetGraphDescription
+  char** GetCustomMetadataMapKeys(OrtAllocator* allocator, _Out_ int64_t& num_keys) const;  ///< Wraps OrtApi::ModelMetadataGetCustomMetadataMapKeys
+  char* LookupCustomMetadataMap(const char* key, OrtAllocator* allocator) const;            ///< Wraps OrtApi::ModelMetadataLookupCustomMetadataMap
+  int64_t GetVersion() const;                                                               ///< Wraps OrtApi::ModelMetadataGetVersion
 };
 
 /** \brief Wrapper around ::OrtSession
 *
 */
 struct Session : Base<OrtSession> {
-  explicit Session(std::nullptr_t) {} ///< Create an empty Session object, must be assigned a valid one to be used 
-  Session(Env& env, const ORTCHAR_T* model_path, const SessionOptions& options); ///< Wraps OrtApi::CreateSession
-  Session(Env& env, const ORTCHAR_T* model_path, const SessionOptions& options, OrtPrepackedWeightsContainer* prepacked_weights_container); ///< Wraps OrtApi::CreateSessionWithPrepackedWeightsContainer
-  Session(Env& env, const void* model_data, size_t model_data_length, const SessionOptions& options); ///< Wraps OrtApi::CreateSessionFromArray
+  explicit Session(std::nullptr_t) {}                                                                                                        ///< Create an empty Session object, must be assigned a valid one to be used
+  Session(Env& env, const ORTCHAR_T* model_path, const SessionOptions& options);                                                             ///< Wraps OrtApi::CreateSession
+  Session(Env& env, const ORTCHAR_T* model_path, const SessionOptions& options, OrtPrepackedWeightsContainer* prepacked_weights_container);  ///< Wraps OrtApi::CreateSessionWithPrepackedWeightsContainer
+  Session(Env& env, const void* model_data, size_t model_data_length, const SessionOptions& options);                                        ///< Wraps OrtApi::CreateSessionFromArray
 
   /** \brief Run the model returning results in an Ort allocated vector.
   * 
@@ -401,69 +405,69 @@
   void Run(const RunOptions& run_options, const char* const* input_names, const Value* input_values, size_t input_count,
            const char* const* output_names, Value* output_values, size_t output_count);
 
-  void Run(const RunOptions& run_options, const struct IoBinding&); ///< Wraps OrtApi::RunWithBinding
-
-  size_t GetInputCount() const; ///< Returns the number of model inputs
-  size_t GetOutputCount() const; ///< Returns the number of model outputs
-  size_t GetOverridableInitializerCount() const; ///< Returns the number of inputs that have defaults that can be overridden
-
-  char* GetInputName(size_t index, OrtAllocator* allocator) const; ///< Wraps OrtApi::SessionGetInputName
-  char* GetOutputName(size_t index, OrtAllocator* allocator) const; ///< Wraps OrtApi::SessionGetOutputName
-  char* GetOverridableInitializerName(size_t index, OrtAllocator* allocator) const; ///< Wraps OrtApi::SessionGetOverridableInitializerName
-  char* EndProfiling(OrtAllocator* allocator) const; ///< Wraps OrtApi::SessionEndProfiling
-  uint64_t GetProfilingStartTimeNs() const; ///< Wraps OrtApi::SessionGetProfilingStartTimeNs
-  ModelMetadata GetModelMetadata() const; ///< Wraps OrtApi::SessionGetModelMetadata
-
-  TypeInfo GetInputTypeInfo(size_t index) const; ///< Wraps OrtApi::SessionGetInputTypeInfo
-  TypeInfo GetOutputTypeInfo(size_t index) const; ///< Wraps OrtApi::SessionGetOutputTypeInfo
-  TypeInfo GetOverridableInitializerTypeInfo(size_t index) const; ///< Wraps OrtApi::SessionGetOverridableInitializerTypeInfo
+  void Run(const RunOptions& run_options, const struct IoBinding&);  ///< Wraps OrtApi::RunWithBinding
+
+  size_t GetInputCount() const;                   ///< Returns the number of model inputs
+  size_t GetOutputCount() const;                  ///< Returns the number of model outputs
+  size_t GetOverridableInitializerCount() const;  ///< Returns the number of inputs that have defaults that can be overridden
+
+  char* GetInputName(size_t index, OrtAllocator* allocator) const;                   ///< Wraps OrtApi::SessionGetInputName
+  char* GetOutputName(size_t index, OrtAllocator* allocator) const;                  ///< Wraps OrtApi::SessionGetOutputName
+  char* GetOverridableInitializerName(size_t index, OrtAllocator* allocator) const;  ///< Wraps OrtApi::SessionGetOverridableInitializerName
+  char* EndProfiling(OrtAllocator* allocator) const;                                 ///< Wraps OrtApi::SessionEndProfiling
+  uint64_t GetProfilingStartTimeNs() const;                                          ///< Wraps OrtApi::SessionGetProfilingStartTimeNs
+  ModelMetadata GetModelMetadata() const;                                            ///< Wraps OrtApi::SessionGetModelMetadata
+
+  TypeInfo GetInputTypeInfo(size_t index) const;                   ///< Wraps OrtApi::SessionGetInputTypeInfo
+  TypeInfo GetOutputTypeInfo(size_t index) const;                  ///< Wraps OrtApi::SessionGetOutputTypeInfo
+  TypeInfo GetOverridableInitializerTypeInfo(size_t index) const;  ///< Wraps OrtApi::SessionGetOverridableInitializerTypeInfo
 };
 
 /** \brief Wrapper around ::OrtTensorTypeAndShapeInfo
 *
 */
 struct TensorTypeAndShapeInfo : Base<OrtTensorTypeAndShapeInfo> {
-  explicit TensorTypeAndShapeInfo(std::nullptr_t) {} ///< Create an empty TensorTypeAndShapeInfo object, must be assigned a valid one to be used 
-  explicit TensorTypeAndShapeInfo(OrtTensorTypeAndShapeInfo* p) : Base<OrtTensorTypeAndShapeInfo>{p} {} ///< Used for interop with the C API
-
-  ONNXTensorElementDataType GetElementType() const; ///< Wraps OrtApi::GetTensorElementType
-  size_t GetElementCount() const; ///< Wraps OrtApi::GetTensorShapeElementCount
-
-  size_t GetDimensionsCount() const; ///< Wraps OrtApi::GetDimensionsCount
-  void GetDimensions(int64_t* values, size_t values_count) const; ///< Wraps OrtApi::GetDimensions
-  void GetSymbolicDimensions(const char** values, size_t values_count) const; ///< Wraps OrtApi::GetSymbolicDimensions
-
-  std::vector<int64_t> GetShape() const; ///< Uses GetDimensionsCount & GetDimensions to return a std::vector of the shape
+  explicit TensorTypeAndShapeInfo(std::nullptr_t) {}                                                     ///< Create an empty TensorTypeAndShapeInfo object, must be assigned a valid one to be used
+  explicit TensorTypeAndShapeInfo(OrtTensorTypeAndShapeInfo* p) : Base<OrtTensorTypeAndShapeInfo>{p} {}  ///< Used for interop with the C API
+
+  ONNXTensorElementDataType GetElementType() const;  ///< Wraps OrtApi::GetTensorElementType
+  size_t GetElementCount() const;                    ///< Wraps OrtApi::GetTensorShapeElementCount
+
+  size_t GetDimensionsCount() const;                                           ///< Wraps OrtApi::GetDimensionsCount
+  void GetDimensions(int64_t* values, size_t values_count) const;              ///< Wraps OrtApi::GetDimensions
+  void GetSymbolicDimensions(const char** values, size_t values_count) const;  ///< Wraps OrtApi::GetSymbolicDimensions
+
+  std::vector<int64_t> GetShape() const;  ///< Uses GetDimensionsCount & GetDimensions to return a std::vector of the shape
 };
 
 /** \brief Wrapper around ::OrtSequenceTypeInfo
 *
 */
 struct SequenceTypeInfo : Base<OrtSequenceTypeInfo> {
-  explicit SequenceTypeInfo(std::nullptr_t) {}  ///< Create an empty SequenceTypeInfo object, must be assigned a valid one to be used 
+  explicit SequenceTypeInfo(std::nullptr_t) {}                                         ///< Create an empty SequenceTypeInfo object, must be assigned a valid one to be used
   explicit SequenceTypeInfo(OrtSequenceTypeInfo* p) : Base<OrtSequenceTypeInfo>{p} {}  ///< Used for interop with the C API
 
-  TypeInfo GetSequenceElementType() const; ///< Wraps OrtApi::GetSequenceElementType
+  TypeInfo GetSequenceElementType() const;  ///< Wraps OrtApi::GetSequenceElementType
 };
 
 /** \brief Wrapper around ::OrtMapTypeInfo
 *
 */
 struct MapTypeInfo : Base<OrtMapTypeInfo> {
-  explicit MapTypeInfo(std::nullptr_t) {}  ///< Create an empty MapTypeInfo object, must be assigned a valid one to be used 
+  explicit MapTypeInfo(std::nullptr_t) {}                               ///< Create an empty MapTypeInfo object, must be assigned a valid one to be used
   explicit MapTypeInfo(OrtMapTypeInfo* p) : Base<OrtMapTypeInfo>{p} {}  ///< Used for interop with the C API
 
-  ONNXTensorElementDataType GetMapKeyType() const; ///< Wraps OrtApi::GetMapKeyType
-  TypeInfo GetMapValueType() const; ///< Wraps OrtApi::GetMapValueType
+  ONNXTensorElementDataType GetMapKeyType() const;  ///< Wraps OrtApi::GetMapKeyType
+  TypeInfo GetMapValueType() const;                 ///< Wraps OrtApi::GetMapValueType
 };
 
 struct TypeInfo : Base<OrtTypeInfo> {
-  explicit TypeInfo(std::nullptr_t) {}  ///< Create an empty TypeInfo object, must be assigned a valid one to be used 
-  explicit TypeInfo(OrtTypeInfo* p) : Base<OrtTypeInfo>{p} {} ///< C API Interop 
-
-  Unowned<TensorTypeAndShapeInfo> GetTensorTypeAndShapeInfo() const; ///< Wraps OrtApi::CastTypeInfoToTensorInfo
-  Unowned<SequenceTypeInfo> GetSequenceTypeInfo() const; ///< Wraps OrtApi::CastTypeInfoToSequenceTypeInfo
-  Unowned<MapTypeInfo> GetMapTypeInfo() const; ///< Wraps OrtApi::CastTypeInfoToMapTypeInfo
+  explicit TypeInfo(std::nullptr_t) {}                         ///< Create an empty TypeInfo object, must be assigned a valid one to be used
+  explicit TypeInfo(OrtTypeInfo* p) : Base<OrtTypeInfo>{p} {}  ///< C API Interop
+
+  Unowned<TensorTypeAndShapeInfo> GetTensorTypeAndShapeInfo() const;  ///< Wraps OrtApi::CastTypeInfoToTensorInfo
+  Unowned<SequenceTypeInfo> GetSequenceTypeInfo() const;              ///< Wraps OrtApi::CastTypeInfoToSequenceTypeInfo
+  Unowned<MapTypeInfo> GetMapTypeInfo() const;                        ///< Wraps OrtApi::CastTypeInfoToMapTypeInfo
 
   ONNXType GetONNXType() const;
 };
@@ -680,25 +684,22 @@
 
 #endif  // !defined(DISABLE_SPARSE_TENSORS)
 
-  static Value CreateMap(Value& keys, Value& values); ///< Wraps OrtApi::CreateValue
-  static Value CreateSequence(std::vector<Value>& values); ///< Wraps OrtApi::CreateValue
-
-  template <typename T>
-  static Value CreateOpaque(const char* domain, const char* type_name, const T&); ///< Wraps OrtApi::CreateOpaqueValue
-
-  template <typename T>
-  void GetOpaqueData(const char* domain, const char* type_name, T&) const; ///< Wraps OrtApi::GetOpaqueValue
-
-  explicit Value(std::nullptr_t) {}  ///< Create an empty Value object, must be assigned a valid one to be used 
+  static Value CreateMap(Value& keys, Value& values);       ///< Wraps OrtApi::CreateValue
+  static Value CreateSequence(std::vector<Value>& values);  ///< Wraps OrtApi::CreateValue
+
+  template <typename T>
+  static Value CreateOpaque(const char* domain, const char* type_name, const T&);  ///< Wraps OrtApi::CreateOpaqueValue
+
+  template <typename T>
+  void GetOpaqueData(const char* domain, const char* type_name, T&) const;  ///< Wraps OrtApi::GetOpaqueValue
+
+  explicit Value(std::nullptr_t) {}                   ///< Create an empty Value object, must be assigned a valid one to be used
   explicit Value(OrtValue* p) : Base<OrtValue>{p} {}  ///< Used for interop with the C API
   Value(Value&&) = default;
   Value& operator=(Value&&) = default;
 
-<<<<<<< HEAD
-  bool IsTensor() const;
-  bool HasValue() const;
-=======
-  bool IsTensor() const; ///< Returns true if Value is a tensor, false for other types like map/sequence/etc
+  bool IsTensor() const;  ///< Returns true if Value is a tensor, false for other types like map/sequence/etc
+  bool HasValue() const;  /// < Return true if OrtValue contains data and returns false if the OrtValue is a None
 
 #if !defined(DISABLE_SPARSE_TENSORS)
   /// <summary>
@@ -708,7 +709,6 @@
   bool IsSparseTensor() const;
 #endif
 
->>>>>>> 267fb898
   size_t GetCount() const;  // If a non tensor, returns 2 for map and N for sequence, where N is the number of elements
   Value GetValue(int index, OrtAllocator* allocator) const;
 
@@ -737,10 +737,10 @@
   void GetStringTensorContent(void* buffer, size_t buffer_length, size_t* offsets, size_t offsets_count) const;
 
   template <typename T>
-  T* GetTensorMutableData(); ///< Wraps OrtApi::GetTensorMutableData
-
-  template <typename T>
-  const T* GetTensorData() const; ///< Wraps OrtApi::GetTensorMutableData
+  T* GetTensorMutableData();  ///< Wraps OrtApi::GetTensorMutableData
+
+  template <typename T>
+  const T* GetTensorData() const;  ///< Wraps OrtApi::GetTensorMutableData
 
 #if !defined(DISABLE_SPARSE_TENSORS)
   /// <summary>
@@ -878,7 +878,7 @@
   * \details Please see docs/C_API.md for details
   */
 struct ArenaCfg : Base<OrtArenaCfg> {
-  explicit ArenaCfg(std::nullptr_t) {}  ///< Create an empty ArenaCfg object, must be assigned a valid one to be used 
+  explicit ArenaCfg(std::nullptr_t) {}  ///< Create an empty ArenaCfg object, must be assigned a valid one to be used
   /**
   * Wraps OrtApi::CreateArenaCfg
   * \param max_mem - use 0 to allow ORT to choose the default
