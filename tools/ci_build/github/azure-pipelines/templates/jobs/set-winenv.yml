parameters:
  - name: EnvSetupScript
    type: string
  - name: DownloadCUDA
    type: boolean
  - name: DownloadTRT
    type: boolean
    default: false
  - name: PrimaryCUDAVersion
    type: string
    default: '11.8'
  - name: SecondaryCUDAVersion
    type: string
    default: '12.2'
  - name: ThirdCUDAVersion
    type: string
    default: '12.3'

steps:
  - ${{ if eq(parameters.DownloadCUDA, 'true') }}:
      - powershell: |
          azcopy.exe cp --recursive "https://lotusscus.blob.core.windows.net/models/cuda_sdk/v${{ parameters.PrimaryCUDAVersion }}" $(Agent.TempDirectory)
        displayName: 'Download Primary CUDA SDK v${{ parameters.PrimaryCUDAVersion }}'
      - powershell: |
          azcopy.exe cp --recursive "https://lotusscus.blob.core.windows.net/models/cuda_sdk/v${{ parameters.SecondaryCUDAVersion }}" $(Agent.TempDirectory)
        displayName: 'Download Secondary CUDA SDK v${{ parameters.SecondaryCUDAVersion }}'
      - powershell: |
          azcopy.exe cp --recursive "https://lotusscus.blob.core.windows.net/models/cuda_sdk/v${{ parameters.ThirdCUDAVersion }}" $(Agent.TempDirectory)
        displayName: 'Download Third CUDA SDK v${{ parameters.ThirdCUDAVersion }}'
  

  - ${{ if eq(parameters.DownloadTRT, 'true') }}:
      - powershell: |
          azcopy.exe cp --recursive "https://lotusscus.blob.core.windows.net/models/local/TensorRT-8.6.1.6.Windows10.x86_64.cuda-11.8" $(Agent.TempDirectory)
        displayName: 'Download TensorRT-8.6.1.6.Windows10.x86_64.cuda-11.8'
      - powershell: |
          azcopy.exe cp --recursive "https://lotusscus.blob.core.windows.net/models/local/TensorRT-8.6.1.6.Windows10.x86_64.cuda-12.0" $(Agent.TempDirectory)
        displayName: 'Download TensorRT-8.6.1.6.Windows10.x86_64.cuda-12.0'
      - powershell: |
<<<<<<< HEAD
          azcopy.exe cp --recursive "https://lotusscus.blob.core.windows.net/models/local/TensorRT-10.0.0.6.Windows10.x86_64.cuda-12.4" $(Agent.TempDirectory)
        displayName: 'Download TensorRT-10.0.0.6.Windows10.x86_64.cuda-12.4'
=======
          azcopy.exe cp --recursive "https://lotusscus.blob.core.windows.net/models/local/TensorRT-10.0.1.6.Windows10.x86_64.cuda-12.4" $(Agent.TempDirectory)
        displayName: 'Download TensorRT-10.0.1.6.Windows10.x86_64.cuda-12.4'
>>>>>>> c5980eb8
      
  - task: BatchScript@1
    displayName: 'setup env'
    inputs:
      filename: '$(Build.SourcesDirectory)\tools\ci_build\github\windows\${{ parameters.EnvSetupScript }}'
      modifyEnvironment: true
      workingFolder: '$(Build.BinariesDirectory)'<|MERGE_RESOLUTION|>--- conflicted
+++ resolved
@@ -37,13 +37,8 @@
           azcopy.exe cp --recursive "https://lotusscus.blob.core.windows.net/models/local/TensorRT-8.6.1.6.Windows10.x86_64.cuda-12.0" $(Agent.TempDirectory)
         displayName: 'Download TensorRT-8.6.1.6.Windows10.x86_64.cuda-12.0'
       - powershell: |
-<<<<<<< HEAD
-          azcopy.exe cp --recursive "https://lotusscus.blob.core.windows.net/models/local/TensorRT-10.0.0.6.Windows10.x86_64.cuda-12.4" $(Agent.TempDirectory)
-        displayName: 'Download TensorRT-10.0.0.6.Windows10.x86_64.cuda-12.4'
-=======
           azcopy.exe cp --recursive "https://lotusscus.blob.core.windows.net/models/local/TensorRT-10.0.1.6.Windows10.x86_64.cuda-12.4" $(Agent.TempDirectory)
         displayName: 'Download TensorRT-10.0.1.6.Windows10.x86_64.cuda-12.4'
->>>>>>> c5980eb8
       
   - task: BatchScript@1
     displayName: 'setup env'
