// Copyright (c) Microsoft Corporation. All rights reserved.
// Licensed under the MIT License.

#include "core/common/logging/logging.h"
#include "core/common/logging/sinks/cerr_sink.h"
#include "core/framework/allocator.h"
#include "core/framework/session_options.h"
#include "core/session/environment.h"
#include "core/session/inference_session.h"

namespace onnxruntime {
namespace python {

using namespace onnxruntime;
using namespace onnxruntime::logging;

#if !defined(ORT_MINIMAL_BUILD)
struct CustomOpLibrary {
  CustomOpLibrary(const char* library_path, OrtSessionOptions& ort_so);

  ~CustomOpLibrary();

  ORT_DISALLOW_COPY_ASSIGNMENT_AND_MOVE(CustomOpLibrary);

 private:
  void UnloadLibrary();

  std::string library_path_;
  void* library_handle_ = nullptr;
};
#endif

// Thin wrapper over internal C++ SessionOptions to accommodate custom op library management for the Python user
struct PySessionOptions : public SessionOptions {
#if !defined(ORT_MINIMAL_BUILD)
  // `PySessionOptions` has a vector of shared_ptrs to CustomOpLibrary, because so that it can be re-used for all
  // `PyInferenceSession`s using the same `PySessionOptions` and that each `PyInferenceSession` need not construct
  // duplicate CustomOpLibrary instances.
  std::vector<std::shared_ptr<CustomOpLibrary>> custom_op_libraries_;

  // Hold raw `OrtCustomOpDomain` pointers - it is upto the shared library to release the OrtCustomOpDomains
  // that was created when the library is unloaded
  std::vector<OrtCustomOpDomain*> custom_op_domains_;
#endif
};

// Thin wrapper over internal C++ InferenceSession to accommodate custom op library management for the Python user
struct PyInferenceSession {
<<<<<<< HEAD
  // Default ctor is present only to be invoked by the PyTrainingSession class
  PyInferenceSession() {}

  PyInferenceSession(Environment& env, const PySessionOptions& so) {
    sess_ = onnxruntime::make_unique<InferenceSession>(so, env);
  }

#if !defined(ORT_MINIMAL_BUILD)
=======
>>>>>>> d30dd41c
  PyInferenceSession(Environment& env, const PySessionOptions& so, const std::string& arg, bool is_arg_file_name) {
    if (is_arg_file_name) {
      // Given arg is the file path. Invoke the corresponding ctor().
      sess_ = onnxruntime::make_unique<InferenceSession>(so, env, arg);
    } else {
      // Given arg is the model content as bytes. Invoke the corresponding ctor().
      std::istringstream buffer(arg);
      sess_ = onnxruntime::make_unique<InferenceSession>(so, env, buffer);
    }
  }

  void AddCustomOpLibraries(const std::vector<std::shared_ptr<CustomOpLibrary>>& custom_op_libraries) {
    if (!custom_op_libraries.empty()) {
      custom_op_libraries_.reserve(custom_op_libraries_.size() + custom_op_libraries.size());
      for (size_t i = 0; i < custom_op_libraries.size(); ++i) {
        custom_op_libraries_.push_back(custom_op_libraries[i]);
      }
    }
  }
#endif

  InferenceSession* GetSessionHandle() const { return sess_.get(); }

  virtual ~PyInferenceSession() {}

<<<<<<< HEAD
 private:
#if !defined(ORT_MINIMAL_BUILD)
=======
 protected:
  PyInferenceSession(std::unique_ptr<InferenceSession> sess) {
    sess_ = std::move(sess);
  }

>>>>>>> d30dd41c
  // Hold CustomOpLibrary resources so as to tie it to the life cycle of the InferenceSession needing it.
  // NOTE: Declare this above `sess_` so that this is destructed AFTER the InferenceSession instance -
  // this is so that the custom ops held by the InferenceSession gets destroyed prior to the library getting unloaded
  // (if ref count of the shared_ptr reaches 0)
  std::vector<std::shared_ptr<CustomOpLibrary>> custom_op_libraries_;
#endif

  std::unique_ptr<InferenceSession> sess_;
};

inline const PySessionOptions& GetDefaultCPUSessionOptions() {
  static PySessionOptions so;
  return so;
}

inline AllocatorPtr& GetAllocator() {
  static AllocatorPtr alloc = std::make_shared<TAllocator>();
  return alloc;
}

class SessionObjectInitializer {
 public:
  typedef const PySessionOptions& Arg1;
  // typedef logging::LoggingManager* Arg2;
  static const std::string default_logger_id;
  operator Arg1() {
    return GetDefaultCPUSessionOptions();
  }

  // operator Arg2() {
  //   static LoggingManager default_logging_manager{std::unique_ptr<ISink>{new CErrSink{}},
  //                                                 Severity::kWARNING, false, LoggingManager::InstanceType::Default,
  //                                                 &default_logger_id};
  //   return &default_logging_manager;
  // }

  static SessionObjectInitializer Get() {
    return SessionObjectInitializer();
  }
};

Environment& GetEnv();

// Initialize an InferenceSession.
// Any provider_options should have entries in matching order to provider_types.
void InitializeSession(InferenceSession* sess,
                       const std::vector<std::string>& provider_types = {},
                       const ProviderOptionsVector& provider_options = {});

}  // namespace python
}  // namespace onnxruntime<|MERGE_RESOLUTION|>--- conflicted
+++ resolved
@@ -46,17 +46,11 @@
 
 // Thin wrapper over internal C++ InferenceSession to accommodate custom op library management for the Python user
 struct PyInferenceSession {
-<<<<<<< HEAD
-  // Default ctor is present only to be invoked by the PyTrainingSession class
-  PyInferenceSession() {}
-
   PyInferenceSession(Environment& env, const PySessionOptions& so) {
     sess_ = onnxruntime::make_unique<InferenceSession>(so, env);
   }
 
 #if !defined(ORT_MINIMAL_BUILD)
-=======
->>>>>>> d30dd41c
   PyInferenceSession(Environment& env, const PySessionOptions& so, const std::string& arg, bool is_arg_file_name) {
     if (is_arg_file_name) {
       // Given arg is the file path. Invoke the corresponding ctor().
@@ -82,16 +76,13 @@
 
   virtual ~PyInferenceSession() {}
 
-<<<<<<< HEAD
- private:
-#if !defined(ORT_MINIMAL_BUILD)
-=======
  protected:
   PyInferenceSession(std::unique_ptr<InferenceSession> sess) {
     sess_ = std::move(sess);
   }
 
->>>>>>> d30dd41c
+ private:
+ #if !defined(ORT_MINIMAL_BUILD)
   // Hold CustomOpLibrary resources so as to tie it to the life cycle of the InferenceSession needing it.
   // NOTE: Declare this above `sess_` so that this is destructed AFTER the InferenceSession instance -
   // this is so that the custom ops held by the InferenceSession gets destroyed prior to the library getting unloaded
