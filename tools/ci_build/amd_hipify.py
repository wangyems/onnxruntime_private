# Copyright (c) Microsoft Corporation. All rights reserved.
# Licensed under the MIT License.

import concurrent.futures
import os
import subprocess
from logger import get_logger

log = get_logger("amd_hipify")

contrib_ops_path = 'onnxruntime/contrib_ops'
providers_path = 'onnxruntime/core/providers'
training_ops_path = 'orttraining/orttraining/training_ops'

contrib_ops_excluded_files = [
                    'bert/attention.cc',
                    'bert/attention.h',
                    'bert/attention_impl.cu',
                    'bert/attention_impl.h',
                    'bert/attention_transpose.cu',
                    'bert/attention_past.cu',
                    'bert/embed_layer_norm.cc',
                    'bert/embed_layer_norm.h',
                    'bert/embed_layer_norm_impl.cu',
                    'bert/embed_layer_norm_impl.h',
                    'bert/fast_gelu_impl.cu',
                    'bert/layer_norm.cuh',
                    'bert/longformer_attention.cc',
                    'bert/longformer_attention.h',
                    'bert/longformer_attention_softmax.cu',
                    'bert/longformer_attention_softmax.h',
                    'bert/longformer_attention_impl.cu',
                    'bert/longformer_attention_impl.h',
                    'bert/longformer_global_impl.cu',
                    'bert/longformer_global_impl.h',
                    'math/bias_softmax.cc',
                    'math/bias_softmax.h',
                    'math/bias_softmax_impl.cu',
                    'math/complex_mul.cc',
                    'math/complex_mul.h',
                    'math/complex_mul_impl.cu',
                    'math/complex_mul_impl.h',
                    'math/cufft_plan_cache.h',
                    'math/fft_ops.cc',
                    'math/fft_ops.h',
                    'math/fft_ops_impl.cu',
                    'math/fft_ops_impl.h',
                    'quantization/attention_quantization.cc',
                    'quantization/attention_quantization.h',
                    'quantization/attention_quantization_impl.cu',
                    'quantization/attention_quantization_impl.cuh',
                    'quantization/quantize_dequantize_linear.cc',
                    'tensor/crop.cc',
                    'tensor/crop.h',
                    'tensor/crop_impl.cu',
                    'tensor/crop_impl.h',
                    'tensor/dynamicslice.cc',
                    'tensor/image_scaler.cc',
                    'tensor/image_scaler.h',
                    'tensor/image_scaler_impl.cu',
                    'tensor/image_scaler_impl.h',
                    'conv_transpose_with_dynamic_pads.cc',
                    'conv_transpose_with_dynamic_pads.h',
                    'cuda_contrib_kernels.cc',
                    'cuda_contrib_kernels.h',
                    'inverse.cc',
                    'fused_conv.cc'
]

provider_excluded_files = [
                'atomic/common.cuh',
                'controlflow/if.cc',
                'controlflow/if.h',
                'controlflow/loop.cc',
                'controlflow/loop.h',
                'controlflow/scan.cc',
                'controlflow/scan.h',
                'cu_inc/common.cuh',
                'math/einsum_utils/einsum_auxiliary_ops.cc',
                'math/einsum_utils/einsum_auxiliary_ops.h',
                'math/einsum_utils/einsum_auxiliary_ops_diagonal.cu',
                'math/einsum_utils/einsum_auxiliary_ops_diagonal.h',
                'math/einsum.cc',
                'math/einsum.h',
                'math/gemm.cc',
                'math/matmul.cc',
                'math/matmul_integer.cc',
                'math/matmul_integer.cu',
                'math/matmul_integer.cuh',
                'math/matmul_integer.h',
                'math/softmax_impl.cu',
                'math/softmax.cc',
                'nn/batch_norm.cc',
                'nn/batch_norm.h',
                'nn/conv.cc',
                'nn/conv.h',
                'nn/conv_transpose.cc',
                'nn/conv_transpose.h',
                'nn/instance_norm.cc',
                'nn/instance_norm.h',
                'nn/instance_norm_impl.cu',
                'nn/instance_norm_impl.h',
                'nn/lrn.cc',
                'nn/lrn.h',
                'nn/max_pool_with_index.cu',
                'nn/max_pool_with_index.h',
                'nn/pool.cc',
                'nn/pool.h',
                'reduction/reduction_ops.cc',
                'reduction/reduction_ops.h',
                'rnn/cudnn_rnn_base.cc',
                'rnn/cudnn_rnn_base.h',
                'rnn/gru.cc',
                'rnn/gru.h',
                'rnn/lstm.cc',
                'rnn/lstm.h',
                'rnn/rnn.cc',
                'rnn/rnn.h',
                'rnn/rnn_impl.cu',
                'rnn/rnn_impl.h',
                'shared_inc/cuda_call.h',
                'shared_inc/fpgeneric.h',
                'shared_inc/integer_gemm.h',
<<<<<<< HEAD
                'tensor/quantize_linear.cc',
                'tensor/quantize_linear.cu',
                'tensor/quantize_linear.cuh',
                'tensor/quantize_linear.h',
                'tensor/resize_impl.cu',  # must use functors, not device functions
=======
                'tensor/resize.cc',
                'tensor/resize.h',
                'tensor/resize_impl.cu',
                'tensor/resize_impl.h',
                'tensor/upsample.cc',
                'tensor/upsample.h',
                'tensor/upsample_impl.cu',
                'tensor/upsample_impl.h',
>>>>>>> f1123c2f
                'cuda_allocator.cc',
                'cuda_allocator.h',
                'cuda_call.cc',
                'cuda_common.cc',
                'cuda_common.h',
                'cuda_execution_provider_info.cc',
                'cuda_execution_provider_info.h',
                'cuda_execution_provider.cc',
                'cuda_execution_provider.h',
                'cuda_memory_check.cc',
                'cuda_memory_check.h',
                'cuda_fence.cc',
                'cuda_fence.h',
                'cuda_fwd.h',
                'cuda_kernel.h',
                'cuda_pch.cc',
                'cuda_pch.h',
                'cuda_provider_factory.cc',
                'cuda_provider_factory.h',
                'cuda_utils.cu',
                'cudnn_common.cc',
                'cudnn_common.h',
                'fpgeneric.cu',
                'gpu_data_transfer.cc',
                'gpu_data_transfer.h',
                'integer_gemm.cc',
                'symbols.txt',
]

training_ops_excluded_files = [
                    'activation/gelu_grad_impl_common.cuh',
                    'collective/adasum_kernels.cc',
                    'collective/adasum_kernels.h',
                    'collective/nccl_common.cc',
                    'collective/ready_event.cc',
                    'collective/ready_event.h',
                    'controlflow/record.cc',
                    'controlflow/record.h',
                    'controlflow/wait.cc',
                    'controlflow/wait.h',
                    'math/div_grad.cc',
                    'math/softmax_grad_impl.cu',
                    'math/softmax_grad.cc',
                    'nn/batch_norm_grad.cc',
                    'nn/batch_norm_grad.h',
                    'nn/batch_norm_internal.cc',
                    'nn/batch_norm_internal.h',
                    'nn/conv_grad.cc',
                    'nn/conv_grad.h',
                    'reduction/reduction_all.cc',
                    'reduction/reduction_ops.cc',
                    'tensor/gather_nd_grad_impl.cu',
                    'cuda_training_kernels.cc',
                    'cuda_training_kernels.h',
]

HIPIFY_PERL = '/opt/rocm/bin/hipify-perl'


def hipify(src_file_path, dst_file_path):
    dst_file_path = dst_file_path.replace('cuda', 'rocm')
    dir_name = os.path.dirname(dst_file_path)
    if not os.path.exists(dir_name):
        os.makedirs(dir_name, exist_ok=True)
    # Run hipify-perl first, capture output
    s = subprocess.run([HIPIFY_PERL, src_file_path], stdout=subprocess.PIPE, universal_newlines=True).stdout

    # Additional exact-match replacements.
    # Order matters for all of the following replacements, reglardless of appearing in logical sections.
    s = s.replace('kCudaExecutionProvider', 'kRocmExecutionProvider')
    s = s.replace('CUDAStreamType', 'HIPStreamType')
    s = s.replace('kCudaStreamDefault', 'kHipStreamDefault')
    s = s.replace('kCudaStreamCopyIn', 'kHipStreamCopyIn')
    s = s.replace('kCudaStreamCopyOut', 'kHipStreamCopyOut')
    s = s.replace('kTotalCudaStreams', 'kTotalHipStreams')

    # We want rocblas interfaces, not hipblas. Also force some hipify replacements back to rocblas from hipblas.
    s = s.replace('CublasHandle', 'RocblasHandle')
    s = s.replace('cublas_handle', 'rocblas_handle')
    s = s.replace('hipblasHandle_t', 'rocblas_handle')
    s = s.replace('hipblasDatatype_t', 'rocblas_datatype')
    s = s.replace('HIPBLAS_STATUS_SUCCESS', 'rocblas_status_success')
    s = s.replace('hipblasStatus_t', 'rocblas_status')
    s = s.replace('hipblasCreate', 'rocblas_create_handle')
    s = s.replace('hipblasDestroy', 'rocblas_destroy_handle')
    s = s.replace('hipblasSetStream', 'rocblas_set_stream')
    s = s.replace('HIPBLAS_OP_T', 'rocblas_operation_transpose')

    s = s.replace('RegisterCudaContribKernels', 'RegisterRocmContribKernels')
    s = s.replace('cudaEvent', 'hipEvent')
    s = s.replace('CreateCudaAllocator', 'CreateRocmAllocator')
    s = s.replace('CudaErrString', 'RocmErrString')
    s = s.replace('CudaAsyncBuffer', 'RocmAsyncBuffer')
    s = s.replace('CudaKernel', 'RocmKernel')
    s = s.replace('ToCudaType', 'ToHipType')
    s = s.replace('CudaT', 'HipT')
    s = s.replace('CUDA_LONG', 'HIP_LONG')
    s = s.replace('CUDA_RETURN_IF_ERROR', 'HIP_RETURN_IF_ERROR')
    s = s.replace('CUDA_KERNEL_ASSERT', 'HIP_KERNEL_ASSERT')
    s = s.replace('CUDA_CALL', 'HIP_CALL')
    s = s.replace('SliceCuda', 'SliceRocm')
    s = s.replace('thrust::cuda', 'thrust::hip')
    s = s.replace('CudaCall', 'RocmCall')
    s = s.replace('cuda', 'rocm')
    # s = s.replace('Cuda', 'Rocm')
    s = s.replace('CUDA', 'ROCM')
    s = s.replace('GPU_WARP_SIZE = 32', 'GPU_WARP_SIZE = 64')
    s = s.replace('std::exp', 'expf')
    s = s.replace('std::log', 'logf')
    s = s.replace('#include <cub/device/device_radix_sort.cuh>',
                  '#include <hipcub/hipcub.hpp>\n#include <hipcub/backend/rocprim/device/device_radix_sort.hpp>')
    s = s.replace('#include "cub/device/device_radix_sort.cuh"',
                  '#include <hipcub/hipcub.hpp>\n#include <hipcub/backend/rocprim/device/device_radix_sort.hpp>')
    s = s.replace('#include <cub/device/device_reduce.cuh>',
                  '#include <hipcub/backend/rocprim/device/device_reduce.hpp>')
    s = s.replace('#include <cub/device/device_run_length_encode.cuh>',
                  '#include <hipcub/backend/rocprim/device/device_run_length_encode.hpp>')
    s = s.replace('#include <cub/device/device_scan.cuh>',
                  '#include <hipcub/backend/rocprim/device/device_scan.hpp>')
    s = s.replace('#include <cub/iterator/counting_input_iterator.cuh>',
                  '#include <hipcub/backend/rocprim/iterator/counting_input_iterator.hpp>')
    s = s.replace('#include <cub/iterator/discard_output_iterator.cuh>',
                  '#include <hipcub/backend/rocprim/iterator/discard_output_iterator.hpp>')
    s = s.replace('#include <cub/util_allocator.cuh>',
                  '#include <hipcub/util_allocator.hpp>')
    s = s.replace('#include "cub/util_allocator.cuh"',
                  '#include <hipcub/util_allocator.hpp>')
    s = s.replace('#include <cub/util_type.cuh>',
                  '#include <hipcub/backend/rocprim/util_type.hpp>')
    s = s.replace('#include "cub/util_type.cuh"',
                  '#include <hipcub/backend/rocprim/util_type.hpp>')
    s = s.replace('typedef half MappedType', 'typedef __half MappedType')

    # CUBLAS -> HIPBLAS
    # Note: We do not use the hipblas marshalling interfaces; use rocblas instead.
    # s = s.replace('CUBLAS', 'HIPBLAS')
    # s = s.replace('Cublas', 'Hipblas')
    # s = s.replace('cublas', 'hipblas')

    # CUBLAS -> ROCBLAS
    s = s.replace('CUBLAS', 'ROCBLAS')
    s = s.replace('Cublas', 'Rocblas')
    s = s.replace('cublas', 'rocblas')

    # CURAND -> HIPRAND
    s = s.replace('CURAND', 'HIPRAND')
    s = s.replace('Curand', 'Hiprand')
    s = s.replace('curand', 'hiprand')

    # NCCL -> RCCL
    # s = s.replace('NCCL_CALL', 'RCCL_CALL')
    s = s.replace('#include <nccl.h>', '#include <rccl.h>')

    # CUDNN -> MIOpen
    s = s.replace('CUDNN', 'MIOPEN')
    s = s.replace('Cudnn', 'Miopen')
    s = s.replace('cudnn', 'miopen')
    # hipify seems to have a bug for MIOpen, cudnn.h -> hipDNN.h, cudnn -> hipdnn
    s = s.replace('#include <hipDNN.h>', '#include <miopen/miopen.h>')
    s = s.replace('hipdnn', 'miopen')
    s = s.replace('HIPDNN_STATUS_SUCCESS', 'miopenStatusSuccess')
    s = s.replace('HIPDNN', 'MIOPEN')

    # CUSPARSE -> HIPSPARSE
    s = s.replace('CUSPARSE', 'HIPSPARSE')

    # CUFFT -> HIPFFT
    s = s.replace('CUFFT', 'HIPFFT')

    # Undo where above hipify steps went too far.
    s = s.replace('id, ROCM', 'id, CUDA')  # cuda_execution_provider.cc
    s = s.replace('ROCM error executing', 'HIP error executing')
    s = s.replace('ROCM_PINNED', 'CUDA_PINNED')
    s = s.replace('rocm_err', 'hip_err')
    s = s.replace('RegisterHipTrainingKernels', 'RegisterRocmTrainingKernels')
    s = s.replace('ROCM_VERSION', 'CUDA_VERSION')  # semantically different meanings, cannot hipify
    s = s.replace('__ROCM_ARCH__', '__CUDA_ARCH__')  # semantically different meanings, cannot hipify

    # Deletions
    s = s.replace('#include "device_atomic_functions.h"', '')  # HIP atomics in main hip header already

    do_write = True
    if os.path.exists(dst_file_path):
        with open(dst_file_path, 'r', encoding='utf-8') as fout_old:
            do_write = fout_old.read() != s
    if do_write:
        with open(dst_file_path, 'w') as f:
            f.write(s)
        return 'Hipified: "{}" -> "{}"'.format(src_file_path, dst_file_path)
    else:
        return 'Repeated: "{}" -> "{}"'.format(src_file_path, dst_file_path)


def list_files(prefix, path):
    all_files = []
    curr_path = os.path.join(prefix, path)
    for root, dirs, files in os.walk(curr_path):
        for file in files:
            full_path = os.path.join(root, file)
            all_files.append(os.path.relpath(full_path, curr_path))
    return all_files


def amd_hipify(config_build_dir):
    with concurrent.futures.ThreadPoolExecutor() as executor:
        cuda_path = os.path.join(contrib_ops_path, 'cuda')
        rocm_path = os.path.join(config_build_dir, 'amdgpu', contrib_ops_path, 'rocm')
        contrib_files = list_files(cuda_path, '')
        contrib_results = [executor.submit(hipify, os.path.join(cuda_path, f), os.path.join(rocm_path, f))
                           for f in contrib_files if f not in contrib_ops_excluded_files]

        cuda_path = os.path.join(providers_path, 'cuda')
        rocm_path = os.path.join(config_build_dir, 'amdgpu', providers_path, 'rocm')
        provider_files = list_files(cuda_path, '')
        provider_results = [executor.submit(hipify, os.path.join(cuda_path, f), os.path.join(rocm_path, f))
                            for f in provider_files if f not in provider_excluded_files]

        cuda_path = os.path.join(training_ops_path, 'cuda')
        rocm_path = os.path.join(config_build_dir, 'amdgpu', training_ops_path, 'rocm')
        training_files = list_files(cuda_path, '')
        training_results = [executor.submit(hipify, os.path.join(cuda_path, f), os.path.join(rocm_path, f))
                            for f in training_files if f not in training_ops_excluded_files]
        # explicitly wait so that hipify warnings finish printing before logging the hipify statements
        concurrent.futures.wait(contrib_results)
        concurrent.futures.wait(provider_results)
        concurrent.futures.wait(training_results)
        for result in contrib_results:
            log.debug(result.result())
        for result in provider_results:
            log.debug(result.result())
        for result in training_results:
            log.debug(result.result())<|MERGE_RESOLUTION|>--- conflicted
+++ resolved
@@ -121,22 +121,7 @@
                 'shared_inc/cuda_call.h',
                 'shared_inc/fpgeneric.h',
                 'shared_inc/integer_gemm.h',
-<<<<<<< HEAD
-                'tensor/quantize_linear.cc',
-                'tensor/quantize_linear.cu',
-                'tensor/quantize_linear.cuh',
-                'tensor/quantize_linear.h',
                 'tensor/resize_impl.cu',  # must use functors, not device functions
-=======
-                'tensor/resize.cc',
-                'tensor/resize.h',
-                'tensor/resize_impl.cu',
-                'tensor/resize_impl.h',
-                'tensor/upsample.cc',
-                'tensor/upsample.h',
-                'tensor/upsample_impl.cu',
-                'tensor/upsample_impl.h',
->>>>>>> f1123c2f
                 'cuda_allocator.cc',
                 'cuda_allocator.h',
                 'cuda_call.cc',
