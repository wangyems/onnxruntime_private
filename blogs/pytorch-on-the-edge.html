--- conflicted
+++ resolved
@@ -325,13 +325,7 @@
 
                                     <h3 class="r-heading">Where to next?</h3>
 
-<<<<<<< HEAD
                                     <p>In this article we've shown why you would run PyTorch models on the edge and what aspects to consider. We also shared several examples with code that you can use for running state-of-the-art PyTorch model on the edge with ONNX Runtime. We also showed how ONNX Runtime was built for performance and cross-platform execution, making it the ideal way to run PyTorch models on the edge. You may have noticed that we didn't include a Llama2 example even though ONNX Runtime is optimized to run it. That's because the amazing Llama2 model deserves its own article, so stay tuned for that! </p>
-=======
-                                    <p>In this article we’ve shown why you would run PyTorch models on the edge and what aspects to consider. We also shared several examples with code that you can use for running state-of-the-art PyTorch models on the edge with ONNX Runtime. We also showed how ONNX Runtime was built for performance and cross-platform execution, making it the ideal way to run PyTorch models on the edge. You may have noticed that we didn’t include a Llama2 example even though ONNX Runtime is optimized to run it. That’s because the amazing Llama2 model deserves its own article, so stay tuned for that!</p>
-
-                                    <p>You can read more about how to run your PyTorch models on the edge here: https://onnxruntime.ai/docs/</p>
->>>>>>> 8e1c0409
 
                 </div>
             </div>
