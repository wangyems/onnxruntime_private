--- conflicted
+++ resolved
@@ -51,10 +51,6 @@
                     ID3D12Device* d3d_device, ID3D12CommandQueue* queue) {
   API_IMPL_BEGIN
   auto dml_device = CreateDmlDevice(d3d_device);
-<<<<<<< HEAD
-  return OrtSessionOptionsAppendExecutionProviderEx_DML(options, dml_device.Get(), queue);
-  API_IMPL_END
-=======
   if (auto status = OrtSessionOptionsAppendExecutionProviderEx_DML(options, dml_device.Get(), queue)) {
     return status;
   }
@@ -66,7 +62,7 @@
   // So we create the provider with rounding disabled, and expect the caller to enable it after.
   onnxruntime::DmlConfigureProviderFactoryDefaultRoundingMode(factory, AllocatorRoundingMode::Disabled);
   return nullptr;
->>>>>>> fd69fd84
+  API_IMPL_END
 }
 
 ORT_API_STATUS_IMPL(winmla::DmlExecutionProviderSetDefaultRoundingMode, _In_ OrtExecutionProvider* dml_provider, _In_ bool is_enabled) {
