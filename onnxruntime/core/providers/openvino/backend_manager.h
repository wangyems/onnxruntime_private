--- conflicted
+++ resolved
@@ -46,14 +46,7 @@
   ONNX_NAMESPACE::ModelProto model_proto_;
   std::shared_ptr<IBackend> concrete_backend_;
   std::map<std::string, std::shared_ptr<IBackend>> backend_map_;
-<<<<<<< HEAD
-  std::vector<int> input_indexes_;
-  std::string subgraph_name_;
-  bool set_vpu_config_;
-  std::unordered_map<std::string, int> output_names_;
-=======
   SubGraphContext subgraph_context_;
->>>>>>> fdee3647
 };
 
 }  // namespace openvino_ep
