--- conflicted
+++ resolved
@@ -88,14 +88,10 @@
       CommitOverride: true
       BuildConfig: 'Debug'
       NpmPackagingMode: ${{ parameters.NpmPackagingMode }}
-<<<<<<< HEAD
-      PoolName: onnxruntime-Win2022-GPU-A10
-=======
       ${{ if eq(parameters.UseWebPoolName, true)}}:
         PoolName: ${{ parameters.WebPoolName }}
       ${{ else }}:
         PoolName: ${{ parameters.PoolName }}
->>>>>>> 8e8840f1
       PackageName: ${{ parameters.PackageName }}
 
 - stage: Build_wasm_Release
