--- conflicted
+++ resolved
@@ -87,11 +87,7 @@
   }
 
   /**
-<<<<<<< HEAD
-  * Calculate the memory size for an array. The size is bounds checked using SafeInt.
-=======
    * Calculate the memory size for an array. The size is bounds checked using SafeInt.
->>>>>>> 8372c86e
    * \tparam alignment must be power of 2
    * \param nmemb Number of members or elements in the array
    * \param size Size of each element
