// Copyright (c) Microsoft Corporation. All rights reserved.
// Licensed under the MIT License.

#include "orttraining/core/graph/optimizer/sgd_optimizer_builder.h"
#include "orttraining/core/graph/graph_augmenter.h"

namespace onnxruntime {
namespace training {
Status SGDOptimizerBuilder::Build(
    const std::vector<ArgDef>& weight_argdefs,
    const std::vector<ArgDef>& gradient_argdefs,
    const ArgDef* gradient_norm_argdef,
    const ArgDef* gradient_norm_finite_argdef,
    const std::vector<OptimizerNodeConfig>& opt_configs,
    GraphAugmenter::GraphDefs& graph_defs,
    std::vector<ONNX_NAMESPACE::TensorProto>& new_external_initializers,
    std::vector<ArgDef>& output_weight_argdefs,
    std::vector<ArgDef>& output_gradient_argdefs) const {
  return Build(weight_argdefs, gradient_argdefs,
        gradient_norm_argdef, gradient_norm_finite_argdef,
        opt_configs, graph_defs,
        new_external_initializers, output_weight_argdefs,
        output_gradient_argdefs,
        // gradient clipping is disabled by default for SGD.
        false /*enable_grad_clipping*/);
}

Status SGDOptimizerBuilder::Build(
    const std::vector<ArgDef>& weight_argdefs,
    const std::vector<ArgDef>& gradient_argdefs,
    const ArgDef* /* gradient_norm_argdef */,
    const ArgDef* /* gradient_norm_finite_argdef */,
    const std::vector<OptimizerNodeConfig>& opt_configs,
    GraphAugmenter::GraphDefs& graph_defs,
    std::vector<TensorProto>& /* new_external_initializers */,
    std::vector<ArgDef>& output_weight_argdefs,
    std::vector<ArgDef>& output_gradient_argdefs,
    bool /* enable_grad_clipping */) const {

  for (size_t i = 0; i < weight_argdefs.size(); ++i) {
    const std::string& weight_name = weight_argdefs[i].name;
    const std::string& gradient_name = gradient_argdefs[i].name;
    const TypeProto* const weight_type_proto = weight_argdefs[i].type_proto;
    const TypeProto* const gradient_type_proto = gradient_argdefs[i].type_proto;

    // Return either the input gradient/weight or updated gradient/weight.
    ArgDef output_gradient_argdef = gradient_argdefs[i];
    ArgDef output_weight_argdef = weight_argdefs[i];

    // In distributed training, some weights may not be updated by all ranks.
    if (opt_configs[i].enabled) {
      std::vector<ArgDef> input_args;
<<<<<<< HEAD
      input_args.push_back(ArgDef(opt_configs[i].lr_feed_name));
      graph_defs.AddGraphInputs({opt_configs[i].lr_feed_name});
=======
      input_args.push_back(ArgDef(opt_configs[i].lr_feed_name, CreateLearningRateTypeProto(graph_defs)));
>>>>>>> 82c1e1b3
      input_args.push_back(weight_argdefs[i]);
      input_args.push_back(gradient_argdefs[i]);

      std::vector<ArgDef> output_args;
      if (opt_configs[i].update_weight) {
        output_weight_argdef = ArgDef(weight_name + "_SGD_out", weight_type_proto);
        output_args.push_back(output_weight_argdef);  // w_new
        output_args.push_back(ArgDef());  // g_new
      } else {
        output_gradient_argdef = ArgDef(gradient_name + "_SGD_out", gradient_type_proto);
        output_args.push_back(ArgDef());  // w_new
        output_args.push_back(output_gradient_argdef);  // g_new
      }

      graph_defs.AddNodeDefs({NodeDef(OpType(),
                                      input_args,
                                      output_args,
                                      NodeAttributes(),
                                      OptimizerNodeName(weight_name))});
    }

    output_weight_argdefs.push_back(output_weight_argdef);
    output_gradient_argdefs.push_back(output_gradient_argdef);
  }

  return Status::OK();
}

}  // namespace training
}  // namespace onnxruntime<|MERGE_RESOLUTION|>--- conflicted
+++ resolved
@@ -50,12 +50,8 @@
     // In distributed training, some weights may not be updated by all ranks.
     if (opt_configs[i].enabled) {
       std::vector<ArgDef> input_args;
-<<<<<<< HEAD
-      input_args.push_back(ArgDef(opt_configs[i].lr_feed_name));
+      input_args.push_back(ArgDef(opt_configs[i].lr_feed_name, CreateLearningRateTypeProto(graph_defs)));
       graph_defs.AddGraphInputs({opt_configs[i].lr_feed_name});
-=======
-      input_args.push_back(ArgDef(opt_configs[i].lr_feed_name, CreateLearningRateTypeProto(graph_defs)));
->>>>>>> 82c1e1b3
       input_args.push_back(weight_argdefs[i]);
       input_args.push_back(gradient_argdefs[i]);
 
