--- conflicted
+++ resolved
@@ -209,13 +209,10 @@
   list(APPEND onnxruntime_test_providers_dependencies onnxruntime_providers_openvino)
 endif()
 
-<<<<<<< HEAD
-=======
 if(onnxruntime_USE_NNAPI)
   list(APPEND onnxruntime_test_providers_dependencies onnxruntime_providers_nnapi)
 endif()
 
->>>>>>> e9e77792
 file(GLOB_RECURSE onnxruntime_test_tvm_src CONFIGURE_DEPENDS
   "${ONNXRUNTIME_ROOT}/test/tvm/*.h"
   "${ONNXRUNTIME_ROOT}/test/tvm/*.cc"
@@ -239,10 +236,7 @@
     ${PROVIDERS_TENSORRT}
     ${PROVIDERS_NGRAPH}
     ${PROVIDERS_OPENVINO}
-<<<<<<< HEAD
-=======
     ${PROVIDERS_NNAPI}
->>>>>>> e9e77792
     onnxruntime_optimizer
     onnxruntime_providers
     onnxruntime_util
