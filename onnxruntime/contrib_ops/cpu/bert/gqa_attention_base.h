--- conflicted
+++ resolved
@@ -105,14 +105,6 @@
     const size_t past_buff_chunk_length = static_cast<size_t>(past_buffer_sequence_length) * head_size;        // L x H
     const size_t present_buff_chunk_length = static_cast<size_t>(present_buffer_sequence_length) * head_size;  // T x H
 
-<<<<<<< HEAD
-=======
-    PrepareMaskGQA(mask_data, batch_size, sequence_length, present_buffer_sequence_length, local_window_size_, seqlens_k);
-    if (!past_present_share_buffer) {
-      memset(present_key, 0, batch_size * kv_num_heads_ * present_buffer_sequence_length * head_size * sizeof(T));
-    }
-
->>>>>>> 4e27841b
     const int loop_len = batch_size * num_heads_;
     const float alpha = scale_ == 0.0f ? 1.0f / sqrt(static_cast<float>(head_size)) : scale_;
 
@@ -142,14 +134,6 @@
         const int output_offset = static_cast<int>(i) * sequence_length * present_buffer_sequence_length;
         T* output = attention_probs + output_offset;
 
-<<<<<<< HEAD
-=======
-        // Broadcast mask data: (Bx)SxT -> (BxNx)SxT
-        memcpy(output,
-               mask_data + mask_offset,
-               probs_matrix_bytes);
-
->>>>>>> 4e27841b
         const T* k;
         if (packed_qkv) {
           k = K + packed_batch_stride * batch_index + kv_input_chunk_length * (head_index / kv_num_heads_factor);
@@ -222,13 +206,8 @@
     const bool is_prompt = sequence_length != 1;
     const int packed_batch_stride = packed_qkv ? (num_heads_ + 2 * kv_num_heads_) * sequence_length * head_size : 0;
     const int kv_num_heads_factor = num_heads_ / kv_num_heads_;
-<<<<<<< HEAD
     // TODO: what is with these being ptrdiff_t?
     const int kv_input_chunk_length = sequence_length * head_size;                                             // L x H
-=======
-    const size_t q_input_chunk_length = static_cast<size_t>(sequence_length) * head_size;                      // S x H
-    const size_t kv_input_chunk_length = static_cast<size_t>(sequence_length) * head_size;                     // L x H
->>>>>>> 4e27841b
     const size_t past_buff_chunk_length = static_cast<size_t>(past_buffer_sequence_length) * head_size;        // L x H
     const size_t present_buff_chunk_length = static_cast<size_t>(present_buffer_sequence_length) * head_size;  // T x H
 
@@ -273,7 +252,6 @@
                                   i / kv_num_heads_factor);
         }
 
-<<<<<<< HEAD
         T* output_current = output + (batch_index * sequence_length * num_heads_ + head_index) * head_size;
         ptrdiff_t attention_probs_offset = SafeInt<ptrdiff_t>(sequence_length) * present_buffer_sequence_length * i;
 
@@ -285,23 +263,6 @@
                                     v, head_size,
                                     0.0f /*beta*/,
                                     output_current, hidden_size, nullptr);
-=======
-        T* current_tmp_data = reinterpret_cast<T*>(tmp_buffer) + q_input_chunk_length * static_cast<int>(i);
-        const int attention_probs_offset = sequence_length * present_buffer_sequence_length * static_cast<int>(i);
-        math::MatMul<T>(sequence_length, head_size, present_buffer_sequence_length,
-                        attention_probs + attention_probs_offset,
-                        v, current_tmp_data, nullptr);
-
-        // Transpose: out(B, S, N, H_v) -> out_tmp(B, N, S, H_v)
-        T* src = current_tmp_data;
-        const int dest_offset = (batch_index * sequence_length * num_heads_ + head_index) * head_size;
-        T* dest = output + dest_offset;
-        for (int j = 0; j < sequence_length; j++) {
-          memcpy(dest, src, bytes_to_copy_trans);
-          src += head_size;
-          dest += hidden_size;
-        }
->>>>>>> 4e27841b
       }
     });
   }
