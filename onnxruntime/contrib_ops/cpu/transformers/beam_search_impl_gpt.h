--- conflicted
+++ resolved
@@ -203,12 +203,7 @@
   int iteration_counter = 0;
   while (current_length < parameters->max_length) {
     iteration_counter++;
-<<<<<<< HEAD
 #ifdef DEBUG_GENERATION
-=======
-
-#ifdef DEBUG_BEAM_SEARCH
->>>>>>> 17b84c78
     auto cur_len = std::to_string(current_length);
     dumper->Print("***CurrentLength", cur_len, true);
     dumper->Print("iteration", iteration_counter, true);
