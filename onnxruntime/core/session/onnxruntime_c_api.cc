--- conflicted
+++ resolved
@@ -1984,42 +1984,6 @@
 
 // End support for non-tensor types
 
-<<<<<<< HEAD
-#if defined(ORT_MINIMAL_BUILD)
-ORT_API_STATUS_IMPL(OrtApis::SessionOptionsAppendExecutionProvider_OpenVINO,
-                    _In_ OrtSessionOptions* options, _In_ const OrtOpenVINOProviderOptions* provider_options) {
-  ORT_UNUSED_PARAMETER(options);
-  ORT_UNUSED_PARAMETER(provider_options);
-  return CreateStatus(ORT_FAIL, "OpenVINO execution provider is not enabled.");
-}
-#endif
-
-#if defined(ORT_MINIMAL_BUILD)
-ORT_API_STATUS_IMPL(OrtApis::SessionOptionsAppendExecutionProvider_CUDA, _In_ OrtSessionOptions* options, _In_ const OrtCUDAProviderOptions* provider_options) {
-  ORT_UNUSED_PARAMETER(options);
-  ORT_UNUSED_PARAMETER(provider_options);
-  return CreateStatus(ORT_FAIL, "CUDA execution provider is not enabled.");
-}
-
-ORT_API_STATUS_IMPL(OrtApis::SessionOptionsAppendExecutionProvider_ROCM, _In_ OrtSessionOptions* options, _In_ const OrtROCMProviderOptions* provider_options) {
-  ORT_UNUSED_PARAMETER(options);
-  ORT_UNUSED_PARAMETER(provider_options);
-  return CreateStatus(ORT_FAIL, "ROCM execution provider is not enabled.");
-}
-
-ORT_API_STATUS_IMPL(OrtApis::GetCurrentGpuDeviceId, _In_ int* device_id) {
-  ORT_UNUSED_PARAMETER(device_id);
-  return CreateStatus(ORT_FAIL, "CUDA and ROCM execution provider are not enabled.");
-}
-
-ORT_API_STATUS_IMPL(OrtApis::SetCurrentGpuDeviceId, _In_ int device_id) {
-  ORT_UNUSED_PARAMETER(device_id);
-  return CreateStatus(ORT_FAIL, "CUDA and ROCM execution provider are not enabled.");
-}
-#endif
-
-=======
->>>>>>> 7e53a1df
 ORT_API_STATUS_IMPL(OrtApis::CreateArenaCfg, _In_ size_t max_mem, int arena_extend_strategy, int initial_chunk_size_bytes,
                     int max_dead_bytes_per_chunk, _Outptr_ OrtArenaCfg** out) {
   API_IMPL_BEGIN
