--- conflicted
+++ resolved
@@ -320,12 +320,9 @@
                  "-Donnxruntime_USE_NUPHAR=" + ("ON" if args.use_nuphar else "OFF"),
                  "-Donnxruntime_USE_EIGEN_THREADPOOL=" + ("ON" if args.use_eigenthreadpool else "OFF"), 
                  "-Donnxruntime_USE_TRT=" + ("ON" if args.use_trt else "OFF"),
-<<<<<<< HEAD
-                 "-Donnxruntime_BUILD_HOSTING=" + ("ON" if args.build_hosting else "OFF"),
-=======
                   # By default - we currently support only cross compiling for ARM/ARM64 (no native compilation supported through this script)
                  "-Donnxruntime_CROSS_COMPILING=" + ("ON" if args.arm64 or args.arm else "OFF"),
->>>>>>> 867eda52
+                 "-Donnxruntime_BUILD_HOSTING=" + ("ON" if args.build_hosting else "OFF"),
                  ]
     if args.use_brainslice:
         bs_pkg_name = args.brain_slice_package_name.split('.', 1)
@@ -351,15 +348,12 @@
 
     if pb_home:
         cmake_args += ["-DONNX_CUSTOM_PROTOC_EXECUTABLE=" + os.path.join(pb_home,'bin','protoc'), '-Donnxruntime_USE_PREBUILT_PB=ON']
-
-<<<<<<< HEAD
+    elif path_to_protoc_exe:
+        cmake_args += ["-DONNX_CUSTOM_PROTOC_EXECUTABLE=%s" % path_to_protoc_exe]
+
     if args.build_hosting:
         toolchain_path = os.path.join(cmake_dir, 'external', 'vcpkg', 'scripts', 'buildsystems', 'vcpkg.cmake')
         cmake_args += ["-DCMAKE_TOOLCHAIN_FILE=" + toolchain_path]
-=======
-    elif path_to_protoc_exe:
-        cmake_args += ["-DONNX_CUSTOM_PROTOC_EXECUTABLE=%s" % path_to_protoc_exe]
->>>>>>> 867eda52
 
     cmake_args += ["-D{}".format(define) for define in cmake_extra_defines]
 
