// Copyright (c) Microsoft Corporation. All rights reserved.
// Licensed under the MIT License.

/** \mainpage C & C++ API overviews
*
* These pages document the C interface and the C++ wrapper around it. For other language APIs see the main documentation page.
* 
* \section C C API
*
* Include onnxruntime_c_api.h to get this API.
*
* ::OrtApi
* 
* The C API is implemented as a pointer to a structure of function pointers, ::OrtApi. The exported function ::OrtGetApiBase is used to get this structure.
* 
* Most C APIs return a pointer to an ::OrtStatus. If no error occurs this return value will be nullptr. If an error occurs use this return value to get more information about the error,
* OrtApi::ReleaseStatus must be called to free the value.
* 
* \section Cpp C++ API
*
* Include onnxruntime_cxx_api.h to get this API (it includes the C API headers as it depends on them).
*
* ::Ort
* 
* It is a set of header only wrapper classes around the C API. The goal is to turn the C style return value error codes into C++ exceptions, and to
* automate memory management through standard C++ RAII principles.
* 
* \addtogroup Global
* ONNX Runtime C API
* @{
*/

#pragma once
#include <stdlib.h>
#include <stdint.h>
#include <string.h>

/** \brief The API version defined in this header
*
* This value is used by some API functions to behave as this version of the header expects.
*/
#define ORT_API_VERSION 9

#ifdef __cplusplus
extern "C" {
#endif

//! @}
// SAL2 Definitions
#ifndef _WIN32
#define _In_
#define _In_z_
#define _In_opt_
#define _In_opt_z_
#define _Out_
#define _Outptr_
#define _Out_opt_
#define _Inout_
#define _Inout_opt_
#define _Frees_ptr_opt_
#define _Ret_maybenull_
#define _Ret_notnull_
#define _Check_return_
#define _Outptr_result_maybenull_
#define _In_reads_(X)
#define _Inout_updates_all_(X)
#define _Out_writes_bytes_all_(X)
#define _Out_writes_all_(X)
#define _Success_(X)
#define _Outptr_result_buffer_maybenull_(X)
#define ORT_ALL_ARGS_NONNULL __attribute__((nonnull))
#else
#include <specstrings.h>
#define ORT_ALL_ARGS_NONNULL
#endif

#ifdef _WIN32
// Define ORT_DLL_IMPORT if your program is dynamically linked to Ort.
// dllexport is not used, we use a .def file.
#ifdef ORT_DLL_IMPORT
#define ORT_EXPORT __declspec(dllimport)
#else
#define ORT_EXPORT
#endif
#define ORT_API_CALL _stdcall
#define ORT_MUST_USE_RESULT
#define ORTCHAR_T wchar_t
#else
// To make symbols visible on macOS/iOS
#ifdef __APPLE__
#define ORT_EXPORT __attribute__((visibility("default")))
#else
#define ORT_EXPORT
#endif
#define ORT_API_CALL
#define ORT_MUST_USE_RESULT __attribute__((warn_unused_result))
#define ORTCHAR_T char
#endif

#ifndef ORT_TSTR
#ifdef _WIN32
#define ORT_TSTR(X) L##X
#else
#define ORT_TSTR(X) X
#endif
#endif

// Any pointer marked with _In_ or _Out_, cannot be NULL.

// Windows users should use unicode paths when possible to bypass the MAX_PATH limitation
// Every pointer marked with _In_ or _Out_, cannot be NULL. Caller should ensure that.
// for ReleaseXXX(...) functions, they can accept NULL pointer.

#ifdef __cplusplus
// For any compiler with C++11 support, MSVC 2015 and greater, or Clang version supporting noexcept.
// Such complex condition is needed because compilers set __cplusplus value differently.
#ifndef __has_feature
#define __has_feature(x) 0
#endif
#if ((__cplusplus >= 201103L) || (_MSC_VER >= 1900) || (defined(__has_feature) && __has_feature(cxx_noexcept)))
#define NO_EXCEPTION noexcept
#else
#define NO_EXCEPTION throw()
#endif
#else
#define NO_EXCEPTION
#endif

// __VA_ARGS__ on Windows and Linux are different
#define ORT_API(RETURN_TYPE, NAME, ...) RETURN_TYPE ORT_API_CALL NAME(__VA_ARGS__) NO_EXCEPTION

#define ORT_API_STATUS(NAME, ...) \
  _Success_(return == 0) _Check_return_ _Ret_maybenull_ OrtStatusPtr ORT_API_CALL NAME(__VA_ARGS__) NO_EXCEPTION ORT_MUST_USE_RESULT

// XXX: Unfortunately, SAL annotations are known to not work with function pointers
#define ORT_API2_STATUS(NAME, ...) \
  _Check_return_ _Ret_maybenull_ OrtStatusPtr(ORT_API_CALL* NAME)(__VA_ARGS__) NO_EXCEPTION ORT_MUST_USE_RESULT

// Used in *.cc files. Almost as same as ORT_API_STATUS, except without ORT_MUST_USE_RESULT and ORT_EXPORT
#define ORT_API_STATUS_IMPL(NAME, ...) \
  _Success_(return == 0) _Check_return_ _Ret_maybenull_ OrtStatusPtr ORT_API_CALL NAME(__VA_ARGS__) NO_EXCEPTION

#define ORT_CLASS_RELEASE(X) void(ORT_API_CALL * Release##X)(_Frees_ptr_opt_ Ort##X * input)

#ifdef __DOXYGEN__
#undef ORT_API_STATUS
#define ORT_API_STATUS(NAME, ...) OrtStatus* NAME(__VA_ARGS__)
#undef ORT_API2_STATUS
#define ORT_API2_STATUS(NAME, ...) OrtStatus* NAME(__VA_ARGS__)
#undef ORT_CLASS_RELEASE
#define ORT_CLASS_RELEASE(X) void Release##X(Ort##X* input)
#undef NO_EXCEPTION
#define NO_EXCEPTION
#endif
/** \addtogroup Global
 * ONNX Runtime C API
 * @{
 */

/** Copied from TensorProto::DataType
* Currently, Ort doesn't support complex64, complex128
*/
typedef enum ONNXTensorElementDataType {
  ONNX_TENSOR_ELEMENT_DATA_TYPE_UNDEFINED,
  ONNX_TENSOR_ELEMENT_DATA_TYPE_FLOAT,   // maps to c type float
  ONNX_TENSOR_ELEMENT_DATA_TYPE_UINT8,   // maps to c type uint8_t
  ONNX_TENSOR_ELEMENT_DATA_TYPE_INT8,    // maps to c type int8_t
  ONNX_TENSOR_ELEMENT_DATA_TYPE_UINT16,  // maps to c type uint16_t
  ONNX_TENSOR_ELEMENT_DATA_TYPE_INT16,   // maps to c type int16_t
  ONNX_TENSOR_ELEMENT_DATA_TYPE_INT32,   // maps to c type int32_t
  ONNX_TENSOR_ELEMENT_DATA_TYPE_INT64,   // maps to c type int64_t
  ONNX_TENSOR_ELEMENT_DATA_TYPE_STRING,  // maps to c++ type std::string
  ONNX_TENSOR_ELEMENT_DATA_TYPE_BOOL,
  ONNX_TENSOR_ELEMENT_DATA_TYPE_FLOAT16,
  ONNX_TENSOR_ELEMENT_DATA_TYPE_DOUBLE,      // maps to c type double
  ONNX_TENSOR_ELEMENT_DATA_TYPE_UINT32,      // maps to c type uint32_t
  ONNX_TENSOR_ELEMENT_DATA_TYPE_UINT64,      // maps to c type uint64_t
  ONNX_TENSOR_ELEMENT_DATA_TYPE_COMPLEX64,   // complex with float32 real and imaginary components
  ONNX_TENSOR_ELEMENT_DATA_TYPE_COMPLEX128,  // complex with float64 real and imaginary components
  ONNX_TENSOR_ELEMENT_DATA_TYPE_BFLOAT16     // Non-IEEE floating-point format based on IEEE754 single-precision
} ONNXTensorElementDataType;

// Synced with onnx TypeProto oneof
typedef enum ONNXType {
  ONNX_TYPE_UNKNOWN,
  ONNX_TYPE_TENSOR,
  ONNX_TYPE_SEQUENCE,
  ONNX_TYPE_MAP,
  ONNX_TYPE_OPAQUE,
  ONNX_TYPE_SPARSETENSOR,
} ONNXType;

// These types are synced with internal
// SparseFormatFlags
typedef enum OrtSparseFormat {
  ORT_SPARSE_UNDEFINED = 0,
  ORT_SPARSE_COO = 0x1,
  ORT_SPARSE_CSRC = 0x2,
  ORT_SPARSE_BLOCK_SPARSE = 0x4
} OrtSparseFormat;

// Enum allows to query sparse tensor indices
enum OrtSparseIndicesFormat {
  ORT_SPARSE_COO_INDICES,
  ORT_SPARSE_CSR_INNER_INDICES,
  ORT_SPARSE_CSR_OUTER_INDICES,
  ORT_SPARSE_BLOCK_SPARSE_INDICES
};

typedef enum OrtLoggingLevel {
  ORT_LOGGING_LEVEL_VERBOSE,
  ORT_LOGGING_LEVEL_INFO,
  ORT_LOGGING_LEVEL_WARNING,
  ORT_LOGGING_LEVEL_ERROR,
  ORT_LOGGING_LEVEL_FATAL,
} OrtLoggingLevel;

typedef enum OrtErrorCode {
  ORT_OK,
  ORT_FAIL,
  ORT_INVALID_ARGUMENT,
  ORT_NO_SUCHFILE,
  ORT_NO_MODEL,
  ORT_ENGINE_ERROR,
  ORT_RUNTIME_EXCEPTION,
  ORT_INVALID_PROTOBUF,
  ORT_MODEL_LOADED,
  ORT_NOT_IMPLEMENTED,
  ORT_INVALID_GRAPH,
  ORT_EP_FAIL,
} OrtErrorCode;

//! @}
#define ORT_RUNTIME_CLASS(X) \
  struct Ort##X;             \
  typedef struct Ort##X Ort##X;

/** \addtogroup Global
 * ONNX Runtime C API
 * @{
 */
// The actual types defined have an Ort prefix
ORT_RUNTIME_CLASS(Env);
ORT_RUNTIME_CLASS(Status);  // nullptr for Status* indicates success
ORT_RUNTIME_CLASS(MemoryInfo);
ORT_RUNTIME_CLASS(IoBinding);
ORT_RUNTIME_CLASS(Session);  //Don't call ReleaseSession from Dllmain (because session owns a thread pool)
ORT_RUNTIME_CLASS(Value);
ORT_RUNTIME_CLASS(RunOptions);
ORT_RUNTIME_CLASS(TypeInfo);
ORT_RUNTIME_CLASS(TensorTypeAndShapeInfo);
ORT_RUNTIME_CLASS(SessionOptions);
ORT_RUNTIME_CLASS(CustomOpDomain);
ORT_RUNTIME_CLASS(MapTypeInfo);
ORT_RUNTIME_CLASS(SequenceTypeInfo);
ORT_RUNTIME_CLASS(ModelMetadata);
ORT_RUNTIME_CLASS(ThreadPoolParams);
ORT_RUNTIME_CLASS(ThreadingOptions);
ORT_RUNTIME_CLASS(ArenaCfg);
ORT_RUNTIME_CLASS(PrepackedWeightsContainer);
ORT_RUNTIME_CLASS(TensorRTProviderOptionsV2);

#ifdef _WIN32
typedef _Return_type_success_(return == 0) OrtStatus* OrtStatusPtr;
#else
typedef OrtStatus* OrtStatusPtr;
#endif

// When passing in an allocator to any ORT function, be sure that the allocator object
// is not destroyed until the last allocated object using it is freed.
typedef struct OrtAllocator {
  uint32_t version;  // Initialize to ORT_API_VERSION
  void*(ORT_API_CALL* Alloc)(struct OrtAllocator* this_, size_t size);
  void(ORT_API_CALL* Free)(struct OrtAllocator* this_, void* p);
  const struct OrtMemoryInfo*(ORT_API_CALL* Info)(const struct OrtAllocator* this_);
} OrtAllocator;

typedef void(ORT_API_CALL* OrtLoggingFunction)(
    void* param, OrtLoggingLevel severity, const char* category, const char* logid, const char* code_location,
    const char* message);

// Graph optimization level.
// Refer to https://www.onnxruntime.ai/docs/resources/graph-optimizations.html
// for an in-depth understanding of Graph Optimizations
typedef enum GraphOptimizationLevel {
  ORT_DISABLE_ALL = 0,
  ORT_ENABLE_BASIC = 1,
  ORT_ENABLE_EXTENDED = 2,
  ORT_ENABLE_ALL = 99
} GraphOptimizationLevel;

typedef enum ExecutionMode {
  ORT_SEQUENTIAL = 0,
  ORT_PARALLEL = 1,
} ExecutionMode;

/** \brief Language projection identifiers
* /see OrtApi::SetLanguageProjection
*/
typedef enum OrtLanguageProjection {
  ORT_PROJECTION_C = 0,
  ORT_PROJECTION_CPLUSPLUS = 1,
  ORT_PROJECTION_CSHARP = 2,
  ORT_PROJECTION_PYTHON = 3,
  ORT_PROJECTION_JAVA = 4,
  ORT_PROJECTION_WINML = 5,
  ORT_PROJECTION_NODEJS = 6,
} OrtLanguageProjection;

struct OrtKernelInfo;
typedef struct OrtKernelInfo OrtKernelInfo;
struct OrtKernelContext;
typedef struct OrtKernelContext OrtKernelContext;
struct OrtCustomOp;
typedef struct OrtCustomOp OrtCustomOp;

typedef enum OrtAllocatorType {
  Invalid = -1,
  OrtDeviceAllocator = 0,
  OrtArenaAllocator = 1
} OrtAllocatorType;

/** \brief Memory types for allocated memory, execution provider specific types should be extended in each provider.
*/
// Whenever this struct is updated, please also update the MakeKey function in onnxruntime / core / framework / execution_provider.cc 
typedef enum OrtMemType {
  OrtMemTypeCPUInput = -2,              ///< Any CPU memory used by non-CPU execution provider
  OrtMemTypeCPUOutput = -1,             ///< CPU accessible memory outputted by non-CPU execution provider, i.e. CUDA_PINNED
  OrtMemTypeCPU = OrtMemTypeCPUOutput,  ///< Temporary CPU accessible memory allocated by non-CPU execution provider, i.e. CUDA_PINNED
  OrtMemTypeDefault = 0,                ///< The default allocator for execution provider
} OrtMemType;

/** \brief Algorithm to use for Cudnn Convolution Op
*/
typedef enum OrtCudnnConvAlgoSearch {
  EXHAUSTIVE,  // expensive exhaustive benchmarking using cudnnFindConvolutionForwardAlgorithmEx
  HEURISTIC,   // lightweight heuristic based search using cudnnGetConvolutionForwardAlgorithm_v7
  DEFAULT,     // default algorithm using CUDNN_CONVOLUTION_FWD_ALGO_IMPLICIT_PRECOMP_GEMM
} OrtCudnnConvAlgoSearch;

/** \brief CUDA Provider Options
*
* \see OrtApi::SessionOptionsAppendExecutionProvider_CUDA
*/
typedef struct OrtCUDAProviderOptions {
  int device_id; ///< Cuda device id (0 = default device)
  OrtCudnnConvAlgoSearch cudnn_conv_algo_search;

  /** \brief Cuda memory limit (To use all possible memory pass in maximum size_t)
  *
  * \note If a General::OrtArenaCfg has been applied, it will override this field
  */
  size_t gpu_mem_limit;

  /** \brief Strategy used to grow the memory arena
  *
  * 0 = kNextPowerOfTwo<br>
  * 1 = kSameAsRequested<br>
  * \note If a General::OrtArenaCfg has been applied, it will override this field
  */
  int arena_extend_strategy;
  int do_copy_in_default_stream;
  int has_user_compute_stream;
  void* user_compute_stream;
  OrtArenaCfg* default_memory_arena_cfg;
} OrtCUDAProviderOptions;

/** \brief ROCM Provider Options
* 
* \see OrtApi::SessionOptionsAppendExecutionProvider_ROCM
*/
typedef struct OrtROCMProviderOptions {
  int device_id;                      ///< hip device id (0 = default device)
  int miopen_conv_exhaustive_search;  // miopen conv algo exhaustive search option
  size_t gpu_mem_limit;               // default hip memory limitation to maximum finite value of size_t.
  int arena_extend_strategy;          // default area extend strategy to KNextPowerOfTwo.
} OrtROCMProviderOptions;

/** \brief TensorRT Provider Options
*
* \see OrtApi::SessionOptionsAppendExecutionProvider_TensorRT
*/
typedef struct OrtTensorRTProviderOptions {
  int device_id;                                ///< Cuda device id (0 = default device)
  int has_user_compute_stream;                  // indicator of user specified CUDA compute stream.
  void* user_compute_stream;                    // user specified CUDA compute stream.
  int trt_max_partition_iterations;             // maximum iterations for TensorRT parser to get capability
  int trt_min_subgraph_size;                    // minimum size of TensorRT subgraphs
  size_t trt_max_workspace_size;                // maximum workspace size for TensorRT.
  int trt_fp16_enable;                          // enable TensorRT FP16 precision. Default 0 = false, nonzero = true
  int trt_int8_enable;                          // enable TensorRT INT8 precision. Default 0 = false, nonzero = true
  const char* trt_int8_calibration_table_name;  // TensorRT INT8 calibration table name.
  int trt_int8_use_native_calibration_table;    // use native TensorRT generated calibration table. Default 0 = false, nonzero = true
  int trt_dla_enable;                           // enable DLA. Default 0 = false, nonzero = true
  int trt_dla_core;                             // DLA core number. Default 0
  int trt_dump_subgraphs;                       // dump TRT subgraph. Default 0 = false, nonzero = true
  int trt_engine_cache_enable;                  // enable engine caching. Default 0 = false, nonzero = true
  const char* trt_engine_cache_path;            // specify engine cache path
  int trt_engine_decryption_enable;             // enable engine decryption. Default 0 = false, nonzero = true
  const char* trt_engine_decryption_lib_path;   // specify engine decryption library path
  int trt_force_sequential_engine_build;        // force building TensorRT engine sequentially. Default 0 = false, nonzero = true
} OrtTensorRTProviderOptions;

/** \brief OpenVINO Provider Options
*
* \see OrtApi::SessionOptionsAppendExecutionProvider_OpenVINO
*/
typedef struct OrtOpenVINOProviderOptions {
#ifdef __cplusplus
  OrtOpenVINOProviderOptions() : device_type{}, enable_vpu_fast_compile{}, device_id{}, num_of_threads{}, use_compiled_network{}, blob_dump_path{} {}
#endif
  /** \brief Device type string
  *
  * Valid settings are one of: "CPU_FP32", "GPU_FP32", "GPU_FP16", "MYRIAD_FP16", "VAD-M_FP16" or "VAD-F_FP32"
  */
  const char* device_type;
  unsigned char enable_vpu_fast_compile;  ///< 0 = disabled, nonzero = enabled
  const char* device_id;
  size_t num_of_threads;               ///< 0 = Use default number of threads
  unsigned char use_compiled_network;  ///< 0 = disabled, nonzero = enabled
  const char* blob_dump_path;          // path is set to empty by default
} OrtOpenVINOProviderOptions;

struct OrtApi;
typedef struct OrtApi OrtApi;

/** \brief The helper interface to get the right version of OrtApi
* 
* Get a pointer to this structure through ::OrtGetApiBase
*/
struct OrtApiBase {

  /** \brief Get a pointer to the requested version of the ::OrtApi
  *
  * \param[in] version Must be ::ORT_API_VERSION
  * \return The ::OrtApi for the version requested, nullptr will be returned if this version is unsupported, for example when using a runtime
  *   older than the version created with this header file.
  */
  const OrtApi*(ORT_API_CALL* GetApi)(uint32_t version)NO_EXCEPTION;
  const char*(ORT_API_CALL* GetVersionString)(void)NO_EXCEPTION; ///< Returns a string of the version of the Onnxruntime library (eg: "1.8.1")
};
typedef struct OrtApiBase OrtApiBase;

/** \brief The Onnxruntime library's entry point to access the C API
* 
* Call this to get the a pointer to an ::OrtApiBase
*/
ORT_EXPORT const OrtApiBase* ORT_API_CALL OrtGetApiBase(void) NO_EXCEPTION;

/** \brief The C API
*
* All C API functions are defined inside this structure as pointers to functions.
* Call OrtApiBase::GetApi to get a pointer to it
*/
struct OrtApi {
  /** \brief Create an OrtStatus from a null terminated string
  *
  * \param[in] code
  * \param[in] msg A null-terminated string. It's contents will be copied.
  * \return A new OrtStatus object, must be destroyed with OrtApi::ReleaseStatus
  */
  OrtStatus*(ORT_API_CALL* CreateStatus)(OrtErrorCode code, _In_ const char* msg)NO_EXCEPTION ORT_ALL_ARGS_NONNULL;

  /** \brief Get OrtErrorCode from OrtStatus
  *
  * \param[in] status
  * \return OrtErrorCode that \p status was created with
  */
  OrtErrorCode(ORT_API_CALL* GetErrorCode)(_In_ const OrtStatus* status) NO_EXCEPTION ORT_ALL_ARGS_NONNULL;

  /** \brief Get error string from OrtStatus
  *
  * \param[in] status Must not be nullptr
  * \return The error message inside the `status`. Do not free the returned value.
  */
  const char*(ORT_API_CALL* GetErrorMessage)(_In_ const OrtStatus* status)NO_EXCEPTION ORT_ALL_ARGS_NONNULL;

  /** \brief Create an OrtEnv
   * 
   * \param[in] logging_level
   * \param[in] logid
   * \param[out] out Returned newly created OrtEnv. Must be freed with OrtApi::ReleaseEnv
   */
  ORT_API2_STATUS(CreateEnv, OrtLoggingLevel logging_level, _In_ const char* logid, _Outptr_ OrtEnv** out);

  /** \brief Create an OrtEnv
  *
  * \param[in] logging_function
  * \param[in] logger_param
  * \param[in] logging_level
  * \param[in] logid
  * \param[out] out Returned newly created OrtEnv. Must be freed with OrtApi::ReleaseEnv
  */
  ORT_API2_STATUS(CreateEnvWithCustomLogger, OrtLoggingFunction logging_function, _In_opt_ void* logger_param,
                  OrtLoggingLevel logging_level, _In_ const char* logid, _Outptr_ OrtEnv** out);

  /** \brief Enable Telemetry
  *
  * \note Telemetry events are on by default since they are lightweight
  * \param[in] env
  */
  ORT_API2_STATUS(EnableTelemetryEvents, _In_ const OrtEnv* env);
  /** \brief Disable Telemetry
  *
  * \see OrtApi::EnableTelemetryEvents
  * \param[in] env
  */
  ORT_API2_STATUS(DisableTelemetryEvents, _In_ const OrtEnv* env);

  /** \brief Create an OrtSession from a model file
  *
  * \param[in] env
  * \param[in] model_path
  * \param[in] options
  * \param[out] out Returned newly created OrtSession. Must be freed with OrtApi::ReleaseSession
  */
  // TODO: document the path separator convention? '/' vs '\'
  // TODO: should specify the access characteristics of model_path. Is this read only during the
  // execution of CreateSession, or does the OrtSession retain a handle to the file/directory
  // and continue to access throughout the OrtSession lifetime?
  //  What sort of access is needed to model_path : read or read/write?
  ORT_API2_STATUS(CreateSession, _In_ const OrtEnv* env, _In_ const ORTCHAR_T* model_path,
                  _In_ const OrtSessionOptions* options, _Outptr_ OrtSession** out);

  /** \brief Create an OrtSession from memory
  *
  * \param[in] env
  * \param[in] model_data
  * \param[in] model_data_length
  * \param[in] options
  * \param[out] out Returned newly created OrtSession. Must be freed with OrtApi::ReleaseSession
  */
  ORT_API2_STATUS(CreateSessionFromArray, _In_ const OrtEnv* env, _In_ const void* model_data, size_t model_data_length,
                  _In_ const OrtSessionOptions* options, _Outptr_ OrtSession** out);

  ORT_API2_STATUS(Run, _Inout_ OrtSession* sess, _In_opt_ const OrtRunOptions* run_options,
                  _In_reads_(input_len) const char* const* input_names,
                  _In_reads_(input_len) const OrtValue* const* input, size_t input_len,
                  _In_reads_(output_names_len) const char* const* output_names1, size_t output_names_len,
                  _Inout_updates_all_(output_names_len) OrtValue** output);

  /** \brief Create an OrtSessionOptions object
   *
   * To use additional providers, you must build ORT with the extra providers enabled. Then call one of these
   * functions to enable them in the session:<br>
   *   OrtSessionOptionsAppendExecutionProvider_CPU<br>
   *   OrtSessionOptionsAppendExecutionProvider_CUDA<br>
   *   OrtSessionOptionsAppendExecutionProvider_(remaining providers...)<br>
   * The order they are called indicates the preference order as well. In other words call this method
   * on your most preferred execution provider first followed by the less preferred ones.
   * If none are called Ort will use its internal CPU execution provider.
   *
   * \param[out] options The newly created OrtSessionOptions. Must be freed with OrtApi::ReleaseSessionOptions
   */
  ORT_API2_STATUS(CreateSessionOptions, _Outptr_ OrtSessionOptions** options);

  /** \brief Set filepath to save optimized model after graph level transformations
  *
  * \param[in] options
  * \param[in] optimized_model_filepath
  */
  ORT_API2_STATUS(SetOptimizedModelFilePath, _Inout_ OrtSessionOptions* options,
                  _In_ const ORTCHAR_T* optimized_model_filepath);

  /** \brief Create a copy of an existing ::OrtSessionOptions
  *
  * \param[in] in_options OrtSessionOptions to copy
  * \param[out] out_options Returned newly created ::OrtSessionOptions. Must be freed with OrtApi::ReleaseSessionOptions
  */
  ORT_API2_STATUS(CloneSessionOptions, _In_ const OrtSessionOptions* in_options,
                  _Outptr_ OrtSessionOptions** out_options);

  /** \brief Set execution mode
  *
  * Controls whether you want to execute operators in your graph sequentially or in parallel. Usually when the model
  *  has many branches, setting this option to ExecutionMode.ORT_PARALLEL will give you better performance.
  *  See [docs/ONNX_Runtime_Perf_Tuning.md] for more details.
  *
  * \param[in] options
  * \param[in] execution_mode
  */
  ORT_API2_STATUS(SetSessionExecutionMode, _Inout_ OrtSessionOptions* options, ExecutionMode execution_mode);

  /** \brief Enable profiling for a session
  *
  * \param[in] options
  * \param[in] profile_file_prefix
  */
  ORT_API2_STATUS(EnableProfiling, _Inout_ OrtSessionOptions* options, _In_ const ORTCHAR_T* profile_file_prefix);

  /** \brief Disable profiling for a session
  *
  * \param[in] options
  */
  ORT_API2_STATUS(DisableProfiling, _Inout_ OrtSessionOptions* options);

  /** \brief Enable the memory pattern optimization
  *
  * The idea is if the input shapes are the same, we could trace the internal memory allocation
  * and generate a memory pattern for future request. So next time we could just do one allocation
  * with a big chunk for all the internal memory allocation.
  * \note Memory pattern optimization is only available when Sequential Execution mode is enabled (see OrtApi::SetSessionExecutionMode)
  *
  * \see OrtApi::DisableMemPattern
  *
  * \param[in] options
  */
  ORT_API2_STATUS(EnableMemPattern, _Inout_ OrtSessionOptions* options);

  /** \brief Disable the memory pattern optimization
  *
  * \see OrtApi::EnableMemPattern
  *
  * \param[in] options
  */
  ORT_API2_STATUS(DisableMemPattern, _Inout_ OrtSessionOptions* options);

  /** \brief Enable the memory arena on CPU
  *
  * Arena may pre-allocate memory for future usage.
  *
  * \param[in] options
  */
  ORT_API2_STATUS(EnableCpuMemArena, _Inout_ OrtSessionOptions* options);

  /** \brief Disable the memory arena on CPU
  *
  * \param[in] options
  */
  ORT_API2_STATUS(DisableCpuMemArena, _Inout_ OrtSessionOptions* options);

  /** \brief Set session log id
  *
  * \param[in] options
  * \param[in] logid
  */
  ORT_API2_STATUS(SetSessionLogId, _Inout_ OrtSessionOptions* options, const char* logid);

  /** \brief Set log verbosity level
  *
  * Applies to session load, initialization, etc
  *
  * \param[in] options
  * \param[in] session_log_verbosity_level
  */
  ORT_API2_STATUS(SetSessionLogVerbosityLevel, _Inout_ OrtSessionOptions* options, int session_log_verbosity_level);

  /** \brief Set log severity level
  *
  * \param[in] options
  * \param[in] session_log_severity_level
  * Valid values are:<br>
  *   0 = Verbose, log everything<br>
  *   1 = Info, log info level or higher<br>
  *   2 = Warning, log warnings or higher<br>
  *   3 = Error, log errors or higher<br>
  *   4 = Fatal, log only fatal errors<br>
  */
  ORT_API2_STATUS(SetSessionLogSeverityLevel, _Inout_ OrtSessionOptions* options, int session_log_severity_level);

  /** \brief Set the optimization level to apply when loading a graph
  *
  * Please see https://www.onnxruntime.ai/docs/resources/graph-optimizations.html for an in-depth explanation
  * \param[in,out] options The session options object
  * \param[in] graph_optimization_level The optimization level
  */
  ORT_API2_STATUS(SetSessionGraphOptimizationLevel, _Inout_ OrtSessionOptions* options,
                  GraphOptimizationLevel graph_optimization_level);

  /** \brief Sets the number of threads used to parallelize the execution within nodes
  *
  * When running a single node operation, ex. add, this sets the maximum number of threads to use.
  *
  * \note If built with OpenMP, this has no effect on the number of threads used. In this case
  *       use the OpenMP env variables to configure the number of intra op num threads.
  *
  * \param[in] options
  * \param[in] intra_op_num_threads Number of threads to use<br>
  *   A value of 0 will use the default number of threads<br>
  */
  ORT_API2_STATUS(SetIntraOpNumThreads, _Inout_ OrtSessionOptions* options, int intra_op_num_threads);

  /** \brief Sets the number of threads used to parallelize the execution of the graph
  *
  * If nodes can be run in parallel, this sets the maximum number of threads to use to run them in parallel.
  *
  * \note If sequential execution is enabled this value is ignored, it acts as if it was set to 1.
  *
  * \param[in] options
  * \param[in] inter_op_num_threads Number of threads to use<br>
  *   A value of 0 will use the default number of threads<br>
  */
  ORT_API2_STATUS(SetInterOpNumThreads, _Inout_ OrtSessionOptions* options, int inter_op_num_threads);

  /** \brief Create a custom op domain
  *
  * \param[in] domain
  * \param[out] out Newly created domain. Must be freed with OrtApi::ReleaseCustomOpDomain
  */
  ORT_API2_STATUS(CreateCustomOpDomain, _In_ const char* domain, _Outptr_ OrtCustomOpDomain** out);

  /** \brief Add a custom op to a custom op domain
  *
  * \note The OrtCustomOp* pointer must remain valid until the ::OrtCustomOpDomain using it is released
  *
  * \param[in] custom_op_domain
  * \param[in] op
  */
  ORT_API2_STATUS(CustomOpDomain_Add, _Inout_ OrtCustomOpDomain* custom_op_domain, _In_ const OrtCustomOp* op);

  /** \brief Add custom op domain to a session options
  *
  * \note The OrtCustomOpDomain* must not be deleted until all sessions using it are released
  *
  * \param[in] options
  * \param[in] custom_op_domain
  */
  ORT_API2_STATUS(AddCustomOpDomain, _Inout_ OrtSessionOptions* options, _In_ OrtCustomOpDomain* custom_op_domain);

  /** \brief Register custom ops from a shared library
  *
  * Loads a shared library (dll on windows, so on linux, etc) named 'library_path' and looks for this entry point:
  *		OrtStatus* RegisterCustomOps(OrtSessionOptions * options, const OrtApiBase* api);
  * It then passes in the provided session options to this function along with the api base.
  * The handle to the loaded library is returned in library_handle. It can be freed by the caller after all sessions using the passed in
  * session options are destroyed, or if an error occurs and it is non null.
  *
  * \param[in] options
  * \param[in] library_path
  * \param[out] library_handle OS specific handle to the loaded library (Use FreeLibrary on Windows, dlclose on Linux, etc.. to unload)
  */
  ORT_API2_STATUS(RegisterCustomOpsLibrary, _Inout_ OrtSessionOptions* options, _In_ const char* library_path, void** library_handle);

  /** \brief Get input count for a session
  *
  * This number must also match the number of inputs passed to OrtApi::Run
  *
  * \see OrtApi::SessionGetInputTypeInfo, OrtApi::SessionGetInputName, OrtApi::Session
  *
  * \param[in] session
  * \param[out] out Number of inputs
  */
  ORT_API2_STATUS(SessionGetInputCount, _In_ const OrtSession* session, _Out_ size_t* out);

  /** \brief Get output count for a session
  *
  * This number must also match the number of outputs returned by OrtApi::Run
  *
  * \see OrtApi::SessionGetOutputTypeInfo, OrtApi::SessionGetOutputName, OrtApi::Session
  *
  * \param[in] session
  * \param[out] out Number of outputs
  */
  ORT_API2_STATUS(SessionGetOutputCount, _In_ const OrtSession* session, _Out_ size_t* out);

  /** \brief Get overridable initializer count
  *
  * \see OrtApi::SessionGetOverridableInitializerTypeInfo, OrtApi::SessionGetOverridableInitializerName
  *
  * \param[in] session
  * \param[in] out
  */
  ORT_API2_STATUS(SessionGetOverridableInitializerCount, _In_ const OrtSession* session, _Out_ size_t* out);

  /** \brief Get input type information
  *
  * \param[in] session
  * \param[in] index Must be between 0 and what OrtApi::SessionGetInputCount returns
  * \param[out] type_info Must be freed with OrtApi::ReleaseTypeInfo
  */
  ORT_API2_STATUS(SessionGetInputTypeInfo, _In_ const OrtSession* session, size_t index, _Outptr_ OrtTypeInfo** type_info);

  /** \brief Get output type information
  *
  * \param[in] session
  * \param[in] index Must be between 0 and what OrtApi::SessionGetOutputCount returns
  * \param[out] type_info Must be freed with OrtApi::ReleaseTypeInfo
  */
  ORT_API2_STATUS(SessionGetOutputTypeInfo, _In_ const OrtSession* session, size_t index, _Outptr_ OrtTypeInfo** type_info);

  /** \brief Get overridable initializer type information
  *
  * \param[in] session
  * \param[in] index Must be between 0 and what OrtApi::SessionGetOverridableInitializerCount returns
  * \param[out] type_info Must be freed with OrtApi::ReleaseTypeInfo
  */
  ORT_API2_STATUS(SessionGetOverridableInitializerTypeInfo, _In_ const OrtSession* session, size_t index, _Outptr_ OrtTypeInfo** type_info);

  /** \brief Get input name
  *
  * \param[in] session
  * \param[in] index Must be between 0 and what OrtApi::SessionGetInputCount returns
  * \param[in] allocator
  * \param[out] value Set to a null terminated UTF-8 encoded string allocated using `allocator`. Must be freed using `allocator`.
  */
  ORT_API2_STATUS(SessionGetInputName, _In_ const OrtSession* session, size_t index, _Inout_ OrtAllocator* allocator, _Outptr_ char** value);

  /** \brief Get output name
  *
  * \param[in] session
  * \param[in] index Must be between 0 and what OrtApi::SessionGetOutputCount returns
  * \param[in] allocator
  * \param[out] value Set to a null terminated UTF-8 encoded string allocated using `allocator`. Must be freed using `allocator`.
  */
  ORT_API2_STATUS(SessionGetOutputName, _In_ const OrtSession* session, size_t index, _Inout_ OrtAllocator* allocator, _Outptr_ char** value);

  /** \brief Get overridable initializer name
  *
  * \param[in] session
  * \param[in] index Must be between 0 and what OrtApi::SessionGetOverridableInitializerCount returns
  * \param[in] allocator
  * \param[out] value Set to a null terminated UTF-8 encoded string allocated using `allocator`. Must be freed using `allocator`.
  */
  ORT_API2_STATUS(SessionGetOverridableInitializerName, _In_ const OrtSession* session, size_t index,
                  _Inout_ OrtAllocator* allocator, _Outptr_ char** value);

  /** \brief Create an OrtRunOptions
  *
  * \param[out] out Returned newly created ::OrtRunOptions. Must be freed with OrtApi::ReleaseRunOptions
  */
  ORT_API2_STATUS(CreateRunOptions, _Outptr_ OrtRunOptions** out);

  ORT_API2_STATUS(RunOptionsSetRunLogVerbosityLevel, _Inout_ OrtRunOptions* options, int value);
  ORT_API2_STATUS(RunOptionsSetRunLogSeverityLevel, _Inout_ OrtRunOptions* options, int value);
  ORT_API2_STATUS(RunOptionsSetRunTag, _Inout_ OrtRunOptions*, _In_ const char* run_tag);

  ORT_API2_STATUS(RunOptionsGetRunLogVerbosityLevel, _In_ const OrtRunOptions* options, _Out_ int* out);
  ORT_API2_STATUS(RunOptionsGetRunLogSeverityLevel, _In_ const OrtRunOptions* options, _Out_ int* out);
  ORT_API2_STATUS(RunOptionsGetRunTag, _In_ const OrtRunOptions*, _Out_ const char** out);

  /** \brief Set terminate flag
  *
  * If a currently executing session needs to be force terminated, this can be called from another thread to force it to fail with an error.
  *
  * \param[in] options
  */
  ORT_API2_STATUS(RunOptionsSetTerminate, _Inout_ OrtRunOptions* options);

  /** \brief Clears the terminate flag
  *
  * Used so the OrtRunOptions instance can be used in a new OrtApi::Run call without it instantly terminating
  *
  * \param[in] options
  */
  ORT_API2_STATUS(RunOptionsUnsetTerminate, _Inout_ OrtRunOptions* options);

  /** \brief Create a tensor
  *
  * Create a tensor using a supplied OrtAllocator
  *
  * \param[in] allocator
  * \param[in] shape Tensor shape
  * \param[in] shape_len Number of elements in `shape`
  * \param[in] type
  * \param[out] out Returns newly created ::OrtValue. Must be freed with OrtApi::ReleaseValue
  */
  ORT_API2_STATUS(CreateTensorAsOrtValue, _Inout_ OrtAllocator* allocator, _In_ const int64_t* shape, size_t shape_len,
                  ONNXTensorElementDataType type, _Outptr_ OrtValue** out);

  /** \brief Create a tensor backed by a user supplied buffer
   *
   * Create a tensor with user's buffer. You can fill the buffer either before calling this function or after.
   * p_data is owned by caller. ReleaseValue won't release p_data.
   *
   * \param[in] info
   * \param[in] p_data
   * \param[in] p_data_len
   * \param[in] shape
   * \param[in] shape_len
   * \param[in] type
   * \param[out] out Returns newly created ::OrtValue. Must be freed with ortApi::ReleaseValue
   */
  ORT_API2_STATUS(CreateTensorWithDataAsOrtValue, _In_ const OrtMemoryInfo* info, _Inout_ void* p_data,
                  size_t p_data_len, _In_ const int64_t* shape, size_t shape_len, ONNXTensorElementDataType type,
                  _Outptr_ OrtValue** out);

  /** \brief Return if a General::OrtValue is a tensor type
  *
  * \param[in] value A tensor type (string tensors are not supported)
  * \param[out] out Set to 1 iff General::OrtValue is a tensor, 0 otherwise
  */
  ORT_API2_STATUS(IsTensor, _In_ const OrtValue* value, _Out_ int* out);

  /** \brief Get a pointer to the raw data inside a tensor
  *
  * Used to read/write/modify the internal tensor data directly.
  * \note The returned pointer is valid until the \p value is destroyed.
  * 
  * \param[in] value A tensor type (string tensors are not supported)
  * \param[out] out Filled in with a pointer to the internal storage
  */
  ORT_API2_STATUS(GetTensorMutableData, _In_ OrtValue* value, _Outptr_ void** out);

  /** \brief Set all strings at once in a string tensor
  *
  * \param[in,out] value A tensor of type ONNX_TENSOR_ELEMENT_DATA_TYPE_STRING
  * \param[in] s An array of strings. Each string in this array must be null terminated.
  * \param[in] s_len Count of strings in s (Must match the size of \p value's tensor shape)
  */
  ORT_API2_STATUS(FillStringTensor, _Inout_ OrtValue* value, _In_ const char* const* s, size_t s_len);

<<<<<<< HEAD
  /** \brief Get total byte length for all strings in a string tensor
  *
  * Typically used with OrtApi::GetStringTensorContent
  *
  * \param[in] value A tensor of type ONNX_TENSOR_ELEMENT_DATA_TYPE_STRING
  * \param[out] len Total byte length of all strings (does not include trailing nulls)
  */
  ORT_API2_STATUS(GetStringTensorDataLength, _In_ const OrtValue* value, _Out_ size_t* len);

  /** \brief Get all strings from a string tensor
  *
  * An example of the results:<br>
  * Given \p value is a string tensor with the strings { "This" "is" "a" "test" }<br>
  * \p s must have a size of 11 bytes<br>
  * \p offsets must have 4 elements<br>
  * After the call, these values will be filled in:<br>
  * \p s will contain "Thisisatest"<br>
  * \p offsets will contain { 0, 4, 6, 7 }<br>
  * The length of the last string is just s_len - offsets[last]
  *
  * \param[in] value A tensor of type ONNX_TENSOR_ELEMENT_DATA_TYPE_STRING
  * \param[in] s Buffer to sequentially write all tensor strings to. Each string is NOT null-terminated.
  * \param[in] s_len Number of bytes of buffer pointed to by \p s (Get it from OrtApi::GetStringTensorDataLength)
  * \param[out] offsets Array of start offsets into the strings written to \p s
  * \param[in] offsets_len Number of elements in offsets
  */
  ORT_API2_STATUS(GetStringTensorContent, _In_ const OrtValue* value, _Out_writes_bytes_all_(s_len) void* s,
                  size_t s_len, _Out_writes_all_(offsets_len) size_t* offsets, size_t offsets_len);

  /** \brief Get OrtTensorTypeAndShapeInfo from an OrtTypeInfo
  *
  * \param[in] type_info
  * \param[out] out Do not free this value, it will be valid until type_info is freed.
  */
=======
  /**
     * Obtain a total length of strings contained within a tensor.
     * For sparse tensors it returns the total length of values (nnz) strings.
     * \param[in] value A tensor created from OrtCreateTensor... function.
     * \param[out] len total data length, not including the trailing '\0' chars.
     */
  ORT_API2_STATUS(GetStringTensorDataLength, _In_ const OrtValue* value, _Out_ size_t* len);

  /**
     * This API returns all of of UTF-8 encoded strings that are contained within a tensor
     * or in non-empty values of a sparse tensor in one single buffer. Use offsets to calculate
     * the length of each string such as len[i] = offsets[i + 1] - offsets[i] except the last
     * string for which the length is calculated as total_len - offset[i].
     * 
     * \param[in] value A tensor created from OrtCreateTensor... API or a sparse tensor
     *   created with OrtCreateSparseTensor... API.
     * \param[in,out] s string contents. Each string is NOT null-terminated.
     * \param[in] s_len total data length, get it from OrtGetStringTensorDataLength
     * \param[in,out] offsets pointer to a preallocated buffer where offsets for each of the string
     *        element are returned. The number of offsets must match the number of string elements.
     * \param[in] offsets_len number of offsets expected in the buffer.
     */
  ORT_API2_STATUS(GetStringTensorContent, _In_ const OrtValue* value, _Out_writes_bytes_all_(s_len) void* s,
                  size_t s_len, _Out_writes_all_(offsets_len) size_t* offsets, size_t offsets_len);

  /** Retrieves OrtTensorTypeAndShapeInfo part of the OrtTypeInfo
    * 
    * \param[in] type_info
    * \param[out] out a returned ptr. Don't free the 'out' value, it is owned by type_info
    */
>>>>>>> a9a0d3f6
  ORT_API2_STATUS(CastTypeInfoToTensorInfo, _In_ const OrtTypeInfo* type_info,
                  _Outptr_result_maybenull_ const OrtTensorTypeAndShapeInfo** out);

  /** \brief Get OnnxType from OrtTypeInfo
  *
  * \param[in] type_info
  * \param[out] out
  */
  ORT_API2_STATUS(GetOnnxTypeFromTypeInfo, _In_ const OrtTypeInfo* type_info, _Out_ enum ONNXType* out);

  /** \brief Create an OrtTensorTypeAndShapeInfo object
  *
  * \param[out] out Returns newly created ::OrtTensorTypeAndShapeInfo. Must be freed with OrtApi::ReleaseTensorTypeAndShapeInfo
  */
  ORT_API2_STATUS(CreateTensorTypeAndShapeInfo, _Outptr_ OrtTensorTypeAndShapeInfo** out);

  /** \brief Set element type in OrtTensorTypeAndShapeInfo
  *
  * \param[in] info
  * \param[in] type
  */
  ORT_API2_STATUS(SetTensorElementType, _Inout_ OrtTensorTypeAndShapeInfo* info, enum ONNXTensorElementDataType type);

  /** \brief Set shape information in OrtTensorTypeAndShapeInfo
  *
  * \param[in] info
  * \param[in] dim_values Array with `dim_count` elements. Can contain negative values.
  * \param[in] dim_count Number of elements in `dim_values`
  */
  ORT_API2_STATUS(SetDimensions, OrtTensorTypeAndShapeInfo* info, _In_ const int64_t* dim_values, size_t dim_count);

  /** \brief Get element type in OrtTensorTypeAndShapeInfo
  *
  * \see OrtApi::SetTensorElementType
  * 
  * \param[in] info
  * \param[out] out
  */
  ORT_API2_STATUS(GetTensorElementType, _In_ const OrtTensorTypeAndShapeInfo* info,
                  _Out_ enum ONNXTensorElementDataType* out);

  /** \brief Get dimension count in OrtTensorTypeAndShapeInfo
  *
  * \see OrtApi::GetDimensions
  *
  * \param[in] info
  * \param[out] out
  */
  ORT_API2_STATUS(GetDimensionsCount, _In_ const OrtTensorTypeAndShapeInfo* info, _Out_ size_t* out);

  /** \brief Get dimensions in OrtTensorTypeAndShapeInfo
  *
  * \param[in] info
  * \param[out] dim_values Array with `dim_values_length` elements. On return, filled with the dimensions stored in the OrtTensorTypeAndShapeInfo
  * \param[in] dim_values_length Number of elements in `dim_values`. Use OrtApi::GetDimensionsCount to get this value
  */
  ORT_API2_STATUS(GetDimensions, _In_ const OrtTensorTypeAndShapeInfo* info, _Out_ int64_t* dim_values,
                  size_t dim_values_length);

  /** \brief Get symbolic dimension names in OrtTensorTypeAndShapeInfo
  *
  * \param[in] info
  * \param[in] dim_params Array with `dim_params_length` elements. On return filled with pointers to null terminated strings of the dimension names
  * \param[in] dim_params_length Number of elements in `dim_params`. Use OrtApi::GetDimensionsCount to get this value
  */
  ORT_API2_STATUS(GetSymbolicDimensions, _In_ const OrtTensorTypeAndShapeInfo* info,
                  _Out_writes_all_(dim_params_length) const char* dim_params[], size_t dim_params_length);

  /** \brief Get total number of elements in a tensor shape from an OrtTensorTypeAndShapeInfo
  *
  * Return the number of elements specified by the tensor shape (all dimensions multiplied by each other).
  * For 0 dimensions, 1 is returned. If any dimension is less than 0, the result is always -1.
  *
  * Examples:<br>
  * [] = 1<br>
  * [1,3,4] = 12<br>
  * [2,0,4] = 0<br>
  * [-1,3,4] = -1<br>
  *
  * \param[in] info
  * \param[out] out Number of elements
  */
  ORT_API2_STATUS(GetTensorShapeElementCount, _In_ const OrtTensorTypeAndShapeInfo* info, _Out_ size_t* out);

<<<<<<< HEAD
  /** \brief Get type and shape information from a tensor OrtValue
  *
  * \param[in] value Must be a tensor (not a map/sequence/etc) or will return failure
  * \param[out] out Newly created ::OrtTensorTypeAndShapeInfo. Must be freed with OrtApi::ReleaseTensorTypeAndShapeInfo
  */
  ORT_API2_STATUS(GetTensorTypeAndShape, _In_ const OrtValue* value, _Outptr_ OrtTensorTypeAndShapeInfo** out);

  /** \brief Get type information of an OrtValue
  *
  * \param[in] value
  * \param[out] out Newly created ::OrtTypeInfo. Must be freed with OrtApi::ReleaseTypeInfo
  */
=======
  /**
   * Returns data type and shape iff OrtValue contains a Tensor or a SparseTensor.
   * For sparse tensors it returns a dense shape of the tensor.
   * 
   * \param[in] value OrtValue that contains tensor or a sparse tensor
   * \param[out] out Should be freed by ReleaseTensorTypeAndShapeInfo after use
   */
  ORT_API2_STATUS(GetTensorTypeAndShape, _In_ const OrtValue* value, _Outptr_ OrtTensorTypeAndShapeInfo** out);

  /**
   * Get the type information of an OrtValue. API works for tensors and sparse tensors.
   * 
   * \param[in] value
   * \param[in,out] out The returned value should be freed by ReleaseTypeInfo after use
   */
>>>>>>> a9a0d3f6
  ORT_API2_STATUS(GetTypeInfo, _In_ const OrtValue* value, _Outptr_result_maybenull_ OrtTypeInfo** out);

  /** \brief Get ONNXType of an OrtValue
  *
  * \param[in] value
  * \param[out] out
  */
  ORT_API2_STATUS(GetValueType, _In_ const OrtValue* value, _Out_ enum ONNXType* out);

<<<<<<< HEAD
  /** \brief Create an OrtMemoryInfo
  *
  * \param[in] name
  * \param[in] type
  * \param[in] id
  * \param[in] mem_type
  * \param[out] out Newly created ::OrtMemoryInfo. Must be freed with OrtAPi::ReleaseMemoryInfo
  */
  ORT_API2_STATUS(CreateMemoryInfo, _In_ const char* name, enum OrtAllocatorType type, int id,
                  enum OrtMemType mem_type, _Outptr_ OrtMemoryInfo** out);

  /** \brief Create an OrtMemoryInfo for CPU memory
  *
  * Special case version of OrtApi::CreateMemoryInfo for CPU based memory. Same as using OrtApi::CreateMemoryInfo with name = "Cpu" and id = 0.
  *
  * \param[in] type
  * \param[in] mem_type
  * \param[out] out
  */
  ORT_API2_STATUS(CreateCpuMemoryInfo, enum OrtAllocatorType type, enum OrtMemType mem_type,
=======
  /**
   * Creates an instance of OrtMemoryInfo. It must be freed by ReleaseMemoryInfo after use.
   * This may describe one of the existing ORT allocator types OR a custom allocator.
   * 
   * \param[in] name such as "cpu", "gpu"
   * \param[in] type one of the enum values
   * \param[in] device ID. For GPU gpu id.
   * \param[in] mem_type. Memory type enum value.
   */
  ORT_API2_STATUS(CreateMemoryInfo, _In_ const char* name, enum OrtAllocatorType type, int id,
                  enum OrtMemType mem_type, _Outptr_ OrtMemoryInfo** out);

  /**
   * Convenience function for special case of CreateMemoryInfo, for the CPU allocator. Uses name = "Cpu" and id = 0.
   */
  ORT_API2_STATUS(CreateCpuMemoryInfo, enum OrtAllocatorType type, enum OrtMemType mem_type1,
>>>>>>> a9a0d3f6
                  _Outptr_ OrtMemoryInfo** out);

  /** \brief Compare OrtMemoryInfo objects for equality
  *
  * Compares all settings of each OrtMemoryInfo for equality
  *
  * \param[in] info1
  * \param[in] info2
  * \param[out] out Set to 0 if equal, -1 if not equal
  */
  ORT_API2_STATUS(CompareMemoryInfo, _In_ const OrtMemoryInfo* info1, _In_ const OrtMemoryInfo* info2, _Out_ int* out);

  /** \brief Get name from OrtMemoryInfo
  *
  * \param[in] ptr
  * \param[out] out Writes null terminated string to this pointer. Do NOT free the returned pointer. It is valid for the lifetime of the OrtMemoryInfo
  */
  ORT_API2_STATUS(MemoryInfoGetName, _In_ const OrtMemoryInfo* ptr, _Out_ const char** out);

  ORT_API2_STATUS(MemoryInfoGetId, _In_ const OrtMemoryInfo* ptr, _Out_ int* out);
  ORT_API2_STATUS(MemoryInfoGetMemType, _In_ const OrtMemoryInfo* ptr, _Out_ OrtMemType* out);
  ORT_API2_STATUS(MemoryInfoGetType, _In_ const OrtMemoryInfo* ptr, _Out_ OrtAllocatorType* out);

  ORT_API2_STATUS(AllocatorAlloc, _Inout_ OrtAllocator* ptr, size_t size, _Outptr_ void** out);
  ORT_API2_STATUS(AllocatorFree, _Inout_ OrtAllocator* ptr, void* p);
  ORT_API2_STATUS(AllocatorGetInfo, _In_ const OrtAllocator* ptr, _Outptr_ const struct OrtMemoryInfo** out);

  /** \brief Get the default allocator
  *
  * The default allocator is a CPU based, non-arena. Always returns the same pointer to the same default allocator.
  *
  * \param[out] out Returned value should NOT be freed
  */
  ORT_API2_STATUS(GetAllocatorWithDefaultOptions, _Outptr_ OrtAllocator** out);

  /** \brief Override session symbolic dimensions
  *
  * Override symbolic dimensions (by specific denotation strings) with actual values if known at session initialization time to enable
  * optimizations that can take advantage of fixed values (such as memory planning, etc)
  *
  * \param[in] options
  * \param[in] dim_denotation
  * \param[in] dim_value
  */
  ORT_API2_STATUS(AddFreeDimensionOverride, _Inout_ OrtSessionOptions* options, _In_ const char* dim_denotation,
                  _In_ int64_t dim_value);

  /* Internal information (not seen in Doxygen)
  *
  * APIs to support non-tensor types - map and sequence.
  * Currently only the following types are supported
  * Note: the following types should be kept in sync with data_types.h
  * Map types
  * =========
  * std::map<std::string, std::string>
  * std::map<std::string, int64_t>
  * std::map<std::string, float>
  * std::map<std::string, double>
  * std::map<int64_t, std::string>
  * std::map<int64_t, int64_t>
  * std::map<int64_t, float>
  * std::map<int64_t, double>
  *
  * Sequence types
  * ==============
  * std::vector<std::string>
  * std::vector<int64_t>
  * std::vector<float>
  * std::vector<double>
  * std::vector<std::map<std::string, float>>
  * std::vector<std::map<int64_t, float>
  */

  /** \brief Get non tensor data from an OrtValue
  *
  * If `value` is of type ONNX_TYPE_MAP, you need to retrieve the keys and values
  * separately. Use index=0 to retrieve keys and index=1 to retrieve values.
  * If `value` is of type ONNX_TYPE_SEQUENCE, use index to retrieve the index'th element
  * of the sequence.
  *
  * \param[in] value
  * \param[in] index See above for usage based on `value` type
  * \param[in] allocator Allocator used to allocate OrtValue
  * \param[out] out Created OrtValue that holds the element requested. Must be freed with OrtApi::ReleaseValue
  */
  ORT_API2_STATUS(GetValue, _In_ const OrtValue* value, int index, _Inout_ OrtAllocator* allocator,
                  _Outptr_ OrtValue** out);

  /** \brief Get non tensor value count from an OrtValue
  *
  * If `value` is of type ONNX_TYPE_MAP 2 will always be returned. For ONNX_TYPE_SEQUENCE
  * the number of elements in the sequence will be returned
  *
  * \param[in] value
  * \param[out] out
  */
  ORT_API2_STATUS(GetValueCount, _In_ const OrtValue* value, _Out_ size_t* out);

  /** \brief Create a map or sequence OrtValue
  *
  * To construct a map (ONNX_TYPE_MAP), use num_values = 2 and `in` should be an arrary of 2 OrtValues
  * representing keys and values.<br>
  *
  * To construct a sequence (ONNX_TYPE_SEQUENCE), use num_values = N where N is the number of the elements in the
  * sequence. 'in' should be an arrary of N OrtValues.
  *
  * \param[in] in See above for details
  * \param[in] num_values
  * \param[in] value_type Must be either ONNX_TYPE_MAP or ONNX_TYPE_SEQUENCE
  * \param[out] out Newly created ::OrtValue. Must be freed with OrtApi::ReleaseValue
  */
  ORT_API2_STATUS(CreateValue, _In_reads_(num_values) const OrtValue* const* in, size_t num_values,
                  enum ONNXType value_type, _Outptr_ OrtValue** out);

  /** \brief Create a opaque (custom user defined type) OrtValue
  *
  * Constructs an OrtValue that contains a value of non-standard type created for
  * experiments or while awaiting standardization. OrtValue in this case would contain
  * an internal representation of the Opaque type. Opaque types are distinguished from
  * each other by two strings 1) domain and 2) type name. The combination of the two
  * must be unique, so the type representation is properly identified internally. The combination
  * must be properly registered from within ORT at both compile/run time or by another API.
  *
  * To construct the OrtValue pass domain and type names, also a pointer to a data container
  * the type of which must be know to both ORT and the client program. That data container may or may
  * not match the internal representation of the Opaque type. The sizeof(data_container) is passed for
  * verification purposes.
  *
  * \param[in] domain_name Null terminated string of the domain name
  * \param[in] type_name Null terminated string of the type name
  * \param[in] data_container User pointer Data to populate OrtValue
  * \param[in] data_container_size Size in bytes of what `data_container` points to
  * \param[out] out Newly created ::OrtValue. Must be freed with OrtApi::ReleaseValue
  */
  ORT_API2_STATUS(CreateOpaqueValue, _In_z_ const char* domain_name, _In_z_ const char* type_name,
                  _In_ const void* data_container, size_t data_container_size, _Outptr_ OrtValue** out);

  /** \brief Get internal data from a opaque (custom user defined type) OrtVAlue
  *
  * Copies internal data from an opaque value into a user provided buffer
  * 
  * \see OrtApi::CreateOpaqueValue 
  *
  * \param[in] domain_name Null terminated string of the domain name
  * \param[in] type_name Null terminated string of the type name
  * \param[in] in The opaque OrtValue
  * \param[out] data_container Buffer to copy data into
  * \param[out] data_container_size Size in bytes of the buffer pointed to by data_container. Must match the size of the internal buffer.
  */
  ORT_API2_STATUS(GetOpaqueValue, _In_ const char* domain_name, _In_ const char* type_name, _In_ const OrtValue* in,
                  _Out_ void* data_container, size_t data_container_size);

  /** \brief Get a float stored as an attribute in the graph node
  *
  * \param[in] info OrtKernelInfo instance
  * \param[in] name Null terminated string of the name of the attribute
  * \param[out] out Pointer to memory where the attribute will be stored
  */
  ORT_API2_STATUS(KernelInfoGetAttribute_float, _In_ const OrtKernelInfo* info, _In_ const char* name,
                  _Out_ float* out);

  /** \brief Fetch a 64-bit int stored as an attribute in the graph node
  *
  * \param[in] info OrtKernelInfo instance
  * \param[in] name Null terminated string of the name of the attribute
  * \param[out] out Pointer to memory where the attribute will be stored
  */
  ORT_API2_STATUS(KernelInfoGetAttribute_int64, _In_ const OrtKernelInfo* info, _In_ const char* name,
                  _Out_ int64_t* out);

  /** \brief Fetch a string stored as an attribute in the graph node
  *
  * If `out` is nullptr, the value of `size` is set to the true size of the string
  * attribute, and a success status is returned.
  *
  * If the `size` parameter is greater than or equal to the actual string attribute's size,
  * the value of `size` is set to the true size of the string attribute, the provided memory
  * is filled with the attribute's contents, and a success status is returned.
  *
  * If the `size` parameter is lesser than the actual string attribute's size and `out`
  * is not nullptr, the value of `size` is set to the true size of the string attribute
  * and a failure status is returned.)
  *
  * \param[in] info OrtKernelInfo instance
  * \param[in] name Null terminated string of the name of the attribute
  * \param[out] out Pointer to memory where the attribute will be stored
  * \param[in,out] size See above comments for details
  */
  ORT_API2_STATUS(KernelInfoGetAttribute_string, _In_ const OrtKernelInfo* info, _In_ const char* name, _Out_ char* out,
                  _Inout_ size_t* size);

  ORT_API2_STATUS(KernelContext_GetInputCount, _In_ const OrtKernelContext* context, _Out_ size_t* out);
  ORT_API2_STATUS(KernelContext_GetOutputCount, _In_ const OrtKernelContext* context, _Out_ size_t* out);
  ORT_API2_STATUS(KernelContext_GetInput, _In_ const OrtKernelContext* context, _In_ size_t index,
                  _Out_ const OrtValue** out);
  ORT_API2_STATUS(KernelContext_GetOutput, _Inout_ OrtKernelContext* context, _In_ size_t index,
                  _In_ const int64_t* dim_values, size_t dim_count, _Outptr_ OrtValue** out);

  ORT_CLASS_RELEASE(Env);
  ORT_CLASS_RELEASE(Status);
  ORT_CLASS_RELEASE(MemoryInfo);
  ORT_CLASS_RELEASE(Session); //Don't call ReleaseSession from Dllmain (because session owns a thread pool)
  ORT_CLASS_RELEASE(Value);
  ORT_CLASS_RELEASE(RunOptions);
  ORT_CLASS_RELEASE(TypeInfo);
  ORT_CLASS_RELEASE(TensorTypeAndShapeInfo);
  ORT_CLASS_RELEASE(SessionOptions);
  ORT_CLASS_RELEASE(CustomOpDomain);

  /** \brief Get denotation from type information
  *
  * Augments OrtTypeInfo to return denotations on the type.
  *
  * This is used by WinML to determine if an input/output is intended to be an Image or a Tensor.
  *
  * \param[in] type_info
  * \param[out] denotation Pointer to the null terminated denotation string is written to this pointer
  * \param[out] len Length in bytes of the string returned in `denotation`
  */
  ORT_API2_STATUS(GetDenotationFromTypeInfo, _In_ const OrtTypeInfo* type_info, _Out_ const char** const denotation,
                  _Out_ size_t* len);

  /** \brief Get detailed map information from an OrtTypeInfo
  *
  * This augments OrtTypeInfo to return an OrtMapTypeInfo when the type is a map.
  * The OrtMapTypeInfo has additional information about the map's key type and value type.
  *
  * This is used by WinML to support model reflection APIs.
  *
  * \param[out] type_info
  * \param[out] out A pointer to the OrtMapTypeInfo. Do not free this value
  */
  ORT_API2_STATUS(CastTypeInfoToMapTypeInfo, _In_ const OrtTypeInfo* type_info,
                  _Outptr_result_maybenull_ const OrtMapTypeInfo** out);

  /** \brief Cast OrtTypeInfo to an OrtSequenceTypeInfo
  *
  * This api augments OrtTypeInfo to return an OrtSequenceTypeInfo when the type is a sequence.
	* The OrtSequenceTypeInfo has additional information about the sequence's element type.
  * 
  * This is used by WinML to support model reflection APIs.
	*
  * \param[in] type_info
	* \param[out] out A pointer to the OrtSequenceTypeInfo. Do not free this value
  */
  ORT_API2_STATUS(CastTypeInfoToSequenceTypeInfo, _In_ const OrtTypeInfo* type_info,
                  _Outptr_result_maybenull_ const OrtSequenceTypeInfo** out);

  /** \brief Get key type from an OrtMapTypeInfo
  *
  * Key types are restricted to being scalar types.
  *
  * This is used by WinML to support model reflection APIs.
  *
  * \param[in] map_type_info
  * \param[out] out
  */
  ORT_API2_STATUS(GetMapKeyType, _In_ const OrtMapTypeInfo* map_type_info, _Out_ enum ONNXTensorElementDataType* out);

  /** \brief Get the value type from an ::OrtMapTypeInfo
  *
  * \param[in] map_type_info
  * \param[out] type_info
  */
  ORT_API2_STATUS(GetMapValueType, _In_ const OrtMapTypeInfo* map_type_info, _Outptr_ OrtTypeInfo** type_info);

  /** \brief Get element type from an ::OrtSequenceTypeInfo
  *
  * This api augments get the element type of a sequence.
  *
  * This is used by WinML to support model reflection APIs.
  *
  * \param[in] sequence_type_info
  * \param[out] type_info
  */
  ORT_API2_STATUS(GetSequenceElementType, _In_ const OrtSequenceTypeInfo* sequence_type_info,
                  _Outptr_ OrtTypeInfo** type_info);

  ORT_CLASS_RELEASE(MapTypeInfo);
  ORT_CLASS_RELEASE(SequenceTypeInfo);

  /** \brief End profiling and return filename of the profile data
  *
  * Profiling is turned on through OrtApi::EnableProfiling
  *
  * \param[in] session
  * \param[in] allocator
  * \param[out] out Null terminated string of the filename, allocated using `allocator`. Must be freed using `allocator`
  */
  ORT_API2_STATUS(SessionEndProfiling, _In_ OrtSession* session, _Inout_ OrtAllocator* allocator, _Outptr_ char** out);

  /** \brief Get ::OrtModelMetadata from an ::OrtSession
  *
  * \param[in] session
  * \param[out] out Newly created ::OrtModelMetadata. Must be freed using OrtApi::ReleaseModelMetadata
  */
  ORT_API2_STATUS(SessionGetModelMetadata, _In_ const OrtSession* session, _Outptr_ OrtModelMetadata** out);

  /**
  * \param[in] model_metadata
  * \param[in] allocator
  * \param[out] value Set to a null terminated string allocated using `allocator`. Must be freed using `allocator`
  */
  ORT_API2_STATUS(ModelMetadataGetProducerName, _In_ const OrtModelMetadata* model_metadata,
                  _Inout_ OrtAllocator* allocator, _Outptr_ char** value);
  ORT_API2_STATUS(ModelMetadataGetGraphName, _In_ const OrtModelMetadata* model_metadata,
                  _Inout_ OrtAllocator* allocator, _Outptr_ char** value);
  ORT_API2_STATUS(ModelMetadataGetDomain, _In_ const OrtModelMetadata* model_metadata, _Inout_ OrtAllocator* allocator,
                  _Outptr_ char** value);
  ORT_API2_STATUS(ModelMetadataGetDescription, _In_ const OrtModelMetadata* model_metadata,
                  _Inout_ OrtAllocator* allocator, _Outptr_ char** value);

  /** \brief Return data for a key in the custom metadata map
  *
  * \param[in] model_metadata
  * \param[in] allocator
  * \param[in] key Null terminated string
  * \param[out] value Set to a null terminated string allocated using `allocator`. Must be freed using `allocator`
  * `value` will be set to nullptr if the given key is not found in the custom metadata map.
  */
  ORT_API2_STATUS(ModelMetadataLookupCustomMetadataMap, _In_ const OrtModelMetadata* model_metadata,
                  _Inout_ OrtAllocator* allocator, _In_ const char* key, _Outptr_result_maybenull_ char** value);

  ORT_API2_STATUS(ModelMetadataGetVersion, _In_ const OrtModelMetadata* model_metadata, _Out_ int64_t* value);

  ORT_CLASS_RELEASE(ModelMetadata);

  /** \brief Create an OrtEnv
  *
  * Creates an environment with global threadpools that will be shared across sessions.
  * Use this in conjunction with OrtApi::DisablePerSessionThreads or else the session will use
  * its own thread pools.
  */
  ORT_API2_STATUS(CreateEnvWithGlobalThreadPools, OrtLoggingLevel logging_level, _In_ const char* logid,
                  _In_ const OrtThreadingOptions* t_options, _Outptr_ OrtEnv** out);

  /*
  * Calling this API will make the session use the global threadpools shared across sessions.
  * This API should be used in conjunction with CreateEnvWithGlobalThreadPools API.
  */
  ORT_API2_STATUS(DisablePerSessionThreads, _Inout_ OrtSessionOptions* options);

  ORT_API2_STATUS(CreateThreadingOptions, _Outptr_ OrtThreadingOptions** out);

  ORT_CLASS_RELEASE(ThreadingOptions);

  /**
  * 
  * \param[in] model_metadata
  * \param[in] allocator
  * \param[out] keys Array of null terminated strings (array count = num_keys) allocated using `allocator`.
  *  The strings and the pointer array must be freed using `allocator`
 *  `keys` will be set to nullptr if the custom metadata map is empty.
  * \param[out] num_keys Set to the number of elements in the `keys` array
  */
  ORT_API2_STATUS(ModelMetadataGetCustomMetadataMapKeys, _In_ const OrtModelMetadata* model_metadata,
                  _Inout_ OrtAllocator* allocator, _Outptr_result_buffer_maybenull_(*num_keys) char*** keys, _Out_ int64_t* num_keys);

  /**
  *
  * Override symbolic dimensions (by specific name strings) with actual values
  * if known at session initialization time to enable optimizations that can
  * take advantage of fixed values (such as memory planning, etc)
  */
  ORT_API2_STATUS(AddFreeDimensionOverrideByName,
                  _Inout_ OrtSessionOptions* options, _In_ const char* dim_name,
                  _In_ int64_t dim_value);

  /** \brief Get the names of all available providers
  *
  * \note The providers in the list are not guaranteed to be usable. They may fail to load due to missing system dependencies.
  *    For example, if the Cuda/Cudnn libraries are not installed, the Cuda provider will report an error when it is added to the session options.
  *
  * \param[out] out_ptr Set to a pointer to an array of null terminated strings of the available providers. The entries and the
  *    array itself must be freed using OrtApi::ReleaseAvailableProviders
  * \param[out] provider_length Set to the number of entries in the `out_ptr` array
  */
  ORT_API2_STATUS(GetAvailableProviders, _Outptr_ char*** out_ptr, _In_ int* provider_length);

  /** \brief Release data from OrtApi::GetAvailableProviders
  *
  * \param[in] ptr The `out_ptr` result from OrtApi::GetAvailableProviders.
  * \param[in] providers_length The `provider_length` result from OrtApi::GetAvailableProviders
  */
  ORT_API2_STATUS(ReleaseAvailableProviders, _In_ char** ptr,
                  _In_ int providers_length);

<<<<<<< HEAD
  /** \brief Get the length of a single string in a string tensor
  *
  * \param[in] value A string tensor
  * \param[in] index Index of the string in the tensor
  * \param[out] out Set to number of UTF-8 bytes of the string element
  */
  ORT_API2_STATUS(GetStringTensorElementLength, _In_ const OrtValue* value, size_t index, _Out_ size_t* out);

  /** \brief Get a single string from a string tensor
  *
  * \param[in] value A string tensor
  * \param[in] s_len Number of bytes in the `s` buffer. Must match the value returned by OrtApi::GetStringTensorElementLength.
  * \param[in] index Index of the string in the tensor
  * \param[out] s The string element contents in UTF-8 encoding. The string is NOT null-terminated.
  */
=======
  /**
     * This API returns a length of string element at [index]. For sparse tensors
     * it will return a string element of sparse values. It is an error to request
     * an out of bounds element.
     * 
     * \param[in] value - A tensor created from OrtCreateTensor... function.
     * \param[in] index - flat index of string tensor element, length of element at index will be returned.
     * \param[out] out - number of UTF-8 bytes that the string contains
     */
  ORT_API2_STATUS(GetStringTensorElementLength, _In_ const OrtValue* value, size_t index, _Out_ size_t* out);

  /**
     * This API will return a copy UTF-8 data contained with a string element at the specified index.
     * For sparse tensors it would return a string element of sparse values. It is an error to request an out
     * of bounds element.
     * 
     * \param s string element contents in UTF-8 encoding. The string is NOT null-terminated.
     * \param value A tensor created from OrtCreateTensor... function.
     * \param s_len element length, get it from OrtGetStringTensorElementLength.
     * \param index offset of element of tensor to return.
     */
>>>>>>> a9a0d3f6
  ORT_API2_STATUS(GetStringTensorElement, _In_ const OrtValue* value, size_t s_len, size_t index, _Out_writes_bytes_all_(s_len) void* s);

  /** \brief Set a single string in a string tensor
  *
  * \param[in] value A string tensor
  * \param[in] s A null terminated UTF-8 encoded string
  * \param[in] index Index of the string in the tensor to set
  */
  ORT_API2_STATUS(FillStringTensorElement, _Inout_ OrtValue* value, _In_ const char* s, size_t index);

  /** \brief Set a session configuration entry as a pair of strings
  *
  * If a configuration with same key exists, this will overwrite the configuration with the given config_value.
  *
  * The config_key and the format of config_value are defined in onnxruntime_session_options_config_keys.h
  *
  * \param[in] options
  * \param[in] config_key A null terminated string representation of the config key
  * \param[in] config_value A null terminated string representation of the config value
  */
  ORT_API2_STATUS(AddSessionConfigEntry, _Inout_ OrtSessionOptions* options,
                  _In_z_ const char* config_key, _In_z_ const char* config_value);

  /** \brief Create an allocator for an ::OrtSession following an ::OrtMemoryInfo
  *
  * \param[in] session
  * \param[in] mem_info valid OrtMemoryInfo instance
  * \param[out] out Newly created OrtAllocator. Must be freed with OrtApi::ReleaseAllocator
  */
  ORT_API2_STATUS(CreateAllocator, _In_ const OrtSession* session, _In_ const OrtMemoryInfo* mem_info,
                  _Outptr_ OrtAllocator** out);

  /** \brief Release an ::OrtAllocator obtained from OrtApi::CreateAllocator
  */
  ORT_CLASS_RELEASE(Allocator);

  /** \brief Run a model using Io Bindings for the inputs & outputs
  *
  * \see OrtApi::Run
  *
  * \param[in] session
  * \param[in] run_options
  * \param[in] binding_ptr
  */
  ORT_API2_STATUS(RunWithBinding, _Inout_ OrtSession* session, _In_ const OrtRunOptions* run_options, _In_ const OrtIoBinding* binding_ptr);

  /** \brief Create an ::OrtIoBinding instance
  *
  * An IoBinding object allows one to bind pre-allocated OrtValues to input names. 
  * Thus if you want to use a raw on device buffer as input or output you can avoid
  * extra copy during runtime.
  *
  * \param[in] session
  * \param[out] out Newly created ::OrtIoBinding. Must be freed with OrtApi::ReleaseIoBinding
  */
  ORT_API2_STATUS(CreateIoBinding, _Inout_ OrtSession* session, _Outptr_ OrtIoBinding** out);

  /** \brief Release an ::OrtIoBinding obtained from OrtApi::CreateIoBinding
  */
  ORT_CLASS_RELEASE(IoBinding);

  /** \brief Bind an ::OrtValue to an ::OrtIoBinding input
  *
  * When using OrtApi::RunWithBinding this value is used for the named input
  *
  * \param[in] binding_ptr
  * \param[in] name Name for the model input
  * \param[in] val_ptr OrtValue of Tensor type.
  */
  ORT_API2_STATUS(BindInput, _Inout_ OrtIoBinding* binding_ptr, _In_ const char* name, _In_ const OrtValue* val_ptr);

  /** \brief Bind an ::OrtValue to an ::OrtIoBinding output
  *
  * When using OrtApi::RunWithBinding this value is used for the named input
  *
  * \param[in] binding_ptr
  * \param[in] name Null terminated string of the model output name
  * \param[in] val_ptr OrtValue of Tensor type.
  */
  ORT_API2_STATUS(BindOutput, _Inout_ OrtIoBinding* binding_ptr, _In_ const char* name, _In_ const OrtValue* val_ptr);

  /** \brief Bind an ::OrtIoBinding output to a device
  *
  * Binds the OrtValue to a device which specification is contained within ::OrtMemoryInfo.
  * You can either create an instance of OrtMemoryInfo with a device id or obtain one from the allocator that you are created/using
  * This is useful when one or more outputs have dynamic shapes and, it is hard to pre-allocated and bind a chunk of
  * memory within ::OrtValue ahead of time.
  *
  * \see OrtApi::RunWithBinding
  *
  * \param[in] binding_ptr
  * \param[in] name Null terminated string of the device name
  * \param[in] mem_info_ptr
  */
  ORT_API2_STATUS(BindOutputToDevice, _Inout_ OrtIoBinding* binding_ptr, _In_ const char* name, _In_ const OrtMemoryInfo* mem_info_ptr);

  /** \brief Get the names of an ::OrtIoBinding's outputs
  *
  * Returns the names of the outputs in the order they were bound. This is useful after running the model
  * with bound outputs because the returned names are in order in which output ::OrtValue are returned. This is useful if
  * the order of outputs and their names is not known.
  *
  * \param[in] binding_ptr
  * \param[in] allocator Allocator used to allocate continuous buffers for output strings and lengths.
  * \param[out] buffer Returns an array of non-null terminated UTF-8 strings. The number of strings stored is returned count parameter.
  *   This buffer is allocated using `allocator` and must be freed using it.
  * \param[out] lengths Returns an array of `count` lengths of the strings returned in `buffer`
  *   This buffer is allocated using `allocator` and must be freed using it.
  * \param[out] count Number of strings returned. If `binding_ptr` has no bound outputs, zero is returned,
  *              no memory allocation is performed and buffer and lengths are set to nullptr.
  */
  ORT_API2_STATUS(GetBoundOutputNames, _In_ const OrtIoBinding* binding_ptr, _In_ OrtAllocator* allocator,
                  _Out_ char** buffer, _Out_writes_all_(count) size_t** lengths, _Out_ size_t* count);

  /** \brief Get the output ::OrtValue objects from an ::OrtIoBinding
  *
  * Returns an array of pointers to individually allocated OrtValues that contain results of a model execution with OrtApi::RunWithBinding
  * The array contains the same number of ::OrtValue s and they are in the same order as they were bound with OrtApi::BindOutput
  * or OrtApi::BindOutputToDevice.
  *
  * The returned ::OrtValue s must be released using OrtApi::ReleaseValue after they are no longer needed.
  * The array is allocated using the specified instance of the allocator and must be freed using the same allocator after
  * all the OrtValues contained therein are individually released.
  *
  * \param[in] binding_ptr
  * \param[in] allocator Allocator used to allocate output array
  * \param[out] output Set to the allocated array of allocated ::OrtValue outputs. Set to nullptr if there are 0 outputs.
  * \param[out] output_count Set to number of OrtValues returned
  */
  ORT_API2_STATUS(GetBoundOutputValues, _In_ const OrtIoBinding* binding_ptr, _In_ OrtAllocator* allocator,
                  _Out_writes_all_(output_count) OrtValue*** output, _Out_ size_t* output_count);

  /** \brief Clears any previously set Inputs for an ::OrtIoBinding
   */
  void(ORT_API_CALL* ClearBoundInputs)(_Inout_ OrtIoBinding* binding_ptr) NO_EXCEPTION ORT_ALL_ARGS_NONNULL;

  /** \brief Clears any previously set Outputs for an ::OrtIoBinding
   */
  void(ORT_API_CALL* ClearBoundOutputs)(_Inout_ OrtIoBinding* binding_ptr) NO_EXCEPTION ORT_ALL_ARGS_NONNULL;

  /** \brief Direct memory access to a specified tensor element
  *
  * For example, given a tensor with shape of [3,224,224], a pointer to the element at location [2,150,128] can be retrieved
  *
  * This function only works for numeric type tensors (No strings, etc).
  * This is a no-copy method whose returned pointer is valid until the passed in ::OrtValue is free'd.
  *
  * \param[in] value
  * \param[in] location_values Pointer to an array of index values that specify an element's location relative to its shape
  * \param[in] location_values_count Number of elements in location_values. Must match the number of elements in the tensor's shape.
  * \param[out] out Set to a pointer to the element specified
  */
  ORT_API2_STATUS(TensorAt, _Inout_ OrtValue* value, const int64_t* location_values, size_t location_values_count, _Outptr_ void** out);

  /**
  *
  * Creates an allocator instance and registers it with the env to enable
  * sharing between multiple sessions that use the same env instance.
  * Lifetime of the created allocator will be valid for the duration of the environment.
  * Returns an error if an allocator with the same OrtMemoryInfo is already registered.
  *
  * See docs/C_API.md for details.
  *
  * \param[in] env OrtEnv instance (must be non-null).
  * \param[in] mem_info (must be non-null).
  * \param[in] arena_cfg if nullptr defaults will be used.
  */
  ORT_API2_STATUS(CreateAndRegisterAllocator, _Inout_ OrtEnv* env, _In_ const OrtMemoryInfo* mem_info,
                  _In_ const OrtArenaCfg* arena_cfg);

  /** \brief Set language projection
  *
   * Set the language projection for collecting telemetry data when Env is created.
   *
   * The default is ORT_PROJECTION_C, which means it will classify the language not in the list to C also.
   *
   * \param[in] ort_env
   * \param[in] projection
  */
  ORT_API2_STATUS(SetLanguageProjection, _In_ const OrtEnv* ort_env, _In_ OrtLanguageProjection projection);

  /** \brief Return the time that profiling was started
  *
  * \note The timer precision varies per platform. On Windows and MacOS, the precision will be ~100ns
  *
  * \param[in] session
  * \param[out] out nanoseconds of profiling's start time
  */
  ORT_API2_STATUS(SessionGetProfilingStartTimeNs, _In_ const OrtSession* session, _Outptr_ uint64_t* out);

  /** \brief Set global intra-op thread count
  *
  * This configures the global thread pool options to be used in the call to OrtApi::CreateEnvWithGlobalThreadPools
  *
  * \param[in] tp_options
  * \param[in] intra_op_num_threads Number of threads, special values:<br>
  *    0 = Use default thread count<br>
  *    1 = The invoking thread will be used; no threads will be created in the thread pool.
  */
  ORT_API2_STATUS(SetGlobalIntraOpNumThreads, _Inout_ OrtThreadingOptions* tp_options, int intra_op_num_threads);

  /** \brief Set global inter-op thread count
  *
  * This configures the global thread pool options to be used in the call to OrtApi::CreateEnvWithGlobalThreadPools
  *
  * \param[in] tp_options
  * \param[in] inter_op_num_threads Number of threads, special values:<br>
  *    0 = Use default thread count<br>
  *    1 = The invoking thread will be used; no threads will be created in the thread pool.
  */
  ORT_API2_STATUS(SetGlobalInterOpNumThreads, _Inout_ OrtThreadingOptions* tp_options, int inter_op_num_threads);

  /** \brief Set global spin control options
  *
  * This will configure the global thread pool options to be used in the call to OrtApi::CreateEnvWithGlobalThreadPools.
  * Allow spinning of thread pools when their queues are empty. This will set the value for both
  * inter_op and intra_op threadpools.
  *
  * \param[in] tp_options
  * \param[in] allow_spinning Valid values are 0 or 1.<br>
  *   0 = It won't spin (recommended if CPU usage is high)<br>
  *   1 = Threadpool will spin to wait for queue to become non-empty
  */
  ORT_API2_STATUS(SetGlobalSpinControl, _Inout_ OrtThreadingOptions* tp_options, int allow_spinning);

  /** \brief Add a pre-allocated initializer to a session
  *
  * If a model contains an initializer with a name
  * that is same as the name passed to this API call, ORT will use this initializer instance
  * instead of deserializing one from the model file. This is useful when you want to share
  * the same initializer across sessions.
  *
  * \param[in] options
  * \param[in] name Null terminated string of the initializer name
  * \param[in] val OrtValue containing the initializer. It's lifetime and the underlying initializer buffer must be
  *   managed by the user (created using the OrtApi::CreateTensorWithDataAsOrtValue) and it must outlive the session object
  *   to which it is added.
  */
  ORT_API2_STATUS(AddInitializer, _Inout_ OrtSessionOptions* options, _In_z_ const char* name,
                  _In_ const OrtValue* val);

  /**
  * Creates a custom environment with global threadpools and logger that will be shared across sessions.
  * Use this in conjunction with DisablePerSessionThreads API or else the session will use
  * its own thread pools.
  *
  * \param[in] logging_function
  * \param[in] logger_param
  * \param[in] logging_level
  * \param[in] logid
  * \param[in] tp_options
  * \param[out] out Newly created OrtEnv. Must be freed with OrtApi::ReleaseEnv
  */
  ORT_API2_STATUS(CreateEnvWithCustomLoggerAndGlobalThreadPools, OrtLoggingFunction logging_function, _In_opt_ void* logger_param, OrtLoggingLevel logging_level,
                  _In_ const char* logid, _In_ const struct OrtThreadingOptions* tp_options, _Outptr_ OrtEnv** out);

  /** \brief Append CUDA provider to session options
  *
  * If CUDA is not available (due to a non cuda enabled build, or if CUDA is not installed on the system), this function will return failure.
  *
  * \param[in] options
  * \param[in] cuda_options
  */
  ORT_API2_STATUS(SessionOptionsAppendExecutionProvider_CUDA,
                  _In_ OrtSessionOptions* options, _In_ const OrtCUDAProviderOptions* cuda_options);

  /** \brief Append ROCM execution provider to the session options
  *
  * If ROCM is not available (due to a non ROCM enabled build, or if ROCM is not installed on the system), this function will return failure.
  *
  * \param[in] options
  * \param[in] rocm_options
  */
  ORT_API2_STATUS(SessionOptionsAppendExecutionProvider_ROCM,
                  _In_ OrtSessionOptions* options, _In_ const OrtROCMProviderOptions* rocm_options);

  /** \brief Append OpenVINO execution provider to the session options
  *
  * If OpenVINO is not available (due to a non OpenVINO enabled build, or if OpenVINO is not installed on the system), this function will fail.
  *
  * \param[in] options
  * \param[in] provider_options
  */
  ORT_API2_STATUS(SessionOptionsAppendExecutionProvider_OpenVINO,
                  _In_ OrtSessionOptions* options, _In_ const OrtOpenVINOProviderOptions* provider_options);

  /** \brief Set threading flush-to-zero and denormal-as-zero
  *
  * Sets global thread pool options to be used in the call to OrtApi::CreateEnvWithGlobalThreadPools.
  * Flush-to-zero and denormal-as-zero are applied to threads in both intra and inter global thread pool.
  * \note This option is not needed if the models used have no denormals. This is recommended as this option may hurt model accuracy.
  *
  * \param[in] tp_options
  */
  ORT_API2_STATUS(SetGlobalDenormalAsZero, _Inout_ OrtThreadingOptions* tp_options);

  /** \deprecated Use OrtApi::CreateArenaCfgV2
  *
  * This will create the configuration of an arena that can eventually be used to define an arena based allocator's behavior
  *
  * \param[in] max_mem Use 0 to allow ORT to choose the default
  * \param[in] arena_extend_strategy Use -1 to allow ORT to choose the default, 0 = kNextPowerOfTwo, 1 = kSameAsRequested
  * \param[in] initial_chunk_size_bytes Use -1 to allow ORT to choose the default
  * \param[in] max_dead_bytes_per_chunk Use -1 to allow ORT to choose the default
  * \param[in] out A pointer to an OrtArenaCfg instance
  */
  ORT_API2_STATUS(CreateArenaCfg, _In_ size_t max_mem, int arena_extend_strategy, int initial_chunk_size_bytes,
                  int max_dead_bytes_per_chunk, _Outptr_ OrtArenaCfg** out);

  ORT_CLASS_RELEASE(ArenaCfg);

  /**
  * Use this API to obtain the description of the graph present in the model
  * (doc_string field of the GraphProto message within the ModelProto message).
  * If it doesn't exist, an empty string will be returned.
  *
  * \param[in] model_metadata An instance of OrtModelMetadata
  * \param[in] allocator Allocator used to allocate the string that will be returned back
  * \param[out] value Set to a null terminated string allocated using `allocator`.  The caller is responsible for freeing it using `allocator`
  */
  ORT_API2_STATUS(ModelMetadataGetGraphDescription, _In_ const OrtModelMetadata* model_metadata,
                  _Inout_ OrtAllocator* allocator, _Outptr_ char** value);

  /** \brief Append TensorRT provider to session options
  *
  * If TensorRT is not available (due to a non TensorRT enabled build, or if TensorRT is not installed on the system), this function will return failure.
  *
  * \param[in] options
  * \param[in] tensorrt_options
  */
  ORT_API2_STATUS(SessionOptionsAppendExecutionProvider_TensorRT,
                  _In_ OrtSessionOptions* options, _In_ const OrtTensorRTProviderOptions* tensorrt_options);

  /** \brief Set current GPU device ID
  *
  * Set the current device id of the GPU execution provider (cuda/tensorrt/rocm). The device id should be less
  * than the total number of devices available. This is only useful when multiple-GPUs are installed and it is
  * required to restrict execution to a single GPU.
  *
  * \param[in] device_id
  */
  ORT_API2_STATUS(SetCurrentGpuDeviceId, _In_ int device_id);

  /** \brief Get current GPU device ID
  *
  * Get the current device id of the GPU execution provider (cuda/tensorrt/rocm).
  *
  * \see OrtApi::SetCurrentGpuDeviceId
  *
  * \param[out] device_id
  */
  ORT_API2_STATUS(GetCurrentGpuDeviceId, _In_ int* device_id);

  /** \brief Fetch an array of int64_t values stored as an attribute in the graph node
  *
  *
  * If `out` is nullptr, the value of `size` is set to the true size of the attribute
  * array's size, and a success status is returned.
  *
  * If the `size` parameter is greater than or equal to the actual attribute array's size,
  * the value of `size` is set to the true size of the attribute array's size,
  * the provided memory is filled with the attribute's contents,
  * and a success status is returned.
  *
  * If the `size` parameter is lesser than the actual attribute array's size and `out`
  * is not nullptr, the value of `size` is set to the true size of the attribute array's size
  * and a failure status is returned.)
  *
  * \param[in] info instance
  * \param[in] name name of the attribute to be parsed
  * \param[out] out pointer to memory where the attribute's contents are to be stored
  * \param[in, out] size actual size of attribute array
  */
  ORT_API2_STATUS(KernelInfoGetAttributeArray_float, _In_ const OrtKernelInfo* info, _In_ const char* name,
                  _Out_ float* out, _Inout_ size_t* size);

  /** \brief Fetch an array of int64_t values stored as an attribute in the graph node
  *
  * If `out` is nullptr, the value of `size` is set to the true size of the attribute
  * array's size, and a success status is returned.
  *
  * If the `size` parameter is greater than or equal to the actual attribute array's size,
  * the value of `size` is set to the true size of the attribute array's size,
  * the provided memory is filled with the attribute's contents,
  * and a success status is returned.
  *
  * If the `size` parameter is lesser than the actual attribute array's size and `out`
  * is not nullptr, the value of `size` is set to the true size of the attribute array's size
  * and a failure status is returned.)
  *
  * \param[in] info instance
  * \param[in] name name of the attribute to be parsed
  * \param[out] out pointer to memory where the attribute's contents are to be stored
  * \param[in, out] size actual size of attribute array
  */
  ORT_API2_STATUS(KernelInfoGetAttributeArray_int64, _In_ const OrtKernelInfo* info, _In_ const char* name,
                  _Out_ int64_t* out, _Inout_ size_t* size);

  /** \brief Create an ::OrtArenaCfg
  *
  * Create the configuration of an arena that can eventually be used to define an arena based allocator's behavior.
  *
  * Supported keys are (See docs/C_API.md for details on what the following parameters mean and how to choose these values.):
  * "max_mem": Maximum memory that can be allocated by the arena based allocator.
  *  Use 0 for ORT to pick the best value. Default is 0.
  * "arena_extend_strategy": 0 = kNextPowerOfTwo, 1 = kSameAsRequested.
  *  Use -1 to allow ORT to choose the default.
  * "initial_chunk_size_bytes": (Possible) Size of the first allocation in the arena.
  *  Only relevant if arena strategy is `kNextPowerOfTwo`. Use -1 to allow ORT to choose the default.
  *  Ultimately, the first allocation size is determined by the allocation memory request.
  * "max_dead_bytes_per_chunk": Threshold of unused memory in an allocated chunk of arena memory after
  *  crossing which the current chunk is chunked into 2.
  * "initial_growth_chunk_size_bytes": (Possible) Size of the second allocation in the arena.
  *  Only relevant if arena strategy is `kNextPowerOfTwo`. Use -1 to allow ORT to choose the default.
  *  Ultimately, the allocation size is determined by the allocation memory request.
  *  Further allocation sizes are governed by the arena extend strategy.
  *
  * \param[in] arena_config_keys Keys to configure the arena
  * \param[in] arena_config_values Values to configure the arena
  * \param[in] num_keys Number of keys in `arena_config_keys` and `arena_config_values`
  * \param[out] out Newly created ::OrtArenaCfg. Must be freed with OrtApi::ReleaseArenaCfg
  */
  ORT_API2_STATUS(CreateArenaCfgV2, _In_reads_(num_keys) const char* const* arena_config_keys,
                  _In_reads_(num_keys) const size_t* arena_config_values, _In_ size_t num_keys,
                  _Outptr_ OrtArenaCfg** out);

  /** \brief Set a single run configuration entry as a pair of strings
  *
  * If a configuration with same key exists, this will overwrite the configuration with the given config_value
  *
  * The config_key and the format of config_value are defined in onnxruntime_run_options_config_keys.h
  *
  * \param[in] options
  * \param[in] config_key A null terminated string representation of the config key
  * \param[in] config_value  A null terminated string representation of the config value
  */
  ORT_API2_STATUS(AddRunConfigEntry, _Inout_ OrtRunOptions* options,
                  _In_z_ const char* config_key, _In_z_ const char* config_value);

  /** \brief Creates an ::OrtPrepackedWeightsContainer
  *
  * This container will hold pre-packed buffers of shared initializers for sharing between sessions
  * (i.e.) if there are shared initializers that can be shared between sessions, the pre-packed buffers
  * of these (if any) may possibly be shared to provide memory footprint savings. Pass this container
  * to sessions that you would like to share pre-packed buffers of shared initializers at session
  * creation time.
  *
  *  \param[out] out Newly created ::OrtPrepackedWeightsContainer. Must be freed with OrtApi::ReleasePrepackedWeightsContainer
  */
  ORT_API2_STATUS(CreatePrepackedWeightsContainer, _Outptr_ OrtPrepackedWeightsContainer** out);

  /** \brief Release OrtPrepackedWeightsContainer instance
  *
  * \note instance must not be released until the sessions using it are released
  */
  ORT_CLASS_RELEASE(PrepackedWeightsContainer);

  /** \brief Create session with prepacked weights container
  *
  * Same functionality offered by OrtApi::CreateSession except that a container that contains
  * pre-packed weights' buffers is written into/read from by the created session.
  * This is useful when used in conjunction with OrtApi::AddInitializer which injects
  * shared initializer info into sessions. Wherever possible, the pre-packed versions of these
  * shared initializers are cached in this container so that multiple sessions can just re-use
  * these instead of duplicating these in memory.
  *
  * \param[in] env OrtEnv instance instance
  * \param[in] model_path Null terminated string of the path (wchar on Windows, char otherwise)
  * \param[in] options
  * \param[in] prepacked_weights_container
  * \param[out] out Newly created ::OrtSession. Must be freed with OrtApi::ReleaseSession
  */
  ORT_API2_STATUS(CreateSessionWithPrepackedWeightsContainer, _In_ const OrtEnv* env, _In_ const ORTCHAR_T* model_path,
                  _In_ const OrtSessionOptions* options, _Inout_ OrtPrepackedWeightsContainer* prepacked_weights_container,
                  _Outptr_ OrtSession** out);

  /** \brief Create session from memory with prepacked weights container
  *
  * Same functionality offered by OrtApi::CreateSessionFromArray except that a container that contains
  * pre-packed weights' buffers is written into/read from by the created session.
  * This is useful when used in conjunction with OrtApi::AddInitializer which injects
  * shared initializer info into sessions. Wherever possible, the pre-packed versions of these
  * shared initializers are cached in this container so that multiple sessions can just re-use
  * these instead of duplicating these in memory.
  *
  * \param[in] env
  * \param[in] model_data Array of bytes holding the model
  * \param[in] model_data_length Number of bytes in `model_data_model`
  * \param[in] options
  * \param[in] prepacked_weights_container
  * \param[out] out Newly created ::OrtSession. Must be freed with OrtApi::ReleaseSession
  */
  ORT_API2_STATUS(CreateSessionFromArrayWithPrepackedWeightsContainer, _In_ const OrtEnv* env,
                  _In_ const void* model_data, size_t model_data_length,
                  _In_ const OrtSessionOptions* options, _Inout_ OrtPrepackedWeightsContainer* prepacked_weights_container,
                  _Outptr_ OrtSession** out);

  /** \brief Append TensorRT execution provider to the session options
  *
  * If TensorRT is not available (due to a non TensorRT enabled build), this function will return failure.
  * 
  * This is slightly different from OrtApi::SessionOptionsAppendExecutionProvider_TensorRT, it takes an
  * ::OrtTensorRTProviderOptions which is publicly defined. This takes an opaque ::OrtTensorRTProviderOptionsV2
  * which must be created with OrtApi::CreateTensorRTProviderOptions.
  *
  * For OrtApi::SessionOptionsAppendExecutionProvider_TensorRT, the user needs to instantiate ::OrtTensorRTProviderOptions
  * as well as allocate/release buffers for some members of ::OrtTensorRTProviderOptions.
  * Here, OrtApi::CreateTensorRTProviderOptions and Ortapi::ReleaseTensorRTProviderOptions will do the memory management for you. 
  *
  * \param[in] options
  * \param[in] tensorrt_options
  */
  ORT_API2_STATUS(SessionOptionsAppendExecutionProvider_TensorRT_V2,
                  _In_ OrtSessionOptions* options, _In_ const OrtTensorRTProviderOptionsV2* tensorrt_options);

  /** \brief Create an OrtTensorRTProviderOptionsV2
  *
  * \param[out] out Newly created ::OrtTensorRTProviderOptionsV2. Must be released with OrtApi::ReleaseTensorRTProviderOptionsV2
  */
  ORT_API2_STATUS(CreateTensorRTProviderOptions, _Outptr_ OrtTensorRTProviderOptionsV2** out);

  /** \brief Set options in a TensorRT Execution Provider.
  *
  * Please refer to https://www.onnxruntime.ai/docs/reference/execution-providers/TensorRT-ExecutionProvider.html#c-api-example
  * to know the available keys and values. Key should be in null terminated string format of the member of ::OrtTensorRTProviderOptions
  * and value should be its related range.
  *
  * For example, key="trt_max_workspace_size" and value="2147483648"
  *
  * \param[in] tensorrt_options
  * \param[in] provider_options_keys Array of UTF-8 null-terminated string for provider options keys
  * \param[in] provider_options_values Array of UTF-8 null-terminated string for provider options values
  * \param[in] num_keys Number of elements in the `provider_option_keys` and `provider_options_values` arrays
  */
  ORT_API2_STATUS(UpdateTensorRTProviderOptions, _Inout_ OrtTensorRTProviderOptionsV2* tensorrt_options,
                  _In_reads_(num_keys) const char* const* provider_options_keys,
                  _In_reads_(num_keys) const char* const* provider_options_values,
                  _In_ size_t num_keys);

  /** \brief Get serialized TensorRT provider options string.
  *
  * For example, "trt_max_workspace_size=2147483648;trt_max_partition_iterations=10;trt_int8_enable=1;......" 
  *
  * \param tensorrt_options - OrTensorRTProviderOptionsV2 instance 
  * \param allocator - a ptr to an instance of OrtAllocator obtained with CreateAllocator() or GetAllocatorWithDefaultOptions()
  *                      the specified allocator will be used to allocate continuous buffers for output strings and lengths.
  * \param ptr - is a UTF-8 null terminated string allocated using 'allocator'. The caller is responsible for using the same allocator to free it.
  */
  ORT_API2_STATUS(GetTensorRTProviderOptionsAsString, _In_ const OrtTensorRTProviderOptionsV2* tensorrt_options, _Inout_ OrtAllocator* allocator, _Outptr_ char** ptr);

  ORT_CLASS_RELEASE(TensorRTProviderOptionsV2);

  /** \brief Enable custom operators
  *
  * See onnxruntime-extensions: https://github.com/microsoft/onnxruntime-extensions.git
  */
  ORT_API2_STATUS(EnableOrtCustomOps, _Inout_ OrtSessionOptions* options);

<<<<<<< HEAD
  /** \brief Register a custom allocator
  *
  * Enables sharing between multiple sessions that use the same env instance.
  * Returns an error if an allocator with the same ::OrtMemoryInfo is already registered.
  *
  * The behavior of this API is exactly the same as CreateAndRegisterAllocator() except
  * instead of ORT creating an allocator based on provided info, in this case 
  * ORT uses the user-provided custom allocator.
  * See docs/C_API.md for details.
  *
  * \param[in] env
  * \param[in] allocator User provided allocator
=======
  /**
   * Registers a custom allocator instance with the env to enable
   * sharing between multiple sessions that use the same env instance.
   * Returns an error if an allocator with the same OrtMemoryInfo is already registered.
   * 
   * The behavior of this API is exactly the same as CreateAndRegisterAllocator() except
   * instead of ORT creating an allocator based on provided info, in this case 
   * ORT uses the user-provided custom allocator.
   * See docs/C_API.md for details.
   * 
   * \param[in,out] env OrtEnv instance (must be non-null).
   * \param[in] allocator user provided allocator (must be non-null).
   * 
>>>>>>> a9a0d3f6
  */
  ORT_API2_STATUS(RegisterAllocator, _Inout_ OrtEnv* env, _In_ OrtAllocator* allocator);

  /** \brief Unregister a custom allocator
  *
  * It is an error if you provide an OrtmemoryInfo not corresponding to any
  * registered allocators for sharing.
  *
  * \param[in] env
  * \param[in] mem_info
  */
<<<<<<< HEAD
  ORT_API2_STATUS(UnregisterAllocator, _Inout_ OrtEnv* env, _In_ const OrtMemoryInfo* mem_info);
=======
  ORT_API2_STATUS(UnregisterAllocator, _Inout_ OrtEnv* env,
                  _In_ const OrtMemoryInfo* mem_info);

  /**
   * Sets *out to 1 iff an OrtValue is a SparseTensor, and 0 otherwise
   * 
   * \param[in] value existing OrtValue
   * \param[out] out unless an error occurs, contains 1 iff the value contains an instance
   *  of sparse tensor or 0 otherwise.
   */
  ORT_API2_STATUS(IsSparseTensor, _In_ const OrtValue* value, _Out_ int* out);

  /**
   * Create an OrtValue with a sparse tensor that is empty.
   * Use FillSparseTensor<Format>() functions to populate sparse tensor with non-zero values and
   * format specific indices data.
   * Use ReleaseValue to destroy the sparse tensor, this will also release the buffer inside the output value
   * if any was allocated.
   * \param[in,out] allocator allocator to use when performing an allocation. Allocation will be performed
   *   by FillSparseTensor<Format>() APIs. The lifespan of the allocator instance must eclipse the lifespan
   *   this sparse tensor instance as the same allocator will be used to free memory.
   * \param[in] dense_shape shape of the original dense tensor
   * \param[in] dense_shape_len number of shape dimensions being passed
   * \param[in] type must be one of TENSOR_ELEMENT_DATA_TYPE_xxxx
   * \param[out] out Should be freed by calling ReleaseValue
   * \return OrtStatus*
   */
  ORT_API2_STATUS(CreateSparseTensorAsOrtValue, _Inout_ OrtAllocator* allocator, _In_ const int64_t* dense_shape,
                  size_t dense_shape_len, ONNXTensorElementDataType type, _Outptr_ OrtValue** out);

  /**
   * This API fills populates an empty tensor that was created using CreateSparseTensorAsOrtValue API.
   * The API will allocate required memory and copy the supplied NNZ values and COO indices into that memory allocation.
   * Memory allocation is performed using the allocator that was specified with CreateSparseTensorAsOrtValue.
   * 
   * \param[in,out] ort_value OrtValue to populate with data
   * \param[in] mem_info serves to identify the location of the data to be copied. If the allocator specified 
   *  at the creation time has memory info that is not the same as mem_info argument to this function a X-device copy will be performed.
   *  String data is assumed to be on CPU and will only be copied into a CPU allocated buffer.
   * \param[in] values_shape pointer to values shape array
   * \param[in] values_shape_len length of the values_shape
   * \param[in] values pointer to an array of values. For strings, pass const char**.
   * \param[in] indices_data pointer to a location of COO indices
   * \param[in] indices_num number of COO indices
   */
  ORT_API2_STATUS(FillSparseTensorCoo, _Inout_ OrtValue* ort_value, _In_ const OrtMemoryInfo* data_mem_info,
                  _In_ const int64_t* values_shape, size_t values_shape_len, _In_ const void* values,
                  _In_ const int64_t* indices_data, size_t indices_num);

  /**
   * This API fills populates an empty tensor that was created using CreateSparseTensorAsOrtValue API.
   * The API will allocate required memory and copy the supplied NNZ values and CSR indices into that memory allocation.
   * Memory allocation is performed using the allocator that was specified with CreateSparseTensorAsOrtValue.
   * 
   * \param[in,out] ort_value OrtValue to populate with data
   * \param[in] mem_info serves to identify the location of the data to be copied. If the allocator specified 
   *  at the creation time has memory info that is not the same as mem_info argument to this function a X-device copy will be performed.
   *  String data is assumed to be on CPU and will only be copied into a CPU allocated buffer.
   * \param[in] values_shape pointer to values shape array
   * \param[in] values_shape_len length of the values_shape
   * \param[in] values - pointer to an array of values. For strings, pass const char**.
   * \param[in] inner_indices_data pointer to a location of CSR inner indices
   * \param[in] inner_indices_num number of CSR inner indices
   * \param[in] outer_indices_data pointer to a location of CSR outer indices
   * \param[in] outer_indices_num number of CSR outer indices
   */
  ORT_API2_STATUS(FillSparseTensorCsr, _Inout_ OrtValue* ort_value, _In_ const OrtMemoryInfo* data_mem_info,
                  _In_ const int64_t* values_shape, size_t values_shape_len, _In_ const void* values,
                  _In_ const int64_t* inner_indices_data, size_t inner_indices_num,
                  _In_ const int64_t* outer_indices_data, size_t outer_indices_num);

  /**
   * This API fills populates an empty tensor that was created using CreateSparseTensorAsOrtValue API.
   * The API will allocate required memory and copy the supplied NNZ values and BlockSparse indices into that memory allocation.
   * Memory allocation is performed using the allocator that was specified with CreateSparseTensorAsOrtValue.
   * 
   * \param[in,out] ort_value OrtValue to populate with data
   * \param[in] mem_info serves to identify the location of the data to be copied. If the allocator specified 
   *  at the creation time has memory info that is not the same as mem_info argument to this function a X-device copy will be performed.
   *  String data is assumed to be on CPU and will only be copied into a CPU allocated buffer.
   * \param[in] values structure with values information
   * \param[in] indices_shape_data pointer to a location of indices shape
   * \param[in] indices_shape_len length of the block sparse indices shape
   * \param[in] indices_data pointer to a location of indices data. Shape will determine the length of the indices data.
   */
  ORT_API2_STATUS(FillSparseTensorBlockSparse, _Inout_ OrtValue* ort_value, _In_ const OrtMemoryInfo* data_mem_info,
                  _In_ const int64_t* values_shape, size_t values_shape_len, _In_ const void* values,
                  _In_ const int64_t* indices_shape_data, size_t indices_shape_len,
                  _In_ const int32_t* indices_data);

  /**
   * Create an OrtValue with a sparse tensor. This is the first step.
   * Next, use Use<Format>Indices() functions to supply sparse tensor with
   * format specific indices data and set its sparse format to a specific enum value.
   * This API will not perform memory allocations. It will
   * use supplied user buffer which should outlive the created sparse tensor.
   * Use ReleaseValue to destroy the sparse tensor. It would not release the supplied values buffer.
   * This API can not be used to map strings from the user allocated memory. Strings must always be copied
   * and have UTF-8 encoding. Therefore, use CreateSparseTensorAsOrtValue() API above and then fill it with data
   * using appropriate Make*() function.
   * 
   * \param[in] info memory info where sparse values reside.
   * \param[in,out] p_data pointer to a user allocated buffer with values. To create a full sparse tensor with no non-zero
   *   values, pass nullptr
   * \param[in] dense_shape shape of the original dense tensor
   * \param[in] dense_shape_len number of shape dimensions being passed
   * \param[in] values_shape shape of the values data. To create a fully sparse tensor with no non-zero values,
   *   pass {0} shape.
   * \param[in] values_shape_len number of values shape dimensions
   * \param[in] type must be one of TENSOR_ELEMENT_DATA_TYPE_xxxx
   * \param[out] out Should be freed by calling ReleaseValue
   * \return OrtStatus*
   */
  ORT_API2_STATUS(CreateSparseTensorWithValuesAsOrtValue, _In_ const OrtMemoryInfo* info, _Inout_ void* p_data,
                  _In_ const int64_t* dense_shape, size_t dense_shape_len,
                  _In_ const int64_t* values_shape, size_t values_shape_len,
                  ONNXTensorElementDataType type, _Outptr_ OrtValue** out);

  /**
   * The API assigns Coo format indices to the SparseTensor that was created by 
   * CreateSparseTensorWithValuesAsOrtValue API above. It also sets OrtSparseFormat to 
   * ORT_SPARSE_COO. The API will not allocate any additional memory for data. The life span of
   * indices_data buffer should eclipse the life span of this OrtValue.
   * 
   * \param[in,out] ort_value OrtValue instance constructed with CreateSparseTensorWithValuesAsOrtValue
   * \param[in,out] indices_data pointer to a user pre-allocated buffer or nullptr for fully sparse tensors.
   * \param[in] indices_num  number of COO indices. Should either be 0 for fully sparse tensors, be equal
   *  to the number of nnz values specified to CreateSparseTensorWithValuesAsOrtValue for 1-D {nnz} indices or
   *  be twice as number of nnz values for a  2-D indices {nnz, 2}
   */
  ORT_API2_STATUS(UseCooIndices, _Inout_ OrtValue* ort_value, _Inout_ int64_t* indices_data, size_t indices_num);

  /**
   * The API assigns CSR format indices to the SparseTensor that was created by 
   * CreateSparseTensorWithValuesAsOrtValue API above. It also sets OrtSparseFormat to 
   * ORT_SPARSE_CSRC. The API will not allocate any additional memory for data. The life spans of
   * indner_data and outer_data buffers should eclipse the life span of this OrtValue.
   * 
   * \param[in,out] ort_value OrtValue instance constructed with CreateSparseTensorWithValuesAsOrtValue
   * \param[in,out] inner_data pointer to a user pre-allocated buffer or nullptr for fully sparse tensors.
   * \param[in] inner_num  number of inner CSR indices. Should either be 0 for fully sparse tensors or be equal
   * to the number of nnz values specified to CreateSparseTensorWithValuesAsOrtValue.
   * \param[in,out] outer_data pointer to user pre-allocated buffer or nullptr for fully sparse tensors.
   * \param[in] outer_num number of CSR outer indices. Should either be 0 for fully sparse tensors or
   * equal to rows + 1 of the dense shape.
   */
  ORT_API2_STATUS(UseCsrIndices, _Inout_ OrtValue* ort_value, _Inout_ int64_t* inner_data, size_t inner_num,
                  _Inout_ int64_t* outer_data, size_t outer_num);

  /**
   * The API assigns BlockSparse format indices to the SparseTensor that was created by 
   * CreateSparseTensorWithValuesAsOrtValue API above. It also sets OrtSparseFormat to 
   * ORT_SPARSE_BLOCK_SPARSE. The API will not allocate any additional memory for data. The life span of
   * indices_data buffer must eclipse the lifespan of this OrtValue.
   * 
   * \param[in,out] ort_value OrtValue instance constructed with CreateSparseTensorWithValuesAsOrtValue
   * \param[in] indices_shape pointer to indices shape. Use {0} for fully sparse tensors
   * \param[in] indices_shape_len length of the indices shape
   * \param[in,out] indices_data pointer to user pre-allocated buffer or nullptr for fully sparse tensors.
   */
  ORT_API2_STATUS(UseBlockSparseIndices, _Inout_ OrtValue* ort_value, const int64_t* indices_shape, size_t indices_shape_len, _Inout_ int32_t* indices_data);

  /**
   * The API returns sparse tensor format enum iff a given ort value contains an instance of sparse tensor.
   * 
   * \param[in] ort_value OrtValue that contains an instance of sparse tensor
   * \param[out] out pointer to out parameter
   */
  ORT_API2_STATUS(GetSparseTensorFormat, _In_ const OrtValue* ort_value, _Out_ enum OrtSparseFormat* out);

  /**
   *  The API Returns data type and shape of sparse tensor values (nnz) iff OrtValue contains a SparseTensor.
   * 
   * \param[in] ort_value an OrtValue that contains a fully constructed sparse tensor
   * \param[out] out Should be freed by ReleaseTensorTypeAndShapeInfo after use
   */
  ORT_API2_STATUS(GetSparseTensorValuesTypeAndShape, _In_ const OrtValue* ort_value, _Outptr_ OrtTensorTypeAndShapeInfo** out);

  /**
   * The API returns numeric data for sparse tensor values (nnz). For string values use GetStringTensor*() API.
   * 
   * \param[in] ort_value an instance of OrtValue containing sparse tensor
   * \param[out] out returns a pointer to values data.  Do not attempt to free this ptr.
   */
  ORT_API2_STATUS(GetSparseTensorValues, _In_ const OrtValue* ort_value, _Outptr_ const void** out);

  /**
   * The API returns data type, shape for the type of indices specified by
   * indices_format.
   * 
   * \param[in] ort_value OrtValue containing sparse tensor.
   * \param[in] indices_format - one of the indices formats. It is an error to request a format that the sparse
   * tensor does not contain.
   * \param[out] an instance of OrtTensorTypeAndShapeInfo. Must be freed by the ReleaseTensorTypeAndShapeInfo.
   */
  ORT_API2_STATUS(GetSparseTensorIndicesTypeShape, _In_ const OrtValue* ort_value, enum OrtSparseIndicesFormat indices_format, _Outptr_ OrtTensorTypeAndShapeInfo** out);

  /**
   * The API returns indices data for the type of the indices specified by indices_format.
   * Do not free the returned ptr as it points directly to the internal sparse tensor buffer.
   * 
   * \param[in] ort_value OrtValue containing sparse tensor.
   * \param[in] indices_format - one of the indices formats. It is an error to request a format that the sparse
   * tensor does not contain.
   * \param[out] num_indices ptr where the number of indices entries is returned
   * \param[out] indices out param where the pointer to the internal buffer is returned. Do not free this buffer.
   */
  ORT_API2_STATUS(GetSparseTensorIndices, _In_ const OrtValue* ort_value, enum OrtSparseIndicesFormat indices_format, _Out_ size_t* num_indices, _Outptr_ const void** indices);
>>>>>>> a9a0d3f6
};

/*
 * Steps to use a custom op:
 *   1 Create an OrtCustomOpDomain with the domain name used by the custom ops
 *   2 Create an OrtCustomOp structure for each op and add them to the domain
 *   3 Call OrtAddCustomOpDomain to add the custom domain of ops to the session options
*/
#define OrtCustomOpApi OrtApi

// Specifies some characteristics of inputs/outputs of custom ops:
// Specify if the inputs/outputs are one of:
// 1) Non-optional (input/output must be present in the node)
// 2) Optional (input/output may be absent in the node)
typedef enum OrtCustomOpInputOutputCharacteristic {
  // TODO: Support 'Variadic' inputs/outputs
  INPUT_OUTPUT_REQUIRED = 0,
  INPUT_OUTPUT_OPTIONAL,
} OrtCustomOpInputOutputCharacteristic;

/*
 * The OrtCustomOp structure defines a custom op's schema and its kernel callbacks. The callbacks are filled in by
 * the implementor of the custom op.
*/
struct OrtCustomOp {
  uint32_t version;  // Initialize to ORT_API_VERSION

  // This callback creates the kernel, which is a user defined parameter that is passed to the Kernel* callbacks below.
  void*(ORT_API_CALL* CreateKernel)(_In_ const struct OrtCustomOp* op, _In_ const OrtApi* api,
                                    _In_ const OrtKernelInfo* info);

  // Returns the name of the op
  const char*(ORT_API_CALL* GetName)(_In_ const struct OrtCustomOp* op);

  // Returns the type of the execution provider, return nullptr to use CPU execution provider
  const char*(ORT_API_CALL* GetExecutionProviderType)(_In_ const struct OrtCustomOp* op);

  // Returns the count and types of the input & output tensors
  ONNXTensorElementDataType(ORT_API_CALL* GetInputType)(_In_ const struct OrtCustomOp* op, _In_ size_t index);
  size_t(ORT_API_CALL* GetInputTypeCount)(_In_ const struct OrtCustomOp* op);
  ONNXTensorElementDataType(ORT_API_CALL* GetOutputType)(_In_ const struct OrtCustomOp* op, _In_ size_t index);
  size_t(ORT_API_CALL* GetOutputTypeCount)(_In_ const struct OrtCustomOp* op);

  // Op kernel callbacks
  void(ORT_API_CALL* KernelCompute)(_In_ void* op_kernel, _In_ OrtKernelContext* context);
  void(ORT_API_CALL* KernelDestroy)(_In_ void* op_kernel);

  // Returns the characteristics of the input & output tensors
  OrtCustomOpInputOutputCharacteristic(ORT_API_CALL* GetInputCharacteristic)(_In_ const struct OrtCustomOp* op, _In_ size_t index);
  OrtCustomOpInputOutputCharacteristic(ORT_API_CALL* GetOutputCharacteristic)(_In_ const struct OrtCustomOp* op, _In_ size_t index);
};

/*
 * This is the old way to add the CUDA provider to the session, please use SessionOptionsAppendExecutionProvider_CUDA above to access the latest functionality
 * This function always exists, but will only succeed if Onnxruntime was built with CUDA support and the CUDA provider shared library exists
 * 
 * \param device_id cuda device id, starts from zero.
*/
ORT_API_STATUS(OrtSessionOptionsAppendExecutionProvider_CUDA, _In_ OrtSessionOptions* options, int device_id);

#ifdef __cplusplus
}
#endif

//! @}<|MERGE_RESOLUTION|>--- conflicted
+++ resolved
@@ -899,7 +899,6 @@
   */
   ORT_API2_STATUS(FillStringTensor, _Inout_ OrtValue* value, _In_ const char* const* s, size_t s_len);
 
-<<<<<<< HEAD
   /** \brief Get total byte length for all strings in a string tensor
   *
   * Typically used with OrtApi::GetStringTensorContent
@@ -934,38 +933,6 @@
   * \param[in] type_info
   * \param[out] out Do not free this value, it will be valid until type_info is freed.
   */
-=======
-  /**
-     * Obtain a total length of strings contained within a tensor.
-     * For sparse tensors it returns the total length of values (nnz) strings.
-     * \param[in] value A tensor created from OrtCreateTensor... function.
-     * \param[out] len total data length, not including the trailing '\0' chars.
-     */
-  ORT_API2_STATUS(GetStringTensorDataLength, _In_ const OrtValue* value, _Out_ size_t* len);
-
-  /**
-     * This API returns all of of UTF-8 encoded strings that are contained within a tensor
-     * or in non-empty values of a sparse tensor in one single buffer. Use offsets to calculate
-     * the length of each string such as len[i] = offsets[i + 1] - offsets[i] except the last
-     * string for which the length is calculated as total_len - offset[i].
-     * 
-     * \param[in] value A tensor created from OrtCreateTensor... API or a sparse tensor
-     *   created with OrtCreateSparseTensor... API.
-     * \param[in,out] s string contents. Each string is NOT null-terminated.
-     * \param[in] s_len total data length, get it from OrtGetStringTensorDataLength
-     * \param[in,out] offsets pointer to a preallocated buffer where offsets for each of the string
-     *        element are returned. The number of offsets must match the number of string elements.
-     * \param[in] offsets_len number of offsets expected in the buffer.
-     */
-  ORT_API2_STATUS(GetStringTensorContent, _In_ const OrtValue* value, _Out_writes_bytes_all_(s_len) void* s,
-                  size_t s_len, _Out_writes_all_(offsets_len) size_t* offsets, size_t offsets_len);
-
-  /** Retrieves OrtTensorTypeAndShapeInfo part of the OrtTypeInfo
-    * 
-    * \param[in] type_info
-    * \param[out] out a returned ptr. Don't free the 'out' value, it is owned by type_info
-    */
->>>>>>> a9a0d3f6
   ORT_API2_STATUS(CastTypeInfoToTensorInfo, _In_ const OrtTypeInfo* type_info,
                   _Outptr_result_maybenull_ const OrtTensorTypeAndShapeInfo** out);
 
@@ -1050,7 +1017,6 @@
   */
   ORT_API2_STATUS(GetTensorShapeElementCount, _In_ const OrtTensorTypeAndShapeInfo* info, _Out_ size_t* out);
 
-<<<<<<< HEAD
   /** \brief Get type and shape information from a tensor OrtValue
   *
   * \param[in] value Must be a tensor (not a map/sequence/etc) or will return failure
@@ -1063,23 +1029,6 @@
   * \param[in] value
   * \param[out] out Newly created ::OrtTypeInfo. Must be freed with OrtApi::ReleaseTypeInfo
   */
-=======
-  /**
-   * Returns data type and shape iff OrtValue contains a Tensor or a SparseTensor.
-   * For sparse tensors it returns a dense shape of the tensor.
-   * 
-   * \param[in] value OrtValue that contains tensor or a sparse tensor
-   * \param[out] out Should be freed by ReleaseTensorTypeAndShapeInfo after use
-   */
-  ORT_API2_STATUS(GetTensorTypeAndShape, _In_ const OrtValue* value, _Outptr_ OrtTensorTypeAndShapeInfo** out);
-
-  /**
-   * Get the type information of an OrtValue. API works for tensors and sparse tensors.
-   * 
-   * \param[in] value
-   * \param[in,out] out The returned value should be freed by ReleaseTypeInfo after use
-   */
->>>>>>> a9a0d3f6
   ORT_API2_STATUS(GetTypeInfo, _In_ const OrtValue* value, _Outptr_result_maybenull_ OrtTypeInfo** out);
 
   /** \brief Get ONNXType of an OrtValue
@@ -1089,7 +1038,6 @@
   */
   ORT_API2_STATUS(GetValueType, _In_ const OrtValue* value, _Out_ enum ONNXType* out);
 
-<<<<<<< HEAD
   /** \brief Create an OrtMemoryInfo
   *
   * \param[in] name
@@ -1110,24 +1058,6 @@
   * \param[out] out
   */
   ORT_API2_STATUS(CreateCpuMemoryInfo, enum OrtAllocatorType type, enum OrtMemType mem_type,
-=======
-  /**
-   * Creates an instance of OrtMemoryInfo. It must be freed by ReleaseMemoryInfo after use.
-   * This may describe one of the existing ORT allocator types OR a custom allocator.
-   * 
-   * \param[in] name such as "cpu", "gpu"
-   * \param[in] type one of the enum values
-   * \param[in] device ID. For GPU gpu id.
-   * \param[in] mem_type. Memory type enum value.
-   */
-  ORT_API2_STATUS(CreateMemoryInfo, _In_ const char* name, enum OrtAllocatorType type, int id,
-                  enum OrtMemType mem_type, _Outptr_ OrtMemoryInfo** out);
-
-  /**
-   * Convenience function for special case of CreateMemoryInfo, for the CPU allocator. Uses name = "Cpu" and id = 0.
-   */
-  ORT_API2_STATUS(CreateCpuMemoryInfo, enum OrtAllocatorType type, enum OrtMemType mem_type1,
->>>>>>> a9a0d3f6
                   _Outptr_ OrtMemoryInfo** out);
 
   /** \brief Compare OrtMemoryInfo objects for equality
@@ -1515,7 +1445,6 @@
   ORT_API2_STATUS(ReleaseAvailableProviders, _In_ char** ptr,
                   _In_ int providers_length);
 
-<<<<<<< HEAD
   /** \brief Get the length of a single string in a string tensor
   *
   * \param[in] value A string tensor
@@ -1531,29 +1460,6 @@
   * \param[in] index Index of the string in the tensor
   * \param[out] s The string element contents in UTF-8 encoding. The string is NOT null-terminated.
   */
-=======
-  /**
-     * This API returns a length of string element at [index]. For sparse tensors
-     * it will return a string element of sparse values. It is an error to request
-     * an out of bounds element.
-     * 
-     * \param[in] value - A tensor created from OrtCreateTensor... function.
-     * \param[in] index - flat index of string tensor element, length of element at index will be returned.
-     * \param[out] out - number of UTF-8 bytes that the string contains
-     */
-  ORT_API2_STATUS(GetStringTensorElementLength, _In_ const OrtValue* value, size_t index, _Out_ size_t* out);
-
-  /**
-     * This API will return a copy UTF-8 data contained with a string element at the specified index.
-     * For sparse tensors it would return a string element of sparse values. It is an error to request an out
-     * of bounds element.
-     * 
-     * \param s string element contents in UTF-8 encoding. The string is NOT null-terminated.
-     * \param value A tensor created from OrtCreateTensor... function.
-     * \param s_len element length, get it from OrtGetStringTensorElementLength.
-     * \param index offset of element of tensor to return.
-     */
->>>>>>> a9a0d3f6
   ORT_API2_STATUS(GetStringTensorElement, _In_ const OrtValue* value, size_t s_len, size_t index, _Out_writes_bytes_all_(s_len) void* s);
 
   /** \brief Set a single string in a string tensor
@@ -2112,7 +2018,6 @@
   */
   ORT_API2_STATUS(EnableOrtCustomOps, _Inout_ OrtSessionOptions* options);
 
-<<<<<<< HEAD
   /** \brief Register a custom allocator
   *
   * Enables sharing between multiple sessions that use the same env instance.
@@ -2125,21 +2030,6 @@
   *
   * \param[in] env
   * \param[in] allocator User provided allocator
-=======
-  /**
-   * Registers a custom allocator instance with the env to enable
-   * sharing between multiple sessions that use the same env instance.
-   * Returns an error if an allocator with the same OrtMemoryInfo is already registered.
-   * 
-   * The behavior of this API is exactly the same as CreateAndRegisterAllocator() except
-   * instead of ORT creating an allocator based on provided info, in this case 
-   * ORT uses the user-provided custom allocator.
-   * See docs/C_API.md for details.
-   * 
-   * \param[in,out] env OrtEnv instance (must be non-null).
-   * \param[in] allocator user provided allocator (must be non-null).
-   * 
->>>>>>> a9a0d3f6
   */
   ORT_API2_STATUS(RegisterAllocator, _Inout_ OrtEnv* env, _In_ OrtAllocator* allocator);
 
@@ -2151,9 +2041,6 @@
   * \param[in] env
   * \param[in] mem_info
   */
-<<<<<<< HEAD
-  ORT_API2_STATUS(UnregisterAllocator, _Inout_ OrtEnv* env, _In_ const OrtMemoryInfo* mem_info);
-=======
   ORT_API2_STATUS(UnregisterAllocator, _Inout_ OrtEnv* env,
                   _In_ const OrtMemoryInfo* mem_info);
 
@@ -2362,7 +2249,6 @@
    * \param[out] indices out param where the pointer to the internal buffer is returned. Do not free this buffer.
    */
   ORT_API2_STATUS(GetSparseTensorIndices, _In_ const OrtValue* ort_value, enum OrtSparseIndicesFormat indices_format, _Out_ size_t* num_indices, _Outptr_ const void** indices);
->>>>>>> a9a0d3f6
 };
 
 /*
