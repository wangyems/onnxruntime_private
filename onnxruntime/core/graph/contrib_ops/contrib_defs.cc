--- conflicted
+++ resolved
@@ -2292,25 +2292,6 @@
                                 .Output(0, "Y", "Output tensor of shape (M, N).", "TR")
                                 .TypeConstraint(
                                     "TA",
-<<<<<<< HEAD
-                                    {"tensor(float8e4m3fn)", "tensor(float8e5m2)", "tensor(float16)", "tensor(bfloat16)", "tensor(float)"},
-                                    "Constrain input type to float tensors.")
-                                .TypeConstraint(
-                                    "TB",
-                                    {"tensor(float8e4m3fn)", "tensor(float8e5m2)", "tensor(float16)", "tensor(bfloat16)", "tensor(float)"},
-                                    "Constrain input type to float tensors.")
-                                .TypeConstraint(
-                                    "TC",
-                                    {"tensor(float8e4m3fn)", "tensor(float8e5m2)", "tensor(float16)", "tensor(bfloat16)", "tensor(float)"},
-                                    "Constrain input type to float tensors.")
-                                .TypeConstraint(
-                                    "TS",
-                                    {"tensor(float8e4m3fn)", "tensor(float8e5m2)", "tensor(float16)", "tensor(bfloat16)", "tensor(float)"},
-                                    "Constrain input type to float tensors.")
-                                .TypeConstraint(
-                                    "TR",
-                                    {"tensor(float8e4m3fn)", "tensor(float8e5m2)", "tensor(float16)", "tensor(bfloat16)", "tensor(float)"},
-=======
 #if !defined(DISABLE_FLOAT8_TYPES)
                                     {"tensor(float8e4m3fn)", "tensor(float8e5m2)", "tensor(float16)", "tensor(bfloat16)", "tensor(float)"},
 #else                                    
@@ -2348,7 +2329,6 @@
 #else                                    
                                     {"tensor(float16)", "tensor(bfloat16)", "tensor(float)"},
 #endif
->>>>>>> 3f61423e
                                     "Constrain output type to float tensors.")
                                 .Attr(
                                     "transA",
