// Copyright (C) 2019-2022 Intel Corporation
// Licensed under the MIT License

#include <fstream>
#include <vector>
#include <string>
#include <memory>

#include "core/providers/shared_library/provider_api.h"

#include <inference_engine.hpp>

#include "contexts.h"
#include "backend_manager.h"
#include "ibackend.h"
#include "backend_utils.h"

namespace onnxruntime {
namespace openvino_ep {

static std::unique_ptr<GlobalContext> g_global_context;

GlobalContext& BackendManager::GetGlobalContext() {
  // This is not thread safe to call for the first time, but it is first called on the main thread by the constructor so it is safe.
  if (!g_global_context)
    g_global_context = std::make_unique<GlobalContext>();
  return *g_global_context;
}

void BackendManager::ReleaseGlobalContext() {
  g_global_context.reset();
}

BackendManager::BackendManager(const onnxruntime::Node& fused_node,
    const onnxruntime::GraphViewer& subgraph,
    const logging::Logger& logger) {
  auto prec_str = GetGlobalContext().precision_str;
  if (prec_str == "FP32") {
    subgraph_context_.precision = InferenceEngine::Precision::FP32;
  } else if (prec_str == "FP16") {
    subgraph_context_.precision = InferenceEngine::Precision::FP16;
  } else {
    throw std::string("Invalid OpenVINO Precision type: " + prec_str);
  }

  // Save the indexes of graph inputs among fused_node's inputDefs
  // (which also contains initializers).
  auto node_input_defs = fused_node.InputDefs();
  int i = 0;
  for (auto idef : node_input_defs) {
    subgraph_context_.input_names.insert({idef->Name(), i});
    i++;
  }

  auto graph_inputs = subgraph.GetInputs();
  for (auto input : graph_inputs) {
    if (GetGlobalContext().device_type.find("MYRIAD") != std::string::npos) {
      auto shape = input->Shape();
      if (shape != nullptr) {
        if (shape->dim_size() != 4) {
          subgraph_context_.set_vpu_config = true;
        }
      }
    }
    auto it = subgraph_context_.input_names.find(input->Name());
    if (it == subgraph_context_.input_names.end()) {
      throw std::string("Input not found in the input defs list");
    }
    int index = it->second;
    subgraph_context_.input_indexes.push_back(index);
  }

  auto graph_outputs_defs = fused_node.OutputDefs();
  i = 0;
  for (auto output_def : graph_outputs_defs) {
    subgraph_context_.output_names.insert({output_def->Name(), i});
    i++;
  }
  subgraph_context_.subgraph_name = fused_node.Name();
  model_proto_ = GetModelProtoFromFusedNode(fused_node, subgraph, logger);

  if (ModelHasBatchedInputs(*model_proto_) &&
      GetGlobalContext().is_wholly_supported_graph &&
      GetGlobalContext().device_type.find("HDDL") != std::string::npos) {
    subgraph_context_.enable_batching = true;
    LOGS_DEFAULT(INFO) << "[OpenVINO-EP] Model can be Batch inferenced \n";
    auto model_copy = ReWriteBatchDimWithOne(*model_proto_);
    try {
      concrete_backend_ = BackendFactory::MakeBackend(*model_copy,
                                                      GetGlobalContext(),
                                                      subgraph_context_);
    } catch (std::string const & msg) {
        throw msg;
    }
    subgraph_context_.has_dynamic_input_shape = false;

  } else if (ModelHasSymbolicInputDims(subgraph)) {
    subgraph_context_.has_dynamic_input_shape = true;
    if (GetGlobalContext().device_type.find("MYRIAD") != std::string::npos) {
      LOGS_DEFAULT(INFO) << "[OpenVINO-EP] Model has symbolic input dims."
                            " Defering backend initialization and device_type is MYRIAD.";
    }
    if (GetGlobalContext().device_type.find("CPU") != std::string::npos) {
      LOGS_DEFAULT(INFO) << "[OpenVINO-EP] Model has symbolic input dims and "
                       << "device_type is CPU.";
      if (GetGlobalContext().enable_dynamic_shapes) {
        LOGS_DEFAULT(INFO) << "[OpenVINO-EP] Starting backend initialization. "
                        << "Creating backend Dynamic Shapes";
          try {
            concrete_backend_ = BackendFactory::MakeBackend(*model_proto_,
                                                            GetGlobalContext(),
                                                            subgraph_context_);
          } catch (std::string const & msg) {
              throw msg;
          }
        LOGS_DEFAULT(INFO) << "[OpenVINO-EP] "
                        << "Backend created for graph " << subgraph_context_.subgraph_name;
      }
    }
  } else if (ModelHasSymbolicInputDims(subgraph) &&
      GetGlobalContext().device_type.find("GPU") != std::string::npos) {
    LOGS_DEFAULT(INFO) << "[OpenVINO-EP] Model has symbolic input dims. Defering backend initialization";
    subgraph_context_.has_dynamic_input_shape = true;
  } else {
    LOGS_DEFAULT(INFO) << "[OpenVINO-EP] Model has concreate input dims. Initializing backend for graph " << subgraph_context_.subgraph_name;

    subgraph_context_.has_dynamic_input_shape = false;
    try {
      concrete_backend_ = BackendFactory::MakeBackend(*model_proto_,
                                                      GetGlobalContext(),
                                                      subgraph_context_);
    } catch (std::string const & msg) {
        throw msg;
    }
  }
}

bool BackendManager::ModelHasBatchedInputs(const ONNX_NAMESPACE::ModelProto& model_proto) const {
  bool has_batched_inputs = true;

  for (int i = 0; i < (int)subgraph_context_.input_indexes.size(); i++) {
    auto& input = model_proto.graph().input(subgraph_context_.input_indexes[i]);

    // Batch-process only raw image inputs (NCHW or NHWC layouts)
    auto& shape = input.type().tensor_type().shape();
    if (shape.dim_size() != 4) {
      has_batched_inputs = false;
      break;
    }

    if (shape.dim(0).value_case() == shape.dim(0).kDimValue) {
      has_batched_inputs = false;
      break;
    }

    for (int index = 1; index < 4; index++) {
      if (shape.dim(index).value_case() != shape.dim(0).kDimValue) {
        has_batched_inputs = false;
        break;
      }
    }
    if (!has_batched_inputs) {
      break;
    }
  }
  return has_batched_inputs;
}

bool BackendManager::ModelHasSymbolicInputDims(const onnxruntime::GraphViewer& subgraph) const {
  bool has_sym_dims = false;
  auto graph_inputs = subgraph.GetInputs();
  for (auto input : graph_inputs) {
    if (input->Shape() == nullptr) {
      has_sym_dims = true;
      break;
    }
    for (auto& dim : input->Shape()->dim()) {
      if (dim.value_case() != dim.kDimValue) {
        has_sym_dims = true;
        break;
      }
    }
    if (has_sym_dims) {
      break;
    }
  }
  return has_sym_dims;
}

std::unique_ptr<ONNX_NAMESPACE::ModelProto>
BackendManager::GetModelProtoFromFusedNode(const onnxruntime::Node& fused_node,
                                           const onnxruntime::GraphViewer& subgraph,
                                           const logging::Logger& logger) const {
  auto model = subgraph.CreateModel(logger);

  auto model_proto = model->ToProto();
  model_proto->set_ir_version(ONNX_NAMESPACE::Version::IR_VERSION);
  subgraph.ToProto(*model_proto->mutable_graph(), true, true);

#ifndef NDEBUG
  if (openvino_ep::backend_utils::IsDebugEnabled()) {
    const std::string& name = fused_node.Name();
    std::fstream dump(name + ".onnx", std::ios::out | std::ios::trunc | std::ios::binary);
    model_proto->SerializeToOstream(dump);
  }
#else
  ORT_UNUSED_PARAMETER(fused_node);
#endif

  return model_proto;
}

std::vector<std::vector<int64_t>> GetInputTensorShapes(Ort::KernelContext& context) {
<<<<<<< HEAD
  
=======

>>>>>>> 8372c86e
  const auto input_count = context.GetInputCount();
  std::vector<std::vector<int64_t>> input_shapes;
  input_shapes.reserve(input_count);
  for (size_t i = 0; i < input_count; i++) {
    auto input_tensor = context.GetInput(i);
    auto tensor_shape = input_tensor.GetTensorTypeAndShapeInfo().GetShape();
    input_shapes.push_back(std::move(tensor_shape));
  }
  return input_shapes;
}

std::string MakeMapKeyString(const std::vector<std::vector<int64_t>>& shapes,
                             const std::string& device_type) {
  std::string key;
  key += device_type;
  key += "|";  //separator
  for (auto shape : shapes) {
    for (auto dim : shape) {
      std::ostringstream o;
      o << dim;
      key += o.str();
      key += ",";
    }
    key += "|";
  }
  return key;
}

std::shared_ptr<ONNX_NAMESPACE::ModelProto>
BackendManager::ReWriteInputShapeInfo(const ONNX_NAMESPACE::ModelProto& model_proto,
                                      const std::vector<std::vector<int64_t>>& input_shapes) {
  auto model_copy = std::shared_ptr<ONNX_NAMESPACE::ModelProto>(ONNX_NAMESPACE::ModelProto::Create());
  std::string proto_str;
  model_proto.SerializeToString(proto_str);
  model_copy->ParseFromString(proto_str);
  auto graph_proto = model_copy->mutable_graph();

  for (size_t i = 0, limit = input_shapes.size(); i < limit; i++) {
    auto g_in_shape = graph_proto->mutable_input((int)i)->mutable_type()->mutable_tensor_type()->mutable_shape();
    g_in_shape->clear_dim();
    const auto& shape = input_shapes[i];
    for (size_t dim = 0, end = shape.size(); dim < end; dim++) {
      g_in_shape->add_dim()->set_dim_value(shape[dim]);
    }
  }
  return model_copy;
}

std::shared_ptr<ONNX_NAMESPACE::ModelProto>
BackendManager::ReWriteBatchDimWithOne(const ONNX_NAMESPACE::ModelProto& model_proto) {
  auto model_copy = std::shared_ptr<ONNX_NAMESPACE::ModelProto>(ONNX_NAMESPACE::ModelProto::Create());
  std::string proto_str;
  model_proto.SerializeToString(proto_str);
  model_copy->ParseFromString(proto_str);
  auto graph_proto = model_copy->mutable_graph();

  for (int i = 0; i < graph_proto->input_size(); i++) {
    ONNX_NAMESPACE::TensorShapeProto* g_in_shape = graph_proto->mutable_input((int)i)->mutable_type()->mutable_tensor_type()->mutable_shape();
    g_in_shape->mutable_dim(0)->clear_dim_value();
    g_in_shape->mutable_dim(0)->set_dim_value(1);
  }
  return model_copy;
}

void BackendManager::Compute(OrtKernelContext* context) {
  Ort::KernelContext ctx(context);
  std::chrono::high_resolution_clock::time_point start_compute, end_compute;
  #ifdef OPENVINO_FIL_ENABLED
    static bool fil_enabled = true;
    if (fil_enabled) {
      start_compute = std::chrono::high_resolution_clock::now();
      LOGS_DEFAULT(INFO) << "Start Compute";
    }
  #endif
  bool use_dynamic_backend = true;
  if (GetGlobalContext().enable_dynamic_shapes && subgraph_context_.has_dynamic_input_shape &&
      GetGlobalContext().device_type.find("CPU") != std::string::npos) {
<<<<<<< HEAD
    #if (defined OV_API_20)
      concrete_backend_->Infer(context);
      use_dynamic_backend = false;
    #endif
=======
    concrete_backend_->Infer(context);
    use_dynamic_backend = false;
>>>>>>> 8372c86e
  }
  else if (use_dynamic_backend && subgraph_context_.has_dynamic_input_shape) {
    std::vector<std::vector<int64_t>> tensor_shapes = GetInputTensorShapes(ctx);
    auto key = MakeMapKeyString(tensor_shapes, GetGlobalContext().device_type);

    if (GetGlobalContext().device_type.find("MYRIAD") != std::string::npos) {
      for (size_t i = 0; i < subgraph_context_.input_indexes.size(); i++) {
        if (tensor_shapes[i].size() != 4)
          subgraph_context_.set_vpu_config = true;
      }
    }

    std::shared_ptr<IBackend> dynamic_backend;
    auto search = backend_map_.find(key);
    if (search == backend_map_.end()) {
      LOGS_DEFAULT(INFO) << "[OpenVINO-EP] "
                        << "Creating concrete backend for key: " << key;
      LOGS_DEFAULT(INFO) << "[OpenVINO-EP] "
                        << "Backend created for graph " << subgraph_context_.subgraph_name;
      auto modelproto_with_concrete_shapes = ReWriteInputShapeInfo(*model_proto_, tensor_shapes);
      try {
        dynamic_backend = BackendFactory::MakeBackend(*modelproto_with_concrete_shapes,
                                                        GetGlobalContext(),
                                                        subgraph_context_);
      } catch (std::string const & msg) {
          throw msg;
      }
      backend_map_.insert({key, dynamic_backend});
    } else {
      dynamic_backend = search->second;
    }

    dynamic_backend->Infer(context);
  } else {
    concrete_backend_->Infer(context);
  }
  #ifdef OPENVINO_FIL_ENABLED
    if (fil_enabled) {
      end_compute = std::chrono::high_resolution_clock::now();
      LOGS_DEFAULT(INFO) << "End Compute";
      std::chrono::duration<double> compute_time = end_compute - start_compute;
      std::cout << "Compute Time: " << compute_time.count() << " s" << std::endl;
      fil_enabled = false;  // calculating compute time for first run only
    }
  #endif
}

void BackendManager::ShutdownBackendManager() {
}

}  // namespace openvino_ep
}  // namespace onnxruntime<|MERGE_RESOLUTION|>--- conflicted
+++ resolved
@@ -211,11 +211,7 @@
 }
 
 std::vector<std::vector<int64_t>> GetInputTensorShapes(Ort::KernelContext& context) {
-<<<<<<< HEAD
-  
-=======
-
->>>>>>> 8372c86e
+
   const auto input_count = context.GetInputCount();
   std::vector<std::vector<int64_t>> input_shapes;
   input_shapes.reserve(input_count);
@@ -293,15 +289,8 @@
   bool use_dynamic_backend = true;
   if (GetGlobalContext().enable_dynamic_shapes && subgraph_context_.has_dynamic_input_shape &&
       GetGlobalContext().device_type.find("CPU") != std::string::npos) {
-<<<<<<< HEAD
-    #if (defined OV_API_20)
-      concrete_backend_->Infer(context);
-      use_dynamic_backend = false;
-    #endif
-=======
     concrete_backend_->Infer(context);
     use_dynamic_backend = false;
->>>>>>> 8372c86e
   }
   else if (use_dynamic_backend && subgraph_context_.has_dynamic_input_shape) {
     std::vector<std::vector<int64_t>> tensor_shapes = GetInputTensorShapes(ctx);
