--- conflicted
+++ resolved
@@ -60,35 +60,33 @@
   return Status::OK();
 }
 
-<<<<<<< HEAD
 #if defined(CUDA_VERSION) && CUDA_VERSION >= 11000
-template <bool is_log_softmax>
-Status SoftMaxGradComputeHelper(
-    const BFloat16* dY,
-    const TensorShape& input_shape,
-    const BFloat16* Y,
-    BFloat16* dX,
-    int64_t axis) {
-  typedef typename ToCudaType<BFloat16>::MappedType CudaT;
+// cudnnSoftmaxForward/Backward doesn't support BFloat16.
+#define SPECIALIZED_SOFTMAXGRAD_HELPER_IMPL_BFloat16(is_log_softmax)                                              \
+  template <>                                                                                                     \
+  Status SoftMaxGradComputeHelper<BFloat16, is_log_softmax>(                                                      \
+      const BFloat16* dY,                                                                                         \
+      const TensorShape& input_shape,                                                                             \
+      const BFloat16* Y,                                                                                          \
+      BFloat16* dX,                                                                                               \
+      cudnnHandle_t,                                                                                              \
+      int64_t axis) {                                                                                             \
+    typedef typename ToCudaType<BFloat16>::MappedType CudaT;                                                      \
+    const int64_t normalized_axis = HandleNegativeAxis(axis, input_shape.NumDimensions());                        \
+    int64_t N = input_shape.SizeToDimension(normalized_axis);                                                     \
+    int64_t D = input_shape.SizeFromDimension(normalized_axis);                                                   \
+    auto dY_data = reinterpret_cast<const CudaT*>(dY);                                                            \
+    auto Y_data = reinterpret_cast<const CudaT*>(Y);                                                              \
+    auto dX_data = reinterpret_cast<CudaT*>(dX);                                                                  \
+    dispatch_softmax_backward<CudaT, CudaT, AccumulationType_t<CudaT>, is_log_softmax>(                           \
+        dX_data, dY_data, Y_data, gsl::narrow_cast<int>(D), gsl::narrow_cast<int>(D), gsl::narrow_cast<int>(N));  \
+    return Status::OK();                                                                                          \
+  }
 
-  const int64_t normalized_axis = HandleNegativeAxis(axis, input_shape.NumDimensions());
-
-  int64_t N = input_shape.SizeToDimension(normalized_axis);
-  int64_t D = input_shape.SizeFromDimension(normalized_axis);
-  std::vector<int64_t> dims({N, 1, 1, D});  // cudnn expects 4D shape in NCHW format
-
-  auto dY_data = reinterpret_cast<const CudaT*>(dY);
-  auto Y_data = reinterpret_cast<const CudaT*>(Y);
-  auto dX_data = reinterpret_cast<CudaT*>(dX);
-
-  // cudnnSoftmaxForward/Backward doesn't support BFloat16.
-  dispatch_softmax_backward<CudaT, CudaT, AccType<BFloat16>, is_log_softmax>(dX_data, dY_data, Y_data, gsl::narrow_cast<int>(D), gsl::narrow_cast<int>(D), gsl::narrow_cast<int>(N));
-  return Status::OK();
-}
+SPECIALIZED_SOFTMAXGRAD_HELPER_IMPL_BFloat16(true)
+SPECIALIZED_SOFTMAXGRAD_HELPER_IMPL_BFloat16(false)
 #endif
 
-=======
->>>>>>> 2d9dcc45
 #define REGISTER_GRADIENT_KERNEL_TYPED(T)                                       \
   ONNX_OPERATOR_TYPED_KERNEL_EX(                                                \
       SoftmaxGrad,                                                              \
@@ -125,27 +123,6 @@
   }
 }
 
-#if defined(CUDA_VERSION) && CUDA_VERSION >= 11000
-template <>
-Status SoftmaxGrad<BFloat16>::ComputeInternal(OpKernelContext* ctx) const {
-  const Tensor* dY = ctx->Input<Tensor>(0);
-  const TensorShape& input_shape{dY->Shape()};
-  const Tensor* Y = ctx->Input<Tensor>(1);
-  Tensor* dX = ctx->Output(0, input_shape);
-
-  const BFloat16* dY_data = dY->template Data<BFloat16>();
-  const BFloat16* Y_data = Y->template Data<BFloat16>();
-  BFloat16* dX_data = dX->template MutableData<BFloat16>();
-
-  if (log_softmax_) {
-    return SoftMaxGradComputeHelper<true>(dY_data, input_shape, Y_data, dX_data, axis_);
-  }
-  else {
-    return SoftMaxGradComputeHelper<false>(dY_data, input_shape, Y_data, dX_data, axis_);
-  }
-}
-#endif
-
 #define SPECIALIZED_GRADIENT(T)     \
   REGISTER_GRADIENT_KERNEL_TYPED(T) \
   template Status SoftmaxGrad<T>::ComputeInternal(OpKernelContext* ctx) const;
