--- conflicted
+++ resolved
@@ -96,11 +96,8 @@
 
   bool use_fused_cross_attention = !disable_fused_cross_attention_ &&
                                    nullptr == key_padding_mask &&
-<<<<<<< HEAD
                                    nullptr == relative_position_bias &&
-=======
                                    (value != nullptr || bias == nullptr) &&  // TODO: new kernel for adding bias to packed KV
->>>>>>> a6c5ba01
                                    parameters.hidden_size == parameters.v_hidden_size &&
                                    has_fused_cross_attention_kernel(sm, parameters.head_size,
                                                                     parameters.kv_sequence_length);
@@ -118,11 +115,8 @@
 
   bool use_fused_runner = !disable_fused_runner_ &&
                           fused_cross_attention_kernel == nullptr &&
-<<<<<<< HEAD
                           nullptr == relative_position_bias &&
-=======
                           value != nullptr &&  // fused runner requires packed qkv instead of packed kv
->>>>>>> a6c5ba01
                           (nullptr == key_padding_mask || is_mask_1d_seq_len) &&
                           parameters.hidden_size == parameters.v_hidden_size &&
                           parameters.sequence_length == parameters.kv_sequence_length &&
