--- conflicted
+++ resolved
@@ -326,11 +326,7 @@
                     return unique_dims[int_dim]
                 else:
                     if self.verbose_ > 0:
-<<<<<<< HEAD
-                        logger.debug(f"dim {unique_dims[1:]} has been mergd with dim {unique_dims[0]}")
-=======
                         logger.debug("dim {} has been merged with dim {}".format(unique_dims[1:], unique_dims[0]))
->>>>>>> efa12626
                     return dims[0]
             else:
                 return None
