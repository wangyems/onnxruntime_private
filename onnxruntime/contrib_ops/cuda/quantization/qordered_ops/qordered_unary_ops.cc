--- conflicted
+++ resolved
@@ -32,15 +32,8 @@
 
   Tensor* output = context->Output(0, shape);
 
-<<<<<<< HEAD
-  QOrderedUnarySharedMemory_Gelu(Stream(context), input.Data<int8_t>(), scale_input, output->MutableData<int8_t>(),
-                                 scale_output, static_cast<size_t>(shape.Size()));
-
-  return Status::OK();
-=======
-  return QOrderedUnarySharedMemory_Gelu(Stream(), input.Data<int8_t>(), scale_input, output->MutableData<int8_t>(),
+  return QOrderedUnarySharedMemory_Gelu(Stream(context), input.Data<int8_t>(), scale_input, output->MutableData<int8_t>(),
                                         scale_output, static_cast<size_t>(shape.Size()));
->>>>>>> 457a53c9
 }
 
 }  // namespace cuda
