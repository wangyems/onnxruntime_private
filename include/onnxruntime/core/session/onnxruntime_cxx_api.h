// Copyright (c) Microsoft Corporation. All rights reserved.
// Licensed under the MIT License.

// Summary: The Ort C++ API is a header only wrapper around the Ort C API.
//
// The C++ API simplifies usage by returning values directly instead of error codes, throwing exceptions on errors
// and automatically releasing resources in the destructors.
//
// Each of the C++ wrapper classes holds only a pointer to the C internal object. Treat them like smart pointers.
// To create an empty object, pass 'nullptr' to the constructor (for example, Env e{nullptr};).
//
// Only move assignment between objects is allowed, there are no copy constructors. Some objects have explicit 'Clone'
// methods for this purpose.

#pragma once
#include "onnxruntime_c_api.h"
#include <cstddef>
#include <array>
#include <memory>
#include <stdexcept>
#include <string>
#include <vector>
#include <utility>
#include <type_traits>
#include <functional>

#ifdef ORT_NO_EXCEPTIONS
#include <iostream>
#endif

/** \brief All C++ Onnxruntime APIs are defined inside this namespace
* 
*/
namespace Ort {

/** \brief All C++ methods that can fail will throw an exception of this type
* 
* If <tt>ORT_NO_EXCEPTIONS</tt> is defined, then any error will result in a call to abort()
*/
struct Exception : std::exception {
  Exception(std::string&& string, OrtErrorCode code) : message_{std::move(string)}, code_{code} {}

  OrtErrorCode GetOrtErrorCode() const { return code_; }
  const char* what() const noexcept override { return message_.c_str(); }

 private:
  std::string message_;
  OrtErrorCode code_;
};

#ifdef ORT_NO_EXCEPTIONS
#define ORT_CXX_API_THROW(string, code)       \
  do {                                        \
    std::cerr << Ort::Exception(string, code) \
                     .what()                  \
              << std::endl;                   \
    abort();                                  \
  } while (false)
#else
#define ORT_CXX_API_THROW(string, code) \
  throw Ort::Exception(string, code)
#endif

// This is used internally by the C++ API. This class holds the global variable that points to the OrtApi, it's in a template so that we can define a global variable in a header and make
// it transparent to the users of the API.
template <typename T>
struct Global {
  static const OrtApi* api_;
};

// If macro ORT_API_MANUAL_INIT is defined, no static initialization will be performed. Instead, user must call InitApi() before using it.
template <typename T>
#ifdef ORT_API_MANUAL_INIT
const OrtApi* Global<T>::api_{};
inline void InitApi() { Global<void>::api_ = OrtGetApiBase()->GetApi(ORT_API_VERSION); }
#else
const OrtApi* Global<T>::api_ = OrtGetApiBase()->GetApi(ORT_API_VERSION);
#endif

/// This returns a reference to the OrtApi interface in use
inline const OrtApi& GetApi() { return *Global<void>::api_; }

/// This is a C++ wrapper for OrtApi::GetAvailableProviders() and returns a vector of strings representing the available execution providers.
std::vector<std::string> GetAvailableProviders();

// This is used internally by the C++ API. This macro is to make it easy to generate overloaded methods for all of the various OrtRelease* functions for every Ort* type
// This can't be done in the C API since C doesn't have function overloading.
#define ORT_DEFINE_RELEASE(NAME) \
  inline void OrtRelease(Ort##NAME* ptr) { GetApi().Release##NAME(ptr); }

ORT_DEFINE_RELEASE(Allocator);
ORT_DEFINE_RELEASE(MemoryInfo);
ORT_DEFINE_RELEASE(CustomOpDomain);
ORT_DEFINE_RELEASE(Env);
ORT_DEFINE_RELEASE(RunOptions);
ORT_DEFINE_RELEASE(Session);
ORT_DEFINE_RELEASE(SessionOptions);
ORT_DEFINE_RELEASE(TensorTypeAndShapeInfo);
ORT_DEFINE_RELEASE(SequenceTypeInfo);
ORT_DEFINE_RELEASE(MapTypeInfo);
ORT_DEFINE_RELEASE(TypeInfo);
ORT_DEFINE_RELEASE(Value);
ORT_DEFINE_RELEASE(ModelMetadata);
ORT_DEFINE_RELEASE(ThreadingOptions);
ORT_DEFINE_RELEASE(IoBinding);
ORT_DEFINE_RELEASE(ArenaCfg);

#undef ORT_DEFINE_RELEASE

/** \brief IEEE 754 half-precision floating point data type
  * \details It is necessary for type dispatching to make use of C++ API
  * The type is implicitly convertible to/from uint16_t.
  * The size of the structure should align with uint16_t and one can freely cast
  * uint16_t buffers to/from Ort::Float16_t to feed and retrieve data.
  * 
  * Generally, you can feed any of your types as float16/blfoat16 data to create a tensor
  * on top of it, providing it can form a continuous buffer with 16-bit elements with no padding.
  * And you can also feed a array of uint16_t elements directly. For example,
  * 
  * \code{.unparsed}
  * uint16_t values[] = { 15360, 16384, 16896, 17408, 17664};
  * constexpr size_t values_length = sizeof(values) / sizeof(values[0]);
  * std::vector<int64_t> dims = {values_length};  // one dimensional example
  * Ort::MemoryInfo info("Cpu", OrtDeviceAllocator, 0, OrtMemTypeDefault);
  * // Note we are passing bytes count in this api, not number of elements -> sizeof(values)
  * auto float16_tensor = Ort::Value::CreateTensor(info, values, sizeof(values), 
  *                                                dims.data(), dims.size(), ONNX_TENSOR_ELEMENT_DATA_TYPE_FLOAT16);
  * \endcode
  * 
  * Here is another example, a little bit more elaborate. Let's assume that you use your own float16 type and you want to use
  * a templated version of the API above so the type is automatically set based on your type. You will need to supply an extra
  * template specialization.
  * 
  * \code{.unparsed}
  * namespace yours { struct half {}; } // assume this is your type, define this:
  * namespace Ort { 
  * template<>
  * struct TypeToTensorType<yours::half> { static constexpr ONNXTensorElementDataType type = ONNX_TENSOR_ELEMENT_DATA_TYPE_FLOAT16; };
  * } //namespace Ort
  * 
  * std::vector<yours::half> values;
  * std::vector<int64_t> dims = {values.size()}; // one dimensional example
  * Ort::MemoryInfo info("Cpu", OrtDeviceAllocator, 0, OrtMemTypeDefault);
  * // Here we are passing element count -> values.size()
  * auto float16_tensor = Ort::Value::CreateTensor<yours::half>(info, values.data(), values.size(), dims.data(), dims.size());
  * 
  *  \endcode
  */
struct Float16_t {
  uint16_t value;
  constexpr Float16_t() noexcept : value(0) {}
  constexpr Float16_t(uint16_t v) noexcept : value(v) {}
  constexpr operator uint16_t() const noexcept { return value; }
  constexpr bool operator==(const Float16_t& rhs) const noexcept { return value == rhs.value; };
  constexpr bool operator!=(const Float16_t& rhs) const noexcept { return value != rhs.value; };
};

static_assert(sizeof(Float16_t) == sizeof(uint16_t), "Sizes must match");

/** \brief bfloat16 (Brain Floating Point) data type
  * \details It is necessary for type dispatching to make use of C++ API
  * The type is implicitly convertible to/from uint16_t.
  * The size of the structure should align with uint16_t and one can freely cast
  * uint16_t buffers to/from Ort::BFloat16_t to feed and retrieve data.
  * 
  * See also code examples for Float16_t above.
  */
struct BFloat16_t {
  uint16_t value;
  constexpr BFloat16_t() noexcept : value(0) {}
  constexpr BFloat16_t(uint16_t v) noexcept : value(v) {}
  constexpr operator uint16_t() const noexcept { return value; }
  constexpr bool operator==(const BFloat16_t& rhs) const noexcept { return value == rhs.value; };
  constexpr bool operator!=(const BFloat16_t& rhs) const noexcept { return value != rhs.value; };
};

static_assert(sizeof(BFloat16_t) == sizeof(uint16_t), "Sizes must match");

/** \brief Used internally by the C++ API. C++ wrapper types inherit from this
* 
* This is a zero cost abstraction to wrap the C API objects and delete them on destruction.
* There is a secondary class 'Unowned<T>' that is used to prevent deletion on destruction (Used for return types that are
* not owned by the caller)
* 
*/
template <typename T>
struct Base {
  using contained_type = T;

  Base() = default;
  Base(T* p) : p_{p} {
    if (!p)
      ORT_CXX_API_THROW("Allocation failure", ORT_FAIL);
  }
  ~Base() { OrtRelease(p_); }

  operator T*() { return p_; }
  operator const T*() const { return p_; }

  /// \brief Releases ownership of the contained pointer
  T* release() {
    T* p = p_;
    p_ = nullptr;
    return p;
  }

 protected:
  Base(const Base&) = delete;
  Base& operator=(const Base&) = delete;
  Base(Base&& v) noexcept : p_{v.p_} { v.p_ = nullptr; }
  void operator=(Base&& v) noexcept {
    OrtRelease(p_);
    p_ = v.release();
  }

  T* p_{};

  template <typename>
  friend struct Unowned;  // This friend line is needed to keep the centos C++ compiler from giving an error
};

/** \brief Wraps an object that inherits from Ort::Base and stops it from deleting the contained pointer on destruction
* 
* This has the effect of making it not own the memory held by Ort::Base.
*/
template <typename T>
struct Unowned : T {
  Unowned(typename T::contained_type* p) : T{p} {}
  Unowned(Unowned&& v) : T{v.p_} {}
  ~Unowned() { this->release(); }
};

struct AllocatorWithDefaultOptions;
struct MemoryInfo;
struct Env;
struct TypeInfo;
struct Value;
struct ModelMetadata;

/** \brief The Env (Environment)
*
* The Env holds the logging state used by all other objects.
* <b>Note:</b> One Env must be created before using any other Onnxruntime functionality
*/
struct Env : Base<OrtEnv> {
  explicit Env(std::nullptr_t) {}  ///< Create an empty Env object, must be assigned a valid one to be used

  /// \brief Wraps OrtApi::CreateEnv
  Env(OrtLoggingLevel logging_level = ORT_LOGGING_LEVEL_WARNING, _In_ const char* logid = "");

  /// \brief Wraps OrtApi::CreateEnvWithCustomLogger
  Env(OrtLoggingLevel logging_level, const char* logid, OrtLoggingFunction logging_function, void* logger_param);

  /// \brief Wraps OrtApi::CreateEnvWithGlobalThreadPools
  Env(const OrtThreadingOptions* tp_options, OrtLoggingLevel logging_level = ORT_LOGGING_LEVEL_WARNING, _In_ const char* logid = "");

  /// \brief Wraps OrtApi::CreateEnvWithCustomLoggerAndGlobalThreadPools
  Env(const OrtThreadingOptions* tp_options, OrtLoggingFunction logging_function, void* logger_param,
      OrtLoggingLevel logging_level = ORT_LOGGING_LEVEL_WARNING, _In_ const char* logid = "");

  /// \brief C Interop Helper
  explicit Env(OrtEnv* p) : Base<OrtEnv>{p} {}

  Env& EnableTelemetryEvents();   ///< Wraps OrtApi::EnableTelemetryEvents
  Env& DisableTelemetryEvents();  ///< Wraps OrtApi::DisableTelemetryEvents

  Env& CreateAndRegisterAllocator(const OrtMemoryInfo* mem_info, const OrtArenaCfg* arena_cfg);  ///< Wraps OrtApi::CreateAndRegisterAllocator
};

/** \brief Custom Op Domain
*
*/
struct CustomOpDomain : Base<OrtCustomOpDomain> {
  explicit CustomOpDomain(std::nullptr_t) {}  ///< Create an empty CustomOpDomain object, must be assigned a valid one to be used

  /// \brief Wraps OrtApi::CreateCustomOpDomain
  explicit CustomOpDomain(const char* domain);

  void Add(OrtCustomOp* op);  ///< Wraps CustomOpDomain_Add
};

struct RunOptions : Base<OrtRunOptions> {
  explicit RunOptions(std::nullptr_t) {}  ///< Create an empty RunOptions object, must be assigned a valid one to be used
  RunOptions();                           ///< Wraps OrtApi::CreateRunOptions

  RunOptions& SetRunLogVerbosityLevel(int);  ///< Wraps OrtApi::RunOptionsSetRunLogVerbosityLevel
  int GetRunLogVerbosityLevel() const;       ///< Wraps OrtApi::RunOptionsGetRunLogVerbosityLevel

  RunOptions& SetRunLogSeverityLevel(int);  ///< Wraps OrtApi::RunOptionsSetRunLogSeverityLevel
  int GetRunLogSeverityLevel() const;       ///< Wraps OrtApi::RunOptionsGetRunLogSeverityLevel

  RunOptions& SetRunTag(const char* run_tag);  ///< wraps OrtApi::RunOptionsSetRunTag
  const char* GetRunTag() const;               ///< Wraps OrtApi::RunOptionsGetRunTag

  RunOptions& AddConfigEntry(const char* config_key, const char* config_value);  ///< Wraps OrtApi::AddRunConfigEntry

  /** \brief Terminates all currently executing Session::Run calls that were made using this RunOptions instance
  *
  * If a currently executing session needs to be force terminated, this can be called from another thread to force it to fail with an error
  * Wraps OrtApi::RunOptionsSetTerminate 
  */
  RunOptions& SetTerminate();

  /** \brief Clears the terminate flag so this RunOptions instance can be used in a new Session::Run call without it instantly terminating
  *
  * Wraps OrtApi::RunOptionsUnsetTerminate
  */
  RunOptions& UnsetTerminate();
};

/** \brief Options object used when creating a new Session object
*
* Wraps ::OrtSessionOptions object and methods
*/
struct SessionOptions : Base<OrtSessionOptions> {
  explicit SessionOptions(std::nullptr_t) {}                                     ///< Create an empty SessionOptions object, must be assigned a valid one to be used
  SessionOptions();                                                              ///< Wraps OrtApi::CreateSessionOptions
  explicit SessionOptions(OrtSessionOptions* p) : Base<OrtSessionOptions>{p} {}  ///< Used for interop with the C API

  SessionOptions Clone() const;  ///< Creates and returns a copy of this SessionOptions object. Wraps OrtApi::CloneSessionOptions

  SessionOptions& SetIntraOpNumThreads(int intra_op_num_threads);                              ///< Wraps OrtApi::SetIntraOpNumThreads
  SessionOptions& SetInterOpNumThreads(int inter_op_num_threads);                              ///< Wraps OrtApi::SetInterOpNumThreads
  SessionOptions& SetGraphOptimizationLevel(GraphOptimizationLevel graph_optimization_level);  ///< Wraps OrtApi::SetSessionGraphOptimizationLevel

  SessionOptions& EnableCpuMemArena();   ///< Wraps OrtApi::EnableCpuMemArena
  SessionOptions& DisableCpuMemArena();  ///< Wraps OrtApi::DisableCpuMemArena

  SessionOptions& SetOptimizedModelFilePath(const ORTCHAR_T* optimized_model_file);  ///< Wraps OrtApi::SetOptimizedModelFilePath

  SessionOptions& EnableProfiling(const ORTCHAR_T* profile_file_prefix);  ///< Wraps OrtApi::EnableProfiling
  SessionOptions& DisableProfiling();                                     ///< Wraps OrtApi::DisableProfiling

  SessionOptions& EnableOrtCustomOps();  ///< Wraps OrtApi::EnableOrtCustomOps

  SessionOptions& EnableMemPattern();   ///< Wraps OrtApi::EnableMemPattern
  SessionOptions& DisableMemPattern();  ///< Wraps OrtApi::DisableMemPattern

  SessionOptions& SetExecutionMode(ExecutionMode execution_mode);  ///< Wraps OrtApi::SetSessionExecutionMode

  SessionOptions& SetLogId(const char* logid);     ///< Wraps OrtApi::SetSessionLogId
  SessionOptions& SetLogSeverityLevel(int level);  ///< Wraps OrtApi::SetSessionLogSeverityLevel

  SessionOptions& Add(OrtCustomOpDomain* custom_op_domain);  ///< Wraps OrtApi::AddCustomOpDomain

  SessionOptions& DisablePerSessionThreads();  ///< Wraps OrtApi::DisablePerSessionThreads

  SessionOptions& AddConfigEntry(const char* config_key, const char* config_value);  ///< Wraps OrtApi::AddSessionConfigEntry
  SessionOptions& AddInitializer(const char* name, const OrtValue* ort_val);         ///< Wraps OrtApi::AddInitializer

  SessionOptions& AppendExecutionProvider_CUDA(const OrtCUDAProviderOptions& provider_options);          ///< Wraps OrtApi::SessionOptionsAppendExecutionProvider_CUDA
  SessionOptions& AppendExecutionProvider_ROCM(const OrtROCMProviderOptions& provider_options);          ///< Wraps OrtApi::SessionOptionsAppendExecutionProvider_ROCM
  SessionOptions& AppendExecutionProvider_OpenVINO(const OrtOpenVINOProviderOptions& provider_options);  ///< Wraps OrtApi::SessionOptionsAppendExecutionProvider_OpenVINO
  SessionOptions& AppendExecutionProvider_TensorRT(const OrtTensorRTProviderOptions& provider_options);  ///< Wraps OrtApi::SessionOptionsAppendExecutionProvider_TensorRT

<<<<<<< HEAD
  SessionOptions& AppendExecutionProvider_CUDA(const OrtCUDAProviderOptions& provider_options); ///< Wraps OrtApi::SessionOptionsAppendExecutionProvider_CUDA
  SessionOptions& AppendExecutionProvider_ROCM(const OrtROCMProviderOptions& provider_options); ///< Wraps OrtApi::SessionOptionsAppendExecutionProvider_ROCM
  SessionOptions& AppendExecutionProvider_OpenVINO(const OrtOpenVINOProviderOptions& provider_options); ///< Wraps OrtApi::SessionOptionsAppendExecutionProvider_OpenVINO
  SessionOptions& AppendExecutionProvider_TensorRT(const OrtTensorRTProviderOptions& provider_options); ///< Wraps OrtApi::SessionOptionsAppendExecutionProvider_TensorRT

  SessionOptions& SetSessionThreadPool(OrtThreadPoolBase* thread_pool); ///< Wraps OrtApi::SetThreadPool
=======
  SessionOptions& SetCustomCreateThreadFn(OrtCustomCreateThreadFn ort_custom_create_thread_fn);  ///< Wraps OrtApi::SessionOptionsSetCustomCreateThreadFn
  SessionOptions& SetCustomThreadCreationOptions(void* ort_custom_thread_creation_options);   ///< Wraps OrtApi::SessionOptionsSetCustomThreadCreationOptions
  SessionOptions& SetCustomJoinThreadFn(OrtCustomJoinThreadFn ort_custom_join_thread_fn);        ///< Wraps OrtApi::SessionOptionsSetCustomJoinThreadFn
>>>>>>> 3f5c1e1c
};

/** \brief Wrapper around ::OrtModelMetadata
*
*/
struct ModelMetadata : Base<OrtModelMetadata> {
  explicit ModelMetadata(std::nullptr_t) {}                                   ///< Create an empty ModelMetadata object, must be assigned a valid one to be used
  explicit ModelMetadata(OrtModelMetadata* p) : Base<OrtModelMetadata>{p} {}  ///< Used for interop with the C API

  char* GetProducerName(OrtAllocator* allocator) const;                                     ///< Wraps OrtApi::ModelMetadataGetProducerName
  char* GetGraphName(OrtAllocator* allocator) const;                                        ///< Wraps OrtApi::ModelMetadataGetGraphName
  char* GetDomain(OrtAllocator* allocator) const;                                           ///< Wraps OrtApi::ModelMetadataGetDomain
  char* GetDescription(OrtAllocator* allocator) const;                                      ///< Wraps OrtApi::ModelMetadataGetDescription
  char* GetGraphDescription(OrtAllocator* allocator) const;                                 ///< Wraps OrtApi::ModelMetadataGetGraphDescription
  char** GetCustomMetadataMapKeys(OrtAllocator* allocator, _Out_ int64_t& num_keys) const;  ///< Wraps OrtApi::ModelMetadataGetCustomMetadataMapKeys
  char* LookupCustomMetadataMap(const char* key, OrtAllocator* allocator) const;            ///< Wraps OrtApi::ModelMetadataLookupCustomMetadataMap
  int64_t GetVersion() const;                                                               ///< Wraps OrtApi::ModelMetadataGetVersion
};

/** \brief Wrapper around ::OrtSession
*
*/
struct Session : Base<OrtSession> {
  explicit Session(std::nullptr_t) {}                                                                                                        ///< Create an empty Session object, must be assigned a valid one to be used
  Session(Env& env, const ORTCHAR_T* model_path, const SessionOptions& options);                                                             ///< Wraps OrtApi::CreateSession
  Session(Env& env, const ORTCHAR_T* model_path, const SessionOptions& options, OrtPrepackedWeightsContainer* prepacked_weights_container);  ///< Wraps OrtApi::CreateSessionWithPrepackedWeightsContainer
  Session(Env& env, const void* model_data, size_t model_data_length, const SessionOptions& options);                                        ///< Wraps OrtApi::CreateSessionFromArray

  /** \brief Run the model returning results in an Ort allocated vector.
  * 
  * Wraps OrtApi::Run
  *
  * The caller provides a list of inputs and a list of the desired outputs to return.
  *
  * See the output logs for more information on warnings/errors that occur while processing the model.
  * Common errors are.. (TODO)
  * 
  * \param[in] run_options
  * \param[in] input_names Array of null terminated strings of length input_count that is the list of input names
  * \param[in] input_values Array of Value objects of length input_count that is the list of input values
  * \param[in] input_count Number of inputs (the size of the input_names & input_values arrays)
  * \param[in] output_names Array of C style strings of length output_count that is the list of output names
  * \param[in] output_count Number of outputs (the size of the output_names array)
  * \return A std::vector of Value objects that directly maps to the output_count (eg. output_name[0] is the first entry of the returned vector)
  */
  std::vector<Value> Run(const RunOptions& run_options, const char* const* input_names, const Value* input_values, size_t input_count,
                         const char* const* output_names, size_t output_count);

  /** \brief Run the model returning results in user provided outputs
  * Same as Run(const RunOptions&, const char* const*, const Value*, size_t,const char* const*, size_t)
  */
  void Run(const RunOptions& run_options, const char* const* input_names, const Value* input_values, size_t input_count,
           const char* const* output_names, Value* output_values, size_t output_count);

  void Run(const RunOptions& run_options, const struct IoBinding&);  ///< Wraps OrtApi::RunWithBinding

  size_t GetInputCount() const;                   ///< Returns the number of model inputs
  size_t GetOutputCount() const;                  ///< Returns the number of model outputs
  size_t GetOverridableInitializerCount() const;  ///< Returns the number of inputs that have defaults that can be overridden

  char* GetInputName(size_t index, OrtAllocator* allocator) const;                   ///< Wraps OrtApi::SessionGetInputName
  char* GetOutputName(size_t index, OrtAllocator* allocator) const;                  ///< Wraps OrtApi::SessionGetOutputName
  char* GetOverridableInitializerName(size_t index, OrtAllocator* allocator) const;  ///< Wraps OrtApi::SessionGetOverridableInitializerName
  char* EndProfiling(OrtAllocator* allocator) const;                                 ///< Wraps OrtApi::SessionEndProfiling
  uint64_t GetProfilingStartTimeNs() const;                                          ///< Wraps OrtApi::SessionGetProfilingStartTimeNs
  ModelMetadata GetModelMetadata() const;                                            ///< Wraps OrtApi::SessionGetModelMetadata

<<<<<<< HEAD
  TypeInfo GetInputTypeInfo(size_t index) const; ///< Wraps OrtApi::SessionGetInputTypeInfo
  TypeInfo GetOutputTypeInfo(size_t index) const; ///< Wraps OrtApi::SessionGetOutputTypeInfo
  TypeInfo GetOverridableInitializerTypeInfo(size_t index) const; ///< Wraps OrtApi::SessionGetOverridableInitializerTypeInfo

  void SetThreadPool(OrtThreadPoolBase* thread_pool);
=======
  TypeInfo GetInputTypeInfo(size_t index) const;                   ///< Wraps OrtApi::SessionGetInputTypeInfo
  TypeInfo GetOutputTypeInfo(size_t index) const;                  ///< Wraps OrtApi::SessionGetOutputTypeInfo
  TypeInfo GetOverridableInitializerTypeInfo(size_t index) const;  ///< Wraps OrtApi::SessionGetOverridableInitializerTypeInfo
>>>>>>> 3f5c1e1c
};

/** \brief Wrapper around ::OrtTensorTypeAndShapeInfo
*
*/
struct TensorTypeAndShapeInfo : Base<OrtTensorTypeAndShapeInfo> {
  explicit TensorTypeAndShapeInfo(std::nullptr_t) {}                                                     ///< Create an empty TensorTypeAndShapeInfo object, must be assigned a valid one to be used
  explicit TensorTypeAndShapeInfo(OrtTensorTypeAndShapeInfo* p) : Base<OrtTensorTypeAndShapeInfo>{p} {}  ///< Used for interop with the C API

  ONNXTensorElementDataType GetElementType() const;  ///< Wraps OrtApi::GetTensorElementType
  size_t GetElementCount() const;                    ///< Wraps OrtApi::GetTensorShapeElementCount

  size_t GetDimensionsCount() const;                                           ///< Wraps OrtApi::GetDimensionsCount
  void GetDimensions(int64_t* values, size_t values_count) const;              ///< Wraps OrtApi::GetDimensions
  void GetSymbolicDimensions(const char** values, size_t values_count) const;  ///< Wraps OrtApi::GetSymbolicDimensions

  std::vector<int64_t> GetShape() const;  ///< Uses GetDimensionsCount & GetDimensions to return a std::vector of the shape
};

/** \brief Wrapper around ::OrtSequenceTypeInfo
*
*/
struct SequenceTypeInfo : Base<OrtSequenceTypeInfo> {
  explicit SequenceTypeInfo(std::nullptr_t) {}                                         ///< Create an empty SequenceTypeInfo object, must be assigned a valid one to be used
  explicit SequenceTypeInfo(OrtSequenceTypeInfo* p) : Base<OrtSequenceTypeInfo>{p} {}  ///< Used for interop with the C API

  TypeInfo GetSequenceElementType() const;  ///< Wraps OrtApi::GetSequenceElementType
};

/** \brief Wrapper around ::OrtMapTypeInfo
*
*/
struct MapTypeInfo : Base<OrtMapTypeInfo> {
  explicit MapTypeInfo(std::nullptr_t) {}                               ///< Create an empty MapTypeInfo object, must be assigned a valid one to be used
  explicit MapTypeInfo(OrtMapTypeInfo* p) : Base<OrtMapTypeInfo>{p} {}  ///< Used for interop with the C API

  ONNXTensorElementDataType GetMapKeyType() const;  ///< Wraps OrtApi::GetMapKeyType
  TypeInfo GetMapValueType() const;                 ///< Wraps OrtApi::GetMapValueType
};

struct TypeInfo : Base<OrtTypeInfo> {
  explicit TypeInfo(std::nullptr_t) {}                         ///< Create an empty TypeInfo object, must be assigned a valid one to be used
  explicit TypeInfo(OrtTypeInfo* p) : Base<OrtTypeInfo>{p} {}  ///< C API Interop

  Unowned<TensorTypeAndShapeInfo> GetTensorTypeAndShapeInfo() const;  ///< Wraps OrtApi::CastTypeInfoToTensorInfo
  Unowned<SequenceTypeInfo> GetSequenceTypeInfo() const;              ///< Wraps OrtApi::CastTypeInfoToSequenceTypeInfo
  Unowned<MapTypeInfo> GetMapTypeInfo() const;                        ///< Wraps OrtApi::CastTypeInfoToMapTypeInfo

  ONNXType GetONNXType() const;
};

struct Value : Base<OrtValue> {
  // This structure is used to feed  sparse tensor values
  // information for use with FillSparseTensor<Format>() API
  // if the data type for the sparse tensor values is numeric
  // use data.p_data, otherwise, use data.str pointer to feed
  // values. data.str is an array of const char* that are zero terminated.
  // number of strings in the array must match shape size.
  // For fully sparse tensors use shape {0} and set p_data/str
  // to nullptr.
  struct OrtSparseValuesParam {
    const int64_t* values_shape;
    size_t values_shape_len;
    union {
      const void* p_data;
      const char** str;
    } data;
  };

  // Provides a way to pass shape in a single
  // argument
  struct Shape {
    const int64_t* shape;
    size_t shape_len;
  };

  /// \brief Wraps OrtApi::CreateTensorWithDataAsOrtValue
  template <typename T>
  static Value CreateTensor(const OrtMemoryInfo* info, T* p_data, size_t p_data_element_count, const int64_t* shape, size_t shape_len);
  /// \brief Wraps OrtApi::CreateTensorWithDataAsOrtValue
  static Value CreateTensor(const OrtMemoryInfo* info, void* p_data, size_t p_data_byte_count, const int64_t* shape, size_t shape_len,
                            ONNXTensorElementDataType type);

#if !defined(DISABLE_SPARSE_TENSORS)
  /// <summary>
  /// This is a simple forwarding method to the other overload that helps deducing
  /// data type enum value from the type of the buffer.
  /// </summary>
  /// <typeparam name="T">numeric datatype. This API is not suitable for strings.</typeparam>
  /// <param name="info">Memory description where the user buffers reside (CPU vs GPU etc)</param>
  /// <param name="p_data">pointer to the user supplied buffer, use nullptr for fully sparse tensors</param>
  /// <param name="dense_shape">a would be dense shape of the tensor</param>
  /// <param name="values_shape">non zero values shape. Use a single 0 shape for fully sparse tensors.</param>
  /// <returns></returns>
  template <typename T>
  static Value CreateSparseTensor(const OrtMemoryInfo* info, T* p_data, const Shape& dense_shape,
                                  const Shape& values_shape);

  /// <summary>
  /// Creates an OrtValue instance containing SparseTensor. This constructs
  /// a sparse tensor that makes use of user allocated buffers. It does not make copies
  /// of the user provided data and does not modify it. The lifespan of user provided buffers should
  /// eclipse the life span of the resulting OrtValue. This call constructs an instance that only contain
  /// a pointer to non-zero values. To fully populate the sparse tensor call Use<Format>Indices() API below
  /// to supply a sparse format specific indices.
  /// This API is not suitable for string data. Use CreateSparseTensor() with allocator specified so strings
  /// can be properly copied into the allocated buffer.
  /// </summary>
  /// <param name="info">Memory description where the user buffers reside (CPU vs GPU etc)</param>
  /// <param name="p_data">pointer to the user supplied buffer, use nullptr for fully sparse tensors</param>
  /// <param name="dense_shape">a would be dense shape of the tensor</param>
  /// <param name="values_shape">non zero values shape. Use a single 0 shape for fully sparse tensors.</param>
  /// <param name="type">data type</param>
  /// <returns>Ort::Value instance containing SparseTensor</returns>
  static Value CreateSparseTensor(const OrtMemoryInfo* info, void* p_data, const Shape& dense_shape,
                                  const Shape& values_shape, ONNXTensorElementDataType type);

  /// <summary>
  /// Supplies COO format specific indices and marks the contained sparse tensor as being a COO format tensor.
  /// Values are supplied with a CreateSparseTensor() API. The supplied indices are not copied and the user
  /// allocated buffers lifespan must eclipse that of the OrtValue.
  /// The location of the indices is assumed to be the same as specified by OrtMemoryInfo argument at the creation time.
  /// </summary>
  /// <param name="indices_data">pointer to the user allocated buffer with indices. Use nullptr for fully sparse tensors.</param>
  /// <param name="indices_num">number of indices entries. Use 0 for fully sparse tensors</param>
  void UseCooIndices(int64_t* indices_data, size_t indices_num);

  /// <summary>
  /// Supplies CSR format specific indices and marks the contained sparse tensor as being a CSR format tensor.
  /// Values are supplied with a CreateSparseTensor() API. The supplied indices are not copied and the user
  /// allocated buffers lifespan must eclipse that of the OrtValue.
  /// The location of the indices is assumed to be the same as specified by OrtMemoryInfo argument at the creation time.
  /// </summary>
  /// <param name="inner_data">pointer to the user allocated buffer with inner indices or nullptr for fully sparse tensors</param>
  /// <param name="inner_num">number of csr inner indices or 0 for fully sparse tensors</param>
  /// <param name="outer_data">pointer to the user allocated buffer with outer indices or nullptr for fully sparse tensors</param>
  /// <param name="outer_num">number of csr outer indices or 0 for fully sparse tensors</param>
  void UseCsrIndices(int64_t* inner_data, size_t inner_num, int64_t* outer_data, size_t outer_num);

  /// <summary>
  /// Supplies BlockSparse format specific indices and marks the contained sparse tensor as being a BlockSparse format tensor.
  /// Values are supplied with a CreateSparseTensor() API. The supplied indices are not copied and the user
  /// allocated buffers lifespan must eclipse that of the OrtValue.
  /// The location of the indices is assumed to be the same as specified by OrtMemoryInfo argument at the creation time.
  /// </summary>
  /// <param name="indices_shape">indices shape or a {0} for fully sparse</param>
  /// <param name="indices_data">user allocated buffer with indices or nullptr for fully spare tensors</param>
  void UseBlockSparseIndices(const Shape& indices_shape, int32_t* indices_data);

#endif  // !defined(DISABLE_SPARSE_TENSORS)

  // \brief Wraps OrtApi::CreateTensorAsOrtValue
  template <typename T>
  static Value CreateTensor(OrtAllocator* allocator, const int64_t* shape, size_t shape_len);
  // \brief Wraps OrtApi::CreateTensorAsOrtValue
  static Value CreateTensor(OrtAllocator* allocator, const int64_t* shape, size_t shape_len, ONNXTensorElementDataType type);

#if !defined(DISABLE_SPARSE_TENSORS)
  /// <summary>
  /// This is a simple forwarding method the below CreateSparseTensor.
  /// This helps to specify data type enum in terms of C++ data type.
  /// Use CreateSparseTensor<T>
  /// </summary>
  /// <typeparam name="T">numeric data type only. String data enum must be specified explicitly.</typeparam>
  /// <param name="allocator">allocator to use</param>
  /// <param name="dense_shape">a would be dense shape of the tensor</param>
  /// <returns>Ort::Value</returns>
  template <typename T>
  static Value CreateSparseTensor(OrtAllocator* allocator, const Shape& dense_shape);

  /// <summary>
  /// Creates an instance of OrtValue containing sparse tensor. The created instance has no data.
  /// The data must be supplied by on of the FillSparseTensor<Format>() methods that take both non-zero values
  /// and indices. The data will be copied into a buffer that would be allocated using the supplied allocator.
  /// Use this API to create OrtValues that contain sparse tensors with all supported data types including
  /// strings.
  /// </summary>
  /// <param name="allocator">allocator to use. The allocator lifespan must eclipse that of the resulting OrtValue</param>
  /// <param name="dense_shape">a would be dense shape of the tensor</param>
  /// <param name="type">data type</param>
  /// <returns>an instance of Ort::Value</returns>
  static Value CreateSparseTensor(OrtAllocator* allocator, const Shape& dense_shape, ONNXTensorElementDataType type);

  /// <summary>
  /// The API will allocate memory using the allocator instance supplied to the CreateSparseTensor() API
  /// and copy the values and COO indices into it. If data_mem_info specifies that the data is located
  /// at difference device than the allocator, a X-device copy will be performed if possible.
  /// </summary>
  /// <param name="data_mem_info">specified buffer memory description</param>
  /// <param name="values_param">values buffer information.</param>
  /// <param name="indices_data">coo indices buffer or nullptr for fully sparse data</param>
  /// <param name="indices_num">number of COO indices or 0 for fully sparse data</param>
  void FillSparseTensorCoo(const OrtMemoryInfo* data_mem_info, const OrtSparseValuesParam& values_param,
                           const int64_t* indices_data, size_t indices_num);

  /// <summary>
  /// The API will allocate memory using the allocator instance supplied to the CreateSparseTensor() API
  /// and copy the values and CSR indices into it. If data_mem_info specifies that the data is located
  /// at difference device than the allocator, a X-device copy will be performed if possible.
  /// </summary>
  /// <param name="data_mem_info">specified buffer memory description</param>
  /// <param name="values">values buffer information</param>
  /// <param name="inner_indices_data">csr inner indices pointer or nullptr for fully sparse tensors</param>
  /// <param name="inner_indices_num">number of csr inner indices or 0 for fully sparse tensors</param>
  /// <param name="outer_indices_data">pointer to csr indices data or nullptr for fully sparse tensors</param>
  /// <param name="outer_indices_num">number of csr outer indices or 0</param>
  void FillSparseTensorCsr(const OrtMemoryInfo* data_mem_info,
                           const OrtSparseValuesParam& values,
                           const int64_t* inner_indices_data, size_t inner_indices_num,
                           const int64_t* outer_indices_data, size_t outer_indices_num);

  /// <summary>
  /// The API will allocate memory using the allocator instance supplied to the CreateSparseTensor() API
  /// and copy the values and BlockSparse indices into it. If data_mem_info specifies that the data is located
  /// at difference device than the allocator, a X-device copy will be performed if possible.
  /// </summary>
  /// <param name="data_mem_info">specified buffer memory description</param>
  /// <param name="values">values buffer information</param>
  /// <param name="indices_shape">indices shape. use {0} for fully sparse tensors</param>
  /// <param name="indices_data">pointer to indices data or nullptr for fully sparse tensors</param>
  void FillSparseTensorBlockSparse(const OrtMemoryInfo* data_mem_info,
                                   const OrtSparseValuesParam& values,
                                   const Shape& indices_shape,
                                   const int32_t* indices_data);

  /// <summary>
  /// The API returns the sparse data format this OrtValue holds in a sparse tensor.
  /// If the sparse tensor was not fully constructed, i.e. Use*() or Fill*() API were not used
  /// the value returned is ORT_SPARSE_UNDEFINED.
  /// </summary>
  /// <returns>Format enum</returns>
  OrtSparseFormat GetSparseFormat() const;

  /// <summary>
  /// The API returns type and shape information for stored non-zero values of the
  /// sparse tensor. Use GetSparseTensorValues() to obtain values buffer pointer.
  /// </summary>
  /// <returns>TensorTypeAndShapeInfo values information</returns>
  TensorTypeAndShapeInfo GetSparseTensorValuesTypeAndShapeInfo() const;

  /// <summary>
  /// The API returns type and shape information for the specified indices. Each supported
  /// indices have their own enum values even if a give format has more than one kind of indices.
  /// Use GetSparseTensorIndicesData() to obtain pointer to indices buffer.
  /// </summary>
  /// <param name="format">enum requested</param>
  /// <returns>type and shape information</returns>
  TensorTypeAndShapeInfo GetSparseTensorIndicesTypeShapeInfo(OrtSparseIndicesFormat format) const;

  /// <summary>
  /// The API retrieves a pointer to the internal indices buffer. The API merely performs
  /// a convenience data type casting on the return type pointer. Make sure you are requesting
  /// the right type, use GetSparseTensorIndicesTypeShapeInfo();
  /// </summary>
  /// <typeparam name="T">type to cast to</typeparam>
  /// <param name="indices_format">requested indices kind</param>
  /// <param name="num_indices">number of indices entries</param>
  /// <returns>Pinter to the internal sparse tensor buffer containing indices. Do not free this pointer.</returns>
  template <typename T>
  const T* GetSparseTensorIndicesData(OrtSparseIndicesFormat indices_format, size_t& num_indices) const;

#endif  // !defined(DISABLE_SPARSE_TENSORS)

  static Value CreateMap(Value& keys, Value& values);       ///< Wraps OrtApi::CreateValue
  static Value CreateSequence(std::vector<Value>& values);  ///< Wraps OrtApi::CreateValue

  template <typename T>
  static Value CreateOpaque(const char* domain, const char* type_name, const T&);  ///< Wraps OrtApi::CreateOpaqueValue

  template <typename T>
  void GetOpaqueData(const char* domain, const char* type_name, T&) const;  ///< Wraps OrtApi::GetOpaqueValue

  explicit Value(std::nullptr_t) {}                   ///< Create an empty Value object, must be assigned a valid one to be used
  explicit Value(OrtValue* p) : Base<OrtValue>{p} {}  ///< Used for interop with the C API
  Value(Value&&) = default;
  Value& operator=(Value&&) = default;

  bool IsTensor() const;  ///< Returns true if Value is a tensor, false for other types like map/sequence/etc
  bool HasValue() const;  /// < Return true if OrtValue contains data and returns false if the OrtValue is a None

#if !defined(DISABLE_SPARSE_TENSORS)
  /// <summary>
  /// Returns true if the OrtValue contains a sparse tensor
  /// </summary>
  /// <returns></returns>
  bool IsSparseTensor() const;
#endif

  size_t GetCount() const;  // If a non tensor, returns 2 for map and N for sequence, where N is the number of elements
  Value GetValue(int index, OrtAllocator* allocator) const;

  /// <summary>
  /// This API returns a full length of string data contained within either a tensor or a sparse Tensor.
  /// For sparse tensor it returns a full length of stored non-empty strings (values). The API is useful
  /// for allocating necessary memory and calling GetStringTensorContent().
  /// </summary>
  /// <returns>total length of UTF-8 encoded bytes contained. No zero terminators counted.</returns>
  size_t GetStringTensorDataLength() const;

  /// <summary>
  /// The API copies all of the UTF-8 encoded string data contained within a tensor or a sparse tensor
  /// into a supplied buffer. Use GetStringTensorDataLength() to find out the length of the buffer to allocate.
  /// The user must also allocate offsets buffer with the number of entries equal to that of the contained
  /// strings.
  ///
  /// Strings are always assumed to be on CPU, no X-device copy.
  /// </summary>
  /// <param name="buffer">user allocated buffer</param>
  /// <param name="buffer_length">length in bytes of the allocated buffer</param>
  /// <param name="offsets">a pointer to the offsets user allocated buffer</param>
  /// <param name="offsets_count">count of offsets, must be equal to the number of strings contained.
  ///   that can be obtained from the shape of the tensor or from GetSparseTensorValuesTypeAndShapeInfo()
  ///   for sparse tensors</param>
  void GetStringTensorContent(void* buffer, size_t buffer_length, size_t* offsets, size_t offsets_count) const;

  template <typename T>
  T* GetTensorMutableData();  ///< Wraps OrtApi::GetTensorMutableData

  template <typename T>
  const T* GetTensorData() const;  ///< Wraps OrtApi::GetTensorMutableData

#if !defined(DISABLE_SPARSE_TENSORS)
  /// <summary>
  /// The API returns a pointer to an internal buffer of the sparse tensor
  /// containing non-zero values. The API merely does casting. Make sure you
  /// are requesting the right data type by calling GetSparseTensorValuesTypeAndShapeInfo()
  /// first.
  /// </summary>
  /// <typeparam name="T">numeric data types only. Use GetStringTensor*() to retrieve strings.</typeparam>
  /// <returns>a pointer to the internal values buffer. Do not free this pointer.</returns>
  template <typename T>
  const T* GetSparseTensorValues() const;
#endif

  template <typename T>
  T& At(const std::vector<int64_t>& location);

  /// <summary>
  /// The API returns type information for data contained in a tensor. For sparse
  /// tensors it returns type information for contained non-zero values.
  /// It returns dense shape for sparse tensors.
  /// </summary>
  /// <returns>TypeInfo</returns>
  TypeInfo GetTypeInfo() const;

  /// <summary>
  /// The API returns type information for data contained in a tensor. For sparse
  /// tensors it returns type information for contained non-zero values.
  /// It returns dense shape for sparse tensors.
  /// </summary>
  /// <returns>TensorTypeAndShapeInfo</returns>
  TensorTypeAndShapeInfo GetTensorTypeAndShapeInfo() const;

  /// <summary>
  /// The API returns a byte length of UTF-8 encoded string element
  /// contained in either a tensor or a spare tensor values.
  /// </summary>
  /// <param name="element_index"></param>
  /// <returns>byte length for the specified string element</returns>
  size_t GetStringTensorElementLength(size_t element_index) const;

  /// <summary>
  /// The API copies UTF-8 encoded bytes for the requested string element
  /// contained within a tensor or a sparse tensor into a provided buffer.
  /// Use GetStringTensorElementLength() to obtain the length of the buffer to allocate.
  /// </summary>
  /// <param name="buffer_length"></param>
  /// <param name="element_index"></param>
  /// <param name="buffer"></param>
  void GetStringTensorElement(size_t buffer_length, size_t element_index, void* buffer) const;

  void FillStringTensor(const char* const* s, size_t s_len);
  void FillStringTensorElement(const char* s, size_t index);
};

// Represents native memory allocation
struct MemoryAllocation {
  MemoryAllocation(OrtAllocator* allocator, void* p, size_t size);
  ~MemoryAllocation();
  MemoryAllocation(const MemoryAllocation&) = delete;
  MemoryAllocation& operator=(const MemoryAllocation&) = delete;
  MemoryAllocation(MemoryAllocation&&) noexcept;
  MemoryAllocation& operator=(MemoryAllocation&&) noexcept;

  void* get() { return p_; }
  size_t size() const { return size_; }

 private:
  OrtAllocator* allocator_;
  void* p_;
  size_t size_;
};

struct AllocatorWithDefaultOptions {
  AllocatorWithDefaultOptions();

  operator OrtAllocator*() { return p_; }
  operator const OrtAllocator*() const { return p_; }

  void* Alloc(size_t size);
  // The return value will own the allocation
  MemoryAllocation GetAllocation(size_t size);
  void Free(void* p);

  const OrtMemoryInfo* GetInfo() const;

 private:
  OrtAllocator* p_{};
};

struct MemoryInfo : Base<OrtMemoryInfo> {
  static MemoryInfo CreateCpu(OrtAllocatorType type, OrtMemType mem_type1);

  explicit MemoryInfo(std::nullptr_t) {}
  explicit MemoryInfo(OrtMemoryInfo* p) : Base<OrtMemoryInfo>{p} {}  ///< Used for interop with the C API
  MemoryInfo(const char* name, OrtAllocatorType type, int id, OrtMemType mem_type);

  std::string GetAllocatorName() const;
  OrtAllocatorType GetAllocatorType() const;
  int GetDeviceId() const;
  OrtMemType GetMemoryType() const;

  bool operator==(const MemoryInfo& o) const;
};

struct Allocator : public Base<OrtAllocator> {
  Allocator(const Session& session, const MemoryInfo&);

  void* Alloc(size_t size) const;
  // The return value will own the allocation
  MemoryAllocation GetAllocation(size_t size);
  void Free(void* p) const;
  Unowned<const MemoryInfo> GetInfo() const;
};

struct IoBinding : public Base<OrtIoBinding> {
  explicit IoBinding(Session& session);
  void BindInput(const char* name, const Value&);
  void BindOutput(const char* name, const Value&);
  void BindOutput(const char* name, const MemoryInfo&);
  std::vector<std::string> GetOutputNames() const;
  std::vector<std::string> GetOutputNames(Allocator&) const;
  std::vector<Value> GetOutputValues() const;
  std::vector<Value> GetOutputValues(Allocator&) const;
  void ClearBoundInputs();
  void ClearBoundOutputs();
  void SynchronizeInputs();
  void SynchronizeOutputs();

 private:
  std::vector<std::string> GetOutputNamesHelper(OrtAllocator*) const;
  std::vector<Value> GetOutputValuesHelper(OrtAllocator*) const;
};

/*! \struct Ort::ArenaCfg
  * \brief it is a structure that represents the configuration of an arena based allocator
  * \details Please see docs/C_API.md for details
  */
struct ArenaCfg : Base<OrtArenaCfg> {
  explicit ArenaCfg(std::nullptr_t) {}  ///< Create an empty ArenaCfg object, must be assigned a valid one to be used
  /**
  * Wraps OrtApi::CreateArenaCfg
  * \param max_mem - use 0 to allow ORT to choose the default
  * \param arena_extend_strategy -  use -1 to allow ORT to choose the default, 0 = kNextPowerOfTwo, 1 = kSameAsRequested
  * \param initial_chunk_size_bytes - use -1 to allow ORT to choose the default
  * \param max_dead_bytes_per_chunk - use -1 to allow ORT to choose the default
  * See docs/C_API.md for details on what the following parameters mean and how to choose these values
  */
  ArenaCfg(size_t max_mem, int arena_extend_strategy, int initial_chunk_size_bytes, int max_dead_bytes_per_chunk);
};

//
// Custom OPs (only needed to implement custom OPs)
//

struct CustomOpApi {
  CustomOpApi(const OrtApi& api) : api_(api) {}

  template <typename T>  // T is only implemented for std::vector<float>, std::vector<int64_t>, float, int64_t, and string
  T KernelInfoGetAttribute(_In_ const OrtKernelInfo* info, _In_ const char* name);

  OrtTensorTypeAndShapeInfo* GetTensorTypeAndShape(_In_ const OrtValue* value);
  size_t GetTensorShapeElementCount(_In_ const OrtTensorTypeAndShapeInfo* info);
  ONNXTensorElementDataType GetTensorElementType(const OrtTensorTypeAndShapeInfo* info);
  size_t GetDimensionsCount(_In_ const OrtTensorTypeAndShapeInfo* info);
  void GetDimensions(_In_ const OrtTensorTypeAndShapeInfo* info, _Out_ int64_t* dim_values, size_t dim_values_length);
  void SetDimensions(OrtTensorTypeAndShapeInfo* info, _In_ const int64_t* dim_values, size_t dim_count);

  template <typename T>
  T* GetTensorMutableData(_Inout_ OrtValue* value);
  template <typename T>
  const T* GetTensorData(_Inout_ const OrtValue* value);

  const OrtMemoryInfo* GetTensorMemoryInfo(_In_ const OrtValue* value);

  std::vector<int64_t> GetTensorShape(const OrtTensorTypeAndShapeInfo* info);
  void ReleaseTensorTypeAndShapeInfo(OrtTensorTypeAndShapeInfo* input);
  size_t KernelContext_GetInputCount(const OrtKernelContext* context);
  const OrtValue* KernelContext_GetInput(const OrtKernelContext* context, _In_ size_t index);
  size_t KernelContext_GetOutputCount(const OrtKernelContext* context);
  OrtValue* KernelContext_GetOutput(OrtKernelContext* context, _In_ size_t index, _In_ const int64_t* dim_values, size_t dim_count);
  void* KernelContext_GetGPUComputeStream(const OrtKernelContext* context);

  void ThrowOnError(OrtStatus* result);

 private:
  const OrtApi& api_;
};

template <typename TOp, typename TKernel>
struct CustomOpBase : OrtCustomOp {
  CustomOpBase() {
    OrtCustomOp::version = ORT_API_VERSION;
    OrtCustomOp::CreateKernel = [](const OrtCustomOp* this_, const OrtApi* api, const OrtKernelInfo* info) { return static_cast<const TOp*>(this_)->CreateKernel(*api, info); };
    OrtCustomOp::GetName = [](const OrtCustomOp* this_) { return static_cast<const TOp*>(this_)->GetName(); };

    OrtCustomOp::GetExecutionProviderType = [](const OrtCustomOp* this_) { return static_cast<const TOp*>(this_)->GetExecutionProviderType(); };

    OrtCustomOp::GetInputTypeCount = [](const OrtCustomOp* this_) { return static_cast<const TOp*>(this_)->GetInputTypeCount(); };
    OrtCustomOp::GetInputType = [](const OrtCustomOp* this_, size_t index) { return static_cast<const TOp*>(this_)->GetInputType(index); };

    OrtCustomOp::GetOutputTypeCount = [](const OrtCustomOp* this_) { return static_cast<const TOp*>(this_)->GetOutputTypeCount(); };
    OrtCustomOp::GetOutputType = [](const OrtCustomOp* this_, size_t index) { return static_cast<const TOp*>(this_)->GetOutputType(index); };

    OrtCustomOp::KernelCompute = [](void* op_kernel, OrtKernelContext* context) { static_cast<TKernel*>(op_kernel)->Compute(context); };
    OrtCustomOp::KernelDestroy = [](void* op_kernel) { delete static_cast<TKernel*>(op_kernel); };

    OrtCustomOp::GetInputCharacteristic = [](const OrtCustomOp* this_, size_t index) { return static_cast<const TOp*>(this_)->GetInputCharacteristic(index); };
    OrtCustomOp::GetOutputCharacteristic = [](const OrtCustomOp* this_, size_t index) { return static_cast<const TOp*>(this_)->GetOutputCharacteristic(index); };
  }

  // Default implementation of GetExecutionProviderType that returns nullptr to default to the CPU provider
  const char* GetExecutionProviderType() const { return nullptr; }

  // Default implementations of GetInputCharacteristic() and GetOutputCharacteristic() below
  // (inputs and outputs are required by default)
  OrtCustomOpInputOutputCharacteristic GetInputCharacteristic(size_t /*index*/) const {
    return OrtCustomOpInputOutputCharacteristic::INPUT_OUTPUT_REQUIRED;
  }

  OrtCustomOpInputOutputCharacteristic GetOutputCharacteristic(size_t /*index*/) const {
    return OrtCustomOpInputOutputCharacteristic::INPUT_OUTPUT_REQUIRED;
  }
};

/*
struct CustomThreadPool : public OrtThreadPool {
  CustomThreadPool() {
    OrtThreadPool::ParallelFor = [](OrtThreadPool* tp, ptrdiff_t iterations, const OrtThreadPoolTask task) {
      std::function<void(std::ptrdiff_t from, std::ptrdiff_t to)> func = [&](std::ptrdiff_t from, std::ptrdiff_t to) {
        task(from, to);
      };
      static_cast<CustomThreadPool*>(tp)->DoParallelFor(iterations, func);
    };

    OrtThreadPool::NumThreads = [](OrtThreadPool* tp) { return static_cast<CustomThreadPool*>(tp)->GetNumThreads(); };
  }

  virtual void DoParallelFor(ptrdiff_t iterations, const std::function<void(ptrdiff_t from, ptrdiff_t to)>& func) = 0;
  virtual int GetNumThreads() const = 0;
};*/

struct OrtThreadPool : public OrtThreadPoolBase {
  using Task = std::function<void(std::ptrdiff_t from, std::ptrdiff_t to)>;
  OrtThreadPool() {
    OrtThreadPoolBase::ParallelFor = [](OrtThreadPoolBase* tp, ptrdiff_t iterations, const void* task) {
      static_cast<OrtThreadPool*>(tp)->ParallelFor(iterations, static_cast<const Task*>(task));
    };
    OrtThreadPoolBase::NumThreads = [](OrtThreadPoolBase* tp) { return static_cast<OrtThreadPool*>(tp)->NumThreads(); };
  }
  virtual ~OrtThreadPool(){};
  virtual void ParallelFor(std::ptrdiff_t iterations, const std::function<void(std::ptrdiff_t from, std::ptrdiff_t to)>* func) = 0;
  virtual int NumThreads() const = 0;
};

}  // namespace Ort

#include "onnxruntime_cxx_inline.h"<|MERGE_RESOLUTION|>--- conflicted
+++ resolved
@@ -353,18 +353,10 @@
   SessionOptions& AppendExecutionProvider_OpenVINO(const OrtOpenVINOProviderOptions& provider_options);  ///< Wraps OrtApi::SessionOptionsAppendExecutionProvider_OpenVINO
   SessionOptions& AppendExecutionProvider_TensorRT(const OrtTensorRTProviderOptions& provider_options);  ///< Wraps OrtApi::SessionOptionsAppendExecutionProvider_TensorRT
 
-<<<<<<< HEAD
-  SessionOptions& AppendExecutionProvider_CUDA(const OrtCUDAProviderOptions& provider_options); ///< Wraps OrtApi::SessionOptionsAppendExecutionProvider_CUDA
-  SessionOptions& AppendExecutionProvider_ROCM(const OrtROCMProviderOptions& provider_options); ///< Wraps OrtApi::SessionOptionsAppendExecutionProvider_ROCM
-  SessionOptions& AppendExecutionProvider_OpenVINO(const OrtOpenVINOProviderOptions& provider_options); ///< Wraps OrtApi::SessionOptionsAppendExecutionProvider_OpenVINO
-  SessionOptions& AppendExecutionProvider_TensorRT(const OrtTensorRTProviderOptions& provider_options); ///< Wraps OrtApi::SessionOptionsAppendExecutionProvider_TensorRT
-
   SessionOptions& SetSessionThreadPool(OrtThreadPoolBase* thread_pool); ///< Wraps OrtApi::SetThreadPool
-=======
   SessionOptions& SetCustomCreateThreadFn(OrtCustomCreateThreadFn ort_custom_create_thread_fn);  ///< Wraps OrtApi::SessionOptionsSetCustomCreateThreadFn
   SessionOptions& SetCustomThreadCreationOptions(void* ort_custom_thread_creation_options);   ///< Wraps OrtApi::SessionOptionsSetCustomThreadCreationOptions
   SessionOptions& SetCustomJoinThreadFn(OrtCustomJoinThreadFn ort_custom_join_thread_fn);        ///< Wraps OrtApi::SessionOptionsSetCustomJoinThreadFn
->>>>>>> 3f5c1e1c
 };
 
 /** \brief Wrapper around ::OrtModelMetadata
@@ -432,17 +424,12 @@
   uint64_t GetProfilingStartTimeNs() const;                                          ///< Wraps OrtApi::SessionGetProfilingStartTimeNs
   ModelMetadata GetModelMetadata() const;                                            ///< Wraps OrtApi::SessionGetModelMetadata
 
-<<<<<<< HEAD
-  TypeInfo GetInputTypeInfo(size_t index) const; ///< Wraps OrtApi::SessionGetInputTypeInfo
-  TypeInfo GetOutputTypeInfo(size_t index) const; ///< Wraps OrtApi::SessionGetOutputTypeInfo
-  TypeInfo GetOverridableInitializerTypeInfo(size_t index) const; ///< Wraps OrtApi::SessionGetOverridableInitializerTypeInfo
-
-  void SetThreadPool(OrtThreadPoolBase* thread_pool);
-=======
   TypeInfo GetInputTypeInfo(size_t index) const;                   ///< Wraps OrtApi::SessionGetInputTypeInfo
   TypeInfo GetOutputTypeInfo(size_t index) const;                  ///< Wraps OrtApi::SessionGetOutputTypeInfo
   TypeInfo GetOverridableInitializerTypeInfo(size_t index) const;  ///< Wraps OrtApi::SessionGetOverridableInitializerTypeInfo
->>>>>>> 3f5c1e1c
+
+  void SetThreadPool(OrtThreadPoolBase* thread_pool);
+
 };
 
 /** \brief Wrapper around ::OrtTensorTypeAndShapeInfo
