--- conflicted
+++ resolved
@@ -1,20 +1,13 @@
 // Copyright (c) Microsoft Corporation. All rights reserved.
 // Licensed under the MIT License.
 
-#include <core/common/safeint.h>
 #include "core/providers/cpu/tensor/split.h"
 
-<<<<<<< HEAD
-#include "core/common/gsl.h"
-
-#include "core/common/narrow.h"
-=======
 #include "core/common/narrow.h"
 #include "core/common/gsl.h"
 #include "core/common/safeint.h"
 #include "core/framework/copy.h"
 #include "core/framework/element_type_lists.h"
->>>>>>> 8372c86e
 #include "core/framework/op_kernel_type_control_utils.h"
 #include "core/providers/common.h"
 #include "core/providers/op_kernel_type_control.h"
@@ -41,11 +34,7 @@
     10,
     KernelDefBuilder().TypeConstraint("T",
                                       BuildKernelDefConstraintsFromTypeList<EnabledSplitDataTypes>()),
-<<<<<<< HEAD
-    Split);
-=======
     Split_1_13);
->>>>>>> 8372c86e
 
 // Opset 11 starts to support Neg Axis.
 ONNX_CPU_OPERATOR_VERSIONED_KERNEL(
@@ -54,11 +43,7 @@
     12,
     KernelDefBuilder().TypeConstraint("T",
                                       BuildKernelDefConstraintsFromTypeList<EnabledSplitDataTypes>()),
-<<<<<<< HEAD
-    Split);
-=======
     Split_1_13);
->>>>>>> 8372c86e
 
 // Opset 13 starts to supports 'split' as optional input.
 ONNX_CPU_OPERATOR_VERSIONED_KERNEL(
@@ -67,9 +52,6 @@
     17,
     KernelDefBuilder().TypeConstraint("T",
                                       BuildKernelDefConstraintsFromTypeList<EnabledSplitDataTypes>()),
-<<<<<<< HEAD
-    Split);
-=======
     Split_1_13);
 
 // TODO: support unequal split and num_outputs
@@ -79,7 +61,6 @@
     KernelDefBuilder().TypeConstraint("T",
                                       BuildKernelDefConstraintsFromTypeList<EnabledSplitDataTypes>()),
     Split_18);
->>>>>>> 8372c86e
 
 Status SplitBase::PrepareForCompute(const TensorShape& input_shape, int num_outputs, int64_t& axis, int& before_dims,
                                     int& after_dims_including_split_axis, int& after_dims_excluding_split,
@@ -94,8 +75,6 @@
   after_dims_excluding_split = (axis + 1 == num_dimensions)
                                    ? 1  // we multiply by this value so must be 1 not 0
                                    : narrow<int>(input_shape.SizeFromDimension(SafeInt<size_t>(axis) + 1));
-<<<<<<< HEAD
-=======
 
   if (num_outputs_ != -1) {
     if (num_outputs_ > split_dim_size) {
@@ -112,7 +91,6 @@
       split_sizes.back() = remainder;
     }
   }
->>>>>>> 8372c86e
 
   if (split_sizes.empty()) {
     // equal split based on number of outputs
@@ -178,25 +156,6 @@
   for (int i = 0; i < num_outputs; ++i) {
     // update size of dimension for axis we're splitting on
     auto split_size = narrow<int>(split_sizes[i]);
-<<<<<<< HEAD
-    output_dimensions[onnxruntime::narrow<size_t>(axis)] = split_size;
-
-    Tensor* output = context.Output(i, TensorShape{output_dimensions});
-    T* output_data = output->MutableData<T>();
-
-    ::onnxruntime::math::CopyMatrix<T>(
-        before_dims,                                       // M
-        split_size * after_dims_excluding_split,           // N
-        static_cast<const T*>(input_data + input_offset),  // A
-        after_dims_including_split_axis,                   // lda
-        static_cast<T*>(output_data),                      // B
-        split_size * after_dims_excluding_split,           // ldb
-        [](const T* src, T* dst, size_t count) {
-          copy_data<T>(src, dst, count);
-        });
-
-    input_offset += static_cast<int64_t>(split_size) * after_dims_excluding_split;  // offset by the N data we used in this iteration
-=======
     output_dimensions[narrow<size_t>(axis)] = split_size;
 
     Tensor* output = context->Output(i, TensorShape{output_dimensions});
@@ -208,7 +167,6 @@
                                                                    input, input_offset, input_strides));
 
     input_offset += SafeInt<ptrdiff_t>(split_size) * after_dims_excluding_split;  // offset by the data we used in this iteration
->>>>>>> 8372c86e
   }
 
   return Status::OK();
