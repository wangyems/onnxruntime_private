parameters:
- name: build_py_parameters
  displayName: >
    Extra parameters to pass to build.py. Don't put newlines in here.
  type: string
  default: ''

- name: enable_linux_cpu
  displayName: 'Whether Linux CPU package is built.'
  type: boolean
  default: true

- name: enable_linux_gpu
  displayName: 'Whether Linux GPU package is built.'
  type: boolean
  default: true

- name: enable_linux_gpu_training_cu102
  displayName: 'Whether Linux GPU Cuda 10.2 package is built.'
  type: boolean
  default: false

- name: enable_linux_gpu_training_cu111
  displayName: 'Whether Linux GPU Cuda 11.1 package is built.'
  type: boolean
  default: false

- name: enable_linux_rocm_training
  displayName: 'Whether Linux ROCM package is built.'
  type: boolean
  default: false

- name: enable_windows_cpu
  displayName: 'Whether Windows CPU package is built.'
  type: boolean
  default: true

- name: enable_windows_gpu
  displayName: 'Whether Windows GPU package is built.'
  type: boolean
  default: true

- name: enable_mac_cpu
  displayName: 'Whether Mac CPU package is built.'
  type: boolean
  default: true

- name: enable_linux_arm
  displayName: 'Whether Linux ARM package is built.'
  type: boolean
  default: true

stages:
- stage: Python_Packaging

  jobs:
  - ${{ if eq(parameters.enable_linux_cpu, true) }}:
    - job: Linux_py_Wheels
      timeoutInMinutes: 90
      workspace:
        clean: all
      pool: Linux-CPU
      strategy:
        matrix:
          Python36:
            PythonVersion: '3.6'
          Python37:
            PythonVersion: '3.7'
          Python38:
            PythonVersion: '3.8'
          Python39:
            PythonVersion: '3.9'
      steps:
      - checkout: self
        clean: true
        submodules: recursive

      - template: set-python-manylinux-variables-step.yml

      - template: get-docker-image-steps.yml
        parameters:
          Dockerfile: tools/ci_build/github/linux/docker/Dockerfile.manylinux2014_cpu
          Context: tools/ci_build/github/linux/docker
          DockerBuildArgs: "--build-arg BUILD_UID=$( id -u )"
          Repository: onnxruntimecpubuild

      - task: CmdLine@2
        displayName: 'Build Python Wheel'
        inputs:
          script: |
            mkdir -p $HOME/.onnx
            docker run --rm \
              --volume /data/onnx:/data/onnx:ro \
              --volume $(Build.SourcesDirectory):/onnxruntime_src \
              --volume $(Build.BinariesDirectory):/build \
              --volume /data/models:/build/models:ro \
              --volume $HOME/.onnx:/home/onnxruntimedev/.onnx \
              -e NIGHTLY_BUILD \
              -e BUILD_BUILDNUMBER \
              onnxruntimecpubuild \
                $(PythonManylinuxDir)/bin/python3 /onnxruntime_src/tools/ci_build/build.py \
                  --build_dir /build --cmake_generator Ninja \
                  --config Release \
                  --skip_submodule_sync \
                  --parallel \
                  --enable_lto \
                  --build_wheel \
                  --enable_onnx_tests \
                  ${{ parameters.build_py_parameters }}
          workingDirectory: $(Build.SourcesDirectory)

      - task: CopyFiles@2
        displayName: 'Copy Python Wheel to: $(Build.ArtifactStagingDirectory)'
        inputs:
          SourceFolder: '$(Build.BinariesDirectory)'
          Contents: 'Release/dist/*.whl'
          TargetFolder: '$(Build.ArtifactStagingDirectory)'

      - task: CmdLine@2
        displayName: 'Build Python Documentation'
        condition: and(succeeded(), ne(variables['PythonVersion'], '3.9'))  # tensorflow not available on python 3.9
        inputs:
          script: |
            mkdir -p $HOME/.onnx
            docker run --rm \
              --volume /data/onnx:/data/onnx:ro \
              --volume $(Build.SourcesDirectory):/onnxruntime_src \
              --volume $(Build.BinariesDirectory):/build \
              --volume /data/models:/build/models:ro \
              --volume $HOME/.onnx:/home/onnxruntimedev/.onnx \
              -e NIGHTLY_BUILD \
              -e BUILD_BUILDNUMBER \
              onnxruntimecpubuild \
                bash -c " $(PythonManylinuxDir)/bin/python3 -m pip install /build/Release/dist/*.whl && $(PythonManylinuxDir)/bin/python3 -m onnxruntime.training.ortmodule.torch_cpp_extensions.install && /onnxruntime_src/tools/doc/builddoc.sh $(PythonManylinuxDir)/bin/ /onnxruntime_src /build Release " ;
          workingDirectory: $(Build.SourcesDirectory)

      - task: CopyFiles@2
        displayName: 'Copy Python Documentation to: $(Build.ArtifactStagingDirectory)'
        condition: and(succeeded(), ne(variables['PythonVersion'], '3.9'))  # tensorflow not available on python 3.9
        inputs:
          SourceFolder: '$(Build.BinariesDirectory)/docs/inference/html'
          Contents: '**'
          TargetFolder: '$(Build.ArtifactStagingDirectory)/inference_html_doc'

      - task: PublishBuildArtifacts@1
        displayName: 'Publish Artifact: ONNXRuntime python wheel and documentation'
        inputs:
          ArtifactName: onnxruntime

      - template: component-governance-component-detection-steps.yml
        parameters:
          condition: 'succeeded'

      - template: clean-agent-build-directory-step.yml


  - ${{ if eq(parameters.enable_linux_gpu, true) }}:
    - job: Linux_py_GPU_Wheels
      timeoutInMinutes: 120
      workspace:
        clean: all
      pool: Onnxruntime-Linux-GPU
      strategy:
        matrix:
          Python36:
            PythonVersion: '3.6'
          Python37:
            PythonVersion: '3.7'
          Python38:
            PythonVersion: '3.8'
          Python39:
            PythonVersion: '3.9'
      steps:
      - checkout: self
        clean: true
        submodules: recursive

      - template: set-python-manylinux-variables-step.yml

      - template: get-docker-image-steps.yml
        parameters:
          Dockerfile: tools/ci_build/github/linux/docker/Dockerfile.manylinux2014_cuda11
          Context: tools/ci_build/github/linux/docker
          DockerBuildArgs: "--network=host --build-arg POLICY=manylinux2014 --build-arg PLATFORM=x86_64 --build-arg BASEIMAGE=nvcr.io/nvidia/cuda:11.1-cudnn8-devel-centos7 --build-arg DEVTOOLSET_ROOTPATH=/opt/rh/devtoolset-9/root --build-arg PREPEND_PATH=/opt/rh/devtoolset-9/root/usr/bin: --build-arg LD_LIBRARY_PATH_ARG=/opt/rh/devtoolset-9/root/usr/lib64:/opt/rh/devtoolset-9/root/usr/lib:/opt/rh/devtoolset-9/root/usr/lib64/dyninst:/opt/rh/devtoolset-9/root/usr/lib/dyninst:/usr/local/lib64 --build-arg BUILD_UID=$( id -u )"
          Repository: onnxruntimecuda11build

      - task: CmdLine@2
        inputs:
          script: |
            mkdir -p $HOME/.onnx
            docker run --gpus all -e CC=/opt/rh/devtoolset-9/root/usr/bin/cc -e CXX=/opt/rh/devtoolset-9/root/usr/bin/c++ -e CFLAGS="-Wp,-D_FORTIFY_SOURCE=2 -Wp,-D_GLIBCXX_ASSERTIONS -fstack-protector-strong -fstack-clash-protection -fcf-protection -O3 -Wl,--strip-all" -e CXXFLAGS="-Wp,-D_FORTIFY_SOURCE=2 -Wp,-D_GLIBCXX_ASSERTIONS -fstack-protector-strong -fstack-clash-protection -fcf-protection -O3 -Wl,--strip-all" --rm \
              --volume /data/onnx:/data/onnx:ro \
              --volume $(Build.SourcesDirectory):/onnxruntime_src \
              --volume $(Build.BinariesDirectory):/build \
              --volume /data/models:/build/models:ro \
              --volume $HOME/.onnx:/home/onnxruntimedev/.onnx \
              -e NIGHTLY_BUILD \
              -e BUILD_BUILDNUMBER \
              onnxruntimecuda11build \
                $(PythonManylinuxDir)/bin/python3 /onnxruntime_src/tools/ci_build/build.py \
                  --build_dir /build --cmake_generator Ninja \
                  --config Release \
                  --skip_submodule_sync \
                  --parallel \
                  --build_wheel \
                  --enable_onnx_tests --use_cuda --cuda_version=11.1 --cuda_home=/usr/local/cuda-11.1 --cudnn_home=/usr/local/cuda-11.1 \
                  ${{ parameters.build_py_parameters }} \
                  --cmake_extra_defines CMAKE_CUDA_HOST_COMPILER=/opt/rh/devtoolset-9/root/usr/bin/cc 'CMAKE_CUDA_ARCHITECTURES=37;50;52;60;61;70;75;80'
          workingDirectory: $(Build.SourcesDirectory)

      - task: CopyFiles@2
        displayName: 'Copy Python Wheel to: $(Build.ArtifactStagingDirectory)'
        inputs:
          SourceFolder: '$(Build.BinariesDirectory)'
          Contents: 'Release/dist/*.whl'
          TargetFolder: '$(Build.ArtifactStagingDirectory)'

      - task: PublishBuildArtifacts@1
        displayName: 'Publish Artifact: ONNXRuntime python wheel'
        inputs:
          ArtifactName: onnxruntime_gpu

      - template: component-governance-component-detection-steps.yml
        parameters:
          condition: 'succeeded'

      - template: clean-agent-build-directory-step.yml

  - ${{ if eq(parameters.enable_linux_rocm_training, true) }}:
    - job: Linux_py_ROCM_Wheels
      timeoutInMinutes: 180
      workspace:
        clean: all
      pool: AMD-GPU
      # pool: Onnxruntime-Linux-GPU
      strategy:
        matrix:
          Python36 Torch181:
            PythonVersion: '3.6'
            TorchVersion: '1.8.1'
          Python37 Torch181:
            PythonVersion: '3.7'
            TorchVersion: '1.8.1'
          Python38 Torch181:
            PythonVersion: '3.8'
            TorchVersion: '1.8.1'
          Python39 Torch181:
            PythonVersion: '3.9'
            TorchVersion: '1.8.1'
          Python36 Torch190:
            PythonVersion: '3.6'
            TorchVersion: '1.9.0'
          Python37 Torch190:
            PythonVersion: '3.7'
            TorchVersion: '1.9.0'
          Python38 Torch190:
            PythonVersion: '3.8'
            TorchVersion: '1.9.0'
          Python39 Torch190:
            PythonVersion: '3.9'
            TorchVersion: '1.9.0'
      steps:

      - checkout: self
        clean: true
        submodules: recursive

      - template: set-python-manylinux-variables-step.yml

      - template: get-docker-image-steps.yml
        parameters:
          Dockerfile: tools/ci_build/github/linux/docker/Dockerfile.manylinux2014_rocm
          Context: tools/ci_build/github/linux/docker
          DockerBuildArgs: >-
            --build-arg TORCH_VERSION=$(TorchVersion)
            --build-arg PYTHON_VERSION=$(PythonVersion)
            --build-arg INSTALL_DEPS_EXTRA_ARGS=-tmur
            --build-arg BUILD_UID=$(id -u)
            --network=host --build-arg POLICY=manylinux2014 --build-arg PLATFORM=x86_64
            --build-arg DEVTOOLSET_ROOTPATH=/opt/rh/devtoolset-9/root 
            --build-arg PREPEND_PATH=/opt/rh/devtoolset-9/root/usr/bin: 
            --build-arg LD_LIBRARY_PATH_ARG=/opt/rh/devtoolset-9/root/usr/lib64:/opt/rh/devtoolset-9/root/usr/lib:/opt/rh/devtoolset-9/root/usr/lib64/dyninst:/opt/rh/devtoolset-9/root/usr/lib/dyninst:/usr/local/lib64
          Repository: onnxruntimetrainingrocmbuild

      - task: CmdLine@2
        inputs:
          script: |
            docker run --rm \
              --privileged \
              --ipc=host \
              --network=host \
              --cap-add=SYS_PTRACE \
              --security-opt seccomp=unconfined \
              -e CC=/opt/rh/devtoolset-9/root/usr/bin/cc -e CXX=/opt/rh/devtoolset-9/root/usr/bin/c++ -e CFLAGS="-Wp,-D_FORTIFY_SOURCE=2 -Wp,-D_GLIBCXX_ASSERTIONS -fstack-protector-strong -fstack-clash-protection -fcf-protection -O3 -Wl,--strip-all" -e CXXFLAGS="-Wp,-D_FORTIFY_SOURCE=2 -Wp,-D_GLIBCXX_ASSERTIONS -fstack-protector-strong -fstack-clash-protection -fcf-protection -O3 -Wl,--strip-all" \
              --volume $(Build.SourcesDirectory):/onnxruntime_src \
              --volume $(Build.BinariesDirectory):/build \
              --workdir /onnxruntime_src \
              --entrypoint $(PythonManylinuxDir)/bin/python3 \
              -e NVIDIA_VISIBLE_DEVICES=all \
              -e NIGHTLY_BUILD \
              -e BUILD_BUILDNUMBER \
              --user onnxruntimedev \
              onnxruntimetrainingrocmbuild \
                /onnxruntime_src/tools/ci_build/build.py \
                  --config Release \
                  --use_rocm \
                    --rocm_version=4.2 \
                    --rocm_home=/opt/rocm \
                    --nccl_home=/opt/rocm \
                  --update \
                  --parallel \
                  --build_dir /build \
                  --build \
                  --build_wheel \
                  --skip_tests \
                  ${{ parameters.build_py_parameters }}
          workingDirectory: $(Build.SourcesDirectory)
        displayName: 'Build onnxruntime (in container)'

      - script: |-
          python3 orttraining/tools/ci_test/download_azure_blob_archive.py \
            --azure_blob_url https://onnxruntimetestdata.blob.core.windows.net/training/onnxruntime_training_data.zip?snapshot=2020-06-15T23:17:35.8314853Z \
            --target_dir $(Build.SourcesDirectory)/training_e2e_test_data \
            --archive_sha256_digest B01C169B6550D1A0A6F1B4E2F34AE2A8714B52DBB70AC04DA85D371F691BDFF9
        displayName: 'Download onnxruntime_training_data.zip data'

      - script: |-
          echo "Tests will run using HIP_VISIBLES_DEVICES=$HIP_VISIBLE_DEVICES"
          video_gid=$(getent group | awk '/video/ {split($0,a,":"); print(a[3])}')
          echo "Found video_gid=$video_gid; attempting to set as pipeline variable"
          echo "##vso[task.setvariable variable=video]$video_gid"
          render_gid=$(getent group | awk '/render/ {split($0,a,":"); print(a[3])}')
          echo "Found render_gid=$render_gid; attempting to set as pipeline variable"
          echo "##vso[task.setvariable variable=render]$render_gid"
        displayName: 'Find video and render gid to be mapped into container'
 
      - script: |-
          echo "video=$video"
          echo "render=$render"
          docker run --rm \
            --device=/dev/kfd \
            --device=/dev/dri \
            --group-add $(video) \
            --group-add $(render) \
            --privileged \
            --ipc=host \
            --network=host \
            --cap-add=SYS_PTRACE \
            --security-opt seccomp=unconfined \
            --volume $(Build.SourcesDirectory):/onnxruntime_src \
            --volume $(Build.BinariesDirectory):/build \
            --workdir /build/Release \
            --entrypoint /bin/bash \
            -e HIP_VISIBLE_DEVICES \
            -e NIGHTLY_BUILD \
            -e BUILD_BUILDNUMBER \
            --user onnxruntimedev \
            onnxruntimetrainingrocmbuild \
               /onnxruntime_src/tools/ci_build/github/pai/pai_test_launcher.sh
        displayName: 'Run onnxruntime unit tests (in container)'
      
      - script: |-
          docker run --rm \
            --device=/dev/kfd \
            --device=/dev/dri \
            --group-add $(video) \
            --group-add $(render) \
            --privileged \
            --ipc=host \
            --network=host \
            --cap-add=SYS_PTRACE \
            --security-opt seccomp=unconfined \
            --volume $(Build.SourcesDirectory):/onnxruntime_src \
            --volume $(Build.BinariesDirectory):/build \
            --workdir /onnxruntime_src \
            --entrypoint $(PythonManylinuxDir)/bin/python3 \
            -e HIP_VISIBLE_DEVICES \
            -e NIGHTLY_BUILD \
            -e BUILD_BUILDNUMBER \
            --user onnxruntimedev \
            onnxruntimetrainingrocmbuild \
              orttraining/tools/ci_test/run_batch_size_test.py \
                --binary_dir /build/Release \
                --model_root training_e2e_test_data/models \
                --gpu_sku MI100_32G
        displayName: 'Run C++ BERT-L batch size test (in container)'
        condition: succeededOrFailed() # ensure all tests are run
      
      - script: |-
          docker run --rm \
            --device=/dev/kfd \
            --device=/dev/dri \
            --group-add $(video) \
            --group-add $(render) \
            --privileged \
            --ipc=host \
            --network=host \
            --cap-add=SYS_PTRACE \
            --security-opt seccomp=unconfined \
            --volume $(Build.SourcesDirectory):/onnxruntime_src \
            --volume $(Build.BinariesDirectory):/build \
            --workdir /onnxruntime_src \
            --entrypoint $(PythonManylinuxDir)/bin/python3 \
            -e HIP_VISIBLE_DEVICES \
            -e NIGHTLY_BUILD \
            -e BUILD_BUILDNUMBER \
            --user onnxruntimedev \
            onnxruntimetrainingrocmbuild \
              orttraining/tools/ci_test/run_bert_perf_test.py \
                --binary_dir /build/Release \
                --model_root training_e2e_test_data/models \
                --training_data_root training_e2e_test_data/data \
                --gpu_sku MI100_32G
        displayName: 'Run C++ BERT-L performance test (in container)'
        condition: succeededOrFailed() # ensure all tests are run
      
      - script: |-
          docker run --rm \
            --device=/dev/kfd \
            --device=/dev/dri \
            --group-add $(video) \
            --group-add $(render) \
            --privileged \
            --ipc=host \
            --network=host \
            --cap-add=SYS_PTRACE \
            --security-opt seccomp=unconfined \
            --volume $(Build.SourcesDirectory):/onnxruntime_src \
            --volume $(Build.BinariesDirectory):/build \
            --workdir /onnxruntime_src \
            --entrypoint $(PythonManylinuxDir)/bin/python3 \
            -e HIP_VISIBLE_DEVICES \
            -e NIGHTLY_BUILD \
            -e BUILD_BUILDNUMBER \
            --user onnxruntimedev \
            onnxruntimetrainingrocmbuild \
              orttraining/tools/ci_test/run_convergence_test.py \
                --binary_dir /build/Release \
                --model_root training_e2e_test_data/models \
                --training_data_root training_e2e_test_data/data \
                --gpu_sku MI100_32G
        displayName: 'Run C++ BERT-L convergence test (in container)'
        condition: succeededOrFailed() # ensure all tests are run
      
      - task: CopyFiles@2
        displayName: 'Copy Python Wheel to: $(Build.ArtifactStagingDirectory)'
        inputs:
          SourceFolder: '$(Build.BinariesDirectory)'
          Contents: 'Release/dist/*.whl'
          TargetFolder: '$(Build.ArtifactStagingDirectory)'

      - task: CmdLine@2
        displayName: 'Build Python Documentation'
        condition: and(succeeded(), ne(variables['PythonVersion'], '3.9'))  # tensorflow not available on python 3.9
        inputs:
          script: |
            mkdir -p $HOME/.onnx
            docker run --rm \
              --device=/dev/kfd \
              --device=/dev/dri \
              --group-add $(video) \
              --group-add $(render) \
              --privileged \
              --ipc=host \
              --network=host \
              --cap-add=SYS_PTRACE \
              --security-opt seccomp=unconfined \
              --volume $(Build.SourcesDirectory):/onnxruntime_src \
              --volume $(Build.BinariesDirectory):/build \
              --entrypoint /bin/bash \
              -e HIP_VISIBLE_DEVICES \
              -e NIGHTLY_BUILD \
              -e BUILD_BUILDNUMBER \
              -e PythonManylinuxDir=$(PythonManylinuxdir) \
              onnxruntimetrainingrocmbuild \
                /onnxruntime_src/tools/ci_build/github/pai/wrap_rocm_python_doc_publisher.sh
          workingDirectory: $(Build.SourcesDirectory)

      - task: CopyFiles@2
        displayName: 'Copy Python Documentation to: $(Build.ArtifactStagingDirectory)'
        condition: and(succeeded(), ne(variables['PythonVersion'], '3.9'))  # tensorflow not available on python 3.9
        inputs:
          SourceFolder: '$(Build.BinariesDirectory)/docs/training/html'
          Contents: '**'
          TargetFolder: '$(Build.ArtifactStagingDirectory)/training_html_doc'

      - task: PublishBuildArtifacts@1
        displayName: 'Upload Rocm wheel as build artifact'
        inputs:
          ArtifactName: onnxruntime_rocm

      - script: |
          python3 -m pip install azure-storage-blob==2.1.0
          files=($(Build.ArtifactStagingDirectory)/Release/dist/*.whl) && \
          echo ${files[0]} && \
          python3 tools/ci_build/upload_python_package_to_azure_storage.py \
              --python_wheel_path ${files[0]} \
              --account_name onnxruntimepackages \
              --account_key $(orttrainingpackagestorageaccountkey) \
              --container_name '$web'
        condition: and(succeeded(), eq(variables['DRY_RUN'], '0'))
        displayName: 'Upload Rocm wheel to release repository'

      - template: component-governance-component-detection-steps.yml
        parameters:
          condition: 'succeeded'

      - template: clean-agent-build-directory-step.yml

<<<<<<< HEAD

  - ${{ if eq(parameters.enable_linux_gpu_training_cu102, true) }}:
    - job: Linux_py_Cuda102_Wheels
      timeoutInMinutes: 180
      workspace:
        clean: all
      pool: Onnxruntime-Linux-GPU-NV6
      strategy:
        matrix:
          Python36 Cuda10.2:
            PythonVersion: '3.6'
            CudaVersion: '10.2'
            DockerFile: 'Dockerfile.manylinux2014_training_cuda10_2'
            GccVersion: 8
          Python37 Cuda10.2:
            PythonVersion: '3.7'
            CudaVersion: '10.2'
            DockerFile: 'Dockerfile.manylinux2014_training_cuda10_2'
            GccVersion: 8
          Python38 Cuda10.2:
            PythonVersion: '3.8'
            CudaVersion: '10.2'
            DockerFile: 'Dockerfile.manylinux2014_training_cuda10_2'
            GccVersion: 8
          Python39 Cuda10.2:
            PythonVersion: '3.9'
            CudaVersion: '10.2'
            DockerFile: 'Dockerfile.manylinux2014_training_cuda10_2'
            GccVersion: 8
      steps:

      - checkout: self
        clean: true
        submodules: recursive

      - template: set-python-manylinux-variables-step.yml

      - template: get-docker-image-steps.yml
        parameters:
          Dockerfile: tools/ci_build/github/linux/docker/$(DockerFile)
          Context: tools/ci_build/github/linux/docker
          DockerBuildArgs: >-
            --build-arg PYTHON_VERSION=$(PythonVersion)
            --build-arg CUDA_VERSION=$(CudaVersion)
            --build-arg INSTALL_DEPS_EXTRA_ARGS=-tu
            --build-arg BUILD_UID=$(id -u)
            --network=host --build-arg POLICY=manylinux2014 --build-arg PLATFORM=x86_64
            --build-arg DEVTOOLSET_ROOTPATH=/opt/rh/devtoolset-$(GccVersion)/root 
            --build-arg PREPEND_PATH=/opt/rh/devtoolset-$(GccVersion)/root/usr/bin: 
            --build-arg LD_LIBRARY_PATH_ARG=/opt/rh/devtoolset-$(GccVersion)/root/usr/lib64:/opt/rh/devtoolset-$(GccVersion)/root/usr/lib:/opt/rh/devtoolset-$(GccVersion)/root/usr/lib64/dyninst:/opt/rh/devtoolset-$(GccVersion)/root/usr/lib/dyninst:/usr/local/lib64
          Repository: onnxruntimetraininggpubuild

      - bash: tools/ci_build/github/linux/docker/scripts/training/azure_scale_set_vm_mount_test_data.sh -p $(orttrainingtestdata-storage-key) -s "//orttrainingtestdata.file.core.windows.net/mnist" -d "/mnist"
        displayName: 'Mount MNIST'
        condition: succeededOrFailed()

      - bash: tools/ci_build/github/linux/docker/scripts/training/azure_scale_set_vm_mount_test_data.sh -p $(orttrainingtestdata-storage-key) -s "//orttrainingtestdata.file.core.windows.net/bert-data" -d "/bert_data"
        displayName: 'Mount bert-data'
        condition: succeededOrFailed()

      - bash: tools/ci_build/github/linux/docker/scripts/training/azure_scale_set_vm_mount_test_data.sh -p $(orttrainingtestdata-storage-key) -s "//orttrainingtestdata.file.core.windows.net/hf-models-cache" -d "/hf_models_cache"
        displayName: 'Mount hf-models-cache'
        condition: succeededOrFailed()

      - task: CmdLine@2
        displayName: 'build onnxruntime'
        inputs:
          script: |
            mkdir -p $HOME/.onnx
            docker run --rm --gpus all -e CC=/opt/rh/devtoolset-$(GccVersion)/root/usr/bin/cc -e CXX=/opt/rh/devtoolset-$(GccVersion)/root/usr/bin/c++ -e CFLAGS="-Wp,-D_FORTIFY_SOURCE=2 -Wp,-D_GLIBCXX_ASSERTIONS -fstack-protector-strong -fstack-clash-protection -fcf-protection -O3 -Wl,--strip-all" -e CXXFLAGS="-Wp,-D_FORTIFY_SOURCE=2 -Wp,-D_GLIBCXX_ASSERTIONS -fstack-protector-strong -fstack-clash-protection -fcf-protection -O3 -Wl,--strip-all" \
              --volume /data/onnx:/data/onnx:ro \
              --volume $(Build.SourcesDirectory):/onnxruntime_src \
              --volume $(Build.BinariesDirectory):/build \
              --volume /data/models:/build/models:ro \
              --volume $HOME/.onnx:/home/onnxruntimedev/.onnx \
              -e NVIDIA_VISIBLE_DEVICES=all \
              -e NIGHTLY_BUILD \
              -e DEFAULT_TRAINING_PACKAGE_DEVICE \
              -e BUILD_BUILDNUMBER \
              onnxruntimetraininggpubuild \
                $(PythonManylinuxDir)/bin/python3 /onnxruntime_src/tools/ci_build/build.py \
                  --build_dir /build \
                  --config Release \
                  --skip_submodule_sync \
                  --parallel \
                  --build_wheel \
                  --enable_onnx_tests \
                  ${{ parameters.build_py_parameters }} \
                  --cmake_extra_defines CMAKE_CUDA_HOST_COMPILER=/opt/rh/devtoolset-$(GccVersion)/root/usr/bin/cc 'CMAKE_CUDA_ARCHITECTURES=35;37;50;52;60;61;70' \
                  --use_cuda --cuda_version=$(CudaVersion) --cuda_home=/usr/local/cuda-$(CudaVersion) --cudnn_home=/usr/local/cuda-$(CudaVersion) ;
          workingDirectory: $(Build.SourcesDirectory)

      - task: CmdLine@2
        displayName: 'test ortmodule'
        inputs:
          script: |
            rm -rf $(Build.BinariesDirectory)/Release/onnxruntime/ && \
            files=($(Build.BinariesDirectory)/Release/dist/*.whl) && \
            echo ${files[0]} && \
            whlfilename=$(basename ${files[0]}) && \
            echo $whlfilename && \
            docker run --rm \
              --gpus all \
              -e NVIDIA_VISIBLE_DEVICES=all \
              --volume $(Build.BinariesDirectory):/build \
              --volume /mnist:/mnist \
              --volume /bert_data:/bert_data \
              --volume /hf_models_cache:/hf_models_cache \
              onnxruntimetraininggpubuild \
                bash -c " $(PythonManylinuxDir)/bin/python3 -m pip install /build/Release/dist/$whlfilename && $(PythonManylinuxDir)/bin/python3 -m onnxruntime.training.ortmodule.torch_cpp_extensions.install && $(PythonManylinuxDir)/bin/python3 /build/Release/launch_test.py --cmd_line_with_args 'python orttraining_ortmodule_tests.py --mnist /mnist --bert_data /bert_data/hf_data/glue_data/CoLA/original/raw --transformers_cache /hf_models_cache/huggingface/transformers' --cwd /build/Release " ;
          workingDirectory: $(Build.SourcesDirectory)

      - task: CopyFiles@2
        displayName: 'Copy Python Wheel to: $(Build.ArtifactStagingDirectory)'
        inputs:
          SourceFolder: '$(Build.BinariesDirectory)'
          Contents: 'Release/dist/*.whl'
          TargetFolder: '$(Build.ArtifactStagingDirectory)'

      - task: CmdLine@2
        displayName: 'Build Python Documentation'
        condition: and(succeeded(), ne(variables['PythonVersion'], '3.9'))  # tensorflow not available on python 3.9
        inputs:
          script: |
            mkdir -p $HOME/.onnx
            docker run --rm \
              --gpus all \
              -e NVIDIA_VISIBLE_DEVICES=all \
              --volume /data/onnx:/data/onnx:ro \
              --volume $(Build.SourcesDirectory):/onnxruntime_src \
              --volume $(Build.BinariesDirectory):/build \
              --volume /data/models:/build/models:ro \
              --volume $HOME/.onnx:/home/onnxruntimedev/.onnx \
              -e NIGHTLY_BUILD \
              -e BUILD_BUILDNUMBER \
              onnxruntimetraininggpubuild \
                bash -c " $(PythonManylinuxDir)/bin/python3 -m pip install /build/Release/dist/*.whl && $(PythonManylinuxDir)/bin/python3 -m onnxruntime.training.ortmodule.torch_cpp_extensions.install && /onnxruntime_src/tools/doc/builddoc.sh $(PythonManylinuxDir)/bin/ /onnxruntime_src /build Release " ;
          workingDirectory: $(Build.SourcesDirectory)

      - task: CopyFiles@2
        displayName: 'Copy Python Documentation to: $(Build.ArtifactStagingDirectory)'
        condition: and(succeeded(), ne(variables['PythonVersion'], '3.9'))  # tensorflow not available on python 3.9
        inputs:
          SourceFolder: '$(Build.BinariesDirectory)/docs/training/html'
          Contents: '**'
          TargetFolder: '$(Build.ArtifactStagingDirectory)/training_html_doc'

      - task: PublishBuildArtifacts@1
        displayName: 'Publish Artifact: ONNXRuntime python wheel and documentation'
        inputs:
          ArtifactName: onnxruntime_gpu

      # - script: |
      #     sudo apt-get update
      #     sudo apt-get install python3-pip python-dev
      #   displayName: 'sudo apt-get install python3-pip python-dev'

      # - script: |
      #     python3 -m pip install azure-storage-blob==2.1.0
      #   displayName: 'python3 -m pip install azure-storage-blob==2.1.0'
      #   timeoutInMinutes: 20

      - task: AzureCLI@2
        inputs:
          azureSubscription: 'AIInfraBuildOnnxRuntimeOSS'
          scriptType: 'bash'
          scriptLocation: 'inlineScript'
          inlineScript: |
            python3 -m pip install azure-storage-blob==2.1.0
            files=($(Build.ArtifactStagingDirectory)/Release/dist/*.whl) && \
            echo ${files[0]} && \
            python3 tools/ci_build/upload_python_package_to_azure_storage.py \
                --python_wheel_path ${files[0]} \
                --account_name onnxruntimepackages \
                --account_key $(orttrainingpackagestorageaccountkey) \
                --container_name '$web'
          condition: succeededOrFailed()
          displayName: 

      - template: component-governance-component-detection-steps.yml
        parameters:
          condition: 'succeeded'

      - template: clean-agent-build-directory-step.yml

  - ${{ if eq(parameters.enable_linux_gpu_training_cu111, true) }}:
    - job: Linux_py_Cuda111_Wheels
      timeoutInMinutes: 180
      workspace:
        clean: all
      pool: Onnxruntime-Linux-GPU
      strategy:
        matrix:
          Python36 Cuda11.1:
            PythonVersion: '3.6'
            CudaVersion: '11.1'
            DockerFile: 'Dockerfile.manylinux2014_training_cuda11_1'
            GccVersion: 9
          Python37 Cuda11.1:
            PythonVersion: '3.7'
            CudaVersion: '11.1'
            DockerFile: 'Dockerfile.manylinux2014_training_cuda11_1'
            GccVersion: 9
          Python38 Cuda11.1:
            PythonVersion: '3.8'
            CudaVersion: '11.1'
            DockerFile: 'Dockerfile.manylinux2014_training_cuda11_1'
            GccVersion: 9
          Python39 Cuda11.1:
            PythonVersion: '3.9'
            CudaVersion: '11.1'
            DockerFile: 'Dockerfile.manylinux2014_training_cuda11_1'
            GccVersion: 9
      steps:

      - checkout: self
        clean: true
        submodules: recursive

      - template: set-python-manylinux-variables-step.yml

      - template: get-docker-image-steps.yml
        parameters:
          Dockerfile: tools/ci_build/github/linux/docker/$(DockerFile)
          Context: tools/ci_build/github/linux/docker
          DockerBuildArgs: >-
            --build-arg PYTHON_VERSION=$(PythonVersion)
            --build-arg CUDA_VERSION=$(CudaVersion)
            --build-arg INSTALL_DEPS_EXTRA_ARGS=-tu
            --network=host --build-arg POLICY=manylinux2014 --build-arg PLATFORM=x86_64 --build-arg DEVTOOLSET_ROOTPATH=/opt/rh/devtoolset-$(GccVersion)/root --build-arg PREPEND_PATH=/opt/rh/devtoolset-$(GccVersion)/root/usr/bin: --build-arg LD_LIBRARY_PATH_ARG=/opt/rh/devtoolset-$(GccVersion)/root/usr/lib64:/opt/rh/devtoolset-$(GccVersion)/root/usr/lib:/opt/rh/devtoolset-$(GccVersion)/root/usr/lib64/dyninst:/opt/rh/devtoolset-$(GccVersion)/root/usr/lib/dyninst:/usr/local/lib64 --build-arg BUILD_UID=$( id -u )
          Repository: onnxruntimetraininggpubuild

      - bash: tools/ci_build/github/linux/docker/scripts/training/azure_scale_set_vm_mount_test_data.sh -p $(orttrainingtestdata-storage-key) -s "//orttrainingtestdata.file.core.windows.net/mnist" -d "/mnist"
        displayName: 'Mount MNIST'
        condition: succeededOrFailed()

      - bash: tools/ci_build/github/linux/docker/scripts/training/azure_scale_set_vm_mount_test_data.sh -p $(orttrainingtestdata-storage-key) -s "//orttrainingtestdata.file.core.windows.net/bert-data" -d "/bert_data"
        displayName: 'Mount bert-data'
        condition: succeededOrFailed()

      - bash: tools/ci_build/github/linux/docker/scripts/training/azure_scale_set_vm_mount_test_data.sh -p $(orttrainingtestdata-storage-key) -s "//orttrainingtestdata.file.core.windows.net/hf-models-cache" -d "/hf_models_cache"
        displayName: 'Mount hf-models-cache'
        condition: succeededOrFailed()

      - task: CmdLine@2
        displayName: 'build onnxruntime'
        inputs:
          script: |
            mkdir -p $HOME/.onnx
            docker run --rm --gpus all -e CC=/opt/rh/devtoolset-$(GccVersion)/root/usr/bin/cc -e CXX=/opt/rh/devtoolset-$(GccVersion)/root/usr/bin/c++ -e CFLAGS="-Wp,-D_FORTIFY_SOURCE=2 -Wp,-D_GLIBCXX_ASSERTIONS -fstack-protector-strong -fstack-clash-protection -fcf-protection -O3 -Wl,--strip-all" -e CXXFLAGS="-Wp,-D_FORTIFY_SOURCE=2 -Wp,-D_GLIBCXX_ASSERTIONS -fstack-protector-strong -fstack-clash-protection -fcf-protection -O3 -Wl,--strip-all" \
              --volume /data/onnx:/data/onnx:ro \
              --volume $(Build.SourcesDirectory):/onnxruntime_src \
              --volume $(Build.BinariesDirectory):/build \
              --volume /data/models:/build/models:ro \
              --volume $HOME/.onnx:/home/onnxruntimedev/.onnx \
              -e NVIDIA_VISIBLE_DEVICES=all \
              -e NIGHTLY_BUILD \
              -e BUILD_BUILDNUMBER \
              onnxruntimetraininggpubuild \
                $(PythonManylinuxDir)/bin/python3 /onnxruntime_src/tools/ci_build/build.py \
                  --build_dir /build \
                  --config Release \
                  --skip_submodule_sync \
                  --parallel \
                  --build_wheel \
                  --enable_onnx_tests \
                  ${{ parameters.build_py_parameters }} \
                  --cmake_extra_defines CMAKE_CUDA_HOST_COMPILER=/opt/rh/devtoolset-$(GccVersion)/root/usr/bin/cc 'CMAKE_CUDA_ARCHITECTURES=37;50;52;60;61;70;75;80' \
                  --use_cuda --cuda_version=$(CudaVersion) --cuda_home=/usr/local/cuda-$(CudaVersion) --cudnn_home=/usr/local/cuda-$(CudaVersion)
          workingDirectory: $(Build.SourcesDirectory)

      - task: CmdLine@2
        displayName: 'test ortmodule'
        inputs:
          script: |
            rm -rf $(Build.BinariesDirectory)/Release/onnxruntime/ && \
            files=($(Build.BinariesDirectory)/Release/dist/*.whl) && \
            echo ${files[0]} && \
            whlfilename=$(basename ${files[0]}) && \
            echo $whlfilename && \
            docker run --rm \
              --gpus all \
              -e NVIDIA_VISIBLE_DEVICES=all \
              --volume $(Build.BinariesDirectory):/build \
              --volume /mnist:/mnist \
              --volume /bert_data:/bert_data \
              --volume /hf_models_cache:/hf_models_cache \
              onnxruntimetraininggpubuild \
                bash -c " $(PythonManylinuxDir)/bin/python3 -m pip install /build/Release/dist/$whlfilename && $(PythonManylinuxDir)/bin/python3 -m onnxruntime.training.ortmodule.torch_cpp_extensions.install && $(PythonManylinuxDir)/bin/python3 /build/Release/launch_test.py --cmd_line_with_args 'python orttraining_ortmodule_tests.py --mnist /mnist --bert_data /bert_data/hf_data/glue_data/CoLA/original/raw --transformers_cache /hf_models_cache/huggingface/transformers' --cwd /build/Release " ;
          workingDirectory: $(Build.SourcesDirectory)

      - task: CopyFiles@2
        displayName: 'Copy Python Wheel to: $(Build.ArtifactStagingDirectory)'
        inputs:
          SourceFolder: '$(Build.BinariesDirectory)'
          Contents: 'Release/dist/*.whl'
          TargetFolder: '$(Build.ArtifactStagingDirectory)'

      - task: CmdLine@2
        displayName: 'Build Python Documentation'
        condition: and(succeeded(), ne(variables['PythonVersion'], '3.9'))  # tensorflow not available on python 3.9
        inputs:
          script: |
            mkdir -p $HOME/.onnx
            docker run --rm \
              --gpus all \
              -e NVIDIA_VISIBLE_DEVICES=all \
              --volume /data/onnx:/data/onnx:ro \
              --volume $(Build.SourcesDirectory):/onnxruntime_src \
              --volume $(Build.BinariesDirectory):/build \
              --volume /data/models:/build/models:ro \
              --volume $HOME/.onnx:/home/onnxruntimedev/.onnx \
              -e NIGHTLY_BUILD \
              -e BUILD_BUILDNUMBER \
              onnxruntimetraininggpubuild \
                bash -c " $(PythonManylinuxDir)/bin/python3 -m pip install /build/Release/dist/*.whl && $(PythonManylinuxDir)/bin/python3 -m onnxruntime.training.ortmodule.torch_cpp_extensions.install && /onnxruntime_src/tools/doc/builddoc.sh $(PythonManylinuxDir)/bin/ /onnxruntime_src /build Release " ;
          workingDirectory: $(Build.SourcesDirectory)

      - task: CopyFiles@2
        displayName: 'Copy Python Documentation to: $(Build.ArtifactStagingDirectory)'
        condition: and(succeeded(), ne(variables['PythonVersion'], '3.9'))  # tensorflow not available on python 3.9
        inputs:
          SourceFolder: '$(Build.BinariesDirectory)/docs/training/html'
          Contents: '**'
          TargetFolder: '$(Build.ArtifactStagingDirectory)/training_html_doc'

      - task: PublishBuildArtifacts@1
        displayName: 'Publish Artifact: ONNXRuntime python wheel and documentation'
        inputs:
          ArtifactName: onnxruntime_gpu

      - script: |
          sudo apt-get update
          sudo apt-get install python3-pip python-dev
        displayName: 'sudo apt-get install python3-pip python-dev'

      - script: |
          python3 -m pip install azure-storage-blob==2.1.0
        displayName: 'python3 -m pip install azure-storage-blob==2.1.0'
        timeoutInMinutes: 20

      - task: AzureCLI@2
        inputs:
          azureSubscription: 'AIInfraBuildOnnxRuntimeOSS'
          scriptType: 'bash'
          scriptLocation: 'inlineScript'
          inlineScript: |
            files=($(Build.ArtifactStagingDirectory)/Release/dist/*.whl) && \
            echo ${files[0]} && \
            tools/ci_build/upload_python_package_to_azure_storage.py \
                --python_wheel_path ${files[0]} \
                --account_name onnxruntimepackages \
                --account_key $(orttrainingpackagestorageaccountkey) \
                --container_name '$web'
          condition: succeededOrFailed()
          displayName: 

      # - script: |
      #     sudo apt-get update
      #     sudo apt-get install python3-pip python-dev
      #   displayName: 'sudo apt-get install python3-pip python-dev'

      # - script: |
      #     python3 -m pip install twine
      #   displayName: 'python3 -m pip install twine'
      #   timeoutInMinutes: 20

      # # this block does not work because TwineAuthenticate@1 will trigger cleanup of $(PYPIRC_PATH)
      # # at the end of pipeline execution. Because $(PYPIRC_PATH) is already cleaned by clean-agent-build-directory-step.yml
      # # the cleanup task for TwineAuthenticate@1 will fail. For this reason, we cannot used TwineAuthenticate@1.
      # # - task: TwineAuthenticate@1
      # #   inputs:
      # #     artifactFeed: 'lotus/ort-gpu-nightly-training-feed'

      # # - script: |
      # #     python3 -m twine upload -r ort-gpu-nightly-training-feed --config-file $(PYPIRC_PATH) $(Build.ArtifactStagingDirectory)/Release/dist/*.whl
      # #   displayName: 'python3 -m twine upload -r ort-gpu-nightly-training-feed $(Build.ArtifactStagingDirectory)/Release/dist/*.whl'
      # #   timeoutInMinutes: 20

      # - script: |
      #     python3 -m twine upload -r ORT-Nightly --repository-url https://aiinfra.pkgs.visualstudio.com/PublicPackages/_packaging/ORT-Nightly/pypi/upload \
      #     --username $(ortpypitrainingnightlyusername) --password $(aiinfrapypifeedpassword) $(Build.ArtifactStagingDirectory)/Release/dist/*.whl
      #   displayName: 'python3 -m twine upload $(Build.ArtifactStagingDirectory)/Release/dist/*.whl'
      #   timeoutInMinutes: 20

      - template: component-governance-component-detection-steps.yml
        parameters:
          condition: 'succeeded'

      - template: clean-agent-build-directory-step.yml

=======
>>>>>>> 93661140
  - ${{ if eq(parameters.enable_windows_cpu, true) }}:
    - job: Windows_py_Wheels
      pool: 'Win-CPU-2021'
      strategy:
        matrix:
          Python36:
            PythonVersion: '3.6'
          Python37:
            PythonVersion: '3.7'
          Python38:
            PythonVersion: '3.8'
          Python39:
            PythonVersion: '3.9'
      variables:
        MsbuildArguments: '-maxcpucount'
        OnnxRuntimeBuildDirectory: '$(Build.BinariesDirectory)'
        EnvSetupScript: setup_env.bat
        buildArch: x64
        setVcvars: true
        BuildConfig: 'Release'        
      timeoutInMinutes: 120
      workspace:
        clean: all

      steps:
      - checkout: self
        clean: true
        submodules: recursive

      - template: telemetry-steps.yml

      - task: UsePythonVersion@0
        inputs:
          versionSpec: $(PythonVersion)
          addToPath: true
          architecture: 'x64'

      - template: set-nightly-build-option-variable-step.yml

      - task: BatchScript@1
        displayName: 'setup env'
        inputs:
          filename: '$(Build.SourcesDirectory)\tools\ci_build\github\windows\$(EnvSetupScript)'
          modifyEnvironment: true
          workingFolder: '$(Build.BinariesDirectory)'

      - script: |
          python -m pip install -q pyopenssl setuptools wheel numpy==1.16.6
        workingDirectory: '$(Build.BinariesDirectory)'
        displayName: 'Install python modules'

      - powershell: |
          $Env:USE_MSVC_STATIC_RUNTIME=1
          $Env:ONNX_ML=1
          $Env:CMAKE_ARGS="-DONNX_USE_PROTOBUF_SHARED_LIBS=OFF -DProtobuf_USE_STATIC_LIBS=ON -DONNX_USE_LITE_PROTO=ON -DCMAKE_TOOLCHAIN_FILE=C:/vcpkg/scripts/buildsystems/vcpkg.cmake -DVCPKG_TARGET_TRIPLET=$(buildArch)-windows-static"
          python setup.py bdist_wheel
          python -m pip uninstall -y onnx -qq
          Get-ChildItem -Path dist/*.whl | foreach {pip --disable-pip-version-check install --upgrade $_.fullname}
        workingDirectory: '$(Build.SourcesDirectory)\cmake\external\onnx'
        displayName: 'Install ONNX'

      - task: PythonScript@0
        displayName: 'BUILD'
        inputs:
          scriptPath: '$(Build.SourcesDirectory)\tools\ci_build\build.py'
          arguments: >
            --config RelWithDebInfo
            --enable_lto
            --build_dir $(Build.BinariesDirectory)
            --skip_submodule_sync
            --cmake_generator "Visual Studio 16 2019"
            --enable_pybind
            --enable_onnx_tests
            ${{ parameters.build_py_parameters }}
            --parallel
            $(TelemetryOption)
          workingDirectory: '$(Build.BinariesDirectory)'

      # Esrp signing
      - template: win-esrp-dll.yml
        parameters:
          FolderPath: '$(Build.BinariesDirectory)\RelWithDebInfo\RelWithDebInfo\onnxruntime\capi'
          DisplayName: 'ESRP - Sign Native dlls'
          DoEsrp: true
          Pattern: '*.pyd,*.dll'

      - task: PythonScript@0
        displayName: 'Build wheel'
        inputs:
          scriptPath: '$(Build.SourcesDirectory)\setup.py'
          arguments: 'bdist_wheel ${{ parameters.build_py_parameters }} $(NightlyBuildOption)'
          workingDirectory: '$(Build.BinariesDirectory)\RelWithDebInfo\RelWithDebInfo'

      - task: CopyFiles@2
        displayName: 'Copy Python Wheel to: $(Build.ArtifactStagingDirectory)'
        inputs:
          SourceFolder: '$(Build.BinariesDirectory)\RelWithDebInfo\RelWithDebInfo\dist'
          Contents: '*.whl'
          TargetFolder: '$(Build.ArtifactStagingDirectory)'

      - task: PublishTestResults@2
        displayName: 'Publish unit test results'
        inputs:
          testResultsFiles: '**\*.results.xml'
          searchFolder: '$(Build.BinariesDirectory)'
          testRunTitle: 'Unit Test Run'
        condition: succeededOrFailed()

      - task: PublishBuildArtifacts@1
        displayName: 'Publish Artifact: ONNXRuntime python wheel'
        inputs:
          ArtifactName: onnxruntime

      - task: DeleteFiles@1
        displayName: 'Delete files from $(Build.BinariesDirectory)\RelWithDebInfo'
        condition: and (succeeded(), eq(variables['PythonVersion'], '3.7'))
        inputs:
          SourceFolder: '$(Build.BinariesDirectory)\RelWithDebInfo'
          Contents: |
            **/*.obj
            **/*.pdb

      - task: PythonScript@0
        displayName: 'Regenerate cmake config with STATIC_ANALYSIS=ON'
        condition: and (succeeded(), eq(variables['PythonVersion'], '3.7'))
        inputs:
          scriptPath: '$(Build.SourcesDirectory)\tools\ci_build\build.py'
          arguments: >
            --config RelWithDebInfo
            --enable_lto
            --build_dir $(Build.BinariesDirectory)
            --skip_submodule_sync
            --cmake_generator "Visual Studio 16 2019"
            --enable_pybind
            --enable_onnx_tests
            ${{ parameters.build_py_parameters }}
            --parallel
            $(TelemetryOption)
            --update
            --cmake_extra_defines onnxruntime_ENABLE_STATIC_ANALYSIS=ON
          workingDirectory: '$(Build.BinariesDirectory)'

      #Manually set msBuildCommandline so that we can also set CAExcludePath
      - task: SDLNativeRules@2
        displayName: 'Run the PREfast SDL Native Rules for MSBuild'
        condition: and (succeeded(), eq(variables['PythonVersion'], '3.7'))
        inputs:
          userProvideBuildInfo: msBuildInfo
          msBuildVersion: 16.0
          msBuildArchitecture: x64
          msBuildCommandline: '"C:\Program Files (x86)\Microsoft Visual Studio\2019\Enterprise\MSBuild\Current\Bin\amd64\msbuild.exe" "$(Build.BinariesDirectory)\RelWithDebInfo\onnxruntime.sln" /p:platform="x64" /p:configuration="RelWithDebInfo" /p:CAExcludePath="$(Build.BinariesDirectory);$(Build.SourcesDirectory)\cmake;C:\program files (x86)" /p:VisualStudioVersion="16.0" /m /p:PreferredToolArchitecture=x64'
        continueOnError: false

      - script: |
          rename *.whl *.zip
        workingDirectory: '$(Build.ArtifactStagingDirectory)'
        displayName: 'Rename file extension for codesign validation'

      - task: securedevelopmentteam.vss-secure-development-tools.build-task-publishsecurityanalysislogs.PublishSecurityAnalysisLogs@2
        displayName: 'Publish Security Analysis Logs'
        condition: and (succeeded(), eq(variables['PythonVersion'], '3.7'))
        inputs:
          ArtifactName: CodeAnalysisLogs_windows_cpu
        continueOnError: true

      - task: TSAUpload@1
        condition: and(and (succeeded(), eq(variables['PythonVersion'], '3.7')), eq(variables['Build.SourceBranch'], 'refs/heads/master'))
        displayName: 'TSA Upload'
        inputs:
          tsaVersion: TsaV2
          codeBaseName: 'onnxruntime_master'
        continueOnError: true

      - template: component-governance-component-detection-steps.yml
        parameters:
          condition: 'succeeded'

      - task: mspremier.PostBuildCleanup.PostBuildCleanup-task.PostBuildCleanup@3
        displayName: 'Clean Agent Directories'
        condition: always()

  - ${{ if eq(parameters.enable_windows_gpu, true) }}:
    - job: Windows_py_GPU_Wheels
      workspace:
        clean: all
      pool: 'onnxruntime-gpu-winbuild'
      timeoutInMinutes:  240
      variables:
        CUDA_VERSION: '11.1'
        buildArch: x64
      strategy:
        matrix:
          Python36_cuda:
            PythonVersion: '3.6'
            EpBuildFlags: --use_cuda --cuda_version=$(CUDA_VERSION) --cuda_home="C:\Program Files\NVIDIA GPU Computing Toolkit\CUDA\v$(CUDA_VERSION)" --cudnn_home="C:\local\cudnn-$(CUDA_VERSION)-windows-x64-v8.0.5.39\cuda" --cmake_extra_defines "CMAKE_CUDA_ARCHITECTURES=37;50;52;60;61;70;75;80"
            EnvSetupScript: setup_env_cuda_11.bat
            EP_NAME: gpu
          Python37_cuda:
            PythonVersion: '3.7'
            EpBuildFlags: --use_cuda --cuda_version=$(CUDA_VERSION) --cuda_home="C:\Program Files\NVIDIA GPU Computing Toolkit\CUDA\v$(CUDA_VERSION)" --cudnn_home="C:\local\cudnn-$(CUDA_VERSION)-windows-x64-v8.0.5.39\cuda" --cmake_extra_defines "CMAKE_CUDA_ARCHITECTURES=37;50;52;60;61;70;75;80"
            EnvSetupScript: setup_env_cuda_11.bat
            EP_NAME: gpu
          Python38_cuda:
            PythonVersion: '3.8'
            EpBuildFlags: --use_cuda --cuda_version=$(CUDA_VERSION) --cuda_home="C:\Program Files\NVIDIA GPU Computing Toolkit\CUDA\v$(CUDA_VERSION)" --cudnn_home="C:\local\cudnn-$(CUDA_VERSION)-windows-x64-v8.0.5.39\cuda" --cmake_extra_defines "CMAKE_CUDA_ARCHITECTURES=37;50;52;60;61;70;75;80"
            EnvSetupScript: setup_env_cuda_11.bat
            EP_NAME: gpu
          Python39_cuda:
            PythonVersion: '3.9'
            EpBuildFlags: --use_cuda --cuda_version=$(CUDA_VERSION) --cuda_home="C:\Program Files\NVIDIA GPU Computing Toolkit\CUDA\v$(CUDA_VERSION)" --cudnn_home="C:\local\cudnn-$(CUDA_VERSION)-windows-x64-v8.0.5.39\cuda" --cmake_extra_defines "CMAKE_CUDA_ARCHITECTURES=37;50;52;60;61;70;75;80"
            EnvSetupScript: setup_env_cuda_11.bat
            EP_NAME: gpu
          Python36_dml:
            PythonVersion: '3.6'
            EpBuildFlags: --use_dml --cmake_extra_defines CMAKE_SYSTEM_VERSION=10.0.18362.0 --enable_wcos
            EP_NAME: dml
            EnvSetupScript: setup_env.bat
          Python37_dml:
            PythonVersion: '3.7'
            EpBuildFlags: --use_dml --cmake_extra_defines CMAKE_SYSTEM_VERSION=10.0.18362.0 --enable_wcos
            EP_NAME: dml
            EnvSetupScript: setup_env.bat
          Python38_dml:
            PythonVersion: '3.8'
            EpBuildFlags: --use_dml --cmake_extra_defines CMAKE_SYSTEM_VERSION=10.0.18362.0 --enable_wcos
            EP_NAME: dml
            EnvSetupScript: setup_env.bat
          Python39_dml:
            PythonVersion: '3.9'
            EpBuildFlags: --use_dml --cmake_extra_defines CMAKE_SYSTEM_VERSION=10.0.18362.0 --enable_wcos
            EP_NAME: dml
            EnvSetupScript: setup_env.bat
      steps:
      - checkout: self
        clean: true
        submodules: recursive

      - template: telemetry-steps.yml

      - task: UsePythonVersion@0
        inputs:
          versionSpec: $(PythonVersion)
          addToPath: true
          architecture: 'x64'

      - task: BatchScript@1
        displayName: 'setup env'
        inputs:
          filename: '$(Build.SourcesDirectory)\tools\ci_build\github\windows\$(EnvSetupScript)'
          modifyEnvironment: true
          workingFolder: '$(Build.BinariesDirectory)'

      - script: |
          python -m pip install -q pyopenssl setuptools wheel numpy==1.16.6
        workingDirectory: '$(Build.BinariesDirectory)'
        displayName: 'Install python modules'

      - powershell: |
          $Env:USE_MSVC_STATIC_RUNTIME=1
          $Env:ONNX_ML=1
          $Env:CMAKE_ARGS="-DONNX_USE_PROTOBUF_SHARED_LIBS=OFF -DProtobuf_USE_STATIC_LIBS=ON -DONNX_USE_LITE_PROTO=ON -DCMAKE_TOOLCHAIN_FILE=C:/vcpkg/scripts/buildsystems/vcpkg.cmake -DVCPKG_TARGET_TRIPLET=$(buildArch)-windows-static"
          python setup.py bdist_wheel
          python -m pip uninstall -y onnx -qq
          Get-ChildItem -Path dist/*.whl | foreach {pip --disable-pip-version-check install --upgrade $_.fullname}
        workingDirectory: '$(Build.SourcesDirectory)\cmake\external\onnx'
        displayName: 'Install ONNX'

      - template: set-nightly-build-option-variable-step.yml

      - task: PythonScript@0
        displayName: 'build'
        inputs:
          scriptPath: '$(Build.SourcesDirectory)\tools\ci_build\build.py'
          arguments: >
            --config RelWithDebInfo
            --build_dir $(Build.BinariesDirectory)
            --skip_submodule_sync
            --cmake_generator "Visual Studio 16 2019"
            --enable_pybind
            --enable_onnx_tests
            ${{ parameters.build_py_parameters }}
            --parallel
            $(TelemetryOption) $(EpBuildFlags)
          workingDirectory: '$(Build.BinariesDirectory)'

      # Esrp signing
      - template: win-esrp-dll.yml
        parameters:
          FolderPath: '$(Build.BinariesDirectory)\RelWithDebInfo\RelWithDebInfo\onnxruntime\capi'
          DisplayName: 'ESRP - Sign Native dlls'
          DoEsrp: true
          Pattern: '*.pyd,*.dll'

      - task: PythonScript@0
        displayName: 'Build wheel'
        inputs:
          scriptPath: '$(Build.SourcesDirectory)\setup.py'
          arguments: 'bdist_wheel ${{ parameters.build_py_parameters }} $(NightlyBuildOption) --wheel_name_suffix=$(EP_NAME)'
          workingDirectory: '$(Build.BinariesDirectory)\RelWithDebInfo\RelWithDebInfo'

      - task: CopyFiles@2
        displayName: 'Copy Python Wheel to: $(Build.ArtifactStagingDirectory)'
        inputs:
          SourceFolder: '$(Build.BinariesDirectory)\RelWithDebInfo\RelWithDebInfo\dist'
          Contents: '*.whl'
          TargetFolder: '$(Build.ArtifactStagingDirectory)'

      - task: PublishTestResults@2
        displayName: 'Publish unit test results'
        inputs:
          testResultsFiles: '**\*.results.xml'
          searchFolder: '$(Build.BinariesDirectory)'
          testRunTitle: 'Unit Test Run'
        condition: succeededOrFailed()

      - task: PublishBuildArtifacts@1
        displayName: 'Publish Artifact: ONNXRuntime python wheel'
        inputs:
          ArtifactName: onnxruntime_gpu
      
      - task: DeleteFiles@1
        displayName: 'Delete files from $(Build.BinariesDirectory)\RelWithDebInfo'
        condition: and (succeeded(), eq(variables['PythonVersion'], '3.7'))
        inputs:
          SourceFolder: '$(Build.BinariesDirectory)\RelWithDebInfo'
          Contents: |
            **/*.obj
            **/*.pdb

      - task: PythonScript@0
        displayName: 'Regenerate cmake config with STATIC_ANALYSIS=ON'
        condition: and (succeeded(), eq(variables['PythonVersion'], '3.7'))
        inputs:
          scriptPath: '$(Build.SourcesDirectory)\tools\ci_build\build.py'
          arguments: >
            --config RelWithDebInfo
            --build_dir $(Build.BinariesDirectory)
            --skip_submodule_sync
            --cmake_generator "Visual Studio 16 2019"
            --enable_pybind
            --enable_onnx_tests
            ${{ parameters.build_py_parameters }}
            --parallel
            $(TelemetryOption) $(EpBuildFlags)
            --update
            --cmake_extra_defines onnxruntime_ENABLE_STATIC_ANALYSIS=ON
          workingDirectory: '$(Build.BinariesDirectory)'

      #Manually set msBuildCommandline so that we can also set CAExcludePath
      - task: SDLNativeRules@2
        displayName: 'Run the PREfast SDL Native Rules for MSBuild'
        condition: and (succeeded(), eq(variables['PythonVersion'], '3.7'))
        inputs:
          userProvideBuildInfo: msBuildInfo
          msBuildVersion: 16.0
          msBuildArchitecture: x64
          msBuildCommandline: '"C:\Program Files (x86)\Microsoft Visual Studio\2019\Enterprise\MSBuild\Current\Bin\amd64\msbuild.exe" "$(Build.BinariesDirectory)\RelWithDebInfo\onnxruntime.sln" /p:platform="x64" /p:configuration="RelWithDebInfo" /p:CAExcludePath="$(Build.BinariesDirectory);$(Build.SourcesDirectory)\cmake;C:\program files (x86)" /p:VisualStudioVersion="16.0" /m /p:PreferredToolArchitecture=x64'
        continueOnError: false

      - script: |
          rename *.whl *.zip
        workingDirectory: '$(Build.ArtifactStagingDirectory)'
        displayName: 'Rename file extension for codesign validation'

      - task: securedevelopmentteam.vss-secure-development-tools.build-task-publishsecurityanalysislogs.PublishSecurityAnalysisLogs@2
        displayName: 'Publish Security Analysis Logs'
        condition: and (succeeded(), eq(variables['PythonVersion'], '3.7'))
        inputs:
          ArtifactName: CodeAnalysisLogs_windows_gpu_$(EP_NAME)_$(PythonVersion)
        continueOnError: true

      - task: TSAUpload@1
        condition: and(and (succeeded(), eq(variables['PythonVersion'], '3.7')), eq(variables['Build.SourceBranch'], 'refs/heads/master'))
        displayName: 'TSA Upload'
        inputs:
          tsaVersion: TsaV2
          codeBaseName: 'onnxruntime_master'
        continueOnError: true

      - template: component-governance-component-detection-steps.yml
        parameters:
          condition: 'succeeded'

      - task: mspremier.PostBuildCleanup.PostBuildCleanup-task.PostBuildCleanup@3
        displayName: 'Clean Agent Directories'
        condition: always()

  - ${{ if eq(parameters.enable_mac_cpu, true) }}:
    - job: MacOS_py_Wheels
      timeoutInMinutes: 90
      workspace:
        clean: all
      pool:
        vmImage: 'macOS-10.15'
      variables:
        MACOSX_DEPLOYMENT_TARGET: '10.13'
      strategy:
        matrix:
          Python36:
            PythonVersion: '3.6'
          Python37:
            PythonVersion: '3.7'
          Python38:
            PythonVersion: '3.8'
          Python39:
            PythonVersion: '3.9'
      steps:
      - checkout: self
        clean: true
        submodules: recursive

      - task: UsePythonVersion@0
        displayName: 'Use Python'
        inputs:
          versionSpec: $(PythonVersion)

      - script: |
          set -e
          pushd .
          cd $(Build.SourcesDirectory)/cmake/external/protobuf
          cmake ./cmake -DCMAKE_INSTALL_PREFIX=$(Build.BinariesDirectory)/protobuf -DCMAKE_POSITION_INDEPENDENT_CODE=ON -Dprotobuf_BUILD_TESTS=OFF -DCMAKE_BUILD_TYPE=Relwithdebinfo
          make -j$(getconf _NPROCESSORS_ONLN)
          make install
          popd
          export PATH=$(Build.BinariesDirectory)/protobuf/bin:$PATH
          export ONNX_ML=1
          export CMAKE_ARGS="-DONNX_GEN_PB_TYPE_STUBS=OFF -DONNX_WERROR=OFF"
          sudo python3 -m pip install -r '$(Build.SourcesDirectory)/tools/ci_build/github/linux/docker/scripts/requirements.txt'
          sudo xcode-select --switch /Applications/Xcode_12.4.app/Contents/Developer
          python3 $(Build.SourcesDirectory)/tools/ci_build/build.py --build_dir $(Build.BinariesDirectory) --skip_submodule_sync --parallel --config Release --skip_onnx_tests --build_wheel ${{ parameters.build_py_parameters }}
        displayName: 'Command Line Script'

      - task: CopyFiles@2
        displayName: 'Copy Python Wheel to: $(Build.ArtifactStagingDirectory)'
        inputs:
          SourceFolder: '$(Build.BinariesDirectory)/Release/dist'
          Contents: '*.whl'
          TargetFolder: '$(Build.ArtifactStagingDirectory)'

      - task: PublishBuildArtifacts@1
        displayName: 'Publish Artifact: ONNXRuntime python wheel'
        inputs:
          ArtifactName: onnxruntime

      - template: component-governance-component-detection-steps.yml
        parameters:
          condition: 'succeeded'


  - ${{ if eq(parameters.enable_linux_arm, true) }}:
    - job: Linux_ARM_py_Wheels
      timeoutInMinutes: 120
      workspace:
        clean: all
      pool: 'Linux-CPU'
      strategy:
        matrix:
          ARM64_Py39:
            PYTHON_EXE: '/opt/python/cp39-cp39/bin/python3'
            Image: 'manylinux2014_aarch64'
          ARM64_Py38:
            PYTHON_EXE: '/opt/python/cp38-cp38/bin/python3'
            Image: 'manylinux2014_aarch64'
          ARM64_Py37:
            PYTHON_EXE: '/opt/python/cp37-cp37m/bin/python3'
            Image: 'manylinux2014_aarch64'
          ARM64_Py36:
            PYTHON_EXE: '/opt/python/cp36-cp36m/bin/python3'
            Image: 'manylinux2014_aarch64'
      steps:
      - checkout: self
        clean: true
        submodules: recursive

      - template: set-nightly-build-option-variable-step.yml

      - task: CmdLine@2
        inputs:
          script: |
            set -e -x
            docker run --rm \
              -e NIGHTLY_BUILD \
              -e BUILD_BUILDNUMBER \
              --volume $(Build.SourcesDirectory):/onnxruntime_src \
              --volume $(Build.BinariesDirectory):/build \
              -w /tmp/a \
              quay.io/pypa/$(Image) \
                /usr/bin/bash -c  "$(PYTHON_EXE) -m pip install numpy==1.19.5 && $(PYTHON_EXE) /onnxruntime_src/tools/ci_build/build.py \
                  --build_dir /build \
                  --config Release \
                  --skip_submodule_sync \
                  --parallel \
                  --build_wheel --update --build ${{ parameters.build_py_parameters }}"
          workingDirectory: $(Build.BinariesDirectory)

      - task: PublishBuildArtifacts@1
        displayName: 'Publish Artifact: ONNXRuntime python wheel'
        inputs:
          PathtoPublish: '$(Build.BinariesDirectory)/Release/dist'
          ArtifactName: onnxruntime

      - template: component-governance-component-detection-steps.yml
        parameters:
          condition: 'succeeded'

      - template: clean-agent-build-directory-step.yml<|MERGE_RESOLUTION|>--- conflicted
+++ resolved
@@ -507,400 +507,6 @@
 
       - template: clean-agent-build-directory-step.yml
 
-<<<<<<< HEAD
-
-  - ${{ if eq(parameters.enable_linux_gpu_training_cu102, true) }}:
-    - job: Linux_py_Cuda102_Wheels
-      timeoutInMinutes: 180
-      workspace:
-        clean: all
-      pool: Onnxruntime-Linux-GPU-NV6
-      strategy:
-        matrix:
-          Python36 Cuda10.2:
-            PythonVersion: '3.6'
-            CudaVersion: '10.2'
-            DockerFile: 'Dockerfile.manylinux2014_training_cuda10_2'
-            GccVersion: 8
-          Python37 Cuda10.2:
-            PythonVersion: '3.7'
-            CudaVersion: '10.2'
-            DockerFile: 'Dockerfile.manylinux2014_training_cuda10_2'
-            GccVersion: 8
-          Python38 Cuda10.2:
-            PythonVersion: '3.8'
-            CudaVersion: '10.2'
-            DockerFile: 'Dockerfile.manylinux2014_training_cuda10_2'
-            GccVersion: 8
-          Python39 Cuda10.2:
-            PythonVersion: '3.9'
-            CudaVersion: '10.2'
-            DockerFile: 'Dockerfile.manylinux2014_training_cuda10_2'
-            GccVersion: 8
-      steps:
-
-      - checkout: self
-        clean: true
-        submodules: recursive
-
-      - template: set-python-manylinux-variables-step.yml
-
-      - template: get-docker-image-steps.yml
-        parameters:
-          Dockerfile: tools/ci_build/github/linux/docker/$(DockerFile)
-          Context: tools/ci_build/github/linux/docker
-          DockerBuildArgs: >-
-            --build-arg PYTHON_VERSION=$(PythonVersion)
-            --build-arg CUDA_VERSION=$(CudaVersion)
-            --build-arg INSTALL_DEPS_EXTRA_ARGS=-tu
-            --build-arg BUILD_UID=$(id -u)
-            --network=host --build-arg POLICY=manylinux2014 --build-arg PLATFORM=x86_64
-            --build-arg DEVTOOLSET_ROOTPATH=/opt/rh/devtoolset-$(GccVersion)/root 
-            --build-arg PREPEND_PATH=/opt/rh/devtoolset-$(GccVersion)/root/usr/bin: 
-            --build-arg LD_LIBRARY_PATH_ARG=/opt/rh/devtoolset-$(GccVersion)/root/usr/lib64:/opt/rh/devtoolset-$(GccVersion)/root/usr/lib:/opt/rh/devtoolset-$(GccVersion)/root/usr/lib64/dyninst:/opt/rh/devtoolset-$(GccVersion)/root/usr/lib/dyninst:/usr/local/lib64
-          Repository: onnxruntimetraininggpubuild
-
-      - bash: tools/ci_build/github/linux/docker/scripts/training/azure_scale_set_vm_mount_test_data.sh -p $(orttrainingtestdata-storage-key) -s "//orttrainingtestdata.file.core.windows.net/mnist" -d "/mnist"
-        displayName: 'Mount MNIST'
-        condition: succeededOrFailed()
-
-      - bash: tools/ci_build/github/linux/docker/scripts/training/azure_scale_set_vm_mount_test_data.sh -p $(orttrainingtestdata-storage-key) -s "//orttrainingtestdata.file.core.windows.net/bert-data" -d "/bert_data"
-        displayName: 'Mount bert-data'
-        condition: succeededOrFailed()
-
-      - bash: tools/ci_build/github/linux/docker/scripts/training/azure_scale_set_vm_mount_test_data.sh -p $(orttrainingtestdata-storage-key) -s "//orttrainingtestdata.file.core.windows.net/hf-models-cache" -d "/hf_models_cache"
-        displayName: 'Mount hf-models-cache'
-        condition: succeededOrFailed()
-
-      - task: CmdLine@2
-        displayName: 'build onnxruntime'
-        inputs:
-          script: |
-            mkdir -p $HOME/.onnx
-            docker run --rm --gpus all -e CC=/opt/rh/devtoolset-$(GccVersion)/root/usr/bin/cc -e CXX=/opt/rh/devtoolset-$(GccVersion)/root/usr/bin/c++ -e CFLAGS="-Wp,-D_FORTIFY_SOURCE=2 -Wp,-D_GLIBCXX_ASSERTIONS -fstack-protector-strong -fstack-clash-protection -fcf-protection -O3 -Wl,--strip-all" -e CXXFLAGS="-Wp,-D_FORTIFY_SOURCE=2 -Wp,-D_GLIBCXX_ASSERTIONS -fstack-protector-strong -fstack-clash-protection -fcf-protection -O3 -Wl,--strip-all" \
-              --volume /data/onnx:/data/onnx:ro \
-              --volume $(Build.SourcesDirectory):/onnxruntime_src \
-              --volume $(Build.BinariesDirectory):/build \
-              --volume /data/models:/build/models:ro \
-              --volume $HOME/.onnx:/home/onnxruntimedev/.onnx \
-              -e NVIDIA_VISIBLE_DEVICES=all \
-              -e NIGHTLY_BUILD \
-              -e DEFAULT_TRAINING_PACKAGE_DEVICE \
-              -e BUILD_BUILDNUMBER \
-              onnxruntimetraininggpubuild \
-                $(PythonManylinuxDir)/bin/python3 /onnxruntime_src/tools/ci_build/build.py \
-                  --build_dir /build \
-                  --config Release \
-                  --skip_submodule_sync \
-                  --parallel \
-                  --build_wheel \
-                  --enable_onnx_tests \
-                  ${{ parameters.build_py_parameters }} \
-                  --cmake_extra_defines CMAKE_CUDA_HOST_COMPILER=/opt/rh/devtoolset-$(GccVersion)/root/usr/bin/cc 'CMAKE_CUDA_ARCHITECTURES=35;37;50;52;60;61;70' \
-                  --use_cuda --cuda_version=$(CudaVersion) --cuda_home=/usr/local/cuda-$(CudaVersion) --cudnn_home=/usr/local/cuda-$(CudaVersion) ;
-          workingDirectory: $(Build.SourcesDirectory)
-
-      - task: CmdLine@2
-        displayName: 'test ortmodule'
-        inputs:
-          script: |
-            rm -rf $(Build.BinariesDirectory)/Release/onnxruntime/ && \
-            files=($(Build.BinariesDirectory)/Release/dist/*.whl) && \
-            echo ${files[0]} && \
-            whlfilename=$(basename ${files[0]}) && \
-            echo $whlfilename && \
-            docker run --rm \
-              --gpus all \
-              -e NVIDIA_VISIBLE_DEVICES=all \
-              --volume $(Build.BinariesDirectory):/build \
-              --volume /mnist:/mnist \
-              --volume /bert_data:/bert_data \
-              --volume /hf_models_cache:/hf_models_cache \
-              onnxruntimetraininggpubuild \
-                bash -c " $(PythonManylinuxDir)/bin/python3 -m pip install /build/Release/dist/$whlfilename && $(PythonManylinuxDir)/bin/python3 -m onnxruntime.training.ortmodule.torch_cpp_extensions.install && $(PythonManylinuxDir)/bin/python3 /build/Release/launch_test.py --cmd_line_with_args 'python orttraining_ortmodule_tests.py --mnist /mnist --bert_data /bert_data/hf_data/glue_data/CoLA/original/raw --transformers_cache /hf_models_cache/huggingface/transformers' --cwd /build/Release " ;
-          workingDirectory: $(Build.SourcesDirectory)
-
-      - task: CopyFiles@2
-        displayName: 'Copy Python Wheel to: $(Build.ArtifactStagingDirectory)'
-        inputs:
-          SourceFolder: '$(Build.BinariesDirectory)'
-          Contents: 'Release/dist/*.whl'
-          TargetFolder: '$(Build.ArtifactStagingDirectory)'
-
-      - task: CmdLine@2
-        displayName: 'Build Python Documentation'
-        condition: and(succeeded(), ne(variables['PythonVersion'], '3.9'))  # tensorflow not available on python 3.9
-        inputs:
-          script: |
-            mkdir -p $HOME/.onnx
-            docker run --rm \
-              --gpus all \
-              -e NVIDIA_VISIBLE_DEVICES=all \
-              --volume /data/onnx:/data/onnx:ro \
-              --volume $(Build.SourcesDirectory):/onnxruntime_src \
-              --volume $(Build.BinariesDirectory):/build \
-              --volume /data/models:/build/models:ro \
-              --volume $HOME/.onnx:/home/onnxruntimedev/.onnx \
-              -e NIGHTLY_BUILD \
-              -e BUILD_BUILDNUMBER \
-              onnxruntimetraininggpubuild \
-                bash -c " $(PythonManylinuxDir)/bin/python3 -m pip install /build/Release/dist/*.whl && $(PythonManylinuxDir)/bin/python3 -m onnxruntime.training.ortmodule.torch_cpp_extensions.install && /onnxruntime_src/tools/doc/builddoc.sh $(PythonManylinuxDir)/bin/ /onnxruntime_src /build Release " ;
-          workingDirectory: $(Build.SourcesDirectory)
-
-      - task: CopyFiles@2
-        displayName: 'Copy Python Documentation to: $(Build.ArtifactStagingDirectory)'
-        condition: and(succeeded(), ne(variables['PythonVersion'], '3.9'))  # tensorflow not available on python 3.9
-        inputs:
-          SourceFolder: '$(Build.BinariesDirectory)/docs/training/html'
-          Contents: '**'
-          TargetFolder: '$(Build.ArtifactStagingDirectory)/training_html_doc'
-
-      - task: PublishBuildArtifacts@1
-        displayName: 'Publish Artifact: ONNXRuntime python wheel and documentation'
-        inputs:
-          ArtifactName: onnxruntime_gpu
-
-      # - script: |
-      #     sudo apt-get update
-      #     sudo apt-get install python3-pip python-dev
-      #   displayName: 'sudo apt-get install python3-pip python-dev'
-
-      # - script: |
-      #     python3 -m pip install azure-storage-blob==2.1.0
-      #   displayName: 'python3 -m pip install azure-storage-blob==2.1.0'
-      #   timeoutInMinutes: 20
-
-      - task: AzureCLI@2
-        inputs:
-          azureSubscription: 'AIInfraBuildOnnxRuntimeOSS'
-          scriptType: 'bash'
-          scriptLocation: 'inlineScript'
-          inlineScript: |
-            python3 -m pip install azure-storage-blob==2.1.0
-            files=($(Build.ArtifactStagingDirectory)/Release/dist/*.whl) && \
-            echo ${files[0]} && \
-            python3 tools/ci_build/upload_python_package_to_azure_storage.py \
-                --python_wheel_path ${files[0]} \
-                --account_name onnxruntimepackages \
-                --account_key $(orttrainingpackagestorageaccountkey) \
-                --container_name '$web'
-          condition: succeededOrFailed()
-          displayName: 
-
-      - template: component-governance-component-detection-steps.yml
-        parameters:
-          condition: 'succeeded'
-
-      - template: clean-agent-build-directory-step.yml
-
-  - ${{ if eq(parameters.enable_linux_gpu_training_cu111, true) }}:
-    - job: Linux_py_Cuda111_Wheels
-      timeoutInMinutes: 180
-      workspace:
-        clean: all
-      pool: Onnxruntime-Linux-GPU
-      strategy:
-        matrix:
-          Python36 Cuda11.1:
-            PythonVersion: '3.6'
-            CudaVersion: '11.1'
-            DockerFile: 'Dockerfile.manylinux2014_training_cuda11_1'
-            GccVersion: 9
-          Python37 Cuda11.1:
-            PythonVersion: '3.7'
-            CudaVersion: '11.1'
-            DockerFile: 'Dockerfile.manylinux2014_training_cuda11_1'
-            GccVersion: 9
-          Python38 Cuda11.1:
-            PythonVersion: '3.8'
-            CudaVersion: '11.1'
-            DockerFile: 'Dockerfile.manylinux2014_training_cuda11_1'
-            GccVersion: 9
-          Python39 Cuda11.1:
-            PythonVersion: '3.9'
-            CudaVersion: '11.1'
-            DockerFile: 'Dockerfile.manylinux2014_training_cuda11_1'
-            GccVersion: 9
-      steps:
-
-      - checkout: self
-        clean: true
-        submodules: recursive
-
-      - template: set-python-manylinux-variables-step.yml
-
-      - template: get-docker-image-steps.yml
-        parameters:
-          Dockerfile: tools/ci_build/github/linux/docker/$(DockerFile)
-          Context: tools/ci_build/github/linux/docker
-          DockerBuildArgs: >-
-            --build-arg PYTHON_VERSION=$(PythonVersion)
-            --build-arg CUDA_VERSION=$(CudaVersion)
-            --build-arg INSTALL_DEPS_EXTRA_ARGS=-tu
-            --network=host --build-arg POLICY=manylinux2014 --build-arg PLATFORM=x86_64 --build-arg DEVTOOLSET_ROOTPATH=/opt/rh/devtoolset-$(GccVersion)/root --build-arg PREPEND_PATH=/opt/rh/devtoolset-$(GccVersion)/root/usr/bin: --build-arg LD_LIBRARY_PATH_ARG=/opt/rh/devtoolset-$(GccVersion)/root/usr/lib64:/opt/rh/devtoolset-$(GccVersion)/root/usr/lib:/opt/rh/devtoolset-$(GccVersion)/root/usr/lib64/dyninst:/opt/rh/devtoolset-$(GccVersion)/root/usr/lib/dyninst:/usr/local/lib64 --build-arg BUILD_UID=$( id -u )
-          Repository: onnxruntimetraininggpubuild
-
-      - bash: tools/ci_build/github/linux/docker/scripts/training/azure_scale_set_vm_mount_test_data.sh -p $(orttrainingtestdata-storage-key) -s "//orttrainingtestdata.file.core.windows.net/mnist" -d "/mnist"
-        displayName: 'Mount MNIST'
-        condition: succeededOrFailed()
-
-      - bash: tools/ci_build/github/linux/docker/scripts/training/azure_scale_set_vm_mount_test_data.sh -p $(orttrainingtestdata-storage-key) -s "//orttrainingtestdata.file.core.windows.net/bert-data" -d "/bert_data"
-        displayName: 'Mount bert-data'
-        condition: succeededOrFailed()
-
-      - bash: tools/ci_build/github/linux/docker/scripts/training/azure_scale_set_vm_mount_test_data.sh -p $(orttrainingtestdata-storage-key) -s "//orttrainingtestdata.file.core.windows.net/hf-models-cache" -d "/hf_models_cache"
-        displayName: 'Mount hf-models-cache'
-        condition: succeededOrFailed()
-
-      - task: CmdLine@2
-        displayName: 'build onnxruntime'
-        inputs:
-          script: |
-            mkdir -p $HOME/.onnx
-            docker run --rm --gpus all -e CC=/opt/rh/devtoolset-$(GccVersion)/root/usr/bin/cc -e CXX=/opt/rh/devtoolset-$(GccVersion)/root/usr/bin/c++ -e CFLAGS="-Wp,-D_FORTIFY_SOURCE=2 -Wp,-D_GLIBCXX_ASSERTIONS -fstack-protector-strong -fstack-clash-protection -fcf-protection -O3 -Wl,--strip-all" -e CXXFLAGS="-Wp,-D_FORTIFY_SOURCE=2 -Wp,-D_GLIBCXX_ASSERTIONS -fstack-protector-strong -fstack-clash-protection -fcf-protection -O3 -Wl,--strip-all" \
-              --volume /data/onnx:/data/onnx:ro \
-              --volume $(Build.SourcesDirectory):/onnxruntime_src \
-              --volume $(Build.BinariesDirectory):/build \
-              --volume /data/models:/build/models:ro \
-              --volume $HOME/.onnx:/home/onnxruntimedev/.onnx \
-              -e NVIDIA_VISIBLE_DEVICES=all \
-              -e NIGHTLY_BUILD \
-              -e BUILD_BUILDNUMBER \
-              onnxruntimetraininggpubuild \
-                $(PythonManylinuxDir)/bin/python3 /onnxruntime_src/tools/ci_build/build.py \
-                  --build_dir /build \
-                  --config Release \
-                  --skip_submodule_sync \
-                  --parallel \
-                  --build_wheel \
-                  --enable_onnx_tests \
-                  ${{ parameters.build_py_parameters }} \
-                  --cmake_extra_defines CMAKE_CUDA_HOST_COMPILER=/opt/rh/devtoolset-$(GccVersion)/root/usr/bin/cc 'CMAKE_CUDA_ARCHITECTURES=37;50;52;60;61;70;75;80' \
-                  --use_cuda --cuda_version=$(CudaVersion) --cuda_home=/usr/local/cuda-$(CudaVersion) --cudnn_home=/usr/local/cuda-$(CudaVersion)
-          workingDirectory: $(Build.SourcesDirectory)
-
-      - task: CmdLine@2
-        displayName: 'test ortmodule'
-        inputs:
-          script: |
-            rm -rf $(Build.BinariesDirectory)/Release/onnxruntime/ && \
-            files=($(Build.BinariesDirectory)/Release/dist/*.whl) && \
-            echo ${files[0]} && \
-            whlfilename=$(basename ${files[0]}) && \
-            echo $whlfilename && \
-            docker run --rm \
-              --gpus all \
-              -e NVIDIA_VISIBLE_DEVICES=all \
-              --volume $(Build.BinariesDirectory):/build \
-              --volume /mnist:/mnist \
-              --volume /bert_data:/bert_data \
-              --volume /hf_models_cache:/hf_models_cache \
-              onnxruntimetraininggpubuild \
-                bash -c " $(PythonManylinuxDir)/bin/python3 -m pip install /build/Release/dist/$whlfilename && $(PythonManylinuxDir)/bin/python3 -m onnxruntime.training.ortmodule.torch_cpp_extensions.install && $(PythonManylinuxDir)/bin/python3 /build/Release/launch_test.py --cmd_line_with_args 'python orttraining_ortmodule_tests.py --mnist /mnist --bert_data /bert_data/hf_data/glue_data/CoLA/original/raw --transformers_cache /hf_models_cache/huggingface/transformers' --cwd /build/Release " ;
-          workingDirectory: $(Build.SourcesDirectory)
-
-      - task: CopyFiles@2
-        displayName: 'Copy Python Wheel to: $(Build.ArtifactStagingDirectory)'
-        inputs:
-          SourceFolder: '$(Build.BinariesDirectory)'
-          Contents: 'Release/dist/*.whl'
-          TargetFolder: '$(Build.ArtifactStagingDirectory)'
-
-      - task: CmdLine@2
-        displayName: 'Build Python Documentation'
-        condition: and(succeeded(), ne(variables['PythonVersion'], '3.9'))  # tensorflow not available on python 3.9
-        inputs:
-          script: |
-            mkdir -p $HOME/.onnx
-            docker run --rm \
-              --gpus all \
-              -e NVIDIA_VISIBLE_DEVICES=all \
-              --volume /data/onnx:/data/onnx:ro \
-              --volume $(Build.SourcesDirectory):/onnxruntime_src \
-              --volume $(Build.BinariesDirectory):/build \
-              --volume /data/models:/build/models:ro \
-              --volume $HOME/.onnx:/home/onnxruntimedev/.onnx \
-              -e NIGHTLY_BUILD \
-              -e BUILD_BUILDNUMBER \
-              onnxruntimetraininggpubuild \
-                bash -c " $(PythonManylinuxDir)/bin/python3 -m pip install /build/Release/dist/*.whl && $(PythonManylinuxDir)/bin/python3 -m onnxruntime.training.ortmodule.torch_cpp_extensions.install && /onnxruntime_src/tools/doc/builddoc.sh $(PythonManylinuxDir)/bin/ /onnxruntime_src /build Release " ;
-          workingDirectory: $(Build.SourcesDirectory)
-
-      - task: CopyFiles@2
-        displayName: 'Copy Python Documentation to: $(Build.ArtifactStagingDirectory)'
-        condition: and(succeeded(), ne(variables['PythonVersion'], '3.9'))  # tensorflow not available on python 3.9
-        inputs:
-          SourceFolder: '$(Build.BinariesDirectory)/docs/training/html'
-          Contents: '**'
-          TargetFolder: '$(Build.ArtifactStagingDirectory)/training_html_doc'
-
-      - task: PublishBuildArtifacts@1
-        displayName: 'Publish Artifact: ONNXRuntime python wheel and documentation'
-        inputs:
-          ArtifactName: onnxruntime_gpu
-
-      - script: |
-          sudo apt-get update
-          sudo apt-get install python3-pip python-dev
-        displayName: 'sudo apt-get install python3-pip python-dev'
-
-      - script: |
-          python3 -m pip install azure-storage-blob==2.1.0
-        displayName: 'python3 -m pip install azure-storage-blob==2.1.0'
-        timeoutInMinutes: 20
-
-      - task: AzureCLI@2
-        inputs:
-          azureSubscription: 'AIInfraBuildOnnxRuntimeOSS'
-          scriptType: 'bash'
-          scriptLocation: 'inlineScript'
-          inlineScript: |
-            files=($(Build.ArtifactStagingDirectory)/Release/dist/*.whl) && \
-            echo ${files[0]} && \
-            tools/ci_build/upload_python_package_to_azure_storage.py \
-                --python_wheel_path ${files[0]} \
-                --account_name onnxruntimepackages \
-                --account_key $(orttrainingpackagestorageaccountkey) \
-                --container_name '$web'
-          condition: succeededOrFailed()
-          displayName: 
-
-      # - script: |
-      #     sudo apt-get update
-      #     sudo apt-get install python3-pip python-dev
-      #   displayName: 'sudo apt-get install python3-pip python-dev'
-
-      # - script: |
-      #     python3 -m pip install twine
-      #   displayName: 'python3 -m pip install twine'
-      #   timeoutInMinutes: 20
-
-      # # this block does not work because TwineAuthenticate@1 will trigger cleanup of $(PYPIRC_PATH)
-      # # at the end of pipeline execution. Because $(PYPIRC_PATH) is already cleaned by clean-agent-build-directory-step.yml
-      # # the cleanup task for TwineAuthenticate@1 will fail. For this reason, we cannot used TwineAuthenticate@1.
-      # # - task: TwineAuthenticate@1
-      # #   inputs:
-      # #     artifactFeed: 'lotus/ort-gpu-nightly-training-feed'
-
-      # # - script: |
-      # #     python3 -m twine upload -r ort-gpu-nightly-training-feed --config-file $(PYPIRC_PATH) $(Build.ArtifactStagingDirectory)/Release/dist/*.whl
-      # #   displayName: 'python3 -m twine upload -r ort-gpu-nightly-training-feed $(Build.ArtifactStagingDirectory)/Release/dist/*.whl'
-      # #   timeoutInMinutes: 20
-
-      # - script: |
-      #     python3 -m twine upload -r ORT-Nightly --repository-url https://aiinfra.pkgs.visualstudio.com/PublicPackages/_packaging/ORT-Nightly/pypi/upload \
-      #     --username $(ortpypitrainingnightlyusername) --password $(aiinfrapypifeedpassword) $(Build.ArtifactStagingDirectory)/Release/dist/*.whl
-      #   displayName: 'python3 -m twine upload $(Build.ArtifactStagingDirectory)/Release/dist/*.whl'
-      #   timeoutInMinutes: 20
-
-      - template: component-governance-component-detection-steps.yml
-        parameters:
-          condition: 'succeeded'
-
-      - template: clean-agent-build-directory-step.yml
-
-=======
->>>>>>> 93661140
   - ${{ if eq(parameters.enable_windows_cpu, true) }}:
     - job: Windows_py_Wheels
       pool: 'Win-CPU-2021'
