// Copyright (c) Microsoft Corporation. All rights reserved.
// Licensed under the MIT License.

namespace onnxruntime {
class IExecutionFrame;
namespace concurrency {
class ThreadPool;
}

class OpKernelContext {
 public:
  using ArgMap = std::unordered_map<std::string, size_t>;

  OpKernelContext(_Inout_ IExecutionFrame* frame, _In_ const OpKernel* kernel,
                  _In_opt_ concurrency::ThreadPool* threadpool, _In_ const logging::Logger& logger);

  virtual ~OpKernelContext() = default;

  /**
  Return the number of inputs for a variadic argument.
  @param arg_num The operator argument number.
  @returns Number of inputs the argument has.
  */
  int NumVariadicInputs(size_t arg_num) const;

  MLDataType InputType(int index) const;
  MLDataType OutputType(int index) const;

  const OrtValue* GetInputOrtValue(int index) const {
    return GetInputMLValue(index);
  }

  template <typename T>
  const T* Input(int index) const {
    const OrtValue* p_ml_value = GetInputMLValue(index);
    ORT_TRY {
      return p_ml_value ? &(p_ml_value->Get<T>()) : nullptr;
    }
    ORT_CATCH(const std::exception& /*e*/) {
      ORT_THROW("Missing Input: " + kernel_->Node().InputDefs()[index]->Name());
    }
  }

  // Fetch a required input, enforcing that it is present.
  template <typename T>
  const T& RequiredInput(int index) const {
    const T* input_ptr = Input<T>(index);
    ORT_ENFORCE(input_ptr, "Required input at index ", index, " is not present.");
    return *input_ptr;
  }

  // Fetch output (non-tensor) with specified index.
  template <typename T>
  T* Output(int index) {
    if (index < 0 || index >= OutputCount())
      return nullptr;

    OrtValue* p_ml_value = GetOrCreateOutputMLValue(index);
    return p_ml_value ? p_ml_value->GetMutable<T>() : nullptr;
  }

  // In the case that memory allocation has not been done for an output tensor,
  // The memory allocation will be done on-the-fly with given tensor shape.
  // Return nullptr if the output is an unused optional output.
  Tensor* Output(int index, const TensorShape& shape);
  Tensor* Output(int index, const std::vector<int64_t>& shape);
  Tensor* Output(int index, const std::initializer_list<int64_t>& shape);

  // Fetch a required tensor output, enforcing that it is present.
  Tensor& RequiredOutput(int index, const TensorShape& shape) {
    Tensor* output_ptr = Output(index, shape);
    ORT_ENFORCE(output_ptr, "Required output at index ", index, " is not present.");
    return *output_ptr;
  }

#if !defined(DISABLE_SPARSE_TENSORS)
  // Fetch a sparse-tensor output corresponding to the specified index.
  // shape must specify the shape of the underlying dense-tensor.
  // Memory allocation for the output may happen when this method is invoked,
  // unless static optimization pre-allocates it.
  SparseTensor* OutputSparse(int index, const TensorShape& shape);
#endif
<<<<<<< HEAD
=======

  // Use this API to output a "None" of a specific type (e.g. Tensor) at specified index
  template <typename T>
  void OutputOptionalWithoutData(int index) {
    auto* output_ort_value = GetOutputMLValue(index);

    auto type = DataTypeImpl::GetType<T>();

    output_ort_value->Init(nullptr,  // This OrtValue is "None" and has no data
                           type,
                           type->GetDeleteFunc());
  }
>>>>>>> bbeceb75

  // Retrieve indexed shape obtained from memory planning before actual
  // computation. If the indexed shape cannot be inferred, this function returns
  // false.
  bool TryGetInferredInputShape(int index, TensorShape& shape) const;

  // Retrieve indexed shape obtained from memory planning before actual
  // computation. If the indexed shape cannot be inferred, this function returns
  // false.
  bool TryGetInferredOutputShape(int index, TensorShape& shape) const;

  const logging::Logger& Logger() const {
    return *logger_;
  }

  // always >= 0
  int InputCount() const {
    return static_cast<int>(kernel_->Node().InputDefs().size());
  }

  // always >= 0
  int ImplicitInputCount() const {
    return static_cast<int>(kernel_->Node().ImplicitInputDefs().size());
  }

  // always >= 0
  int OutputCount() const {
    return static_cast<int>(kernel_->Node().OutputDefs().size());
  }

  /**
   Return an allocator on device 0, with memtype of OrtMemTypeDefault.
   @remarks Use SafeInt when calculating the size of memory to allocate using AllocatorPtr->Alloc.
   */
  Status GetTempSpaceAllocator(AllocatorPtr* output) const ORT_MUST_USE_RESULT;

  /**
  Return the fence of current node's input.
  @param index The index of the input.
  @returns Point to the Fence of the input OrtValue.
  It is null if the input OrtValue doesn't have fence or the input is optional.
  */
  Fence_t InputFence(int index) const;

  /**
  Return the fence of current node's implicit input.
  @param index The index of the implicit input.
  @returns Point to the Fence of the implicit input OrtValue.
  It is null if the input OrtValue doesn't have fence or the input is optional.
  */
  Fence_t ImplicitInputFence(int index) const;

  /**
  Return the fence of current node's output identifed by index.
  @param index The index of the output.
  @returns Point to the Fence of the output OrtValue.
  It is null if the output OrtValue doesn't have fence or the output is optional.
  */
  Fence_t OutputFence(int index) const;

  /**
  Return the device id that current kernel runs on.
  */
  int GetDeviceId() const {
    return kernel_->Info().GetExecutionProvider()->GetDeviceId();
  }

  /**
  Return the compute stream associated with the EP that the kernel is partitioned to.
  For EPs that do not have a compute stream (e.g. CPU EP), a nullptr is returned.
  */
  void* GetComputeStream() const {
    return kernel_->Info().GetExecutionProvider()->GetComputeStream();
  }

  /**
  Returns the opset domain of the underlying kernel
  **/
  const std::string& GetOpDomain() const;

  /**
  Returns the optype of the underlying kernel
  **/
  const std::string& GetOpType() const;

  /**
  Returns the node name of the underlying kernel
  **/
  const std::string& GetNodeName() const;

  /**
  Returns the intra-op threadpool, if available.
  */
  _Ret_maybenull_ onnxruntime::concurrency::ThreadPool* GetOperatorThreadPool() const { return threadpool_; }

  /**
  Returns whether deterministic computation is preferred.
  */
  virtual bool GetUseDeterministicCompute() const {
    return true;
  }

 protected:
  onnxruntime::NodeIndex GetNodeIndex() const;

  const OrtValue* GetInputMLValue(int index) const;
  const OrtValue* GetImplicitInputMLValue(int index) const;
  OrtValue* GetOutputMLValue(int index);

#ifdef ENABLE_TRAINING
  Status SetOutputMLValue(int index, const OrtValue& ort_value);
#endif

  // Creates the OrtValue* based on the shape, if it does not exist
  OrtValue* OutputMLValue(int index, const TensorShape& shape);

 private:
  ORT_DISALLOW_COPY_AND_ASSIGNMENT(OpKernelContext);

  OrtValue* GetOrCreateOutputMLValue(int index);

  int GetInputArgIndex(int index) const;
  int GetImplicitInputArgIndex(int index) const;
  int GetOutputArgIndex(int index) const;

  IExecutionFrame* const execution_frame_;
  const OpKernel* const kernel_;
  concurrency::ThreadPool* const threadpool_;
  const logging::Logger* const logger_;

  // The argument starting index in ExecutionFrame.
  int node_input_start_index_{-1};
  int node_implicit_input_start_index_{-1};
  int node_output_start_index_{-1};
};

// Fetching output tensor without shape is not allowed except when it already exists
template <>
inline Tensor* OpKernelContext::Output<Tensor>(int index) {
  OrtValue* p_ml_value = GetOutputMLValue(index);
  ORT_ENFORCE(p_ml_value, "Please fetch output tensor with specified shape.");
  return p_ml_value->GetMutable<Tensor>();
}

#if !defined(DISABLE_SPARSE_TENSORS)
template <>
inline SparseTensor* OpKernelContext::Output<SparseTensor>(int index) {
  OrtValue* p_ml_value = GetOutputMLValue(index);
  ORT_ENFORCE(p_ml_value, "Please fetch output sparse tensor with specified shape.");
  return p_ml_value->GetMutable<SparseTensor>();
}
#endif

}  // namespace onnxruntime<|MERGE_RESOLUTION|>--- conflicted
+++ resolved
@@ -80,8 +80,6 @@
   // unless static optimization pre-allocates it.
   SparseTensor* OutputSparse(int index, const TensorShape& shape);
 #endif
-<<<<<<< HEAD
-=======
 
   // Use this API to output a "None" of a specific type (e.g. Tensor) at specified index
   template <typename T>
@@ -94,7 +92,6 @@
                            type,
                            type->GetDeleteFunc());
   }
->>>>>>> bbeceb75
 
   // Retrieve indexed shape obtained from memory planning before actual
   // computation. If the indexed shape cannot be inferred, this function returns
