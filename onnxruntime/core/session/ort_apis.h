// Copyright (c) Microsoft Corporation. All rights reserved.
// Licensed under the MIT License.

namespace OrtApis {

ORT_API(const OrtApi*, GetApi, uint32_t version);
ORT_API(const char*, GetVersionString);

ORT_API(void, ReleaseEnv, OrtEnv*);
ORT_API(void, ReleaseStatus, _Frees_ptr_opt_ OrtStatus*);
ORT_API(void, ReleaseMemoryInfo, _Frees_ptr_opt_ OrtMemoryInfo*);
ORT_API(void, ReleaseSession, _Frees_ptr_opt_ OrtSession*);
ORT_API(void, ReleaseValue, _Frees_ptr_opt_ OrtValue*);
ORT_API(void, ReleaseRunOptions, _Frees_ptr_opt_ OrtRunOptions*);
ORT_API(void, ReleaseTypeInfo, _Frees_ptr_opt_ OrtTypeInfo*);
ORT_API(void, ReleaseTensorTypeAndShapeInfo, _Frees_ptr_opt_ OrtTensorTypeAndShapeInfo*);
ORT_API(void, ReleaseSessionOptions, _Frees_ptr_opt_ OrtSessionOptions*);
ORT_API(void, ReleaseCustomOpDomain, _Frees_ptr_opt_ OrtCustomOpDomain*);
ORT_API(void, ReleaseMapTypeInfo, _Frees_ptr_opt_ OrtMapTypeInfo*);
ORT_API(void, ReleaseSequenceTypeInfo, _Frees_ptr_opt_ OrtSequenceTypeInfo*);
ORT_API(void, ReleaseModelMetadata, _Frees_ptr_opt_ OrtModelMetadata*);

_Check_return_ _Ret_notnull_ OrtStatus* ORT_API_CALL CreateStatus(OrtErrorCode code, _In_z_ const char* msg)
    NO_EXCEPTION ORT_MUST_USE_RESULT;

OrtErrorCode ORT_API_CALL GetErrorCode(_In_ const OrtStatus* status) NO_EXCEPTION ORT_ALL_ARGS_NONNULL;
const char* ORT_API_CALL GetErrorMessage(_In_ const OrtStatus* status) NO_EXCEPTION ORT_ALL_ARGS_NONNULL;

ORT_API_STATUS_IMPL(CreateEnv, OrtLoggingLevel logging_level, _In_ const char* logid, _Outptr_ OrtEnv** out)
ORT_ALL_ARGS_NONNULL;
ORT_API_STATUS_IMPL(CreateEnvWithCustomLogger, OrtLoggingFunction logging_function, _In_opt_ void* logger_param, OrtLoggingLevel logging_level, _In_ const char* logid, _Outptr_ OrtEnv** out);
ORT_API_STATUS_IMPL(CreateEnvWithGlobalThreadPools, OrtLoggingLevel logging_level, _In_ const char* logid,
                    _In_ const struct OrtThreadingOptions* t_options, _Outptr_ OrtEnv** out)
ORT_ALL_ARGS_NONNULL;
ORT_API_STATUS_IMPL(CreateEnvWithCustomLoggerAndGlobalThreadPools, OrtLoggingFunction logging_function, _In_opt_ void* logger_param, OrtLoggingLevel logging_level,
                    _In_ const char* logid, _In_ const struct OrtThreadingOptions* tp_options, _Outptr_ OrtEnv** out)
ORT_ALL_ARGS_NONNULL;

ORT_API_STATUS_IMPL(EnableTelemetryEvents, _In_ const OrtEnv* env);
ORT_API_STATUS_IMPL(DisableTelemetryEvents, _In_ const OrtEnv* env);

ORT_API_STATUS_IMPL(CreateSession, _In_ const OrtEnv* env, _In_ const ORTCHAR_T* model_path,
                    _In_ const OrtSessionOptions* options, _Outptr_ OrtSession** out);

ORT_API_STATUS_IMPL(CreateSessionFromArray, _In_ const OrtEnv* env, _In_ const void* model_data, size_t model_data_length,
                    _In_ const OrtSessionOptions* options, _Outptr_ OrtSession** out);

ORT_API_STATUS_IMPL(Run, _Inout_ OrtSession* sess, _In_opt_ const OrtRunOptions* run_options,
                    _In_reads_(input_len) const char* const* input_names,
                    _In_reads_(input_len) const OrtValue* const* input, size_t input_len,
                    _In_reads_(output_names_len) const char* const* output_names1, size_t output_names_len,
                    _Inout_updates_all_(output_names_len) OrtValue** output);

ORT_API_STATUS_IMPL(CreateSessionOptions, OrtSessionOptions** out);
ORT_API_STATUS_IMPL(CloneSessionOptions, const OrtSessionOptions* input, OrtSessionOptions** out);
ORT_API_STATUS_IMPL(SetSessionExecutionMode, _In_ OrtSessionOptions* options, ExecutionMode execution_mode);
ORT_API_STATUS_IMPL(SetOptimizedModelFilePath, _In_ OrtSessionOptions* options, _In_ const ORTCHAR_T* optimized_model_filepath);
ORT_API_STATUS_IMPL(EnableProfiling, _In_ OrtSessionOptions* options, _In_ const ORTCHAR_T* profile_file_prefix);
ORT_API_STATUS_IMPL(DisableProfiling, _In_ OrtSessionOptions* options);
ORT_API_STATUS_IMPL(EnableMemPattern, _In_ OrtSessionOptions* options);
ORT_API_STATUS_IMPL(DisableMemPattern, _In_ OrtSessionOptions* options);
ORT_API_STATUS_IMPL(EnableCpuMemArena, _In_ OrtSessionOptions* options);
ORT_API_STATUS_IMPL(DisableCpuMemArena, _In_ OrtSessionOptions* options);
ORT_API_STATUS_IMPL(SetSessionLogId, _In_ OrtSessionOptions* options, const char* logid);
ORT_API_STATUS_IMPL(SetSessionLogVerbosityLevel, _In_ OrtSessionOptions* options, int session_log_verbosity_level);
ORT_API_STATUS_IMPL(SetSessionLogSeverityLevel, _In_ OrtSessionOptions* options, int session_log_severity_level);
ORT_API_STATUS_IMPL(SetSessionGraphOptimizationLevel, _In_ OrtSessionOptions* options,
                    GraphOptimizationLevel graph_optimization_level);
ORT_API_STATUS_IMPL(SetIntraOpNumThreads, _Inout_ OrtSessionOptions* options, int intra_op_num_threads);
ORT_API_STATUS_IMPL(SetInterOpNumThreads, _Inout_ OrtSessionOptions* options, int inter_op_num_threads);

ORT_API_STATUS_IMPL(CreateCustomOpDomain, _In_ const char* domain, _Outptr_ OrtCustomOpDomain** out);
ORT_API_STATUS_IMPL(CustomOpDomain_Add, _Inout_ OrtCustomOpDomain* custom_op_domain, _In_ const OrtCustomOp* op);
ORT_API_STATUS_IMPL(AddCustomOpDomain, _Inout_ OrtSessionOptions* options, _In_ OrtCustomOpDomain* custom_op_domain);
ORT_API_STATUS_IMPL(RegisterCustomOpsLibrary, _Inout_ OrtSessionOptions* options, _In_ const char* library_path, _Outptr_ void** library_handle);

ORT_API_STATUS_IMPL(SessionGetInputCount, _In_ const OrtSession* sess, _Out_ size_t* out);
ORT_API_STATUS_IMPL(SessionGetOutputCount, _In_ const OrtSession* sess, _Out_ size_t* out);
ORT_API_STATUS_IMPL(SessionGetOverridableInitializerCount, _In_ const OrtSession* sess, _Out_ size_t* out);
ORT_API_STATUS_IMPL(SessionGetInputTypeInfo, _In_ const OrtSession* sess, size_t index, _Outptr_ OrtTypeInfo** type_info);
ORT_API_STATUS_IMPL(SessionGetOutputTypeInfo, _In_ const OrtSession* sess, size_t index, _Outptr_ OrtTypeInfo** type_info);
ORT_API_STATUS_IMPL(SessionGetOverridableInitializerTypeInfo, _In_ const OrtSession* sess, size_t index, _Outptr_ OrtTypeInfo** type_info);
ORT_API_STATUS_IMPL(SessionGetInputName, _In_ const OrtSession* sess, size_t index, _Inout_ OrtAllocator* allocator, _Outptr_ char** value);
ORT_API_STATUS_IMPL(SessionGetOutputName, _In_ const OrtSession* sess, size_t index, _Inout_ OrtAllocator* allocator, _Outptr_ char** value);
ORT_API_STATUS_IMPL(SessionGetOverridableInitializerName, _In_ const OrtSession* sess, size_t index,
                    _Inout_ OrtAllocator* allocator, _Outptr_ char** value);
ORT_API_STATUS_IMPL(SessionEndProfiling, _In_ OrtSession* sess, _Inout_ OrtAllocator* allocator,
                    _Outptr_ char** out);
ORT_API_STATUS_IMPL(SessionGetModelMetadata, _In_ const OrtSession* sess,
                    _Outptr_ OrtModelMetadata** out);

ORT_API_STATUS_IMPL(ModelMetadataGetProducerName, _In_ const OrtModelMetadata* model_metadata,
                    _Inout_ OrtAllocator* allocator, _Outptr_ char** value);
ORT_API_STATUS_IMPL(ModelMetadataGetGraphName, _In_ const OrtModelMetadata* model_metadata,
                    _Inout_ OrtAllocator* allocator, _Outptr_ char** value);
ORT_API_STATUS_IMPL(ModelMetadataGetDomain, _In_ const OrtModelMetadata* model_metadata,
                    _Inout_ OrtAllocator* allocator, _Outptr_ char** value);
ORT_API_STATUS_IMPL(ModelMetadataGetDescription, _In_ const OrtModelMetadata* model_metadata,
                    _Inout_ OrtAllocator* allocator, _Outptr_ char** value);
ORT_API_STATUS_IMPL(ModelMetadataGetGraphDescription, _In_ const OrtModelMetadata* model_metadata,
                    _Inout_ OrtAllocator* allocator, _Outptr_ char** value);
ORT_API_STATUS_IMPL(ModelMetadataLookupCustomMetadataMap, _In_ const OrtModelMetadata* model_metadata,
                    _Inout_ OrtAllocator* allocator, _In_ const char* key, _Outptr_result_maybenull_ char** value);

ORT_API_STATUS_IMPL(ModelMetadataGetVersion, _In_ const OrtModelMetadata* model_metadata,
                    _Out_ int64_t* value);

ORT_API_STATUS_IMPL(CreateRunOptions, _Outptr_ OrtRunOptions** out);

ORT_API_STATUS_IMPL(RunOptionsSetRunLogVerbosityLevel, _Inout_ OrtRunOptions* options, int value);
ORT_API_STATUS_IMPL(RunOptionsSetRunLogSeverityLevel, _Inout_ OrtRunOptions* options, int value);
ORT_API_STATUS_IMPL(RunOptionsSetRunTag, _Inout_ OrtRunOptions*, _In_ const char* run_tag);

ORT_API_STATUS_IMPL(RunOptionsGetRunLogVerbosityLevel, _In_ const OrtRunOptions* options, _Out_ int* out);
ORT_API_STATUS_IMPL(RunOptionsGetRunLogSeverityLevel, _In_ const OrtRunOptions* options, _Out_ int* out);
ORT_API_STATUS_IMPL(RunOptionsGetRunTag, _In_ const OrtRunOptions*, _Out_ const char** out);

ORT_API_STATUS_IMPL(RunOptionsSetTerminate, _Inout_ OrtRunOptions* options);
ORT_API_STATUS_IMPL(RunOptionsUnsetTerminate, _Inout_ OrtRunOptions* options);

ORT_API_STATUS_IMPL(CreateTensorAsOrtValue, _Inout_ OrtAllocator* allocator,
                    _In_ const int64_t* shape, size_t shape_len, ONNXTensorElementDataType type,
                    _Outptr_ OrtValue** out);
ORT_API_STATUS_IMPL(CreateTensorWithDataAsOrtValue, _In_ const OrtMemoryInfo* info,
                    _Inout_ void* p_data, size_t p_data_len, _In_ const int64_t* shape, size_t shape_len,
                    ONNXTensorElementDataType type, _Outptr_ OrtValue** out);
ORT_API_STATUS_IMPL(IsTensor, _In_ const OrtValue* value, _Out_ int* out);
ORT_API_STATUS_IMPL(HasValue, _In_ const OrtValue* value, _Out_ int* out);
ORT_API_STATUS_IMPL(GetTensorMutableData, _Inout_ OrtValue* value, _Outptr_ void** out);
ORT_API_STATUS_IMPL(FillStringTensor, _Inout_ OrtValue* value, _In_ const char* const* s, size_t s_len);
ORT_API_STATUS_IMPL(FillStringTensorElement, _Inout_ OrtValue* value, _In_ const char* s, size_t index);
ORT_API_STATUS_IMPL(GetStringTensorDataLength, _In_ const OrtValue* value, _Out_ size_t* len);
ORT_API_STATUS_IMPL(GetStringTensorElementLength, _In_ const OrtValue* value, size_t index, _Out_ size_t* out);
ORT_API_STATUS_IMPL(GetStringTensorContent, _In_ const OrtValue* value, _Out_writes_bytes_all_(s_len) void* s,
                    size_t s_len, _Out_writes_all_(offsets_len) size_t* offsets, size_t offsets_len);
ORT_API_STATUS_IMPL(GetStringTensorElement, _In_ const OrtValue* value, size_t s_len, size_t index, _Out_writes_bytes_all_(s_len) void* s);
ORT_API_STATUS_IMPL(CastTypeInfoToTensorInfo, _In_ const OrtTypeInfo*,
                    _Outptr_result_maybenull_ const OrtTensorTypeAndShapeInfo** out);
ORT_API_STATUS_IMPL(GetOnnxTypeFromTypeInfo, _In_ const OrtTypeInfo*, _Out_ enum ONNXType* out);
ORT_API_STATUS_IMPL(CreateTensorTypeAndShapeInfo, _Outptr_ OrtTensorTypeAndShapeInfo** out);
ORT_API_STATUS_IMPL(SetTensorElementType, _Inout_ OrtTensorTypeAndShapeInfo*, enum ONNXTensorElementDataType type);
ORT_API_STATUS_IMPL(SetDimensions, OrtTensorTypeAndShapeInfo* info, _In_ const int64_t* dim_values, size_t dim_count);
ORT_API_STATUS_IMPL(GetTensorElementType, _In_ const OrtTensorTypeAndShapeInfo*, _Out_ enum ONNXTensorElementDataType* out);
ORT_API_STATUS_IMPL(GetDimensionsCount, _In_ const OrtTensorTypeAndShapeInfo* info, _Out_ size_t* out);
ORT_API_STATUS_IMPL(GetDimensions, _In_ const OrtTensorTypeAndShapeInfo* info, _Out_ int64_t* dim_values, size_t dim_values_length);
ORT_API_STATUS_IMPL(GetSymbolicDimensions, _In_ const OrtTensorTypeAndShapeInfo* info,
                    _Out_writes_all_(dim_params_length) const char* dim_params[], size_t dim_params_length);
ORT_API_STATUS_IMPL(GetTensorShapeElementCount, _In_ const OrtTensorTypeAndShapeInfo* info, _Out_ size_t* out);
ORT_API_STATUS_IMPL(GetTensorTypeAndShape, _In_ const OrtValue* value, _Outptr_ OrtTensorTypeAndShapeInfo** out);
ORT_API_STATUS_IMPL(GetTypeInfo, _In_ const OrtValue* value, _Outptr_result_maybenull_ OrtTypeInfo** out);
ORT_API_STATUS_IMPL(GetValueType, _In_ const OrtValue* value, _Out_ enum ONNXType* out);
ORT_API_STATUS_IMPL(AddFreeDimensionOverride, _Inout_ OrtSessionOptions* options, _In_ const char* dim_denotation, _In_ int64_t dim_value);

ORT_API_STATUS_IMPL(CreateMemoryInfo, _In_ const char* name1, enum OrtAllocatorType type, int id1, enum OrtMemType mem_type1, _Outptr_ OrtMemoryInfo** out)
ORT_ALL_ARGS_NONNULL;
ORT_API_STATUS_IMPL(CreateCpuMemoryInfo, enum OrtAllocatorType type, enum OrtMemType mem_type1, _Outptr_ OrtMemoryInfo** out)
ORT_ALL_ARGS_NONNULL;
ORT_API_STATUS_IMPL(CompareMemoryInfo, _In_ const OrtMemoryInfo* info1, _In_ const OrtMemoryInfo* info2, _Out_ int* out)
ORT_ALL_ARGS_NONNULL;
ORT_API_STATUS_IMPL(MemoryInfoGetName, _In_ const OrtMemoryInfo* ptr, _Out_ const char** out);
ORT_API_STATUS_IMPL(MemoryInfoGetId, _In_ const OrtMemoryInfo* ptr, _Out_ int* out);
ORT_API_STATUS_IMPL(MemoryInfoGetMemType, _In_ const OrtMemoryInfo* ptr, _Out_ OrtMemType* out);
ORT_API_STATUS_IMPL(MemoryInfoGetType, _In_ const OrtMemoryInfo* ptr, _Out_ OrtAllocatorType* out);

ORT_API_STATUS_IMPL(AllocatorAlloc, _Inout_ OrtAllocator* ptr, size_t size, _Outptr_ void** out);
ORT_API_STATUS_IMPL(AllocatorFree, _Inout_ OrtAllocator* ptr, void* p);
ORT_API_STATUS_IMPL(AllocatorGetInfo, _In_ const OrtAllocator* ptr, _Outptr_ const struct OrtMemoryInfo** out);
ORT_API_STATUS_IMPL(GetAllocatorWithDefaultOptions, _Outptr_ OrtAllocator** out);
ORT_API_STATUS_IMPL(GetValue, _In_ const OrtValue* value, int index, _Inout_ OrtAllocator* allocator, _Outptr_ OrtValue** out);
ORT_API_STATUS_IMPL(GetValueCount, _In_ const OrtValue* value, _Out_ size_t* out);
ORT_API_STATUS_IMPL(CreateValue, _In_reads_(num_values) const OrtValue* const* in, size_t num_values,
                    enum ONNXType value_type, _Outptr_ OrtValue** out);
ORT_API_STATUS_IMPL(CreateOpaqueValue, _In_z_ const char* domain_name, _In_z_ const char* type_name,
                    _In_ const void* data_container, size_t data_container_size, _Outptr_ OrtValue** out);
ORT_API_STATUS_IMPL(GetOpaqueValue, _In_ const char* domain_name, _In_ const char* type_name,
                    _In_ const OrtValue* in, _Out_ void* data_container, size_t data_container_size);

ORT_API_STATUS_IMPL(KernelInfoGetAttribute_float, _In_ const OrtKernelInfo* info, _In_ const char* name, _Out_ float* out);
ORT_API_STATUS_IMPL(KernelInfoGetAttribute_int64, _In_ const OrtKernelInfo* info, _In_ const char* name, _Out_ int64_t* out);
ORT_API_STATUS_IMPL(KernelInfoGetAttribute_string, _In_ const OrtKernelInfo* info, _In_ const char* name, _Out_ char* out, _Inout_ size_t* size);

ORT_API_STATUS_IMPL(KernelContext_GetInputCount, _In_ const OrtKernelContext* context, _Out_ size_t* out);
ORT_API_STATUS_IMPL(KernelContext_GetOutputCount, _In_ const OrtKernelContext* context, _Out_ size_t* out);
ORT_API_STATUS_IMPL(KernelContext_GetInput, _In_ const OrtKernelContext* context, _In_ size_t index, _Out_ const OrtValue** out);
ORT_API_STATUS_IMPL(KernelContext_GetOutput, _Inout_ OrtKernelContext* context, _In_ size_t index, _In_ const int64_t* dim_values, size_t dim_count, _Out_ OrtValue** out);

// OrtTypeInfo methods
ORT_API_STATUS_IMPL(GetDenotationFromTypeInfo, _In_ const OrtTypeInfo*, _Out_ const char** const denotation, _Out_ size_t* len);
ORT_API_STATUS_IMPL(CastTypeInfoToMapTypeInfo, _In_ const OrtTypeInfo* type_info,
                    _Outptr_result_maybenull_ const OrtMapTypeInfo** out);
ORT_API_STATUS_IMPL(CastTypeInfoToSequenceTypeInfo, _In_ const OrtTypeInfo* type_info,
                    _Outptr_result_maybenull_ const OrtSequenceTypeInfo** out);

// OrtMapTypeInfo Accessors
ORT_API_STATUS_IMPL(GetMapKeyType, _In_ const OrtMapTypeInfo* map_type_info, _Out_ enum ONNXTensorElementDataType* out);
ORT_API_STATUS_IMPL(GetMapValueType, _In_ const OrtMapTypeInfo* map_type_info, _Outptr_ OrtTypeInfo** type_info);

// OrtSequenceTypeInfo Accessors
ORT_API_STATUS_IMPL(GetSequenceElementType, _In_ const OrtSequenceTypeInfo* sequence_type_info, _Outptr_ OrtTypeInfo** type_info);

ORT_API_STATUS_IMPL(DisablePerSessionThreads, _In_ OrtSessionOptions* options);
ORT_API_STATUS_IMPL(CreateThreadingOptions, _Outptr_ OrtThreadingOptions** out);
ORT_API(void, ReleaseThreadingOptions, _Frees_ptr_opt_ OrtThreadingOptions*);

ORT_API_STATUS_IMPL(ModelMetadataGetCustomMetadataMapKeys, _In_ const OrtModelMetadata* model_metadata,
                    _Inout_ OrtAllocator* allocator, _Outptr_result_buffer_maybenull_(*num_keys) char*** keys, _Out_ int64_t* num_keys);

ORT_API_STATUS_IMPL(AddFreeDimensionOverrideByName, _Inout_ OrtSessionOptions* options, _In_ const char* dim_name, _In_ int64_t dim_value);

ORT_API_STATUS_IMPL(CreateAllocator, const OrtSession* sess, const OrtMemoryInfo* mem_info,
                    _Outptr_ OrtAllocator** out);
ORT_API(void, ReleaseAllocator, _Frees_ptr_opt_ OrtAllocator* allocator);

ORT_API_STATUS_IMPL(RunWithBinding, _Inout_ OrtSession* sess, _In_ const OrtRunOptions* run_options, _In_ const OrtIoBinding* binding_ptr);

ORT_API_STATUS_IMPL(CreateIoBinding, _Inout_ OrtSession* sess, _Outptr_ OrtIoBinding** out);
ORT_API(void, ReleaseIoBinding, _Frees_ptr_opt_ OrtIoBinding* allocator);

ORT_API_STATUS_IMPL(BindInput, _Inout_ OrtIoBinding* binding_ptr, _In_ const char* name, _In_ const OrtValue* val_ptr);
ORT_API_STATUS_IMPL(BindOutput, _Inout_ OrtIoBinding* binding_ptr, _In_ const char* name, _In_ const OrtValue* val_ptr);
ORT_API_STATUS_IMPL(BindOutputToDevice, _Inout_ OrtIoBinding* binding_ptr, _In_ const char* name, _In_ const OrtMemoryInfo* val_ptr);
ORT_API_STATUS_IMPL(GetBoundOutputNames, _In_ const OrtIoBinding* binding_ptr, _In_ OrtAllocator* allocator,
                    _Out_ char** buffer, _Outptr_result_maybenull_ size_t** lengths, _Out_ size_t* count);
ORT_API_STATUS_IMPL(GetBoundOutputValues, _In_ const OrtIoBinding* binding_ptr, _In_ OrtAllocator* allocator,
                    _Outptr_result_maybenull_ OrtValue*** output, _Out_ size_t* output_count);

ORT_API(void, ClearBoundInputs, _Inout_ OrtIoBinding* binding_ptr);
ORT_API(void, ClearBoundOutputs, _Inout_ OrtIoBinding* binding_ptr);

ORT_API_STATUS_IMPL(GetAvailableProviders, _Outptr_ char*** out_ptr,
                    _In_ int* providers_length);
ORT_API_STATUS_IMPL(ReleaseAvailableProviders, _In_ char** ptr,
                    _In_ int providers_length);

ORT_API_STATUS_IMPL(AddSessionConfigEntry, _Inout_ OrtSessionOptions* options,
                    _In_z_ const char* config_key, _In_z_ const char* config_value);

ORT_API_STATUS_IMPL(TensorAt, _Inout_ OrtValue* value, const int64_t* location_values, size_t location_values_count, _Outptr_ void** out);

ORT_API_STATUS_IMPL(CreateAndRegisterAllocator, _Inout_ OrtEnv* env, _In_ const OrtMemoryInfo* mem_info, _In_ const OrtArenaCfg* arena_cfg);

ORT_API_STATUS_IMPL(SetLanguageProjection, _In_ const OrtEnv* ort_env, _In_ OrtLanguageProjection projection);
ORT_API_STATUS_IMPL(SessionGetProfilingStartTimeNs, _In_ const OrtSession* sess, _Out_ uint64_t* out);

ORT_API_STATUS_IMPL(SetGlobalIntraOpNumThreads, _Inout_ OrtThreadingOptions* tp_options, int intra_op_num_threads);
ORT_API_STATUS_IMPL(SetGlobalInterOpNumThreads, _Inout_ OrtThreadingOptions* tp_options, int inter_op_num_threads);
ORT_API_STATUS_IMPL(SetGlobalSpinControl, _Inout_ OrtThreadingOptions* tp_options, int allow_spinning);
ORT_API_STATUS_IMPL(AddInitializer, _Inout_ OrtSessionOptions* options, _In_z_ const char* name,
                    _In_ const OrtValue* val);

ORT_API_STATUS_IMPL(SessionOptionsAppendExecutionProvider_CUDA,
                    _In_ OrtSessionOptions* options, _In_ const OrtCUDAProviderOptions* cuda_options);
ORT_API_STATUS_IMPL(SessionOptionsAppendExecutionProvider_ROCM,
                    _In_ OrtSessionOptions* options, _In_ const OrtROCMProviderOptions* rocm_options);
ORT_API_STATUS_IMPL(SessionOptionsAppendExecutionProvider_OpenVINO,
                    _In_ OrtSessionOptions* options, _In_ const OrtOpenVINOProviderOptions* provider_options);
ORT_API_STATUS_IMPL(SetGlobalDenormalAsZero, _Inout_ OrtThreadingOptions* options);

ORT_API_STATUS_IMPL(CreateArenaCfg, _In_ size_t max_mem, int arena_extend_strategy, int initial_chunk_size_bytes,
                    int max_dead_bytes_per_chunk, _Outptr_ OrtArenaCfg** out);
ORT_API(void, ReleaseArenaCfg, _Frees_ptr_opt_ OrtArenaCfg*);
ORT_API_STATUS_IMPL(SessionOptionsAppendExecutionProvider_TensorRT,
                    _In_ OrtSessionOptions* options, _In_ const OrtTensorRTProviderOptions* tensorrt_options);
ORT_API_STATUS_IMPL(SessionOptionsAppendExecutionProvider_MIGraphX,
                    _In_ OrtSessionOptions* options, _In_ const OrtMIGraphXProviderOptions* migraphx_options);
ORT_API_STATUS_IMPL(SetCurrentGpuDeviceId, _In_ int device_id);
ORT_API_STATUS_IMPL(GetCurrentGpuDeviceId, _In_ int* device_id);
ORT_API_STATUS_IMPL(KernelInfoGetAttributeArray_float, _In_ const OrtKernelInfo* info, _In_ const char* name, _Out_ float* out, _Inout_ size_t* size);
ORT_API_STATUS_IMPL(KernelInfoGetAttributeArray_int64, _In_ const OrtKernelInfo* info, _In_ const char* name, _Out_ int64_t* out, _Inout_ size_t* size);
ORT_API_STATUS_IMPL(CreateArenaCfgV2, _In_reads_(num_keys) const char* const* arena_config_keys, _In_reads_(num_keys) const size_t* arena_config_values,
                    _In_ size_t num_keys, _Outptr_ OrtArenaCfg** out);
ORT_API_STATUS_IMPL(AddRunConfigEntry, _Inout_ OrtRunOptions* options,
                    _In_z_ const char* config_key, _In_z_ const char* config_value);
ORT_API_STATUS_IMPL(CreatePrepackedWeightsContainer, _Outptr_ OrtPrepackedWeightsContainer** out);
ORT_API(void, ReleasePrepackedWeightsContainer, _Frees_ptr_opt_ OrtPrepackedWeightsContainer*);
ORT_API_STATUS_IMPL(CreateSessionWithPrepackedWeightsContainer, _In_ const OrtEnv* env, _In_ const ORTCHAR_T* model_path,
                    _In_ const OrtSessionOptions* options, _Inout_ OrtPrepackedWeightsContainer* prepacked_weights_container,
                    _Outptr_ OrtSession** out);
ORT_API_STATUS_IMPL(CreateSessionFromArrayWithPrepackedWeightsContainer, _In_ const OrtEnv* env,
                    _In_ const void* model_data, size_t model_data_length,
                    _In_ const OrtSessionOptions* options, _Inout_ OrtPrepackedWeightsContainer* prepacked_weights_container,
                    _Outptr_ OrtSession** out);
ORT_API_STATUS_IMPL(SessionOptionsAppendExecutionProvider_TensorRT_V2,
                    _In_ OrtSessionOptions* options, _In_ const OrtTensorRTProviderOptionsV2* tensorrt_options);
ORT_API_STATUS_IMPL(CreateTensorRTProviderOptions, _Outptr_ OrtTensorRTProviderOptionsV2** out);
ORT_API_STATUS_IMPL(UpdateTensorRTProviderOptions, _Inout_ OrtTensorRTProviderOptionsV2* tensorrt_options,
                    _In_reads_(num_keys) const char* const* provider_options_keys,
                    _In_reads_(num_keys) const char* const* provider_options_values,
                    size_t num_keys);
ORT_API_STATUS_IMPL(GetTensorRTProviderOptionsAsString, _In_ const OrtTensorRTProviderOptionsV2* tensorrt_options, _Inout_ OrtAllocator* allocator, _Outptr_ char** ptr);
ORT_API(void, ReleaseTensorRTProviderOptions, _Frees_ptr_opt_ OrtTensorRTProviderOptionsV2*);
ORT_API_STATUS_IMPL(EnableOrtCustomOps, _Inout_ OrtSessionOptions* options);
ORT_API_STATUS_IMPL(RegisterAllocator, _Inout_ OrtEnv* env, _In_ OrtAllocator* allocator);
ORT_API_STATUS_IMPL(UnregisterAllocator, _Inout_ OrtEnv* env, _In_ const OrtMemoryInfo* mem_info);
// SparseTensor related API
ORT_API_STATUS_IMPL(IsSparseTensor, _In_ const OrtValue* value, _Out_ int* out);
ORT_API_STATUS_IMPL(CreateSparseTensorAsOrtValue, _Inout_ OrtAllocator* allocator, _In_ const int64_t* dense_shape,
                    size_t dense_shape_len, ONNXTensorElementDataType type, _Outptr_ OrtValue** out);
ORT_API_STATUS_IMPL(FillSparseTensorCoo, _Inout_ OrtValue* ort_value, _In_ const OrtMemoryInfo* mem_info,
                    _In_ const int64_t* values_shape, size_t values_shape_len, _In_ const void* values,
                    _In_ const int64_t* indices_data, size_t indices_num);
ORT_API_STATUS_IMPL(FillSparseTensorCsr, _Inout_ OrtValue* ort_value, _In_ const OrtMemoryInfo* data_mem_info,
                    _In_ const int64_t* values_shape, size_t values_shape_len, _In_ const void* values,
                    _In_ const int64_t* inner_indices_data, size_t inner_indices_num,
                    _In_ const int64_t* outer_indices_data, size_t outer_indices_num);
ORT_API_STATUS_IMPL(FillSparseTensorBlockSparse, _Inout_ OrtValue* ort_value, _In_ const OrtMemoryInfo* data_mem_info,
                    _In_ const int64_t* values_shape, size_t values_shape_len, _In_ const void* values,
                    _In_ const int64_t* indices_shape_data, size_t indices_shape_len,
                    _In_ const int32_t* indices_data);
ORT_API_STATUS_IMPL(CreateSparseTensorWithValuesAsOrtValue, _In_ const OrtMemoryInfo* info, _Inout_ void* p_data,
                    _In_ const int64_t* dense_shape, size_t dense_shape_len,
                    _In_ const int64_t* values_shape, size_t values_shape_len,
                    ONNXTensorElementDataType type, _Outptr_ OrtValue** out);
ORT_API_STATUS_IMPL(UseCooIndices, _Inout_ OrtValue* ort_value, _Inout_ int64_t* indices_data, size_t indices_num);
ORT_API_STATUS_IMPL(UseCsrIndices, _Inout_ OrtValue*, _Inout_ int64_t* inner_data, size_t inner_num, _Inout_ int64_t* outer_data, size_t outer_num);
ORT_API_STATUS_IMPL(UseBlockSparseIndices, _Inout_ OrtValue* ort_value, const int64_t* indices_shape, size_t indices_shape_len, _Inout_ int32_t* indices_data);
ORT_API_STATUS_IMPL(GetSparseTensorFormat, _In_ const OrtValue* ort_value, _Out_ enum OrtSparseFormat* out);
ORT_API_STATUS_IMPL(GetSparseTensorValuesTypeAndShape, _In_ const OrtValue* ort_value, _Outptr_ OrtTensorTypeAndShapeInfo** out);
ORT_API_STATUS_IMPL(GetSparseTensorValues, _In_ const OrtValue* ort_value, _Outptr_ const void** out);
ORT_API_STATUS_IMPL(GetSparseTensorIndicesTypeShape, _In_ const OrtValue* ort_value, enum OrtSparseIndicesFormat indices_format, _Outptr_ OrtTensorTypeAndShapeInfo** out);
ORT_API_STATUS_IMPL(GetSparseTensorIndices, _In_ const OrtValue* ort_value, enum OrtSparseIndicesFormat indices_format, _Out_ size_t* num_indices, _Outptr_ const void** indices);
ORT_API_STATUS_IMPL(KernelContext_GetGPUComputeStream, _In_ const OrtKernelContext* context, _Outptr_ void** out);
ORT_API_STATUS_IMPL(GetTensorMemoryInfo, _In_ const OrtValue* value, _Outptr_ const OrtMemoryInfo** memory_info);
ORT_API_STATUS_IMPL(GetExecutionProviderApi, _In_ const char* provider_name, _In_ uint32_t version, _Outptr_ const void** provider_api);
ORT_API_STATUS_IMPL(SessionOptionsSetCustomCreateThreadFn, _Inout_ OrtSessionOptions* options, _In_ OrtCustomCreateThreadFn ort_custom_create_thread_fn);
ORT_API_STATUS_IMPL(SessionOptionsSetCustomThreadCreationOptions, _Inout_ OrtSessionOptions* options, _In_ void* ort_custom_thread_creation_options);
ORT_API_STATUS_IMPL(SessionOptionsSetCustomJoinThreadFn, _Inout_ OrtSessionOptions* options, _In_ OrtCustomJoinThreadFn ort_custom_join_thread_fn);
ORT_API_STATUS_IMPL(SetGlobalCustomCreateThreadFn, _Inout_ OrtThreadingOptions* tp_options, _In_ OrtCustomCreateThreadFn ort_custom_create_thread_fn);
ORT_API_STATUS_IMPL(SetGlobalCustomThreadCreationOptions, _Inout_ OrtThreadingOptions* tp_options, _In_ void* ort_custom_thread_creation_options);
ORT_API_STATUS_IMPL(SetGlobalCustomJoinThreadFn, _Inout_ OrtThreadingOptions* tp_options, _In_ OrtCustomJoinThreadFn ort_custom_join_thread_fn);
ORT_API_STATUS_IMPL(SynchronizeBoundInputs, _Inout_ OrtIoBinding* binding_ptr);
ORT_API_STATUS_IMPL(SynchronizeBoundOutputs, _Inout_ OrtIoBinding* binding_ptr);
ORT_API_STATUS_IMPL(SessionOptionsAppendExecutionProvider_CUDA_V2,
                    _In_ OrtSessionOptions* options, _In_ const OrtCUDAProviderOptionsV2* cuda_options);
ORT_API_STATUS_IMPL(CreateCUDAProviderOptions, _Outptr_ OrtCUDAProviderOptionsV2** out);
ORT_API_STATUS_IMPL(UpdateCUDAProviderOptions, _Inout_ OrtCUDAProviderOptionsV2* cuda_options,
                    _In_reads_(num_keys) const char* const* provider_options_keys,
                    _In_reads_(num_keys) const char* const* provider_options_values,
                    size_t num_keys);
ORT_API_STATUS_IMPL(GetCUDAProviderOptionsAsString, _In_ const OrtCUDAProviderOptionsV2* cuda_options, _Inout_ OrtAllocator* allocator, _Outptr_ char** ptr);
ORT_API(void, ReleaseCUDAProviderOptions, _Frees_ptr_opt_ OrtCUDAProviderOptionsV2*);

ORT_API_STATUS_IMPL(AddExternalInitializers, _In_ OrtSessionOptions* options,
                    _In_reads_(initializers_num) const char* const* initializer_names,
                    _In_reads_(initializers_num) const OrtValue* const* initializers, size_t initializers_num);

ORT_API_STATUS_IMPL(CreateOpAttr,
                    _In_ const char* name,
                    _In_ const void* data,
                    _In_ int len,
                    _In_ OrtOpAttrType type,
                    _Outptr_ OrtOpAttr** op_attr);

ORT_API(void, ReleaseOpAttr, _Frees_ptr_opt_ OrtOpAttr* op_attr);

ORT_API_STATUS_IMPL(CreateOp,
                    _In_ const OrtKernelInfo* info,
                    _In_ const char* op_name,
                    _In_ const char* domain,
                    _In_ int version,
                    _In_opt_ const char** type_constraint_names,
                    _In_opt_ const ONNXTensorElementDataType* type_constraint_values,
                    _In_opt_ int type_constraint_count,
                    _In_opt_ const OrtOpAttr* const* attr_values,
                    _In_opt_ int attr_count,
                    _In_ int input_count,
                    _In_ int output_count,
                    _Outptr_ OrtOp** ort_op);

ORT_API_STATUS_IMPL(InvokeOp,
                    _In_ const OrtKernelContext* context,
                    _In_ const OrtOp* ort_op,
                    _In_ const OrtValue* const* input_values,
                    _In_ int input_count,
                    _Inout_ OrtValue* const* output_values,
                    _In_ int output_count);

ORT_API(void, ReleaseOp, _Frees_ptr_opt_ OrtOp* op);

ORT_API_STATUS_IMPL(SessionOptionsAppendExecutionProvider,
                    _In_ OrtSessionOptions* options,
                    _In_ const char* provider_name,
                    _In_reads_(num_keys) const char* const* provider_options_keys,
                    _In_reads_(num_keys) const char* const* provider_options_values,
                    _In_ size_t num_keys);

ORT_API_STATUS_IMPL(CopyKernelInfo, _In_ const OrtKernelInfo* info, _Outptr_ OrtKernelInfo** info_copy);

ORT_API(void, ReleaseKernelInfo, _Frees_ptr_opt_ OrtKernelInfo* info_copy);

ORT_API(const OrtTrainingApi*, GetTrainingApi, uint32_t version);

ORT_API_STATUS_IMPL(SessionOptionsAppendExecutionProvider_CANN,
                    _In_ OrtSessionOptions* options, _In_ const OrtCANNProviderOptions* cann_options);
ORT_API_STATUS_IMPL(CreateCANNProviderOptions, _Outptr_ OrtCANNProviderOptions** out);
ORT_API_STATUS_IMPL(UpdateCANNProviderOptions, _Inout_ OrtCANNProviderOptions* cann_options,
                    _In_reads_(num_keys) const char* const* provider_options_keys,
                    _In_reads_(num_keys) const char* const* provider_options_values,
                    size_t num_keys);
ORT_API_STATUS_IMPL(GetCANNProviderOptionsAsString, _In_ const OrtCANNProviderOptions* cann_options,
                    _Inout_ OrtAllocator* allocator, _Outptr_ char** ptr);
ORT_API(void, ReleaseCANNProviderOptions, _Frees_ptr_opt_ OrtCANNProviderOptions*);

ORT_API(void, MemoryInfoGetDeviceType, _In_ const OrtMemoryInfo* ptr, _Out_ OrtMemoryInfoDeviceType* out);

<<<<<<< HEAD
ORT_API_STATUS_IMPL(KernelInfo_GetInputCount, _In_ const OrtKernelInfo* info, _Out_ size_t* out);
ORT_API_STATUS_IMPL(KernelInfo_GetOutputCount, _In_ const OrtKernelInfo* info, _Out_ size_t* out);
ORT_API_STATUS_IMPL(KernelInfo_GetInputInfo, _In_ const OrtKernelInfo* info, _In_ size_t index,
                    _Outptr_ OrtKernelIOInfo** out);
ORT_API_STATUS_IMPL(KernelInfo_GetOutputInfo, _In_ const OrtKernelInfo* info, _In_ size_t index,
                    _Outptr_ OrtKernelIOInfo** out);
ORT_API(void, ReleaseKernelIOInfo, _Frees_ptr_opt_ OrtKernelIOInfo* io_info);
ORT_API_STATUS_IMPL(KernelIOInfo_GetName, _In_ const OrtKernelIOInfo* io_info, _Outptr_result_z_ const char** out,
                    _Out_opt_ size_t* length);
ORT_API_STATUS_IMPL(KernelIOInfo_GetTypeInfo, _In_ const OrtKernelIOInfo* io_info,
                    _Outptr_ const OrtTypeInfo** type_info);

ORT_API_STATUS_IMPL(HasSessionConfigEntry, _In_ const OrtSessionOptions* options,
                    _In_z_ const char* config_key, _Out_ int* out);
ORT_API_STATUS_IMPL(GetSessionConfigEntry, _In_ const OrtSessionOptions* options,
                    _In_z_ const char* config_key, _Out_writes_z_(size) char* config_value, _Inout_ size_t* size);

=======
ORT_API_STATUS_IMPL(UpdateEnvWithCustomLogLevel, _In_ OrtEnv* ort_env, OrtLoggingLevel log_severity_level);
>>>>>>> 369a8224
}  // namespace OrtApis<|MERGE_RESOLUTION|>--- conflicted
+++ resolved
@@ -403,7 +403,8 @@
 
 ORT_API(void, MemoryInfoGetDeviceType, _In_ const OrtMemoryInfo* ptr, _Out_ OrtMemoryInfoDeviceType* out);
 
-<<<<<<< HEAD
+ORT_API_STATUS_IMPL(UpdateEnvWithCustomLogLevel, _In_ OrtEnv* ort_env, OrtLoggingLevel log_severity_level);
+
 ORT_API_STATUS_IMPL(KernelInfo_GetInputCount, _In_ const OrtKernelInfo* info, _Out_ size_t* out);
 ORT_API_STATUS_IMPL(KernelInfo_GetOutputCount, _In_ const OrtKernelInfo* info, _Out_ size_t* out);
 ORT_API_STATUS_IMPL(KernelInfo_GetInputInfo, _In_ const OrtKernelInfo* info, _In_ size_t index,
@@ -420,8 +421,4 @@
                     _In_z_ const char* config_key, _Out_ int* out);
 ORT_API_STATUS_IMPL(GetSessionConfigEntry, _In_ const OrtSessionOptions* options,
                     _In_z_ const char* config_key, _Out_writes_z_(size) char* config_value, _Inout_ size_t* size);
-
-=======
-ORT_API_STATUS_IMPL(UpdateEnvWithCustomLogLevel, _In_ OrtEnv* ort_env, OrtLoggingLevel log_severity_level);
->>>>>>> 369a8224
-}  // namespace OrtApis+}  // namespace OrtApis
