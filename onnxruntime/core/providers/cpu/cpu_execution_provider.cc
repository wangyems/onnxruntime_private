// Copyright (c) Microsoft Corporation. All rights reserved.
// Licensed under the MIT License.

#include "core/providers/cpu/cpu_execution_provider.h"
#include "core/framework/op_kernel.h"
#include "core/framework/kernel_registry.h"
#include "core/mlas/inc/mlas.h"

#ifndef DISABLE_CONTRIB_OPS
#include "contrib_ops/cpu/cpu_contrib_kernels.h"
#endif

#if defined(ENABLE_TRAINING_OPS)
#include "orttraining/training_ops/cpu/cpu_training_kernels.h"
#endif

#include "core/framework/compute_capability.h"

namespace {
struct KernelRegistryAndStatus {
  std::shared_ptr<onnxruntime::KernelRegistry> kernel_registry = std::make_shared<onnxruntime::KernelRegistry>();
  onnxruntime::Status st;
};
}  // namespace

namespace onnxruntime {
CPUExecutionProvider::CPUExecutionProvider(const CPUExecutionProviderInfo& info, bool delay_allocator_registration)
    : IExecutionProvider{onnxruntime::kCpuExecutionProvider}, info_{info} {
  if (!delay_allocator_registration) {
    AllocatorManager mgr;  // needed only to call RegisterAllocator
    RegisterAllocator(mgr);
  }
}

void CPUExecutionProvider::RegisterAllocator(AllocatorManager& allocator_manager) {
  OrtDevice cpu_device{OrtDevice::CPU, OrtDevice::MemType::DEFAULT, DEFAULT_CPU_ALLOCATOR_DEVICE_ID};
  // if EP is used in multiple inference sessions we may already have an allocator. if so use that.
  auto cpu_alloc = GetAllocator(OrtMemTypeDefault);
  if (!cpu_alloc) {
    // use shared allocator if available
    cpu_alloc = allocator_manager.GetAllocator(OrtMemTypeDefault, cpu_device);

    if (!cpu_alloc) {
      // create our allocator
      bool create_arena = info_.create_arena;
#if defined(USE_JEMALLOC) || defined(USE_MIMALLOC)
      // JEMalloc/mimalloc already have memory pool, so just use device allocator.
      create_arena = false;
#elif !(defined(__amd64__) || defined(_M_AMD64) || defined(__aarch64__) || defined(_M_ARM64))
      // Disable Arena allocator for x86_32 build because it may run into infinite loop when integer overflow happens
      create_arena = false;
#endif
      AllocatorCreationInfo device_info{[](int) { return std::make_unique<CPUAllocator>(); },
                                        DEFAULT_CPU_ALLOCATOR_DEVICE_ID, create_arena};

      cpu_alloc = CreateAllocator(device_info);
      // enable sharing of our allocator
      allocator_manager.InsertAllocator(cpu_alloc);
    }

    InsertAllocator(cpu_alloc);
  }
}

// Forward declarations of op kernels
class ONNX_OPERATOR_VERSIONED_KERNEL_CLASS_NAME(kCpuExecutionProvider, kOnnxDomain, 6, 10, Clip);
class ONNX_OPERATOR_KERNEL_CLASS_NAME(kCpuExecutionProvider, kOnnxDomain, 6, Elu);
class ONNX_OPERATOR_KERNEL_CLASS_NAME(kCpuExecutionProvider, kOnnxDomain, 6, HardSigmoid);
class ONNX_OPERATOR_VERSIONED_KERNEL_CLASS_NAME(kCpuExecutionProvider, kOnnxDomain, 6, 15, LeakyRelu);
class ONNX_OPERATOR_VERSIONED_TYPED_KERNEL_CLASS_NAME(kCpuExecutionProvider, kOnnxDomain, 6, 12, float, Relu);
class ONNX_OPERATOR_VERSIONED_TYPED_KERNEL_CLASS_NAME(kCpuExecutionProvider, kOnnxDomain, 6, 12, double, Relu);
#ifdef MLAS_F16VEC_INTRINSICS_SUPPORTED
class ONNX_OPERATOR_VERSIONED_TYPED_KERNEL_CLASS_NAME(kCpuExecutionProvider, kOnnxDomain, 6, 12, MLFloat16, Relu);
class ONNX_OPERATOR_VERSIONED_TYPED_KERNEL_CLASS_NAME(kCpuExecutionProvider, kOnnxDomain, 6, 15, MLFloat16, LeakyRelu);
#endif
class ONNX_OPERATOR_KERNEL_CLASS_NAME(kCpuExecutionProvider, kOnnxDomain, 6, Selu);
class ONNX_OPERATOR_VERSIONED_TYPED_KERNEL_CLASS_NAME(kCpuExecutionProvider, kOnnxDomain, 6, 12, float, Sigmoid);
class ONNX_OPERATOR_VERSIONED_TYPED_KERNEL_CLASS_NAME(kCpuExecutionProvider, kOnnxDomain, 6, 12, double, Sigmoid);
class ONNX_OPERATOR_KERNEL_CLASS_NAME(kCpuExecutionProvider, kOnnxDomain, 1, Softplus);
class ONNX_OPERATOR_KERNEL_CLASS_NAME(kCpuExecutionProvider, kOnnxDomain, 1, Softsign);
class ONNX_OPERATOR_VERSIONED_TYPED_KERNEL_CLASS_NAME(kCpuExecutionProvider, kOnnxDomain, 6, 12, float, Tanh);
class ONNX_OPERATOR_VERSIONED_TYPED_KERNEL_CLASS_NAME(kCpuExecutionProvider, kOnnxDomain, 6, 12, double, Tanh);
class ONNX_OPERATOR_VERSIONED_KERNEL_CLASS_NAME(kCpuExecutionProvider, kOnnxDomain, 7, 8, PRelu);
class ONNX_OPERATOR_KERNEL_CLASS_NAME(kCpuExecutionProvider, kOnnxDomain, 1, RandomNormal);
class ONNX_OPERATOR_KERNEL_CLASS_NAME(kCpuExecutionProvider, kOnnxDomain, 1, RandomUniform);
class ONNX_OPERATOR_KERNEL_CLASS_NAME(kCpuExecutionProvider, kOnnxDomain, 1, RandomNormalLike);
class ONNX_OPERATOR_KERNEL_CLASS_NAME(kCpuExecutionProvider, kOnnxDomain, 1, RandomUniformLike);
class ONNX_OPERATOR_KERNEL_CLASS_NAME(kCpuExecutionProvider, kOnnxDomain, 7, Multinomial);
class ONNX_OPERATOR_VERSIONED_TYPED_KERNEL_CLASS_NAME(kCpuExecutionProvider, kOnnxDomain, 6, 12, float, Abs);
class ONNX_OPERATOR_VERSIONED_TYPED_KERNEL_CLASS_NAME(kCpuExecutionProvider, kOnnxDomain, 6, 12, double, Abs);
class ONNX_OPERATOR_VERSIONED_TYPED_KERNEL_CLASS_NAME(kCpuExecutionProvider, kOnnxDomain, 6, 12, int8_t, Abs);
class ONNX_OPERATOR_VERSIONED_TYPED_KERNEL_CLASS_NAME(kCpuExecutionProvider, kOnnxDomain, 6, 12, int16_t, Abs);
class ONNX_OPERATOR_VERSIONED_TYPED_KERNEL_CLASS_NAME(kCpuExecutionProvider, kOnnxDomain, 6, 12, int32_t, Abs);
class ONNX_OPERATOR_VERSIONED_TYPED_KERNEL_CLASS_NAME(kCpuExecutionProvider, kOnnxDomain, 6, 12, int64_t, Abs);
class ONNX_OPERATOR_VERSIONED_TYPED_KERNEL_CLASS_NAME(kCpuExecutionProvider, kOnnxDomain, 6, 12, uint8_t, Abs);
class ONNX_OPERATOR_VERSIONED_TYPED_KERNEL_CLASS_NAME(kCpuExecutionProvider, kOnnxDomain, 6, 12, uint16_t, Abs);
class ONNX_OPERATOR_VERSIONED_TYPED_KERNEL_CLASS_NAME(kCpuExecutionProvider, kOnnxDomain, 6, 12, uint32_t, Abs);
class ONNX_OPERATOR_VERSIONED_TYPED_KERNEL_CLASS_NAME(kCpuExecutionProvider, kOnnxDomain, 6, 12, uint64_t, Abs);
class ONNX_OPERATOR_VERSIONED_TYPED_KERNEL_CLASS_NAME(kCpuExecutionProvider, kOnnxDomain, 6, 12, float, Floor);
class ONNX_OPERATOR_VERSIONED_TYPED_KERNEL_CLASS_NAME(kCpuExecutionProvider, kOnnxDomain, 6, 12, double, Floor);
class ONNX_OPERATOR_VERSIONED_TYPED_KERNEL_CLASS_NAME(kCpuExecutionProvider, kOnnxDomain, 6, 12, float, Ceil);
class ONNX_OPERATOR_VERSIONED_TYPED_KERNEL_CLASS_NAME(kCpuExecutionProvider, kOnnxDomain, 6, 12, double, Ceil);
class ONNX_OPERATOR_VERSIONED_TYPED_KERNEL_CLASS_NAME(kCpuExecutionProvider, kOnnxDomain, 6, 12, float, Reciprocal);
class ONNX_OPERATOR_VERSIONED_TYPED_KERNEL_CLASS_NAME(kCpuExecutionProvider, kOnnxDomain, 6, 12, double, Reciprocal);
class ONNX_OPERATOR_VERSIONED_TYPED_KERNEL_CLASS_NAME(kCpuExecutionProvider, kOnnxDomain, 6, 12, float, Sqrt);
class ONNX_OPERATOR_VERSIONED_TYPED_KERNEL_CLASS_NAME(kCpuExecutionProvider, kOnnxDomain, 6, 12, double, Sqrt);
class ONNX_OPERATOR_VERSIONED_TYPED_KERNEL_CLASS_NAME(kCpuExecutionProvider, kOnnxDomain, 7, 12, float, Add);
class ONNX_OPERATOR_VERSIONED_TYPED_KERNEL_CLASS_NAME(kCpuExecutionProvider, kOnnxDomain, 7, 12, double, Add);
class ONNX_OPERATOR_VERSIONED_TYPED_KERNEL_CLASS_NAME(kCpuExecutionProvider, kOnnxDomain, 7, 12, int32_t, Add);
class ONNX_OPERATOR_VERSIONED_TYPED_KERNEL_CLASS_NAME(kCpuExecutionProvider, kOnnxDomain, 7, 12, int64_t, Add);
class ONNX_OPERATOR_VERSIONED_TYPED_KERNEL_CLASS_NAME(kCpuExecutionProvider, kOnnxDomain, 7, 12, float, Sub);
class ONNX_OPERATOR_VERSIONED_TYPED_KERNEL_CLASS_NAME(kCpuExecutionProvider, kOnnxDomain, 7, 12, double, Sub);
class ONNX_OPERATOR_VERSIONED_TYPED_KERNEL_CLASS_NAME(kCpuExecutionProvider, kOnnxDomain, 7, 12, int32_t, Sub);
class ONNX_OPERATOR_VERSIONED_TYPED_KERNEL_CLASS_NAME(kCpuExecutionProvider, kOnnxDomain, 7, 12, int64_t, Sub);
class ONNX_OPERATOR_VERSIONED_TYPED_KERNEL_CLASS_NAME(kCpuExecutionProvider, kOnnxDomain, 7, 12, float, Mul);
class ONNX_OPERATOR_VERSIONED_TYPED_KERNEL_CLASS_NAME(kCpuExecutionProvider, kOnnxDomain, 7, 12, double, Mul);
class ONNX_OPERATOR_VERSIONED_TYPED_KERNEL_CLASS_NAME(kCpuExecutionProvider, kOnnxDomain, 7, 12, int32_t, Mul);
class ONNX_OPERATOR_VERSIONED_TYPED_KERNEL_CLASS_NAME(kCpuExecutionProvider, kOnnxDomain, 7, 12, int64_t, Mul);
class ONNX_OPERATOR_VERSIONED_TYPED_KERNEL_CLASS_NAME(kCpuExecutionProvider, kOnnxDomain, 7, 12, float, Div);
class ONNX_OPERATOR_VERSIONED_TYPED_KERNEL_CLASS_NAME(kCpuExecutionProvider, kOnnxDomain, 7, 12, double, Div);
class ONNX_OPERATOR_VERSIONED_TYPED_KERNEL_CLASS_NAME(kCpuExecutionProvider, kOnnxDomain, 7, 12, int32_t, Div);
class ONNX_OPERATOR_VERSIONED_TYPED_KERNEL_CLASS_NAME(kCpuExecutionProvider, kOnnxDomain, 7, 12, int64_t, Div);
class ONNX_OPERATOR_VERSIONED_TYPED_KERNEL_CLASS_NAME(kCpuExecutionProvider, kOnnxDomain, 6, 12, float, Neg);
class ONNX_OPERATOR_VERSIONED_TYPED_KERNEL_CLASS_NAME(kCpuExecutionProvider, kOnnxDomain, 6, 12, double, Neg);
class ONNX_OPERATOR_VERSIONED_TYPED_KERNEL_CLASS_NAME(kCpuExecutionProvider, kOnnxDomain, 6, 12, int8_t, Neg);
class ONNX_OPERATOR_VERSIONED_TYPED_KERNEL_CLASS_NAME(kCpuExecutionProvider, kOnnxDomain, 6, 12, int32_t, Neg);
class ONNX_OPERATOR_VERSIONED_TYPED_KERNEL_CLASS_NAME(kCpuExecutionProvider, kOnnxDomain, 6, 12, int64_t, Neg);
class ONNX_OPERATOR_VERSIONED_KERNEL_CLASS_NAME(kCpuExecutionProvider, kOnnxDomain, 7, 11, Pow);
class ONNX_OPERATOR_VERSIONED_TYPED_KERNEL_CLASS_NAME(kCpuExecutionProvider, kOnnxDomain, 6, 12, float, Exp);
class ONNX_OPERATOR_VERSIONED_TYPED_KERNEL_CLASS_NAME(kCpuExecutionProvider, kOnnxDomain, 6, 12, double, Exp);
class ONNX_OPERATOR_VERSIONED_TYPED_KERNEL_CLASS_NAME(kCpuExecutionProvider, kOnnxDomain, 6, 12, float, Log);
class ONNX_OPERATOR_VERSIONED_TYPED_KERNEL_CLASS_NAME(kCpuExecutionProvider, kOnnxDomain, 6, 12, double, Log);
class ONNX_OPERATOR_VERSIONED_TYPED_KERNEL_CLASS_NAME(kCpuExecutionProvider, kOnnxDomain, 6, 7, float, Sum);
class ONNX_OPERATOR_VERSIONED_TYPED_KERNEL_CLASS_NAME(kCpuExecutionProvider, kOnnxDomain, 6, 7, double, Sum);
class ONNX_OPERATOR_VERSIONED_TYPED_KERNEL_CLASS_NAME(kCpuExecutionProvider, kOnnxDomain, 8, 12, float, Sum);
class ONNX_OPERATOR_VERSIONED_TYPED_KERNEL_CLASS_NAME(kCpuExecutionProvider, kOnnxDomain, 8, 12, double, Sum);
class ONNX_OPERATOR_VERSIONED_TYPED_KERNEL_CLASS_NAME(kCpuExecutionProvider, kOnnxDomain, 6, 7, float, Min);
class ONNX_OPERATOR_VERSIONED_KERNEL_CLASS_NAME(kCpuExecutionProvider, kOnnxDomain, 8, 11, Min);
class ONNX_OPERATOR_VERSIONED_TYPED_KERNEL_CLASS_NAME(kCpuExecutionProvider, kOnnxDomain, 6, 7, float, Max);
class ONNX_OPERATOR_VERSIONED_KERNEL_CLASS_NAME(kCpuExecutionProvider, kOnnxDomain, 8, 11, Max);
class ONNX_OPERATOR_KERNEL_CLASS_NAME(kCpuExecutionProvider, kOnnxDomain, 1, Not);
class ONNX_OPERATOR_KERNEL_CLASS_NAME(kCpuExecutionProvider, kOnnxDomain, 7, And);
class ONNX_OPERATOR_KERNEL_CLASS_NAME(kCpuExecutionProvider, kOnnxDomain, 7, Or);
class ONNX_OPERATOR_KERNEL_CLASS_NAME(kCpuExecutionProvider, kOnnxDomain, 7, Xor);
class ONNX_OPERATOR_VERSIONED_TYPED_KERNEL_CLASS_NAME(kCpuExecutionProvider, kOnnxDomain, 7, 8, float, Less);
class ONNX_OPERATOR_VERSIONED_TYPED_KERNEL_CLASS_NAME(kCpuExecutionProvider, kOnnxDomain, 7, 8, double, Less);
class ONNX_OPERATOR_VERSIONED_TYPED_KERNEL_CLASS_NAME(kCpuExecutionProvider, kOnnxDomain, 7, 8, float, Greater);
class ONNX_OPERATOR_VERSIONED_TYPED_KERNEL_CLASS_NAME(kCpuExecutionProvider, kOnnxDomain, 7, 8, double, Greater);
class ONNX_OPERATOR_VERSIONED_TYPED_KERNEL_CLASS_NAME(kCpuExecutionProvider, kOnnxDomain, 7, 10, bool, Equal);
class ONNX_OPERATOR_VERSIONED_TYPED_KERNEL_CLASS_NAME(kCpuExecutionProvider, kOnnxDomain, 7, 10, int32_t, Equal);
class ONNX_OPERATOR_VERSIONED_TYPED_KERNEL_CLASS_NAME(kCpuExecutionProvider, kOnnxDomain, 7, 10, int64_t, Equal);
class ONNX_OPERATOR_VERSIONED_TYPED_KERNEL_CLASS_NAME(kCpuExecutionProvider, kOnnxDomain, 7, 10, float, Equal);
class ONNX_OPERATOR_VERSIONED_TYPED_KERNEL_CLASS_NAME(kCpuExecutionProvider, kOnnxDomain, 7, 10, double, Equal);
class ONNX_OPERATOR_VERSIONED_TYPED_KERNEL_CLASS_NAME(kCpuExecutionProvider, kOnnxDomain, 6, 7, float, Mean);
class ONNX_OPERATOR_VERSIONED_TYPED_KERNEL_CLASS_NAME(kCpuExecutionProvider, kOnnxDomain, 8, 12, float, Mean);
class ONNX_OPERATOR_TYPED_KERNEL_CLASS_NAME(kCpuExecutionProvider, kOnnxDomain, 7, float, Sin);
class ONNX_OPERATOR_TYPED_KERNEL_CLASS_NAME(kCpuExecutionProvider, kOnnxDomain, 7, double, Sin);
class ONNX_OPERATOR_KERNEL_CLASS_NAME(kCpuExecutionProvider, kOnnxDomain, 7, Cos);
class ONNX_OPERATOR_KERNEL_CLASS_NAME(kCpuExecutionProvider, kOnnxDomain, 7, Tan);
class ONNX_OPERATOR_KERNEL_CLASS_NAME(kCpuExecutionProvider, kOnnxDomain, 7, Asin);
class ONNX_OPERATOR_KERNEL_CLASS_NAME(kCpuExecutionProvider, kOnnxDomain, 7, Acos);
class ONNX_OPERATOR_KERNEL_CLASS_NAME(kCpuExecutionProvider, kOnnxDomain, 7, Atan);
class ONNX_OPERATOR_VERSIONED_TYPED_KERNEL_CLASS_NAME(kCpuExecutionProvider, kOnnxDomain, 7, 8, float, Gemm);
class ONNX_OPERATOR_VERSIONED_TYPED_KERNEL_CLASS_NAME(kCpuExecutionProvider, kOnnxDomain, 7, 8, double, Gemm);
class ONNX_OPERATOR_VERSIONED_KERNEL_CLASS_NAME(kCpuExecutionProvider, kOnnxDomain, 1, 10, Hardmax);
class ONNX_OPERATOR_VERSIONED_TYPED_KERNEL_CLASS_NAME(kCpuExecutionProvider, kOnnxDomain, 1, 10, float, LogSoftmax);
class ONNX_OPERATOR_VERSIONED_TYPED_KERNEL_CLASS_NAME(kCpuExecutionProvider, kOnnxDomain, 1, 10, double, LogSoftmax);
class ONNX_OPERATOR_VERSIONED_TYPED_KERNEL_CLASS_NAME(kCpuExecutionProvider, kOnnxDomain, 1, 8, float, MatMul);
class ONNX_OPERATOR_VERSIONED_TYPED_KERNEL_CLASS_NAME(kCpuExecutionProvider, kOnnxDomain, 1, 8, double, MatMul);
class ONNX_OPERATOR_VERSIONED_TYPED_KERNEL_CLASS_NAME(kCpuExecutionProvider, kOnnxDomain, 1, 10, float, Softmax);
class ONNX_OPERATOR_VERSIONED_TYPED_KERNEL_CLASS_NAME(kCpuExecutionProvider, kOnnxDomain, 1, 10, double, Softmax);
class ONNX_OPERATOR_VERSIONED_TYPED_KERNEL_CLASS_NAME(kCpuExecutionProvider, kOnnxDomain, 1, 9, float, TopK);
class ONNX_OPERATOR_VERSIONED_TYPED_KERNEL_CLASS_NAME(kCpuExecutionProvider, kOnnxDomain, 1, 9, double, TopK);
class ONNX_OPERATOR_VERSIONED_TYPED_KERNEL_CLASS_NAME(kCpuExecutionProvider, kOnnxDomain, 7, 8, float, BatchNormalization);
class ONNX_OPERATOR_VERSIONED_TYPED_KERNEL_CLASS_NAME(kCpuExecutionProvider, kOnnxDomain, 7, 8, double, BatchNormalization);
class ONNX_OPERATOR_VERSIONED_KERNEL_CLASS_NAME(kCpuExecutionProvider, kOnnxDomain, 1, 10, Conv);
class ONNX_OPERATOR_VERSIONED_KERNEL_CLASS_NAME(kCpuExecutionProvider, kOnnxDomain, 1, 10, ConvTranspose);
class ONNX_OPERATOR_VERSIONED_KERNEL_CLASS_NAME(kCpuExecutionProvider, kOnnxDomain, 1, 8, Flatten);
class ONNX_OPERATOR_KERNEL_CLASS_NAME(kCpuExecutionProvider, kOnnxDomain, 6, InstanceNormalization);
class ONNX_OPERATOR_TYPED_KERNEL_CLASS_NAME(kCpuExecutionProvider, kOnnxDomain, 1, float, LpNormalization);
class ONNX_OPERATOR_TYPED_KERNEL_CLASS_NAME(kCpuExecutionProvider, kOnnxDomain, 1, double, LpNormalization);
class ONNX_OPERATOR_VERSIONED_KERNEL_CLASS_NAME(kCpuExecutionProvider, kOnnxDomain, 1, 12, LRN);
class ONNX_OPERATOR_VERSIONED_KERNEL_CLASS_NAME(kCpuExecutionProvider, kOnnxDomain, 7, 9, AveragePool);
class ONNX_OPERATOR_VERSIONED_KERNEL_CLASS_NAME(kCpuExecutionProvider, kOnnxDomain, 1, 7, MaxPool);
class ONNX_OPERATOR_VERSIONED_KERNEL_CLASS_NAME(kCpuExecutionProvider, kOnnxDomain, 8, 11, MaxPool);
#ifdef MLAS_F16VEC_INTRINSICS_SUPPORTED
class ONNX_OPERATOR_VERSIONED_TYPED_KERNEL_CLASS_NAME(kCpuExecutionProvider, kOnnxDomain, 8, 11, MLFloat16, MaxPool);
#endif
class ONNX_OPERATOR_VERSIONED_KERNEL_CLASS_NAME(kCpuExecutionProvider, kOnnxDomain, 2, 10, LpPool);
class ONNX_OPERATOR_KERNEL_CLASS_NAME(kCpuExecutionProvider, kOnnxDomain, 2, GlobalLpPool);
class ONNX_OPERATOR_KERNEL_CLASS_NAME(kCpuExecutionProvider, kOnnxDomain, 1, GlobalAveragePool);
#ifdef MLAS_F16VEC_INTRINSICS_SUPPORTED
class ONNX_OPERATOR_TYPED_KERNEL_CLASS_NAME(kCpuExecutionProvider, kOnnxDomain, 1, MLFloat16, GlobalAveragePool);
#endif
class ONNX_OPERATOR_KERNEL_CLASS_NAME(kCpuExecutionProvider, kOnnxDomain, 1, GlobalMaxPool);
class ONNX_OPERATOR_KERNEL_CLASS_NAME(kCpuExecutionProvider, kOnnxDomain, 1, MaxRoiPool);
class ONNX_OPERATOR_VERSIONED_TYPED_KERNEL_CLASS_NAME(kCpuExecutionProvider, kOnnxDomain, 1, 10, float, ReduceL1);
class ONNX_OPERATOR_VERSIONED_TYPED_KERNEL_CLASS_NAME(kCpuExecutionProvider, kOnnxDomain, 1, 10, int32_t, ReduceL1);
class ONNX_OPERATOR_VERSIONED_TYPED_KERNEL_CLASS_NAME(kCpuExecutionProvider, kOnnxDomain, 1, 10, int64_t, ReduceL1);
class ONNX_OPERATOR_VERSIONED_TYPED_KERNEL_CLASS_NAME(kCpuExecutionProvider, kOnnxDomain, 1, 10, float, ReduceL2);
class ONNX_OPERATOR_VERSIONED_TYPED_KERNEL_CLASS_NAME(kCpuExecutionProvider, kOnnxDomain, 1, 10, int32_t, ReduceL2);
class ONNX_OPERATOR_VERSIONED_TYPED_KERNEL_CLASS_NAME(kCpuExecutionProvider, kOnnxDomain, 1, 10, int64_t, ReduceL2);
class ONNX_OPERATOR_VERSIONED_TYPED_KERNEL_CLASS_NAME(kCpuExecutionProvider, kOnnxDomain, 1, 10, float, ReduceLogSum);
class ONNX_OPERATOR_VERSIONED_TYPED_KERNEL_CLASS_NAME(kCpuExecutionProvider, kOnnxDomain, 1, 10, int32_t,
                                                      ReduceLogSum);
class ONNX_OPERATOR_VERSIONED_TYPED_KERNEL_CLASS_NAME(kCpuExecutionProvider, kOnnxDomain, 1, 10, int64_t,
                                                      ReduceLogSum);
class ONNX_OPERATOR_VERSIONED_TYPED_KERNEL_CLASS_NAME(kCpuExecutionProvider, kOnnxDomain, 1, 10, float,
                                                      ReduceLogSumExp);
class ONNX_OPERATOR_VERSIONED_TYPED_KERNEL_CLASS_NAME(kCpuExecutionProvider, kOnnxDomain, 1, 10, double,
                                                      ReduceLogSumExp);
class ONNX_OPERATOR_VERSIONED_TYPED_KERNEL_CLASS_NAME(kCpuExecutionProvider, kOnnxDomain, 1, 10, int32_t,
                                                      ReduceLogSumExp);
class ONNX_OPERATOR_VERSIONED_TYPED_KERNEL_CLASS_NAME(kCpuExecutionProvider, kOnnxDomain, 1, 10, int64_t,
                                                      ReduceLogSumExp);
class ONNX_OPERATOR_VERSIONED_TYPED_KERNEL_CLASS_NAME(kCpuExecutionProvider, kOnnxDomain, 1, 10, float, ReduceMax);
class ONNX_OPERATOR_VERSIONED_TYPED_KERNEL_CLASS_NAME(kCpuExecutionProvider, kOnnxDomain, 1, 10, double, ReduceMax);
class ONNX_OPERATOR_VERSIONED_TYPED_KERNEL_CLASS_NAME(kCpuExecutionProvider, kOnnxDomain, 1, 10, int32_t, ReduceMax);
class ONNX_OPERATOR_VERSIONED_TYPED_KERNEL_CLASS_NAME(kCpuExecutionProvider, kOnnxDomain, 1, 10, int64_t, ReduceMax);
class ONNX_OPERATOR_VERSIONED_TYPED_KERNEL_CLASS_NAME(kCpuExecutionProvider, kOnnxDomain, 1, 10, float, ReduceMean);
class ONNX_OPERATOR_VERSIONED_TYPED_KERNEL_CLASS_NAME(kCpuExecutionProvider, kOnnxDomain, 1, 10, double, ReduceMean);
class ONNX_OPERATOR_VERSIONED_TYPED_KERNEL_CLASS_NAME(kCpuExecutionProvider, kOnnxDomain, 1, 10, int32_t, ReduceMean);
class ONNX_OPERATOR_VERSIONED_TYPED_KERNEL_CLASS_NAME(kCpuExecutionProvider, kOnnxDomain, 1, 10, float, ReduceMin);
class ONNX_OPERATOR_VERSIONED_TYPED_KERNEL_CLASS_NAME(kCpuExecutionProvider, kOnnxDomain, 1, 10, double, ReduceMin);
class ONNX_OPERATOR_VERSIONED_TYPED_KERNEL_CLASS_NAME(kCpuExecutionProvider, kOnnxDomain, 1, 10, int32_t, ReduceMin);
class ONNX_OPERATOR_VERSIONED_TYPED_KERNEL_CLASS_NAME(kCpuExecutionProvider, kOnnxDomain, 1, 10, int64_t, ReduceMin);
class ONNX_OPERATOR_VERSIONED_TYPED_KERNEL_CLASS_NAME(kCpuExecutionProvider, kOnnxDomain, 1, 10, float, ReduceProd);
class ONNX_OPERATOR_VERSIONED_TYPED_KERNEL_CLASS_NAME(kCpuExecutionProvider, kOnnxDomain, 1, 10, int32_t, ReduceProd);
class ONNX_OPERATOR_VERSIONED_TYPED_KERNEL_CLASS_NAME(kCpuExecutionProvider, kOnnxDomain, 1, 10, int64_t, ReduceProd);
class ONNX_OPERATOR_VERSIONED_TYPED_KERNEL_CLASS_NAME(kCpuExecutionProvider, kOnnxDomain, 1, 10, float, ReduceSum);
class ONNX_OPERATOR_VERSIONED_TYPED_KERNEL_CLASS_NAME(kCpuExecutionProvider, kOnnxDomain, 1, 10, int32_t, ReduceSum);
class ONNX_OPERATOR_VERSIONED_TYPED_KERNEL_CLASS_NAME(kCpuExecutionProvider, kOnnxDomain, 1, 10, double, ReduceSum);
class ONNX_OPERATOR_VERSIONED_TYPED_KERNEL_CLASS_NAME(kCpuExecutionProvider, kOnnxDomain, 1, 10, int64_t, ReduceSum);
class ONNX_OPERATOR_VERSIONED_TYPED_KERNEL_CLASS_NAME(kCpuExecutionProvider, kOnnxDomain, 1, 10, float,
                                                      ReduceSumSquare);
class ONNX_OPERATOR_VERSIONED_TYPED_KERNEL_CLASS_NAME(kCpuExecutionProvider, kOnnxDomain, 1, 10, int32_t,
                                                      ReduceSumSquare);
class ONNX_OPERATOR_VERSIONED_TYPED_KERNEL_CLASS_NAME(kCpuExecutionProvider, kOnnxDomain, 1, 10, double,
                                                      ReduceSumSquare);
class ONNX_OPERATOR_VERSIONED_TYPED_KERNEL_CLASS_NAME(kCpuExecutionProvider, kOnnxDomain, 1, 10, int64_t,
                                                      ReduceSumSquare);
class ONNX_OPERATOR_VERSIONED_TYPED_KERNEL_CLASS_NAME(kCpuExecutionProvider, kOnnxDomain, 1, 10, float, ArgMax);
class ONNX_OPERATOR_VERSIONED_TYPED_KERNEL_CLASS_NAME(kCpuExecutionProvider, kOnnxDomain, 1, 10, int8_t, ArgMax);
class ONNX_OPERATOR_VERSIONED_TYPED_KERNEL_CLASS_NAME(kCpuExecutionProvider, kOnnxDomain, 1, 10, uint8_t, ArgMax);
class ONNX_OPERATOR_VERSIONED_TYPED_KERNEL_CLASS_NAME(kCpuExecutionProvider, kOnnxDomain, 1, 10, int32_t, ArgMax);
class ONNX_OPERATOR_VERSIONED_TYPED_KERNEL_CLASS_NAME(kCpuExecutionProvider, kOnnxDomain, 1, 10, float, ArgMin);
class ONNX_OPERATOR_VERSIONED_TYPED_KERNEL_CLASS_NAME(kCpuExecutionProvider, kOnnxDomain, 1, 10, int32_t, ArgMin);
class ONNX_OPERATOR_VERSIONED_KERNEL_CLASS_NAME(kCpuExecutionProvider, kOnnxDomain, 7, 13, GRU);
class ONNX_OPERATOR_VERSIONED_KERNEL_CLASS_NAME(kCpuExecutionProvider, kOnnxDomain, 7, 13, LSTM);
class ONNX_OPERATOR_VERSIONED_KERNEL_CLASS_NAME(kCpuExecutionProvider, kOnnxDomain, 7, 13, RNN);
class ONNX_OPERATOR_VERSIONED_KERNEL_CLASS_NAME(kCpuExecutionProvider, kOnnxDomain, 6, 12, Cast);
class ONNX_OPERATOR_VERSIONED_KERNEL_CLASS_NAME(kCpuExecutionProvider, kOnnxDomain, 4, 10, Concat);
class ONNX_OPERATOR_VERSIONED_KERNEL_CLASS_NAME(kCpuExecutionProvider, kOnnxDomain, 1, 10, Gather);
class ONNX_OPERATOR_VERSIONED_KERNEL_CLASS_NAME(kCpuExecutionProvider, kOnnxDomain, 7, 9, Dropout);
class ONNX_OPERATOR_VERSIONED_KERNEL_CLASS_NAME(kCpuExecutionProvider, kOnnxDomain, 1, 12, Identity);
class ONNX_OPERATOR_VERSIONED_KERNEL_CLASS_NAME(kCpuExecutionProvider, kOnnxDomain, 2, 10, Pad);
class ONNX_OPERATOR_VERSIONED_KERNEL_CLASS_NAME(kCpuExecutionProvider, kOnnxDomain, 1, 4, Reshape);
class ONNX_OPERATOR_VERSIONED_KERNEL_CLASS_NAME(kCpuExecutionProvider, kOnnxDomain, 5, 12, Reshape);
class ONNX_OPERATOR_VERSIONED_KERNEL_CLASS_NAME(kCpuExecutionProvider, kOnnxDomain, 1, 12, Shape);
class ONNX_OPERATOR_VERSIONED_KERNEL_CLASS_NAME(kCpuExecutionProvider, kOnnxDomain, 1, 12, Size);
class ONNX_OPERATOR_VERSIONED_KERNEL_CLASS_NAME(kCpuExecutionProvider, kOnnxDomain, 1, 9, Slice);
class ONNX_OPERATOR_VERSIONED_KERNEL_CLASS_NAME(kCpuExecutionProvider, kOnnxDomain, 1, 12, SpaceToDepth);
class ONNX_OPERATOR_VERSIONED_KERNEL_CLASS_NAME(kCpuExecutionProvider, kOnnxDomain, 1, 10, DepthToSpace);
class ONNX_OPERATOR_VERSIONED_KERNEL_CLASS_NAME(kCpuExecutionProvider, kOnnxDomain, 2, 10, Split);
class ONNX_OPERATOR_VERSIONED_KERNEL_CLASS_NAME(kCpuExecutionProvider, kOnnxDomain, 1, 10, Squeeze);
class ONNX_OPERATOR_VERSIONED_KERNEL_CLASS_NAME(kCpuExecutionProvider, kOnnxDomain, 6, 12, Tile);
class ONNX_OPERATOR_VERSIONED_KERNEL_CLASS_NAME(kCpuExecutionProvider, kOnnxDomain, 1, 12, Transpose);
class ONNX_OPERATOR_VERSIONED_KERNEL_CLASS_NAME(kCpuExecutionProvider, kOnnxDomain, 1, 10, Unsqueeze);
class ONNX_OPERATOR_VERSIONED_TYPED_KERNEL_CLASS_NAME(kCpuExecutionProvider, kOnnxDomain, 7, 8, float, Upsample);
class ONNX_OPERATOR_VERSIONED_TYPED_KERNEL_CLASS_NAME(kCpuExecutionProvider, kOnnxDomain, 7, 8, int32_t, Upsample);
class ONNX_OPERATOR_VERSIONED_TYPED_KERNEL_CLASS_NAME(kCpuExecutionProvider, kOnnxDomain, 7, 8, int8_t, Upsample);
class ONNX_OPERATOR_VERSIONED_TYPED_KERNEL_CLASS_NAME(kCpuExecutionProvider, kOnnxDomain, 7, 8, uint8_t, Upsample);
class ONNX_OPERATOR_VERSIONED_TYPED_KERNEL_CLASS_NAME(kCpuExecutionProvider, kOnnxDomain, 8, 12, float, Expand);
class ONNX_OPERATOR_VERSIONED_TYPED_KERNEL_CLASS_NAME(kCpuExecutionProvider, kOnnxDomain, 8, 12, double, Expand);
class ONNX_OPERATOR_VERSIONED_TYPED_KERNEL_CLASS_NAME(kCpuExecutionProvider, kOnnxDomain, 8, 12, int8_t, Expand);
class ONNX_OPERATOR_VERSIONED_TYPED_KERNEL_CLASS_NAME(kCpuExecutionProvider, kOnnxDomain, 8, 12, int16_t, Expand);
class ONNX_OPERATOR_VERSIONED_TYPED_KERNEL_CLASS_NAME(kCpuExecutionProvider, kOnnxDomain, 8, 12, int32_t, Expand);
class ONNX_OPERATOR_VERSIONED_TYPED_KERNEL_CLASS_NAME(kCpuExecutionProvider, kOnnxDomain, 8, 12, int64_t, Expand);
class ONNX_OPERATOR_VERSIONED_TYPED_KERNEL_CLASS_NAME(kCpuExecutionProvider, kOnnxDomain, 8, 12, uint8_t, Expand);
class ONNX_OPERATOR_VERSIONED_TYPED_KERNEL_CLASS_NAME(kCpuExecutionProvider, kOnnxDomain, 8, 12, uint16_t, Expand);
class ONNX_OPERATOR_VERSIONED_TYPED_KERNEL_CLASS_NAME(kCpuExecutionProvider, kOnnxDomain, 8, 12, uint32_t, Expand);
class ONNX_OPERATOR_VERSIONED_TYPED_KERNEL_CLASS_NAME(kCpuExecutionProvider, kOnnxDomain, 8, 12, uint64_t, Expand);
class ONNX_OPERATOR_VERSIONED_TYPED_KERNEL_CLASS_NAME(kCpuExecutionProvider, kOnnxDomain, 8, 12, bool, Expand);
class ONNX_OPERATOR_VERSIONED_TYPED_KERNEL_CLASS_NAME(kCpuExecutionProvider, kOnnxDomain, 8, 12, MLFloat16, Expand);
class ONNX_OPERATOR_VERSIONED_TYPED_KERNEL_CLASS_NAME(kCpuExecutionProvider, kOnnxDomain, 8, 12, string, Expand);
class ONNX_OPERATOR_VERSIONED_KERNEL_CLASS_NAME(kCpuExecutionProvider, kOnnxDomain, 8, 8, Scan);
class ONNX_OPERATOR_VERSIONED_KERNEL_CLASS_NAME(kCpuExecutionProvider, kOnnxDomain, 1, 10, If);
class ONNX_OPERATOR_VERSIONED_KERNEL_CLASS_NAME(kCpuExecutionProvider, kOnnxDomain, 1, 10, Loop);

// Opset 9
class ONNX_OPERATOR_VERSIONED_KERNEL_CLASS_NAME(kCpuExecutionProvider, kOnnxDomain, 9, 10, Compress);
class ONNX_OPERATOR_KERNEL_CLASS_NAME(kCpuExecutionProvider, kOnnxDomain, 9, ConstantOfShape);
class ONNX_OPERATOR_VERSIONED_KERNEL_CLASS_NAME(kCpuExecutionProvider, kOnnxDomain, 9, 12, MeanVarianceNormalization);
class ONNX_OPERATOR_VERSIONED_TYPED_KERNEL_CLASS_NAME(kCpuExecutionProvider, kOnnxDomain, 9, 12, float, Greater);
class ONNX_OPERATOR_VERSIONED_TYPED_KERNEL_CLASS_NAME(kCpuExecutionProvider, kOnnxDomain, 9, 12, double, Greater);
class ONNX_OPERATOR_VERSIONED_TYPED_KERNEL_CLASS_NAME(kCpuExecutionProvider, kOnnxDomain, 9, 12, int32_t, Greater);
class ONNX_OPERATOR_VERSIONED_TYPED_KERNEL_CLASS_NAME(kCpuExecutionProvider, kOnnxDomain, 9, 12, int64_t, Greater);
class ONNX_OPERATOR_VERSIONED_TYPED_KERNEL_CLASS_NAME(kCpuExecutionProvider, kOnnxDomain, 9, 12, float, Less);
class ONNX_OPERATOR_VERSIONED_TYPED_KERNEL_CLASS_NAME(kCpuExecutionProvider, kOnnxDomain, 9, 12, double, Less);
class ONNX_OPERATOR_VERSIONED_TYPED_KERNEL_CLASS_NAME(kCpuExecutionProvider, kOnnxDomain, 9, 12, int32_t, Less);
class ONNX_OPERATOR_VERSIONED_TYPED_KERNEL_CLASS_NAME(kCpuExecutionProvider, kOnnxDomain, 9, 12, int64_t, Less);
class ONNX_OPERATOR_KERNEL_CLASS_NAME(kCpuExecutionProvider, kOnnxDomain, 9, EyeLike);
class ONNX_OPERATOR_VERSIONED_TYPED_KERNEL_CLASS_NAME(kCpuExecutionProvider, kOnnxDomain, 9, 12, float, IsNaN);
class ONNX_OPERATOR_VERSIONED_TYPED_KERNEL_CLASS_NAME(kCpuExecutionProvider, kOnnxDomain, 9, 12, double, IsNaN);
class ONNX_OPERATOR_VERSIONED_TYPED_KERNEL_CLASS_NAME(kCpuExecutionProvider, kOnnxDomain, 9, 12, MLFloat16, IsNaN);
class ONNX_OPERATOR_VERSIONED_KERNEL_CLASS_NAME(kCpuExecutionProvider, kOnnxDomain, 9, 12, Sign);
class ONNX_OPERATOR_KERNEL_CLASS_NAME(kCpuExecutionProvider, kOnnxDomain, 9, Shrink);
class ONNX_OPERATOR_VERSIONED_TYPED_KERNEL_CLASS_NAME(kCpuExecutionProvider, kOnnxDomain, 9, 12, float, Erf);
class ONNX_OPERATOR_VERSIONED_TYPED_KERNEL_CLASS_NAME(kCpuExecutionProvider, kOnnxDomain, 9, 10, int64_t_int64_t_int64_t, OneHot);
class ONNX_OPERATOR_VERSIONED_TYPED_KERNEL_CLASS_NAME(kCpuExecutionProvider, kOnnxDomain, 9, 10, float_int64_t_int64_t, OneHot);
class ONNX_OPERATOR_VERSIONED_TYPED_KERNEL_CLASS_NAME(kCpuExecutionProvider, kOnnxDomain, 9, 10, int64_t_string_int64_t, OneHot);
class ONNX_OPERATOR_VERSIONED_TYPED_KERNEL_CLASS_NAME(kCpuExecutionProvider, kOnnxDomain, 9, 10, float_string_int64_t, OneHot);
class ONNX_OPERATOR_VERSIONED_TYPED_KERNEL_CLASS_NAME(kCpuExecutionProvider, kOnnxDomain, 9, 10, float_float_float, OneHot);
class ONNX_OPERATOR_VERSIONED_TYPED_KERNEL_CLASS_NAME(kCpuExecutionProvider, kOnnxDomain, 9, 10, int64_t_int32_t_float, OneHot);
class ONNX_OPERATOR_VERSIONED_TYPED_KERNEL_CLASS_NAME(kCpuExecutionProvider, kOnnxDomain, 9, 10, int64_t_float_int64_t, OneHot);
class ONNX_OPERATOR_VERSIONED_TYPED_KERNEL_CLASS_NAME(kCpuExecutionProvider, kOnnxDomain, 9, 10, int32_t_float_int32_t, OneHot);
class ONNX_OPERATOR_VERSIONED_TYPED_KERNEL_CLASS_NAME(kCpuExecutionProvider, kOnnxDomain, 9, 10, int32_t_float_float, OneHot);
class ONNX_OPERATOR_VERSIONED_TYPED_KERNEL_CLASS_NAME(kCpuExecutionProvider, kOnnxDomain, 9, 10, int64_t_float_float, OneHot);
class ONNX_OPERATOR_VERSIONED_TYPED_KERNEL_CLASS_NAME(kCpuExecutionProvider, kOnnxDomain, 9, 10, int64_t_float_int32_t, OneHot);
class ONNX_OPERATOR_VERSIONED_KERNEL_CLASS_NAME(kCpuExecutionProvider, kOnnxDomain, 9, 10, MaxUnpool);
class ONNX_OPERATOR_KERNEL_CLASS_NAME(kCpuExecutionProvider, kOnnxDomain, 9, Sinh);
class ONNX_OPERATOR_KERNEL_CLASS_NAME(kCpuExecutionProvider, kOnnxDomain, 9, Cosh);
class ONNX_OPERATOR_KERNEL_CLASS_NAME(kCpuExecutionProvider, kOnnxDomain, 9, Asinh);
class ONNX_OPERATOR_KERNEL_CLASS_NAME(kCpuExecutionProvider, kOnnxDomain, 9, Acosh);
class ONNX_OPERATOR_KERNEL_CLASS_NAME(kCpuExecutionProvider, kOnnxDomain, 9, Atanh);
class ONNX_OPERATOR_VERSIONED_KERNEL_CLASS_NAME(kCpuExecutionProvider, kOnnxDomain, 9, 10, Scan);
class ONNX_OPERATOR_VERSIONED_KERNEL_CLASS_NAME(kCpuExecutionProvider, kOnnxDomain, 9, 10, Scatter);
class ONNX_OPERATOR_KERNEL_CLASS_NAME(kCpuExecutionProvider, kOnnxDomain, 9, TfIdfVectorizer);
class ONNX_OPERATOR_VERSIONED_TYPED_KERNEL_CLASS_NAME(kCpuExecutionProvider, kOnnxDomain, 9, 12, bool, NonZero);
class ONNX_OPERATOR_VERSIONED_TYPED_KERNEL_CLASS_NAME(kCpuExecutionProvider, kOnnxDomain, 9, 12, float, NonZero);
class ONNX_OPERATOR_VERSIONED_TYPED_KERNEL_CLASS_NAME(kCpuExecutionProvider, kOnnxDomain, 9, 12, int32_t, NonZero);
class ONNX_OPERATOR_VERSIONED_TYPED_KERNEL_CLASS_NAME(kCpuExecutionProvider, kOnnxDomain, 9, 12, int64_t, NonZero);
class ONNX_OPERATOR_VERSIONED_TYPED_KERNEL_CLASS_NAME(kCpuExecutionProvider, kOnnxDomain, 9, 12, uint8_t, NonZero);
class ONNX_OPERATOR_VERSIONED_TYPED_KERNEL_CLASS_NAME(kCpuExecutionProvider, kOnnxDomain, 9, 15, string, Where);
class ONNX_OPERATOR_VERSIONED_TYPED_KERNEL_CLASS_NAME(kCpuExecutionProvider, kOnnxDomain, 9, 15, float, Where);
class ONNX_OPERATOR_VERSIONED_TYPED_KERNEL_CLASS_NAME(kCpuExecutionProvider, kOnnxDomain, 9, 15, double, Where);
class ONNX_OPERATOR_VERSIONED_TYPED_KERNEL_CLASS_NAME(kCpuExecutionProvider, kOnnxDomain, 9, 15, int32_t, Where);
class ONNX_OPERATOR_VERSIONED_TYPED_KERNEL_CLASS_NAME(kCpuExecutionProvider, kOnnxDomain, 9, 15, int64_t, Where);
class ONNX_OPERATOR_VERSIONED_TYPED_KERNEL_CLASS_NAME(kCpuExecutionProvider, kOnnxDomain, 9, 15, uint8_t, Where);
class ONNX_OPERATOR_VERSIONED_KERNEL_CLASS_NAME(kCpuExecutionProvider, kOnnxDomain, 9, 10, Flatten);
class ONNX_OPERATOR_VERSIONED_TYPED_KERNEL_CLASS_NAME(kCpuExecutionProvider, kOnnxDomain, 9, 10, float, Gemm);
class ONNX_OPERATOR_VERSIONED_TYPED_KERNEL_CLASS_NAME(kCpuExecutionProvider, kOnnxDomain, 9, 10, double, Gemm);
class ONNX_OPERATOR_VERSIONED_TYPED_KERNEL_CLASS_NAME(kCpuExecutionProvider, kOnnxDomain, 9, 12, float, MatMul);
class ONNX_OPERATOR_VERSIONED_TYPED_KERNEL_CLASS_NAME(kCpuExecutionProvider, kOnnxDomain, 9, 12, double, MatMul);
class ONNX_OPERATOR_VERSIONED_TYPED_KERNEL_CLASS_NAME(kCpuExecutionProvider, kOnnxDomain, 9, 12, int32_t, MatMul);
class ONNX_OPERATOR_VERSIONED_TYPED_KERNEL_CLASS_NAME(kCpuExecutionProvider, kOnnxDomain, 9, 12, int64_t, MatMul);
class ONNX_OPERATOR_VERSIONED_TYPED_KERNEL_CLASS_NAME(kCpuExecutionProvider, kOnnxDomain, 9, 13, float, BatchNormalization);
class ONNX_OPERATOR_VERSIONED_TYPED_KERNEL_CLASS_NAME(kCpuExecutionProvider, kOnnxDomain, 9, 13, double, BatchNormalization);
class ONNX_OPERATOR_VERSIONED_KERNEL_CLASS_NAME(kCpuExecutionProvider, kOnnxDomain, 9, 15, PRelu);
class ONNX_OPERATOR_VERSIONED_TYPED_KERNEL_CLASS_NAME(kCpuExecutionProvider, kOnnxDomain, 9, 9, float, Upsample);
class ONNX_OPERATOR_VERSIONED_TYPED_KERNEL_CLASS_NAME(kCpuExecutionProvider, kOnnxDomain, 9, 9, int32_t, Upsample);
class ONNX_OPERATOR_VERSIONED_TYPED_KERNEL_CLASS_NAME(kCpuExecutionProvider, kOnnxDomain, 9, 9, int8_t, Upsample);
class ONNX_OPERATOR_VERSIONED_TYPED_KERNEL_CLASS_NAME(kCpuExecutionProvider, kOnnxDomain, 9, 9, uint8_t, Upsample);

// Opset 10
class ONNX_OPERATOR_KERNEL_CLASS_NAME(kCpuExecutionProvider, kOnnxDomain, 10, StringNormalizer);
class ONNX_OPERATOR_VERSIONED_TYPED_KERNEL_CLASS_NAME(kCpuExecutionProvider, kOnnxDomain, 10, 10, float, TopK);
class ONNX_OPERATOR_VERSIONED_TYPED_KERNEL_CLASS_NAME(kCpuExecutionProvider, kOnnxDomain, 10, 10, double, TopK);
class ONNX_OPERATOR_VERSIONED_KERNEL_CLASS_NAME(kCpuExecutionProvider, kOnnxDomain, 10, 10, AveragePool);
class ONNX_OPERATOR_VERSIONED_KERNEL_CLASS_NAME(kCpuExecutionProvider, kOnnxDomain, 10, 12, Mod);
class ONNX_OPERATOR_VERSIONED_TYPED_KERNEL_CLASS_NAME(kCpuExecutionProvider, kOnnxDomain, 10, 10, float, Resize);
class ONNX_OPERATOR_VERSIONED_TYPED_KERNEL_CLASS_NAME(kCpuExecutionProvider, kOnnxDomain, 10, 10, int32_t, Resize);
class ONNX_OPERATOR_VERSIONED_TYPED_KERNEL_CLASS_NAME(kCpuExecutionProvider, kOnnxDomain, 10, 10, int8_t, Resize);
class ONNX_OPERATOR_VERSIONED_TYPED_KERNEL_CLASS_NAME(kCpuExecutionProvider, kOnnxDomain, 10, 10, uint8_t, Resize);
class ONNX_OPERATOR_KERNEL_CLASS_NAME(kCpuExecutionProvider, kOnnxDomain, 10, ThresholdedRelu);
class ONNX_OPERATOR_VERSIONED_TYPED_KERNEL_CLASS_NAME(kCpuExecutionProvider, kOnnxDomain, 10, 12, uint8_t, DequantizeLinear);
class ONNX_OPERATOR_VERSIONED_TYPED_KERNEL_CLASS_NAME(kCpuExecutionProvider, kOnnxDomain, 10, 12, int8_t, DequantizeLinear);
class ONNX_OPERATOR_VERSIONED_TYPED_KERNEL_CLASS_NAME(kCpuExecutionProvider, kOnnxDomain, 10, 12, int32_t, DequantizeLinear);
class ONNX_OPERATOR_VERSIONED_TYPED_KERNEL_CLASS_NAME(kCpuExecutionProvider, kOnnxDomain, 10, 12, uint8_t, QuantizeLinear);
class ONNX_OPERATOR_VERSIONED_TYPED_KERNEL_CLASS_NAME(kCpuExecutionProvider, kOnnxDomain, 10, 12, int8_t, QuantizeLinear);
class ONNX_OPERATOR_TYPED_KERNEL_CLASS_NAME(kCpuExecutionProvider, kOnnxDomain, 10, uint8_t, QLinearMatMul);
class ONNX_OPERATOR_TYPED_KERNEL_CLASS_NAME(kCpuExecutionProvider, kOnnxDomain, 10, int8_t, QLinearMatMul);
class ONNX_OPERATOR_TYPED_KERNEL_CLASS_NAME(kCpuExecutionProvider, kOnnxDomain, 10, uint8_t, MatMulInteger);
class ONNX_OPERATOR_TYPED_KERNEL_CLASS_NAME(kCpuExecutionProvider, kOnnxDomain, 10, int8_t, MatMulInteger);
class ONNX_OPERATOR_KERNEL_CLASS_NAME(kCpuExecutionProvider, kOnnxDomain, 10, ConvInteger);
class ONNX_OPERATOR_TYPED_KERNEL_CLASS_NAME(kCpuExecutionProvider, kOnnxDomain, 10, uint8_t, QLinearConv);
class ONNX_OPERATOR_TYPED_KERNEL_CLASS_NAME(kCpuExecutionProvider, kOnnxDomain, 10, int8_t, QLinearConv);
class ONNX_OPERATOR_VERSIONED_KERNEL_CLASS_NAME(kCpuExecutionProvider, kOnnxDomain, 10, 10, Slice);
class ONNX_OPERATOR_VERSIONED_KERNEL_CLASS_NAME(kCpuExecutionProvider, kOnnxDomain, 10, 11, Dropout);
class ONNX_OPERATOR_VERSIONED_KERNEL_CLASS_NAME(kCpuExecutionProvider, kOnnxDomain, 10, 10, NonMaxSuppression);
class ONNX_OPERATOR_KERNEL_CLASS_NAME(kCpuExecutionProvider, kOnnxDomain, 10, IsInf);
class ONNX_OPERATOR_VERSIONED_TYPED_KERNEL_CLASS_NAME(kCpuExecutionProvider, kOnnxDomain, 10, 15, float, RoiAlign);
class ONNX_OPERATOR_VERSIONED_TYPED_KERNEL_CLASS_NAME(kCpuExecutionProvider, kOnnxDomain, 10, 15, double, RoiAlign);
class ONNX_OPERATOR_KERNEL_CLASS_NAME(kCpuExecutionProvider, kOnnxDomain, 10, ReverseSequence);

// opset 11
class ONNX_OPERATOR_VERSIONED_KERNEL_CLASS_NAME(kCpuExecutionProvider, kOnnxDomain, 11, 11, Clip);
class ONNX_OPERATOR_VERSIONED_TYPED_KERNEL_CLASS_NAME(kCpuExecutionProvider, kOnnxDomain, 11, 13, float, CumSum);
class ONNX_OPERATOR_VERSIONED_TYPED_KERNEL_CLASS_NAME(kCpuExecutionProvider, kOnnxDomain, 11, 13, double, CumSum);
class ONNX_OPERATOR_VERSIONED_TYPED_KERNEL_CLASS_NAME(kCpuExecutionProvider, kOnnxDomain, 11, 13, int32_t, CumSum);
class ONNX_OPERATOR_VERSIONED_TYPED_KERNEL_CLASS_NAME(kCpuExecutionProvider, kOnnxDomain, 11, 13, int64_t, CumSum);
class ONNX_OPERATOR_VERSIONED_TYPED_KERNEL_CLASS_NAME(kCpuExecutionProvider, kOnnxDomain, 11, 12, bool, Equal);
class ONNX_OPERATOR_VERSIONED_TYPED_KERNEL_CLASS_NAME(kCpuExecutionProvider, kOnnxDomain, 11, 12, int32_t, Equal);
class ONNX_OPERATOR_VERSIONED_TYPED_KERNEL_CLASS_NAME(kCpuExecutionProvider, kOnnxDomain, 11, 12, int64_t, Equal);
class ONNX_OPERATOR_VERSIONED_TYPED_KERNEL_CLASS_NAME(kCpuExecutionProvider, kOnnxDomain, 11, 12, float, Equal);
class ONNX_OPERATOR_VERSIONED_TYPED_KERNEL_CLASS_NAME(kCpuExecutionProvider, kOnnxDomain, 11, 12, double, Equal);
class ONNX_OPERATOR_TYPED_KERNEL_CLASS_NAME(kCpuExecutionProvider, kOnnxDomain, 11, float, Round);
class ONNX_OPERATOR_TYPED_KERNEL_CLASS_NAME(kCpuExecutionProvider, kOnnxDomain, 11, double, Round);
class ONNX_OPERATOR_TYPED_KERNEL_CLASS_NAME(kCpuExecutionProvider, kOnnxDomain, 11, MLFloat16, Round);
class ONNX_OPERATOR_TYPED_KERNEL_CLASS_NAME(kCpuExecutionProvider, kOnnxDomain, 11, uint8_t, DynamicQuantizeLinear);
class ONNX_OPERATOR_VERSIONED_TYPED_KERNEL_CLASS_NAME(kCpuExecutionProvider, kOnnxDomain, 11, 12, float, ArgMax);
class ONNX_OPERATOR_VERSIONED_TYPED_KERNEL_CLASS_NAME(kCpuExecutionProvider, kOnnxDomain, 11, 12, double, ArgMax);
class ONNX_OPERATOR_VERSIONED_TYPED_KERNEL_CLASS_NAME(kCpuExecutionProvider, kOnnxDomain, 11, 12, int8_t, ArgMax);
class ONNX_OPERATOR_VERSIONED_TYPED_KERNEL_CLASS_NAME(kCpuExecutionProvider, kOnnxDomain, 11, 12, uint8_t, ArgMax);
class ONNX_OPERATOR_VERSIONED_TYPED_KERNEL_CLASS_NAME(kCpuExecutionProvider, kOnnxDomain, 11, 12, int32_t, ArgMax);
class ONNX_OPERATOR_VERSIONED_TYPED_KERNEL_CLASS_NAME(kCpuExecutionProvider, kOnnxDomain, 11, 12, float, ArgMin);
class ONNX_OPERATOR_VERSIONED_TYPED_KERNEL_CLASS_NAME(kCpuExecutionProvider, kOnnxDomain, 11, 12, double, ArgMin);
class ONNX_OPERATOR_VERSIONED_TYPED_KERNEL_CLASS_NAME(kCpuExecutionProvider, kOnnxDomain, 11, 12, int32_t, ArgMin);
class ONNX_OPERATOR_VERSIONED_TYPED_KERNEL_CLASS_NAME(kCpuExecutionProvider, kOnnxDomain, 11, 12, float, ReduceL1);
class ONNX_OPERATOR_VERSIONED_TYPED_KERNEL_CLASS_NAME(kCpuExecutionProvider, kOnnxDomain, 11, 12, int32_t, ReduceL1);
class ONNX_OPERATOR_VERSIONED_TYPED_KERNEL_CLASS_NAME(kCpuExecutionProvider, kOnnxDomain, 11, 12, int64_t, ReduceL1);
class ONNX_OPERATOR_VERSIONED_TYPED_KERNEL_CLASS_NAME(kCpuExecutionProvider, kOnnxDomain, 11, 12, float, ReduceL2);
class ONNX_OPERATOR_VERSIONED_TYPED_KERNEL_CLASS_NAME(kCpuExecutionProvider, kOnnxDomain, 11, 12, int32_t, ReduceL2);
class ONNX_OPERATOR_VERSIONED_TYPED_KERNEL_CLASS_NAME(kCpuExecutionProvider, kOnnxDomain, 11, 12, int64_t, ReduceL2);
class ONNX_OPERATOR_VERSIONED_TYPED_KERNEL_CLASS_NAME(kCpuExecutionProvider, kOnnxDomain, 11, 12, float, ReduceLogSum);
class ONNX_OPERATOR_VERSIONED_TYPED_KERNEL_CLASS_NAME(kCpuExecutionProvider, kOnnxDomain, 11, 12, int32_t, ReduceLogSum);
class ONNX_OPERATOR_VERSIONED_TYPED_KERNEL_CLASS_NAME(kCpuExecutionProvider, kOnnxDomain, 11, 12, int64_t, ReduceLogSum);
class ONNX_OPERATOR_VERSIONED_TYPED_KERNEL_CLASS_NAME(kCpuExecutionProvider, kOnnxDomain, 11, 12, float, ReduceLogSumExp);
class ONNX_OPERATOR_VERSIONED_TYPED_KERNEL_CLASS_NAME(kCpuExecutionProvider, kOnnxDomain, 11, 12, double, ReduceLogSumExp);
class ONNX_OPERATOR_VERSIONED_TYPED_KERNEL_CLASS_NAME(kCpuExecutionProvider, kOnnxDomain, 11, 12, int32_t, ReduceLogSumExp);
class ONNX_OPERATOR_VERSIONED_TYPED_KERNEL_CLASS_NAME(kCpuExecutionProvider, kOnnxDomain, 11, 12, int64_t, ReduceLogSumExp);
class ONNX_OPERATOR_VERSIONED_TYPED_KERNEL_CLASS_NAME(kCpuExecutionProvider, kOnnxDomain, 11, 11, float, ReduceMax);
class ONNX_OPERATOR_VERSIONED_TYPED_KERNEL_CLASS_NAME(kCpuExecutionProvider, kOnnxDomain, 11, 11, double, ReduceMax);
class ONNX_OPERATOR_VERSIONED_TYPED_KERNEL_CLASS_NAME(kCpuExecutionProvider, kOnnxDomain, 11, 11, int32_t, ReduceMax);
class ONNX_OPERATOR_VERSIONED_TYPED_KERNEL_CLASS_NAME(kCpuExecutionProvider, kOnnxDomain, 11, 11, int64_t, ReduceMax);
class ONNX_OPERATOR_VERSIONED_TYPED_KERNEL_CLASS_NAME(kCpuExecutionProvider, kOnnxDomain, 11, 12, float, ReduceMean);
class ONNX_OPERATOR_VERSIONED_TYPED_KERNEL_CLASS_NAME(kCpuExecutionProvider, kOnnxDomain, 11, 12, double, ReduceMean);
class ONNX_OPERATOR_VERSIONED_TYPED_KERNEL_CLASS_NAME(kCpuExecutionProvider, kOnnxDomain, 11, 12, int32_t, ReduceMean);
class ONNX_OPERATOR_VERSIONED_TYPED_KERNEL_CLASS_NAME(kCpuExecutionProvider, kOnnxDomain, 11, 11, float, ReduceMin);
class ONNX_OPERATOR_VERSIONED_TYPED_KERNEL_CLASS_NAME(kCpuExecutionProvider, kOnnxDomain, 11, 11, double, ReduceMin);
class ONNX_OPERATOR_VERSIONED_TYPED_KERNEL_CLASS_NAME(kCpuExecutionProvider, kOnnxDomain, 11, 11, int32_t, ReduceMin);
class ONNX_OPERATOR_VERSIONED_TYPED_KERNEL_CLASS_NAME(kCpuExecutionProvider, kOnnxDomain, 11, 11, int64_t, ReduceMin);
class ONNX_OPERATOR_VERSIONED_TYPED_KERNEL_CLASS_NAME(kCpuExecutionProvider, kOnnxDomain, 11, 12, float, ReduceProd);
class ONNX_OPERATOR_VERSIONED_TYPED_KERNEL_CLASS_NAME(kCpuExecutionProvider, kOnnxDomain, 11, 12, int32_t, ReduceProd);
class ONNX_OPERATOR_VERSIONED_TYPED_KERNEL_CLASS_NAME(kCpuExecutionProvider, kOnnxDomain, 11, 12, int64_t, ReduceProd);
class ONNX_OPERATOR_VERSIONED_TYPED_KERNEL_CLASS_NAME(kCpuExecutionProvider, kOnnxDomain, 11, 12, float, ReduceSum);
class ONNX_OPERATOR_VERSIONED_TYPED_KERNEL_CLASS_NAME(kCpuExecutionProvider, kOnnxDomain, 11, 12, double, ReduceSum);
class ONNX_OPERATOR_VERSIONED_TYPED_KERNEL_CLASS_NAME(kCpuExecutionProvider, kOnnxDomain, 11, 12, int32_t, ReduceSum);
class ONNX_OPERATOR_VERSIONED_TYPED_KERNEL_CLASS_NAME(kCpuExecutionProvider, kOnnxDomain, 11, 12, int64_t, ReduceSum);
class ONNX_OPERATOR_VERSIONED_TYPED_KERNEL_CLASS_NAME(kCpuExecutionProvider, kOnnxDomain, 11, 12, float, ReduceSumSquare);
class ONNX_OPERATOR_VERSIONED_TYPED_KERNEL_CLASS_NAME(kCpuExecutionProvider, kOnnxDomain, 11, 12, double, ReduceSumSquare);
class ONNX_OPERATOR_VERSIONED_TYPED_KERNEL_CLASS_NAME(kCpuExecutionProvider, kOnnxDomain, 11, 12, int32_t, ReduceSumSquare);
class ONNX_OPERATOR_VERSIONED_TYPED_KERNEL_CLASS_NAME(kCpuExecutionProvider, kOnnxDomain, 11, 12, int64_t, ReduceSumSquare);
class ONNX_OPERATOR_VERSIONED_KERNEL_CLASS_NAME(kCpuExecutionProvider, kOnnxDomain, 11, 12, Hardmax);
class ONNX_OPERATOR_VERSIONED_TYPED_KERNEL_CLASS_NAME(kCpuExecutionProvider, kOnnxDomain, 11, 12, float, LogSoftmax);
class ONNX_OPERATOR_VERSIONED_TYPED_KERNEL_CLASS_NAME(kCpuExecutionProvider, kOnnxDomain, 11, 12, double, LogSoftmax);
class ONNX_OPERATOR_VERSIONED_TYPED_KERNEL_CLASS_NAME(kCpuExecutionProvider, kOnnxDomain, 11, 12, float, Softmax);
class ONNX_OPERATOR_VERSIONED_TYPED_KERNEL_CLASS_NAME(kCpuExecutionProvider, kOnnxDomain, 11, 12, double, Softmax);
class ONNX_OPERATOR_VERSIONED_KERNEL_CLASS_NAME(kCpuExecutionProvider, kOnnxDomain, 11, 12, Loop);
class ONNX_OPERATOR_VERSIONED_KERNEL_CLASS_NAME(kCpuExecutionProvider, kOnnxDomain, 11, 12, DepthToSpace);
class ONNX_OPERATOR_VERSIONED_KERNEL_CLASS_NAME(kCpuExecutionProvider, kOnnxDomain, 11, 15, Scan);
class ONNX_OPERATOR_VERSIONED_KERNEL_CLASS_NAME(kCpuExecutionProvider, kOnnxDomain, 11, 12, Flatten);
class ONNX_OPERATOR_KERNEL_CLASS_NAME(kCpuExecutionProvider, kOnnxDomain, 11, Compress);
class ONNX_OPERATOR_VERSIONED_KERNEL_CLASS_NAME(kCpuExecutionProvider, kOnnxDomain, 11, 12, Concat);
class ONNX_OPERATOR_VERSIONED_KERNEL_CLASS_NAME(kCpuExecutionProvider, kOnnxDomain, 11, 12, Gather);
class ONNX_OPERATOR_VERSIONED_KERNEL_CLASS_NAME(kCpuExecutionProvider, kOnnxDomain, 11, 12, Slice);
class ONNX_OPERATOR_VERSIONED_KERNEL_CLASS_NAME(kCpuExecutionProvider, kOnnxDomain, 11, 12, Split);
class ONNX_OPERATOR_VERSIONED_KERNEL_CLASS_NAME(kCpuExecutionProvider, kOnnxDomain, 11, 12, Squeeze);
class ONNX_OPERATOR_VERSIONED_KERNEL_CLASS_NAME(kCpuExecutionProvider, kOnnxDomain, 11, 12, Unsqueeze);
class ONNX_OPERATOR_KERNEL_CLASS_NAME(kCpuExecutionProvider, kOnnxDomain, 11, Det);
class ONNX_OPERATOR_VERSIONED_KERNEL_CLASS_NAME(kCpuExecutionProvider, kOnnxDomain, 11, 12, ScatterElements);
class ONNX_OPERATOR_KERNEL_CLASS_NAME(kCpuExecutionProvider, kOnnxDomain, 11, NonMaxSuppression);
class ONNX_OPERATOR_VERSIONED_KERNEL_CLASS_NAME(kCpuExecutionProvider, kOnnxDomain, 11, 18, AveragePool);
class ONNX_OPERATOR_KERNEL_CLASS_NAME(kCpuExecutionProvider, kOnnxDomain, 11, MaxUnpool);
class ONNX_OPERATOR_VERSIONED_KERNEL_CLASS_NAME(kCpuExecutionProvider, kOnnxDomain, 11, 17, LpPool);
class ONNX_OPERATOR_KERNEL_CLASS_NAME(kCpuExecutionProvider, kOnnxDomain, 11, Conv);
#ifdef MLAS_F16VEC_INTRINSICS_SUPPORTED
class ONNX_OPERATOR_TYPED_KERNEL_CLASS_NAME(kCpuExecutionProvider, kOnnxDomain, 11, MLFloat16, Conv);
class ONNX_OPERATOR_VERSIONED_TYPED_KERNEL_CLASS_NAME(kCpuExecutionProvider, kOnnxDomain, 11, 18, MLFloat16, AveragePool);
#endif
class ONNX_OPERATOR_KERNEL_CLASS_NAME(kCpuExecutionProvider, kOnnxDomain, 11, ConvTranspose);
class ONNX_OPERATOR_VERSIONED_KERNEL_CLASS_NAME(kCpuExecutionProvider, kOnnxDomain, 11, 12, If);
class ONNX_OPERATOR_KERNEL_CLASS_NAME(kCpuExecutionProvider, kOnnxDomain, 11, SequenceLength);
class ONNX_OPERATOR_KERNEL_CLASS_NAME(kCpuExecutionProvider, kOnnxDomain, 11, SequenceAt);
class ONNX_OPERATOR_KERNEL_CLASS_NAME(kCpuExecutionProvider, kOnnxDomain, 11, SequenceEmpty);
class ONNX_OPERATOR_KERNEL_CLASS_NAME(kCpuExecutionProvider, kOnnxDomain, 11, SequenceInsert);
class ONNX_OPERATOR_KERNEL_CLASS_NAME(kCpuExecutionProvider, kOnnxDomain, 11, SequenceErase);
class ONNX_OPERATOR_KERNEL_CLASS_NAME(kCpuExecutionProvider, kOnnxDomain, 11, SequenceConstruct);
class ONNX_OPERATOR_KERNEL_CLASS_NAME(kCpuExecutionProvider, kOnnxDomain, 11, ConcatFromSequence);
class ONNX_OPERATOR_KERNEL_CLASS_NAME(kCpuExecutionProvider, kOnnxDomain, 11, SplitToSequence);
class ONNX_OPERATOR_VERSIONED_KERNEL_CLASS_NAME(kCpuExecutionProvider, kOnnxDomain, 11, 12, ScatterND);
class ONNX_OPERATOR_VERSIONED_TYPED_KERNEL_CLASS_NAME(kCpuExecutionProvider, kOnnxDomain, 11, 12, float, Gemm);
class ONNX_OPERATOR_VERSIONED_TYPED_KERNEL_CLASS_NAME(kCpuExecutionProvider, kOnnxDomain, 11, 12, double, Gemm);
class ONNX_OPERATOR_VERSIONED_KERNEL_CLASS_NAME(kCpuExecutionProvider, kOnnxDomain, 11, 12, GatherElements);
class ONNX_OPERATOR_TYPED_KERNEL_CLASS_NAME(kCpuExecutionProvider, kOnnxDomain, 11, uint8_t, BitShift);
class ONNX_OPERATOR_TYPED_KERNEL_CLASS_NAME(kCpuExecutionProvider, kOnnxDomain, 11, uint32_t, BitShift);
class ONNX_OPERATOR_TYPED_KERNEL_CLASS_NAME(kCpuExecutionProvider, kOnnxDomain, 11, uint64_t, BitShift);
class ONNX_OPERATOR_VERSIONED_KERNEL_CLASS_NAME(kCpuExecutionProvider, kOnnxDomain, 11, 12, Pad);
class ONNX_OPERATOR_VERSIONED_KERNEL_CLASS_NAME(kCpuExecutionProvider, kOnnxDomain, 11, 11, GatherND);
class ONNX_OPERATOR_KERNEL_CLASS_NAME(kCpuExecutionProvider, kOnnxDomain, 11, Range);
class ONNX_OPERATOR_KERNEL_CLASS_NAME(kCpuExecutionProvider, kOnnxDomain, 11, Unique);
class ONNX_OPERATOR_TYPED_KERNEL_CLASS_NAME(kCpuExecutionProvider, kOnnxDomain, 11, float, TopK);
class ONNX_OPERATOR_TYPED_KERNEL_CLASS_NAME(kCpuExecutionProvider, kOnnxDomain, 11, double, TopK);
class ONNX_OPERATOR_TYPED_KERNEL_CLASS_NAME(kCpuExecutionProvider, kOnnxDomain, 11, int64_t, TopK);
class ONNX_OPERATOR_TYPED_KERNEL_CLASS_NAME(kCpuExecutionProvider, kOnnxDomain, 11, int32_t, TopK);
class ONNX_OPERATOR_TYPED_KERNEL_CLASS_NAME(kCpuExecutionProvider, kOnnxDomain, 11, int64_t_int64_t_int64_t, OneHot);
class ONNX_OPERATOR_TYPED_KERNEL_CLASS_NAME(kCpuExecutionProvider, kOnnxDomain, 11, float_int64_t_int64_t, OneHot);
class ONNX_OPERATOR_TYPED_KERNEL_CLASS_NAME(kCpuExecutionProvider, kOnnxDomain, 11, int64_t_string_int64_t, OneHot);
class ONNX_OPERATOR_TYPED_KERNEL_CLASS_NAME(kCpuExecutionProvider, kOnnxDomain, 11, float_string_int64_t, OneHot);
class ONNX_OPERATOR_TYPED_KERNEL_CLASS_NAME(kCpuExecutionProvider, kOnnxDomain, 11, float_float_float, OneHot);
class ONNX_OPERATOR_TYPED_KERNEL_CLASS_NAME(kCpuExecutionProvider, kOnnxDomain, 11, int64_t_int32_t_float, OneHot);
class ONNX_OPERATOR_TYPED_KERNEL_CLASS_NAME(kCpuExecutionProvider, kOnnxDomain, 11, int64_t_float_int64_t, OneHot);
class ONNX_OPERATOR_TYPED_KERNEL_CLASS_NAME(kCpuExecutionProvider, kOnnxDomain, 11, int32_t_float_int32_t, OneHot);
class ONNX_OPERATOR_TYPED_KERNEL_CLASS_NAME(kCpuExecutionProvider, kOnnxDomain, 11, int32_t_float_float, OneHot);
class ONNX_OPERATOR_TYPED_KERNEL_CLASS_NAME(kCpuExecutionProvider, kOnnxDomain, 11, int64_t_float_float, OneHot);
class ONNX_OPERATOR_TYPED_KERNEL_CLASS_NAME(kCpuExecutionProvider, kOnnxDomain, 11, int64_t_float_int32_t, OneHot);
class ONNX_OPERATOR_VERSIONED_TYPED_KERNEL_CLASS_NAME(kCpuExecutionProvider, kOnnxDomain, 11, 12, float, Resize);
class ONNX_OPERATOR_VERSIONED_TYPED_KERNEL_CLASS_NAME(kCpuExecutionProvider, kOnnxDomain, 11, 12, int32_t, Resize);
class ONNX_OPERATOR_VERSIONED_TYPED_KERNEL_CLASS_NAME(kCpuExecutionProvider, kOnnxDomain, 11, 12, int8_t, Resize);
class ONNX_OPERATOR_VERSIONED_TYPED_KERNEL_CLASS_NAME(kCpuExecutionProvider, kOnnxDomain, 11, 12, uint8_t, Resize);

// opset 12
class ONNX_OPERATOR_VERSIONED_KERNEL_CLASS_NAME(kCpuExecutionProvider, kOnnxDomain, 12, 12, Clip);

class ONNX_OPERATOR_VERSIONED_KERNEL_CLASS_NAME(kCpuExecutionProvider, kOnnxDomain, 12, 12, Min);
class ONNX_OPERATOR_VERSIONED_KERNEL_CLASS_NAME(kCpuExecutionProvider, kOnnxDomain, 12, 12, Max);
class ONNX_OPERATOR_KERNEL_CLASS_NAME(kCpuExecutionProvider, kOnnxDomain, 12, MaxPool);
#ifdef MLAS_F16VEC_INTRINSICS_SUPPORTED
class ONNX_OPERATOR_TYPED_KERNEL_CLASS_NAME(kCpuExecutionProvider, kOnnxDomain, 12, MLFloat16, MaxPool);
#endif
class ONNX_OPERATOR_VERSIONED_KERNEL_CLASS_NAME(kCpuExecutionProvider, kOnnxDomain, 12, 12, Pow);
class ONNX_OPERATOR_VERSIONED_TYPED_KERNEL_CLASS_NAME(kCpuExecutionProvider, kOnnxDomain, 12, 12, float, ReduceMax);
class ONNX_OPERATOR_VERSIONED_TYPED_KERNEL_CLASS_NAME(kCpuExecutionProvider, kOnnxDomain, 12, 12, double, ReduceMax);
class ONNX_OPERATOR_VERSIONED_TYPED_KERNEL_CLASS_NAME(kCpuExecutionProvider, kOnnxDomain, 12, 12, int32_t, ReduceMax);
class ONNX_OPERATOR_VERSIONED_TYPED_KERNEL_CLASS_NAME(kCpuExecutionProvider, kOnnxDomain, 12, 12, int64_t, ReduceMax);
class ONNX_OPERATOR_VERSIONED_TYPED_KERNEL_CLASS_NAME(kCpuExecutionProvider, kOnnxDomain, 12, 12, int8_t, ReduceMax);
class ONNX_OPERATOR_VERSIONED_TYPED_KERNEL_CLASS_NAME(kCpuExecutionProvider, kOnnxDomain, 12, 12, uint8_t, ReduceMax);

class ONNX_OPERATOR_VERSIONED_TYPED_KERNEL_CLASS_NAME(kCpuExecutionProvider, kOnnxDomain, 12, 12, float, ReduceMin);
class ONNX_OPERATOR_VERSIONED_TYPED_KERNEL_CLASS_NAME(kCpuExecutionProvider, kOnnxDomain, 12, 12, double, ReduceMin);
class ONNX_OPERATOR_VERSIONED_TYPED_KERNEL_CLASS_NAME(kCpuExecutionProvider, kOnnxDomain, 12, 12, int32_t, ReduceMin);
class ONNX_OPERATOR_VERSIONED_TYPED_KERNEL_CLASS_NAME(kCpuExecutionProvider, kOnnxDomain, 12, 12, int64_t, ReduceMin);
class ONNX_OPERATOR_VERSIONED_TYPED_KERNEL_CLASS_NAME(kCpuExecutionProvider, kOnnxDomain, 12, 12, int8_t, ReduceMin);
class ONNX_OPERATOR_VERSIONED_TYPED_KERNEL_CLASS_NAME(kCpuExecutionProvider, kOnnxDomain, 12, 12, uint8_t, ReduceMin);
class ONNX_OPERATOR_VERSIONED_KERNEL_CLASS_NAME(kCpuExecutionProvider, kOnnxDomain, 12, 12, GatherND);
class ONNX_OPERATOR_KERNEL_CLASS_NAME(kCpuExecutionProvider, kOnnxDomain, 12, Einsum);

// REVIEW(codemzs): ConstEigenVectorArrayMap.cast<MLFLoat16) does not seem to be supported.
// However these types work on GPU implementation.
// class ONNX_OPERATOR_TYPED_KERNEL_CLASS_NAME(kCpuExecutionProvider, kOnnxDomain, 12, MLFloat16_MLFloat16, Dropout);
// class ONNX_OPERATOR_TYPED_KERNEL_CLASS_NAME(kCpuExecutionProvider, kOnnxDomain, 12, MLFloat16_float, Dropout);
// class ONNX_OPERATOR_TYPED_KERNEL_CLASS_NAME(kCpuExecutionProvider, kOnnxDomain, 12, MLFloat16_double, Dropout);
class ONNX_OPERATOR_VERSIONED_TYPED_KERNEL_CLASS_NAME(kCpuExecutionProvider, kOnnxDomain, 12, 12, float_float, Dropout);
class ONNX_OPERATOR_VERSIONED_TYPED_KERNEL_CLASS_NAME(kCpuExecutionProvider, kOnnxDomain, 12, 12, float_double, Dropout);
class ONNX_OPERATOR_VERSIONED_TYPED_KERNEL_CLASS_NAME(kCpuExecutionProvider, kOnnxDomain, 12, 12, double_float, Dropout);
class ONNX_OPERATOR_VERSIONED_TYPED_KERNEL_CLASS_NAME(kCpuExecutionProvider, kOnnxDomain, 12, 12, double_double, Dropout);
class ONNX_OPERATOR_KERNEL_CLASS_NAME(kCpuExecutionProvider, kOnnxDomain, 12, Celu);

class ONNX_OPERATOR_VERSIONED_TYPED_KERNEL_CLASS_NAME(kCpuExecutionProvider, kOnnxDomain, 12, 15, float, GreaterOrEqual);
class ONNX_OPERATOR_VERSIONED_TYPED_KERNEL_CLASS_NAME(kCpuExecutionProvider, kOnnxDomain, 12, 15, double, GreaterOrEqual);
class ONNX_OPERATOR_VERSIONED_TYPED_KERNEL_CLASS_NAME(kCpuExecutionProvider, kOnnxDomain, 12, 15, int32_t, GreaterOrEqual);
class ONNX_OPERATOR_VERSIONED_TYPED_KERNEL_CLASS_NAME(kCpuExecutionProvider, kOnnxDomain, 12, 15, int64_t, GreaterOrEqual);
class ONNX_OPERATOR_VERSIONED_TYPED_KERNEL_CLASS_NAME(kCpuExecutionProvider, kOnnxDomain, 12, 15, float, LessOrEqual);
class ONNX_OPERATOR_VERSIONED_TYPED_KERNEL_CLASS_NAME(kCpuExecutionProvider, kOnnxDomain, 12, 15, double, LessOrEqual);
class ONNX_OPERATOR_VERSIONED_TYPED_KERNEL_CLASS_NAME(kCpuExecutionProvider, kOnnxDomain, 12, 15, int32_t, LessOrEqual);
class ONNX_OPERATOR_VERSIONED_TYPED_KERNEL_CLASS_NAME(kCpuExecutionProvider, kOnnxDomain, 12, 15, int64_t, LessOrEqual);

// opset 13
class ONNX_OPERATOR_TYPED_KERNEL_CLASS_NAME(kCpuExecutionProvider, kOnnxDomain, 13, float, Erf);
class ONNX_OPERATOR_VERSIONED_KERNEL_CLASS_NAME(kCpuExecutionProvider, kOnnxDomain, 13, 18, Cast);
class ONNX_OPERATOR_KERNEL_CLASS_NAME(kCpuExecutionProvider, kOnnxDomain, 13, Clip);
class ONNX_OPERATOR_VERSIONED_TYPED_KERNEL_CLASS_NAME(kCpuExecutionProvider, kOnnxDomain, 13, 18, uint8_t, DequantizeLinear);
class ONNX_OPERATOR_VERSIONED_TYPED_KERNEL_CLASS_NAME(kCpuExecutionProvider, kOnnxDomain, 13, 18, int8_t, DequantizeLinear);
class ONNX_OPERATOR_VERSIONED_TYPED_KERNEL_CLASS_NAME(kCpuExecutionProvider, kOnnxDomain, 13, 18, int32_t, DequantizeLinear);
class ONNX_OPERATOR_TYPED_KERNEL_CLASS_NAME(kCpuExecutionProvider, kOnnxDomain, 13, float, Expand);
class ONNX_OPERATOR_TYPED_KERNEL_CLASS_NAME(kCpuExecutionProvider, kOnnxDomain, 13, double, Expand);
class ONNX_OPERATOR_TYPED_KERNEL_CLASS_NAME(kCpuExecutionProvider, kOnnxDomain, 13, int8_t, Expand);
class ONNX_OPERATOR_TYPED_KERNEL_CLASS_NAME(kCpuExecutionProvider, kOnnxDomain, 13, int16_t, Expand);
class ONNX_OPERATOR_TYPED_KERNEL_CLASS_NAME(kCpuExecutionProvider, kOnnxDomain, 13, int32_t, Expand);
class ONNX_OPERATOR_TYPED_KERNEL_CLASS_NAME(kCpuExecutionProvider, kOnnxDomain, 13, int64_t, Expand);
class ONNX_OPERATOR_TYPED_KERNEL_CLASS_NAME(kCpuExecutionProvider, kOnnxDomain, 13, uint8_t, Expand);
class ONNX_OPERATOR_TYPED_KERNEL_CLASS_NAME(kCpuExecutionProvider, kOnnxDomain, 13, uint16_t, Expand);
class ONNX_OPERATOR_TYPED_KERNEL_CLASS_NAME(kCpuExecutionProvider, kOnnxDomain, 13, uint32_t, Expand);
class ONNX_OPERATOR_TYPED_KERNEL_CLASS_NAME(kCpuExecutionProvider, kOnnxDomain, 13, uint64_t, Expand);
class ONNX_OPERATOR_TYPED_KERNEL_CLASS_NAME(kCpuExecutionProvider, kOnnxDomain, 13, bool, Expand);
class ONNX_OPERATOR_TYPED_KERNEL_CLASS_NAME(kCpuExecutionProvider, kOnnxDomain, 13, MLFloat16, Expand);
class ONNX_OPERATOR_TYPED_KERNEL_CLASS_NAME(kCpuExecutionProvider, kOnnxDomain, 13, string, Expand);
class ONNX_OPERATOR_TYPED_KERNEL_CLASS_NAME(kCpuExecutionProvider, kOnnxDomain, 13, float, Gemm);
class ONNX_OPERATOR_TYPED_KERNEL_CLASS_NAME(kCpuExecutionProvider, kOnnxDomain, 13, double, Gemm);
class ONNX_OPERATOR_TYPED_KERNEL_CLASS_NAME(kCpuExecutionProvider, kOnnxDomain, 13, float, MatMul);
class ONNX_OPERATOR_TYPED_KERNEL_CLASS_NAME(kCpuExecutionProvider, kOnnxDomain, 13, double, MatMul);
class ONNX_OPERATOR_TYPED_KERNEL_CLASS_NAME(kCpuExecutionProvider, kOnnxDomain, 13, int32_t, MatMul);
class ONNX_OPERATOR_TYPED_KERNEL_CLASS_NAME(kCpuExecutionProvider, kOnnxDomain, 13, int64_t, MatMul);
class ONNX_OPERATOR_KERNEL_CLASS_NAME(kCpuExecutionProvider, kOnnxDomain, 13, Min);
class ONNX_OPERATOR_KERNEL_CLASS_NAME(kCpuExecutionProvider, kOnnxDomain, 13, Max);
class ONNX_OPERATOR_TYPED_KERNEL_CLASS_NAME(kCpuExecutionProvider, kOnnxDomain, 13, float, Mean);
class ONNX_OPERATOR_VERSIONED_TYPED_KERNEL_CLASS_NAME(kCpuExecutionProvider, kOnnxDomain, 13, 18, uint8_t, QuantizeLinear);
class ONNX_OPERATOR_VERSIONED_TYPED_KERNEL_CLASS_NAME(kCpuExecutionProvider, kOnnxDomain, 13, 18, int8_t, QuantizeLinear);
class ONNX_OPERATOR_KERNEL_CLASS_NAME(kCpuExecutionProvider, kOnnxDomain, 13, Sigmoid);
class ONNX_OPERATOR_KERNEL_CLASS_NAME(kCpuExecutionProvider, kOnnxDomain, 13, Sign);
class ONNX_OPERATOR_KERNEL_CLASS_NAME(kCpuExecutionProvider, kOnnxDomain, 13, Size);
class ONNX_OPERATOR_TYPED_KERNEL_CLASS_NAME(kCpuExecutionProvider, kOnnxDomain, 13, float, Sum);
class ONNX_OPERATOR_TYPED_KERNEL_CLASS_NAME(kCpuExecutionProvider, kOnnxDomain, 13, double, Sum);
class ONNX_OPERATOR_KERNEL_CLASS_NAME(kCpuExecutionProvider, kOnnxDomain, 13, Flatten);
class ONNX_OPERATOR_KERNEL_CLASS_NAME(kCpuExecutionProvider, kOnnxDomain, 13, LRN);
class ONNX_OPERATOR_KERNEL_CLASS_NAME(kCpuExecutionProvider, kOnnxDomain, 13, MeanVarianceNormalization);
class ONNX_OPERATOR_TYPED_KERNEL_CLASS_NAME(kCpuExecutionProvider, kOnnxDomain, 13, float_float, Dropout);
class ONNX_OPERATOR_TYPED_KERNEL_CLASS_NAME(kCpuExecutionProvider, kOnnxDomain, 13, float_double, Dropout);
class ONNX_OPERATOR_TYPED_KERNEL_CLASS_NAME(kCpuExecutionProvider, kOnnxDomain, 13, double_float, Dropout);
class ONNX_OPERATOR_TYPED_KERNEL_CLASS_NAME(kCpuExecutionProvider, kOnnxDomain, 13, double_double, Dropout);
class ONNX_OPERATOR_TYPED_KERNEL_CLASS_NAME(kCpuExecutionProvider, kOnnxDomain, 13, float, ArgMax);
class ONNX_OPERATOR_TYPED_KERNEL_CLASS_NAME(kCpuExecutionProvider, kOnnxDomain, 13, double, ArgMax);
class ONNX_OPERATOR_TYPED_KERNEL_CLASS_NAME(kCpuExecutionProvider, kOnnxDomain, 13, int8_t, ArgMax);
class ONNX_OPERATOR_TYPED_KERNEL_CLASS_NAME(kCpuExecutionProvider, kOnnxDomain, 13, uint8_t, ArgMax);
class ONNX_OPERATOR_TYPED_KERNEL_CLASS_NAME(kCpuExecutionProvider, kOnnxDomain, 13, int32_t, ArgMax);
class ONNX_OPERATOR_TYPED_KERNEL_CLASS_NAME(kCpuExecutionProvider, kOnnxDomain, 13, float, ArgMin);
class ONNX_OPERATOR_TYPED_KERNEL_CLASS_NAME(kCpuExecutionProvider, kOnnxDomain, 13, double, ArgMin);
class ONNX_OPERATOR_TYPED_KERNEL_CLASS_NAME(kCpuExecutionProvider, kOnnxDomain, 13, int32_t, ArgMin);
class ONNX_OPERATOR_VERSIONED_KERNEL_CLASS_NAME(kCpuExecutionProvider, kOnnxDomain, 13, 13, Reshape);
class ONNX_OPERATOR_VERSIONED_KERNEL_CLASS_NAME(kCpuExecutionProvider, kOnnxDomain, 13, 14, Shape);
class ONNX_OPERATOR_KERNEL_CLASS_NAME(kCpuExecutionProvider, kOnnxDomain, 13, Concat);
class ONNX_OPERATOR_TYPED_KERNEL_CLASS_NAME(kCpuExecutionProvider, kOnnxDomain, 13, float, Less);
class ONNX_OPERATOR_TYPED_KERNEL_CLASS_NAME(kCpuExecutionProvider, kOnnxDomain, 13, double, Less);
class ONNX_OPERATOR_TYPED_KERNEL_CLASS_NAME(kCpuExecutionProvider, kOnnxDomain, 13, int32_t, Less);
class ONNX_OPERATOR_TYPED_KERNEL_CLASS_NAME(kCpuExecutionProvider, kOnnxDomain, 13, int64_t, Less);
class ONNX_OPERATOR_TYPED_KERNEL_CLASS_NAME(kCpuExecutionProvider, kOnnxDomain, 13, float, Greater);
class ONNX_OPERATOR_TYPED_KERNEL_CLASS_NAME(kCpuExecutionProvider, kOnnxDomain, 13, double, Greater);
class ONNX_OPERATOR_TYPED_KERNEL_CLASS_NAME(kCpuExecutionProvider, kOnnxDomain, 13, int32_t, Greater);
class ONNX_OPERATOR_TYPED_KERNEL_CLASS_NAME(kCpuExecutionProvider, kOnnxDomain, 13, int64_t, Greater);
class ONNX_OPERATOR_VERSIONED_TYPED_KERNEL_CLASS_NAME(kCpuExecutionProvider, kOnnxDomain, 13, 18, bool, Equal);
class ONNX_OPERATOR_VERSIONED_TYPED_KERNEL_CLASS_NAME(kCpuExecutionProvider, kOnnxDomain, 13, 18, int32_t, Equal);
class ONNX_OPERATOR_VERSIONED_TYPED_KERNEL_CLASS_NAME(kCpuExecutionProvider, kOnnxDomain, 13, 18, int64_t, Equal);
class ONNX_OPERATOR_VERSIONED_TYPED_KERNEL_CLASS_NAME(kCpuExecutionProvider, kOnnxDomain, 13, 18, float, Equal);
class ONNX_OPERATOR_VERSIONED_TYPED_KERNEL_CLASS_NAME(kCpuExecutionProvider, kOnnxDomain, 13, 18, double, Equal);
class ONNX_OPERATOR_VERSIONED_TYPED_KERNEL_CLASS_NAME(kCpuExecutionProvider, kOnnxDomain, 13, 13, float, Add);
class ONNX_OPERATOR_VERSIONED_TYPED_KERNEL_CLASS_NAME(kCpuExecutionProvider, kOnnxDomain, 13, 13, double, Add);
class ONNX_OPERATOR_VERSIONED_TYPED_KERNEL_CLASS_NAME(kCpuExecutionProvider, kOnnxDomain, 13, 13, int32_t, Add);
class ONNX_OPERATOR_VERSIONED_TYPED_KERNEL_CLASS_NAME(kCpuExecutionProvider, kOnnxDomain, 13, 13, int64_t, Add);
class ONNX_OPERATOR_VERSIONED_TYPED_KERNEL_CLASS_NAME(kCpuExecutionProvider, kOnnxDomain, 13, 13, float, Sub);
class ONNX_OPERATOR_VERSIONED_TYPED_KERNEL_CLASS_NAME(kCpuExecutionProvider, kOnnxDomain, 13, 13, double, Sub);
class ONNX_OPERATOR_VERSIONED_TYPED_KERNEL_CLASS_NAME(kCpuExecutionProvider, kOnnxDomain, 13, 13, int32_t, Sub);
class ONNX_OPERATOR_VERSIONED_TYPED_KERNEL_CLASS_NAME(kCpuExecutionProvider, kOnnxDomain, 13, 13, int64_t, Sub);
class ONNX_OPERATOR_VERSIONED_TYPED_KERNEL_CLASS_NAME(kCpuExecutionProvider, kOnnxDomain, 13, 13, float, Mul);
class ONNX_OPERATOR_VERSIONED_TYPED_KERNEL_CLASS_NAME(kCpuExecutionProvider, kOnnxDomain, 13, 13, double, Mul);
class ONNX_OPERATOR_VERSIONED_TYPED_KERNEL_CLASS_NAME(kCpuExecutionProvider, kOnnxDomain, 13, 13, int32_t, Mul);
class ONNX_OPERATOR_VERSIONED_TYPED_KERNEL_CLASS_NAME(kCpuExecutionProvider, kOnnxDomain, 13, 13, int64_t, Mul);
class ONNX_OPERATOR_VERSIONED_TYPED_KERNEL_CLASS_NAME(kCpuExecutionProvider, kOnnxDomain, 13, 13, float, Div);
class ONNX_OPERATOR_VERSIONED_TYPED_KERNEL_CLASS_NAME(kCpuExecutionProvider, kOnnxDomain, 13, 13, double, Div);
class ONNX_OPERATOR_VERSIONED_TYPED_KERNEL_CLASS_NAME(kCpuExecutionProvider, kOnnxDomain, 13, 13, int32_t, Div);
class ONNX_OPERATOR_VERSIONED_TYPED_KERNEL_CLASS_NAME(kCpuExecutionProvider, kOnnxDomain, 13, 13, int64_t, Div);
class ONNX_OPERATOR_TYPED_KERNEL_CLASS_NAME(kCpuExecutionProvider, kOnnxDomain, 13, float, Neg);
class ONNX_OPERATOR_TYPED_KERNEL_CLASS_NAME(kCpuExecutionProvider, kOnnxDomain, 13, double, Neg);
class ONNX_OPERATOR_TYPED_KERNEL_CLASS_NAME(kCpuExecutionProvider, kOnnxDomain, 13, int8_t, Neg);
class ONNX_OPERATOR_TYPED_KERNEL_CLASS_NAME(kCpuExecutionProvider, kOnnxDomain, 13, int32_t, Neg);
class ONNX_OPERATOR_TYPED_KERNEL_CLASS_NAME(kCpuExecutionProvider, kOnnxDomain, 13, int64_t, Neg);
class ONNX_OPERATOR_KERNEL_CLASS_NAME(kCpuExecutionProvider, kOnnxDomain, 13, Mod);
class ONNX_OPERATOR_TYPED_KERNEL_CLASS_NAME(kCpuExecutionProvider, kOnnxDomain, 13, float, Abs);
class ONNX_OPERATOR_TYPED_KERNEL_CLASS_NAME(kCpuExecutionProvider, kOnnxDomain, 13, double, Abs);
class ONNX_OPERATOR_TYPED_KERNEL_CLASS_NAME(kCpuExecutionProvider, kOnnxDomain, 13, int8_t, Abs);
class ONNX_OPERATOR_TYPED_KERNEL_CLASS_NAME(kCpuExecutionProvider, kOnnxDomain, 13, int16_t, Abs);
class ONNX_OPERATOR_TYPED_KERNEL_CLASS_NAME(kCpuExecutionProvider, kOnnxDomain, 13, int32_t, Abs);
class ONNX_OPERATOR_TYPED_KERNEL_CLASS_NAME(kCpuExecutionProvider, kOnnxDomain, 13, int64_t, Abs);
class ONNX_OPERATOR_TYPED_KERNEL_CLASS_NAME(kCpuExecutionProvider, kOnnxDomain, 13, uint8_t, Abs);
class ONNX_OPERATOR_TYPED_KERNEL_CLASS_NAME(kCpuExecutionProvider, kOnnxDomain, 13, uint16_t, Abs);
class ONNX_OPERATOR_TYPED_KERNEL_CLASS_NAME(kCpuExecutionProvider, kOnnxDomain, 13, uint32_t, Abs);
class ONNX_OPERATOR_TYPED_KERNEL_CLASS_NAME(kCpuExecutionProvider, kOnnxDomain, 13, uint64_t, Abs);
class ONNX_OPERATOR_TYPED_KERNEL_CLASS_NAME(kCpuExecutionProvider, kOnnxDomain, 13, float, Reciprocal);
class ONNX_OPERATOR_TYPED_KERNEL_CLASS_NAME(kCpuExecutionProvider, kOnnxDomain, 13, double, Reciprocal);
class ONNX_OPERATOR_TYPED_KERNEL_CLASS_NAME(kCpuExecutionProvider, kOnnxDomain, 13, float, Floor);
class ONNX_OPERATOR_TYPED_KERNEL_CLASS_NAME(kCpuExecutionProvider, kOnnxDomain, 13, double, Floor);
class ONNX_OPERATOR_TYPED_KERNEL_CLASS_NAME(kCpuExecutionProvider, kOnnxDomain, 13, float, Ceil);
class ONNX_OPERATOR_TYPED_KERNEL_CLASS_NAME(kCpuExecutionProvider, kOnnxDomain, 13, double, Ceil);
class ONNX_OPERATOR_TYPED_KERNEL_CLASS_NAME(kCpuExecutionProvider, kOnnxDomain, 13, float, Sqrt);
class ONNX_OPERATOR_TYPED_KERNEL_CLASS_NAME(kCpuExecutionProvider, kOnnxDomain, 13, double, Sqrt);
class ONNX_OPERATOR_VERSIONED_TYPED_KERNEL_CLASS_NAME(kCpuExecutionProvider, kOnnxDomain, 13, 13, float, Relu);
class ONNX_OPERATOR_VERSIONED_TYPED_KERNEL_CLASS_NAME(kCpuExecutionProvider, kOnnxDomain, 13, 13, double, Relu);
#ifdef MLAS_F16VEC_INTRINSICS_SUPPORTED
class ONNX_OPERATOR_VERSIONED_TYPED_KERNEL_CLASS_NAME(kCpuExecutionProvider, kOnnxDomain, 13, 13, MLFloat16, Relu);
#endif
class ONNX_OPERATOR_TYPED_KERNEL_CLASS_NAME(kCpuExecutionProvider, kOnnxDomain, 13, float, Sigmoid);
class ONNX_OPERATOR_TYPED_KERNEL_CLASS_NAME(kCpuExecutionProvider, kOnnxDomain, 13, double, Sigmoid);
class ONNX_OPERATOR_TYPED_KERNEL_CLASS_NAME(kCpuExecutionProvider, kOnnxDomain, 13, float, Tanh);
class ONNX_OPERATOR_TYPED_KERNEL_CLASS_NAME(kCpuExecutionProvider, kOnnxDomain, 13, double, Tanh);
class ONNX_OPERATOR_TYPED_KERNEL_CLASS_NAME(kCpuExecutionProvider, kOnnxDomain, 13, float, Exp);
class ONNX_OPERATOR_TYPED_KERNEL_CLASS_NAME(kCpuExecutionProvider, kOnnxDomain, 13, double, Exp);
class ONNX_OPERATOR_TYPED_KERNEL_CLASS_NAME(kCpuExecutionProvider, kOnnxDomain, 13, float, Log);
class ONNX_OPERATOR_TYPED_KERNEL_CLASS_NAME(kCpuExecutionProvider, kOnnxDomain, 13, double, Log);
class ONNX_OPERATOR_VERSIONED_KERNEL_CLASS_NAME(kCpuExecutionProvider, kOnnxDomain, 13, 14, Pow);
class ONNX_OPERATOR_KERNEL_CLASS_NAME(kCpuExecutionProvider, kOnnxDomain, 13, DepthToSpace);
class ONNX_OPERATOR_KERNEL_CLASS_NAME(kCpuExecutionProvider, kOnnxDomain, 13, SpaceToDepth);
class ONNX_OPERATOR_KERNEL_CLASS_NAME(kCpuExecutionProvider, kOnnxDomain, 13, Slice);
class ONNX_OPERATOR_VERSIONED_KERNEL_CLASS_NAME(kCpuExecutionProvider, kOnnxDomain, 13, 17, Split);
class ONNX_OPERATOR_KERNEL_CLASS_NAME(kCpuExecutionProvider, kOnnxDomain, 13, Unsqueeze);
class ONNX_OPERATOR_KERNEL_CLASS_NAME(kCpuExecutionProvider, kOnnxDomain, 13, Squeeze);
class ONNX_OPERATOR_KERNEL_CLASS_NAME(kCpuExecutionProvider, kOnnxDomain, 13, Transpose);
class ONNX_OPERATOR_KERNEL_CLASS_NAME(kCpuExecutionProvider, kOnnxDomain, 13, Tile);
class ONNX_OPERATOR_KERNEL_CLASS_NAME(kCpuExecutionProvider, kOnnxDomain, 13, Gather);
class ONNX_OPERATOR_KERNEL_CLASS_NAME(kCpuExecutionProvider, kOnnxDomain, 13, GatherElements);
class ONNX_OPERATOR_VERSIONED_KERNEL_CLASS_NAME(kCpuExecutionProvider, kOnnxDomain, 13, 15, ScatterND);
class ONNX_OPERATOR_VERSIONED_KERNEL_CLASS_NAME(kCpuExecutionProvider, kOnnxDomain, 13, 15, ScatterElements);
class ONNX_OPERATOR_VERSIONED_KERNEL_CLASS_NAME(kCpuExecutionProvider, kOnnxDomain, 13, 13, Identity);
class ONNX_OPERATOR_TYPED_KERNEL_CLASS_NAME(kCpuExecutionProvider, kOnnxDomain, 13, float, IsNaN);
class ONNX_OPERATOR_TYPED_KERNEL_CLASS_NAME(kCpuExecutionProvider, kOnnxDomain, 13, double, IsNaN);
class ONNX_OPERATOR_TYPED_KERNEL_CLASS_NAME(kCpuExecutionProvider, kOnnxDomain, 13, MLFloat16, IsNaN);
class ONNX_OPERATOR_TYPED_KERNEL_CLASS_NAME(kCpuExecutionProvider, kOnnxDomain, 13, bool, NonZero);
class ONNX_OPERATOR_TYPED_KERNEL_CLASS_NAME(kCpuExecutionProvider, kOnnxDomain, 13, float, NonZero);
class ONNX_OPERATOR_TYPED_KERNEL_CLASS_NAME(kCpuExecutionProvider, kOnnxDomain, 13, int32_t, NonZero);
class ONNX_OPERATOR_TYPED_KERNEL_CLASS_NAME(kCpuExecutionProvider, kOnnxDomain, 13, int64_t, NonZero);
class ONNX_OPERATOR_TYPED_KERNEL_CLASS_NAME(kCpuExecutionProvider, kOnnxDomain, 13, uint8_t, NonZero);
class ONNX_OPERATOR_KERNEL_CLASS_NAME(kCpuExecutionProvider, kOnnxDomain, 13, GatherND);
class ONNX_OPERATOR_VERSIONED_KERNEL_CLASS_NAME(kCpuExecutionProvider, kOnnxDomain, 13, 17, Pad);
class ONNX_OPERATOR_VERSIONED_TYPED_KERNEL_CLASS_NAME(kCpuExecutionProvider, kOnnxDomain, 13, 17, float, ReduceL1);
class ONNX_OPERATOR_VERSIONED_TYPED_KERNEL_CLASS_NAME(kCpuExecutionProvider, kOnnxDomain, 13, 17, int32_t, ReduceL1);
class ONNX_OPERATOR_VERSIONED_TYPED_KERNEL_CLASS_NAME(kCpuExecutionProvider, kOnnxDomain, 13, 17, int64_t, ReduceL1);
class ONNX_OPERATOR_VERSIONED_TYPED_KERNEL_CLASS_NAME(kCpuExecutionProvider, kOnnxDomain, 13, 17, float, ReduceL2);
class ONNX_OPERATOR_VERSIONED_TYPED_KERNEL_CLASS_NAME(kCpuExecutionProvider, kOnnxDomain, 13, 17, int32_t, ReduceL2);
class ONNX_OPERATOR_VERSIONED_TYPED_KERNEL_CLASS_NAME(kCpuExecutionProvider, kOnnxDomain, 13, 17, int64_t, ReduceL2);
class ONNX_OPERATOR_VERSIONED_TYPED_KERNEL_CLASS_NAME(kCpuExecutionProvider, kOnnxDomain, 13, 17, float, ReduceLogSum);
class ONNX_OPERATOR_VERSIONED_TYPED_KERNEL_CLASS_NAME(kCpuExecutionProvider, kOnnxDomain, 13, 17, int32_t, ReduceLogSum);
class ONNX_OPERATOR_VERSIONED_TYPED_KERNEL_CLASS_NAME(kCpuExecutionProvider, kOnnxDomain, 13, 17, int64_t, ReduceLogSum);
class ONNX_OPERATOR_VERSIONED_TYPED_KERNEL_CLASS_NAME(kCpuExecutionProvider, kOnnxDomain, 13, 17, float, ReduceLogSumExp);
class ONNX_OPERATOR_VERSIONED_TYPED_KERNEL_CLASS_NAME(kCpuExecutionProvider, kOnnxDomain, 13, 17, double, ReduceLogSumExp);
class ONNX_OPERATOR_VERSIONED_TYPED_KERNEL_CLASS_NAME(kCpuExecutionProvider, kOnnxDomain, 13, 17, int32_t, ReduceLogSumExp);
class ONNX_OPERATOR_VERSIONED_TYPED_KERNEL_CLASS_NAME(kCpuExecutionProvider, kOnnxDomain, 13, 17, int64_t, ReduceLogSumExp);
class ONNX_OPERATOR_VERSIONED_TYPED_KERNEL_CLASS_NAME(kCpuExecutionProvider, kOnnxDomain, 13, 17, float, ReduceMax);
class ONNX_OPERATOR_VERSIONED_TYPED_KERNEL_CLASS_NAME(kCpuExecutionProvider, kOnnxDomain, 13, 17, double, ReduceMax);
class ONNX_OPERATOR_VERSIONED_TYPED_KERNEL_CLASS_NAME(kCpuExecutionProvider, kOnnxDomain, 13, 17, int32_t, ReduceMax);
class ONNX_OPERATOR_VERSIONED_TYPED_KERNEL_CLASS_NAME(kCpuExecutionProvider, kOnnxDomain, 13, 17, int64_t, ReduceMax);
class ONNX_OPERATOR_VERSIONED_TYPED_KERNEL_CLASS_NAME(kCpuExecutionProvider, kOnnxDomain, 13, 17, int8_t, ReduceMax);
class ONNX_OPERATOR_VERSIONED_TYPED_KERNEL_CLASS_NAME(kCpuExecutionProvider, kOnnxDomain, 13, 17, uint8_t, ReduceMax);
class ONNX_OPERATOR_VERSIONED_TYPED_KERNEL_CLASS_NAME(kCpuExecutionProvider, kOnnxDomain, 13, 17, float, ReduceMean);
class ONNX_OPERATOR_VERSIONED_TYPED_KERNEL_CLASS_NAME(kCpuExecutionProvider, kOnnxDomain, 13, 17, double, ReduceMean);
class ONNX_OPERATOR_VERSIONED_TYPED_KERNEL_CLASS_NAME(kCpuExecutionProvider, kOnnxDomain, 13, 17, int32_t, ReduceMean);
class ONNX_OPERATOR_VERSIONED_TYPED_KERNEL_CLASS_NAME(kCpuExecutionProvider, kOnnxDomain, 13, 17, float, ReduceMin);
class ONNX_OPERATOR_VERSIONED_TYPED_KERNEL_CLASS_NAME(kCpuExecutionProvider, kOnnxDomain, 13, 17, double, ReduceMin);
class ONNX_OPERATOR_VERSIONED_TYPED_KERNEL_CLASS_NAME(kCpuExecutionProvider, kOnnxDomain, 13, 17, int32_t, ReduceMin);
class ONNX_OPERATOR_VERSIONED_TYPED_KERNEL_CLASS_NAME(kCpuExecutionProvider, kOnnxDomain, 13, 17, int64_t, ReduceMin);
class ONNX_OPERATOR_VERSIONED_TYPED_KERNEL_CLASS_NAME(kCpuExecutionProvider, kOnnxDomain, 13, 17, int8_t, ReduceMin);
class ONNX_OPERATOR_VERSIONED_TYPED_KERNEL_CLASS_NAME(kCpuExecutionProvider, kOnnxDomain, 13, 17, uint8_t, ReduceMin);
class ONNX_OPERATOR_VERSIONED_TYPED_KERNEL_CLASS_NAME(kCpuExecutionProvider, kOnnxDomain, 13, 17, float, ReduceProd);
class ONNX_OPERATOR_VERSIONED_TYPED_KERNEL_CLASS_NAME(kCpuExecutionProvider, kOnnxDomain, 13, 17, int32_t, ReduceProd);
class ONNX_OPERATOR_VERSIONED_TYPED_KERNEL_CLASS_NAME(kCpuExecutionProvider, kOnnxDomain, 13, 17, int64_t, ReduceProd);
class ONNX_OPERATOR_VERSIONED_TYPED_KERNEL_CLASS_NAME(kCpuExecutionProvider, kOnnxDomain, 13, 17, float, ReduceSumSquare);
class ONNX_OPERATOR_VERSIONED_TYPED_KERNEL_CLASS_NAME(kCpuExecutionProvider, kOnnxDomain, 13, 17, double, ReduceSumSquare);
class ONNX_OPERATOR_VERSIONED_TYPED_KERNEL_CLASS_NAME(kCpuExecutionProvider, kOnnxDomain, 13, 17, int32_t, ReduceSumSquare);
class ONNX_OPERATOR_VERSIONED_TYPED_KERNEL_CLASS_NAME(kCpuExecutionProvider, kOnnxDomain, 13, 17, int64_t, ReduceSumSquare);
class ONNX_OPERATOR_TYPED_KERNEL_CLASS_NAME(kCpuExecutionProvider, kOnnxDomain, 13, float, ReduceSum);
class ONNX_OPERATOR_TYPED_KERNEL_CLASS_NAME(kCpuExecutionProvider, kOnnxDomain, 13, double, ReduceSum);
class ONNX_OPERATOR_TYPED_KERNEL_CLASS_NAME(kCpuExecutionProvider, kOnnxDomain, 13, int32_t, ReduceSum);
class ONNX_OPERATOR_TYPED_KERNEL_CLASS_NAME(kCpuExecutionProvider, kOnnxDomain, 13, int64_t, ReduceSum);
class ONNX_OPERATOR_VERSIONED_TYPED_KERNEL_CLASS_NAME(kCpuExecutionProvider, kOnnxDomain, 13, 17, float, Resize);
class ONNX_OPERATOR_VERSIONED_TYPED_KERNEL_CLASS_NAME(kCpuExecutionProvider, kOnnxDomain, 13, 17, int32_t, Resize);
class ONNX_OPERATOR_VERSIONED_TYPED_KERNEL_CLASS_NAME(kCpuExecutionProvider, kOnnxDomain, 13, 17, int8_t, Resize);
class ONNX_OPERATOR_VERSIONED_TYPED_KERNEL_CLASS_NAME(kCpuExecutionProvider, kOnnxDomain, 13, 17, uint8_t, Resize);
class ONNX_OPERATOR_VERSIONED_KERNEL_CLASS_NAME(kCpuExecutionProvider, kOnnxDomain, 13, 15, Loop);
class ONNX_OPERATOR_VERSIONED_KERNEL_CLASS_NAME(kCpuExecutionProvider, kOnnxDomain, 13, 15, If);
class ONNX_OPERATOR_KERNEL_CLASS_NAME(kCpuExecutionProvider, kOnnxDomain, 13, Hardmax);
class ONNX_OPERATOR_TYPED_KERNEL_CLASS_NAME(kCpuExecutionProvider, kOnnxDomain, 13, float, LogSoftmax);
class ONNX_OPERATOR_TYPED_KERNEL_CLASS_NAME(kCpuExecutionProvider, kOnnxDomain, 13, double, LogSoftmax);
class ONNX_OPERATOR_TYPED_KERNEL_CLASS_NAME(kCpuExecutionProvider, kOnnxDomain, 13, float, Softmax);
class ONNX_OPERATOR_TYPED_KERNEL_CLASS_NAME(kCpuExecutionProvider, kOnnxDomain, 13, double, Softmax);

// Opset 14
class ONNX_OPERATOR_TYPED_KERNEL_CLASS_NAME(kCpuExecutionProvider, kOnnxDomain, 14, float, CumSum);
class ONNX_OPERATOR_TYPED_KERNEL_CLASS_NAME(kCpuExecutionProvider, kOnnxDomain, 14, double, CumSum);
class ONNX_OPERATOR_TYPED_KERNEL_CLASS_NAME(kCpuExecutionProvider, kOnnxDomain, 14, int32_t, CumSum);
class ONNX_OPERATOR_TYPED_KERNEL_CLASS_NAME(kCpuExecutionProvider, kOnnxDomain, 14, int64_t, CumSum);
class ONNX_OPERATOR_TYPED_KERNEL_CLASS_NAME(kCpuExecutionProvider, kOnnxDomain, 14, float, Relu);
class ONNX_OPERATOR_TYPED_KERNEL_CLASS_NAME(kCpuExecutionProvider, kOnnxDomain, 14, double, Relu);
class ONNX_OPERATOR_TYPED_KERNEL_CLASS_NAME(kCpuExecutionProvider, kOnnxDomain, 14, int8_t, Relu);
class ONNX_OPERATOR_TYPED_KERNEL_CLASS_NAME(kCpuExecutionProvider, kOnnxDomain, 14, int32_t, Relu);
#ifdef MLAS_F16VEC_INTRINSICS_SUPPORTED
class ONNX_OPERATOR_TYPED_KERNEL_CLASS_NAME(kCpuExecutionProvider, kOnnxDomain, 14, MLFloat16, Relu);
#endif
class ONNX_OPERATOR_KERNEL_CLASS_NAME(kCpuExecutionProvider, kOnnxDomain, 14, Trilu);
class ONNX_OPERATOR_TYPED_KERNEL_CLASS_NAME(kCpuExecutionProvider, kOnnxDomain, 14, float, Add);
class ONNX_OPERATOR_TYPED_KERNEL_CLASS_NAME(kCpuExecutionProvider, kOnnxDomain, 14, double, Add);
class ONNX_OPERATOR_TYPED_KERNEL_CLASS_NAME(kCpuExecutionProvider, kOnnxDomain, 14, int32_t, Add);
class ONNX_OPERATOR_TYPED_KERNEL_CLASS_NAME(kCpuExecutionProvider, kOnnxDomain, 14, int64_t, Add);
class ONNX_OPERATOR_TYPED_KERNEL_CLASS_NAME(kCpuExecutionProvider, kOnnxDomain, 14, float, Sub);
class ONNX_OPERATOR_TYPED_KERNEL_CLASS_NAME(kCpuExecutionProvider, kOnnxDomain, 14, double, Sub);
class ONNX_OPERATOR_TYPED_KERNEL_CLASS_NAME(kCpuExecutionProvider, kOnnxDomain, 14, int32_t, Sub);
class ONNX_OPERATOR_TYPED_KERNEL_CLASS_NAME(kCpuExecutionProvider, kOnnxDomain, 14, int64_t, Sub);
class ONNX_OPERATOR_TYPED_KERNEL_CLASS_NAME(kCpuExecutionProvider, kOnnxDomain, 14, float, Mul);
class ONNX_OPERATOR_TYPED_KERNEL_CLASS_NAME(kCpuExecutionProvider, kOnnxDomain, 14, double, Mul);
class ONNX_OPERATOR_TYPED_KERNEL_CLASS_NAME(kCpuExecutionProvider, kOnnxDomain, 14, int32_t, Mul);
class ONNX_OPERATOR_TYPED_KERNEL_CLASS_NAME(kCpuExecutionProvider, kOnnxDomain, 14, int64_t, Mul);
class ONNX_OPERATOR_TYPED_KERNEL_CLASS_NAME(kCpuExecutionProvider, kOnnxDomain, 14, float, Div);
class ONNX_OPERATOR_TYPED_KERNEL_CLASS_NAME(kCpuExecutionProvider, kOnnxDomain, 14, double, Div);
class ONNX_OPERATOR_TYPED_KERNEL_CLASS_NAME(kCpuExecutionProvider, kOnnxDomain, 14, int32_t, Div);
class ONNX_OPERATOR_TYPED_KERNEL_CLASS_NAME(kCpuExecutionProvider, kOnnxDomain, 14, int64_t, Div);
class ONNX_OPERATOR_VERSIONED_KERNEL_CLASS_NAME(kCpuExecutionProvider, kOnnxDomain, 14, 18, Reshape);
class ONNX_OPERATOR_VERSIONED_KERNEL_CLASS_NAME(kCpuExecutionProvider, kOnnxDomain, 14, 15, Identity);
class ONNX_OPERATOR_VERSIONED_TYPED_KERNEL_CLASS_NAME(kCpuExecutionProvider, kOnnxDomain, 14, 14, float, BatchNormalization);
class ONNX_OPERATOR_VERSIONED_TYPED_KERNEL_CLASS_NAME(kCpuExecutionProvider, kOnnxDomain, 14, 14, double, BatchNormalization);
class ONNX_OPERATOR_KERNEL_CLASS_NAME(kCpuExecutionProvider, kOnnxDomain, 14, GRU);
class ONNX_OPERATOR_KERNEL_CLASS_NAME(kCpuExecutionProvider, kOnnxDomain, 14, LSTM);
class ONNX_OPERATOR_KERNEL_CLASS_NAME(kCpuExecutionProvider, kOnnxDomain, 14, RNN);

// Opset 15
class ONNX_OPERATOR_KERNEL_CLASS_NAME(kCpuExecutionProvider, kOnnxDomain, 15, Pow);
class ONNX_OPERATOR_TYPED_KERNEL_CLASS_NAME(kCpuExecutionProvider, kOnnxDomain, 15, float, BatchNormalization);
class ONNX_OPERATOR_TYPED_KERNEL_CLASS_NAME(kCpuExecutionProvider, kOnnxDomain, 15, double, BatchNormalization);
class ONNX_OPERATOR_VERSIONED_KERNEL_CLASS_NAME(kCpuExecutionProvider, kOnnxDomain, 15, 18, Shape);

#if !defined(DISABLE_OPTIONAL_TYPE)
class ONNX_OPERATOR_VERSIONED_KERNEL_CLASS_NAME(kCpuExecutionProvider, kOnnxDomain, 15, 17, OptionalHasElement);
class ONNX_OPERATOR_VERSIONED_KERNEL_CLASS_NAME(kCpuExecutionProvider, kOnnxDomain, 15, 17, OptionalGetElement);
class ONNX_OPERATOR_KERNEL_CLASS_NAME(kCpuExecutionProvider, kOnnxDomain, 15, Optional);
#endif

// Opset 16
class ONNX_OPERATOR_VERSIONED_KERNEL_CLASS_NAME(kCpuExecutionProvider, kOnnxDomain, 16, 18, Identity);
class ONNX_OPERATOR_VERSIONED_KERNEL_CLASS_NAME(kCpuExecutionProvider, kOnnxDomain, 16, 18, Loop);
class ONNX_OPERATOR_VERSIONED_KERNEL_CLASS_NAME(kCpuExecutionProvider, kOnnxDomain, 16, 18, If);
class ONNX_OPERATOR_TYPED_KERNEL_CLASS_NAME(kCpuExecutionProvider, kOnnxDomain, 16, float, RoiAlign);
class ONNX_OPERATOR_TYPED_KERNEL_CLASS_NAME(kCpuExecutionProvider, kOnnxDomain, 16, double, RoiAlign);
class ONNX_OPERATOR_TYPED_KERNEL_CLASS_NAME(kCpuExecutionProvider, kOnnxDomain, 16, float, GridSample);
class ONNX_OPERATOR_VERSIONED_KERNEL_CLASS_NAME(kCpuExecutionProvider, kOnnxDomain, 16, 17, ScatterElements);
class ONNX_OPERATOR_VERSIONED_KERNEL_CLASS_NAME(kCpuExecutionProvider, kOnnxDomain, 16, 17, ScatterND);
class ONNX_OPERATOR_TYPED_KERNEL_CLASS_NAME(kCpuExecutionProvider, kOnnxDomain, 16, string, Where);
class ONNX_OPERATOR_TYPED_KERNEL_CLASS_NAME(kCpuExecutionProvider, kOnnxDomain, 16, float, Where);
class ONNX_OPERATOR_TYPED_KERNEL_CLASS_NAME(kCpuExecutionProvider, kOnnxDomain, 16, double, Where);
class ONNX_OPERATOR_TYPED_KERNEL_CLASS_NAME(kCpuExecutionProvider, kOnnxDomain, 16, int32_t, Where);
class ONNX_OPERATOR_TYPED_KERNEL_CLASS_NAME(kCpuExecutionProvider, kOnnxDomain, 16, int64_t, Where);
class ONNX_OPERATOR_TYPED_KERNEL_CLASS_NAME(kCpuExecutionProvider, kOnnxDomain, 16, uint8_t, Where);
class ONNX_OPERATOR_KERNEL_CLASS_NAME(kCpuExecutionProvider, kOnnxDomain, 16, LeakyRelu);
#ifdef MLAS_F16VEC_INTRINSICS_SUPPORTED
class ONNX_OPERATOR_TYPED_KERNEL_CLASS_NAME(kCpuExecutionProvider, kOnnxDomain, 16, MLFloat16, LeakyRelu);
#endif
class ONNX_OPERATOR_KERNEL_CLASS_NAME(kCpuExecutionProvider, kOnnxDomain, 16, PRelu);
class ONNX_OPERATOR_VERSIONED_KERNEL_CLASS_NAME(kCpuExecutionProvider, kOnnxDomain, 16, 18, Scan);
class ONNX_OPERATOR_TYPED_KERNEL_CLASS_NAME(kCpuExecutionProvider, kOnnxDomain, 16, float, GreaterOrEqual);
class ONNX_OPERATOR_TYPED_KERNEL_CLASS_NAME(kCpuExecutionProvider, kOnnxDomain, 16, double, GreaterOrEqual);
class ONNX_OPERATOR_TYPED_KERNEL_CLASS_NAME(kCpuExecutionProvider, kOnnxDomain, 16, int32_t, GreaterOrEqual);
class ONNX_OPERATOR_TYPED_KERNEL_CLASS_NAME(kCpuExecutionProvider, kOnnxDomain, 16, int64_t, GreaterOrEqual);
class ONNX_OPERATOR_TYPED_KERNEL_CLASS_NAME(kCpuExecutionProvider, kOnnxDomain, 16, float, LessOrEqual);
class ONNX_OPERATOR_TYPED_KERNEL_CLASS_NAME(kCpuExecutionProvider, kOnnxDomain, 16, double, LessOrEqual);
class ONNX_OPERATOR_TYPED_KERNEL_CLASS_NAME(kCpuExecutionProvider, kOnnxDomain, 16, int32_t, LessOrEqual);
class ONNX_OPERATOR_TYPED_KERNEL_CLASS_NAME(kCpuExecutionProvider, kOnnxDomain, 16, int64_t, LessOrEqual);

// Opset 17
class ONNX_OPERATOR_KERNEL_CLASS_NAME(kCpuExecutionProvider, kOnnxDomain, 17, DFT);
class ONNX_OPERATOR_KERNEL_CLASS_NAME(kCpuExecutionProvider, kOnnxDomain, 17, BlackmanWindow);
class ONNX_OPERATOR_KERNEL_CLASS_NAME(kCpuExecutionProvider, kOnnxDomain, 17, HammingWindow);
class ONNX_OPERATOR_KERNEL_CLASS_NAME(kCpuExecutionProvider, kOnnxDomain, 17, HannWindow);
class ONNX_OPERATOR_KERNEL_CLASS_NAME(kCpuExecutionProvider, kOnnxDomain, 17, MelWeightMatrix);
class ONNX_OPERATOR_KERNEL_CLASS_NAME(kCpuExecutionProvider, kOnnxDomain, 17, STFT);
class ONNX_OPERATOR_TYPED_KERNEL_CLASS_NAME(kCpuExecutionProvider, kOnnxDomain, 17, float, LayerNormalization);
class ONNX_OPERATOR_TYPED_KERNEL_CLASS_NAME(kCpuExecutionProvider, kOnnxDomain, 17, double, LayerNormalization);

// Opset 18
class ONNX_OPERATOR_VERSIONED_TYPED_KERNEL_CLASS_NAME(kCpuExecutionProvider, kOnnxDomain, 18, 18, float, Resize);
class ONNX_OPERATOR_VERSIONED_TYPED_KERNEL_CLASS_NAME(kCpuExecutionProvider, kOnnxDomain, 18, 18, int32_t, Resize);
class ONNX_OPERATOR_VERSIONED_TYPED_KERNEL_CLASS_NAME(kCpuExecutionProvider, kOnnxDomain, 18, 18, int8_t, Resize);
class ONNX_OPERATOR_VERSIONED_TYPED_KERNEL_CLASS_NAME(kCpuExecutionProvider, kOnnxDomain, 18, 18, uint8_t, Resize);
class ONNX_OPERATOR_TYPED_KERNEL_CLASS_NAME(kCpuExecutionProvider, kOnnxDomain, 18, float, ReduceL1);
class ONNX_OPERATOR_TYPED_KERNEL_CLASS_NAME(kCpuExecutionProvider, kOnnxDomain, 18, int32_t, ReduceL1);
class ONNX_OPERATOR_TYPED_KERNEL_CLASS_NAME(kCpuExecutionProvider, kOnnxDomain, 18, int64_t, ReduceL1);
class ONNX_OPERATOR_TYPED_KERNEL_CLASS_NAME(kCpuExecutionProvider, kOnnxDomain, 18, float, ReduceL2);
class ONNX_OPERATOR_TYPED_KERNEL_CLASS_NAME(kCpuExecutionProvider, kOnnxDomain, 18, int32_t, ReduceL2);
class ONNX_OPERATOR_TYPED_KERNEL_CLASS_NAME(kCpuExecutionProvider, kOnnxDomain, 18, int64_t, ReduceL2);
class ONNX_OPERATOR_TYPED_KERNEL_CLASS_NAME(kCpuExecutionProvider, kOnnxDomain, 18, float, ReduceLogSum);
class ONNX_OPERATOR_TYPED_KERNEL_CLASS_NAME(kCpuExecutionProvider, kOnnxDomain, 18, int32_t, ReduceLogSum);
class ONNX_OPERATOR_TYPED_KERNEL_CLASS_NAME(kCpuExecutionProvider, kOnnxDomain, 18, int64_t, ReduceLogSum);
class ONNX_OPERATOR_TYPED_KERNEL_CLASS_NAME(kCpuExecutionProvider, kOnnxDomain, 18, float, ReduceLogSumExp);
class ONNX_OPERATOR_TYPED_KERNEL_CLASS_NAME(kCpuExecutionProvider, kOnnxDomain, 18, double, ReduceLogSumExp);
class ONNX_OPERATOR_TYPED_KERNEL_CLASS_NAME(kCpuExecutionProvider, kOnnxDomain, 18, int32_t, ReduceLogSumExp);
class ONNX_OPERATOR_TYPED_KERNEL_CLASS_NAME(kCpuExecutionProvider, kOnnxDomain, 18, int64_t, ReduceLogSumExp);
class ONNX_OPERATOR_TYPED_KERNEL_CLASS_NAME(kCpuExecutionProvider, kOnnxDomain, 18, float, ReduceMax);
class ONNX_OPERATOR_TYPED_KERNEL_CLASS_NAME(kCpuExecutionProvider, kOnnxDomain, 18, double, ReduceMax);
class ONNX_OPERATOR_TYPED_KERNEL_CLASS_NAME(kCpuExecutionProvider, kOnnxDomain, 18, int32_t, ReduceMax);
class ONNX_OPERATOR_TYPED_KERNEL_CLASS_NAME(kCpuExecutionProvider, kOnnxDomain, 18, int64_t, ReduceMax);
class ONNX_OPERATOR_TYPED_KERNEL_CLASS_NAME(kCpuExecutionProvider, kOnnxDomain, 18, int8_t, ReduceMax);
class ONNX_OPERATOR_TYPED_KERNEL_CLASS_NAME(kCpuExecutionProvider, kOnnxDomain, 18, uint8_t, ReduceMax);
class ONNX_OPERATOR_TYPED_KERNEL_CLASS_NAME(kCpuExecutionProvider, kOnnxDomain, 18, float, ReduceMean);
class ONNX_OPERATOR_TYPED_KERNEL_CLASS_NAME(kCpuExecutionProvider, kOnnxDomain, 18, double, ReduceMean);
class ONNX_OPERATOR_TYPED_KERNEL_CLASS_NAME(kCpuExecutionProvider, kOnnxDomain, 18, int32_t, ReduceMean);
class ONNX_OPERATOR_TYPED_KERNEL_CLASS_NAME(kCpuExecutionProvider, kOnnxDomain, 18, float, ReduceMin);
class ONNX_OPERATOR_TYPED_KERNEL_CLASS_NAME(kCpuExecutionProvider, kOnnxDomain, 18, double, ReduceMin);
class ONNX_OPERATOR_TYPED_KERNEL_CLASS_NAME(kCpuExecutionProvider, kOnnxDomain, 18, int32_t, ReduceMin);
class ONNX_OPERATOR_TYPED_KERNEL_CLASS_NAME(kCpuExecutionProvider, kOnnxDomain, 18, int64_t, ReduceMin);
class ONNX_OPERATOR_TYPED_KERNEL_CLASS_NAME(kCpuExecutionProvider, kOnnxDomain, 18, int8_t, ReduceMin);
class ONNX_OPERATOR_TYPED_KERNEL_CLASS_NAME(kCpuExecutionProvider, kOnnxDomain, 18, uint8_t, ReduceMin);
class ONNX_OPERATOR_TYPED_KERNEL_CLASS_NAME(kCpuExecutionProvider, kOnnxDomain, 18, float, ReduceProd);
class ONNX_OPERATOR_TYPED_KERNEL_CLASS_NAME(kCpuExecutionProvider, kOnnxDomain, 18, int32_t, ReduceProd);
class ONNX_OPERATOR_TYPED_KERNEL_CLASS_NAME(kCpuExecutionProvider, kOnnxDomain, 18, int64_t, ReduceProd);
class ONNX_OPERATOR_TYPED_KERNEL_CLASS_NAME(kCpuExecutionProvider, kOnnxDomain, 18, float, ReduceSumSquare);
class ONNX_OPERATOR_TYPED_KERNEL_CLASS_NAME(kCpuExecutionProvider, kOnnxDomain, 18, double, ReduceSumSquare);
class ONNX_OPERATOR_TYPED_KERNEL_CLASS_NAME(kCpuExecutionProvider, kOnnxDomain, 18, int32_t, ReduceSumSquare);
class ONNX_OPERATOR_TYPED_KERNEL_CLASS_NAME(kCpuExecutionProvider, kOnnxDomain, 18, int64_t, ReduceSumSquare);
class ONNX_OPERATOR_KERNEL_CLASS_NAME(kCpuExecutionProvider, kOnnxDomain, 18, LpPool);
class ONNX_OPERATOR_KERNEL_CLASS_NAME(kCpuExecutionProvider, kOnnxDomain, 18, Col2Im);
class ONNX_OPERATOR_TYPED_KERNEL_CLASS_NAME(kCpuExecutionProvider, kOnnxDomain, 18, int8_t, BitwiseAnd);
class ONNX_OPERATOR_TYPED_KERNEL_CLASS_NAME(kCpuExecutionProvider, kOnnxDomain, 18, int16_t, BitwiseAnd);
class ONNX_OPERATOR_TYPED_KERNEL_CLASS_NAME(kCpuExecutionProvider, kOnnxDomain, 18, int32_t, BitwiseAnd);
class ONNX_OPERATOR_TYPED_KERNEL_CLASS_NAME(kCpuExecutionProvider, kOnnxDomain, 18, int64_t, BitwiseAnd);
class ONNX_OPERATOR_TYPED_KERNEL_CLASS_NAME(kCpuExecutionProvider, kOnnxDomain, 18, uint8_t, BitwiseAnd);
class ONNX_OPERATOR_TYPED_KERNEL_CLASS_NAME(kCpuExecutionProvider, kOnnxDomain, 18, uint16_t, BitwiseAnd);
class ONNX_OPERATOR_TYPED_KERNEL_CLASS_NAME(kCpuExecutionProvider, kOnnxDomain, 18, uint32_t, BitwiseAnd);
class ONNX_OPERATOR_TYPED_KERNEL_CLASS_NAME(kCpuExecutionProvider, kOnnxDomain, 18, uint64_t, BitwiseAnd);
class ONNX_OPERATOR_TYPED_KERNEL_CLASS_NAME(kCpuExecutionProvider, kOnnxDomain, 18, int8_t, BitwiseNot);
class ONNX_OPERATOR_TYPED_KERNEL_CLASS_NAME(kCpuExecutionProvider, kOnnxDomain, 18, int16_t, BitwiseNot);
class ONNX_OPERATOR_TYPED_KERNEL_CLASS_NAME(kCpuExecutionProvider, kOnnxDomain, 18, int32_t, BitwiseNot);
class ONNX_OPERATOR_TYPED_KERNEL_CLASS_NAME(kCpuExecutionProvider, kOnnxDomain, 18, int64_t, BitwiseNot);
class ONNX_OPERATOR_TYPED_KERNEL_CLASS_NAME(kCpuExecutionProvider, kOnnxDomain, 18, uint8_t, BitwiseNot);
class ONNX_OPERATOR_TYPED_KERNEL_CLASS_NAME(kCpuExecutionProvider, kOnnxDomain, 18, uint16_t, BitwiseNot);
class ONNX_OPERATOR_TYPED_KERNEL_CLASS_NAME(kCpuExecutionProvider, kOnnxDomain, 18, uint32_t, BitwiseNot);
class ONNX_OPERATOR_TYPED_KERNEL_CLASS_NAME(kCpuExecutionProvider, kOnnxDomain, 18, uint64_t, BitwiseNot);
class ONNX_OPERATOR_TYPED_KERNEL_CLASS_NAME(kCpuExecutionProvider, kOnnxDomain, 18, int8_t, BitwiseOr);
class ONNX_OPERATOR_TYPED_KERNEL_CLASS_NAME(kCpuExecutionProvider, kOnnxDomain, 18, int16_t, BitwiseOr);
class ONNX_OPERATOR_TYPED_KERNEL_CLASS_NAME(kCpuExecutionProvider, kOnnxDomain, 18, int32_t, BitwiseOr);
class ONNX_OPERATOR_TYPED_KERNEL_CLASS_NAME(kCpuExecutionProvider, kOnnxDomain, 18, int64_t, BitwiseOr);
class ONNX_OPERATOR_TYPED_KERNEL_CLASS_NAME(kCpuExecutionProvider, kOnnxDomain, 18, uint8_t, BitwiseOr);
class ONNX_OPERATOR_TYPED_KERNEL_CLASS_NAME(kCpuExecutionProvider, kOnnxDomain, 18, uint16_t, BitwiseOr);
class ONNX_OPERATOR_TYPED_KERNEL_CLASS_NAME(kCpuExecutionProvider, kOnnxDomain, 18, uint32_t, BitwiseOr);
class ONNX_OPERATOR_TYPED_KERNEL_CLASS_NAME(kCpuExecutionProvider, kOnnxDomain, 18, uint64_t, BitwiseOr);
class ONNX_OPERATOR_TYPED_KERNEL_CLASS_NAME(kCpuExecutionProvider, kOnnxDomain, 18, int8_t, BitwiseXor);
class ONNX_OPERATOR_TYPED_KERNEL_CLASS_NAME(kCpuExecutionProvider, kOnnxDomain, 18, int16_t, BitwiseXor);
class ONNX_OPERATOR_TYPED_KERNEL_CLASS_NAME(kCpuExecutionProvider, kOnnxDomain, 18, int32_t, BitwiseXor);
class ONNX_OPERATOR_TYPED_KERNEL_CLASS_NAME(kCpuExecutionProvider, kOnnxDomain, 18, int64_t, BitwiseXor);
class ONNX_OPERATOR_TYPED_KERNEL_CLASS_NAME(kCpuExecutionProvider, kOnnxDomain, 18, uint8_t, BitwiseXor);
class ONNX_OPERATOR_TYPED_KERNEL_CLASS_NAME(kCpuExecutionProvider, kOnnxDomain, 18, uint16_t, BitwiseXor);
class ONNX_OPERATOR_TYPED_KERNEL_CLASS_NAME(kCpuExecutionProvider, kOnnxDomain, 18, uint32_t, BitwiseXor);
class ONNX_OPERATOR_TYPED_KERNEL_CLASS_NAME(kCpuExecutionProvider, kOnnxDomain, 18, uint64_t, BitwiseXor);
class ONNX_OPERATOR_VERSIONED_KERNEL_CLASS_NAME(kCpuExecutionProvider, kOnnxDomain, 18, 18, Pad);
class ONNX_OPERATOR_KERNEL_CLASS_NAME(kCpuExecutionProvider, kOnnxDomain, 18, ScatterND);
class ONNX_OPERATOR_KERNEL_CLASS_NAME(kCpuExecutionProvider, kOnnxDomain, 18, ScatterElements);
class ONNX_OPERATOR_KERNEL_CLASS_NAME(kCpuExecutionProvider, kOnnxDomain, 18, Split);
#if !defined(DISABLE_OPTIONAL_TYPE)
class ONNX_OPERATOR_KERNEL_CLASS_NAME(kCpuExecutionProvider, kOnnxDomain, 18, OptionalHasElement);
class ONNX_OPERATOR_KERNEL_CLASS_NAME(kCpuExecutionProvider, kOnnxDomain, 18, OptionalGetElement);

#endif

// Opset 19
<<<<<<< HEAD
class ONNX_OPERATOR_KERNEL_CLASS_NAME(kCpuExecutionProvider, kOnnxDomain, 19, Cast);
class ONNX_OPERATOR_TYPED_KERNEL_CLASS_NAME(kCpuExecutionProvider, kOnnxDomain, 19, int32_t, DequantizeLinear);
class ONNX_OPERATOR_TYPED_KERNEL_CLASS_NAME(kCpuExecutionProvider, kOnnxDomain, 19, uint8_t, DequantizeLinear);
class ONNX_OPERATOR_TYPED_KERNEL_CLASS_NAME(kCpuExecutionProvider, kOnnxDomain, 19, int8_t, DequantizeLinear);
class ONNX_OPERATOR_TYPED_KERNEL_CLASS_NAME(kCpuExecutionProvider, kOnnxDomain, 19, Float8E4M3FN, DequantizeLinear);
class ONNX_OPERATOR_TYPED_KERNEL_CLASS_NAME(kCpuExecutionProvider, kOnnxDomain, 19, Float8E4M3FNUZ, DequantizeLinear);
class ONNX_OPERATOR_TYPED_KERNEL_CLASS_NAME(kCpuExecutionProvider, kOnnxDomain, 19, Float8E5M2, DequantizeLinear);
class ONNX_OPERATOR_TYPED_KERNEL_CLASS_NAME(kCpuExecutionProvider, kOnnxDomain, 19, Float8E5M2FNUZ, DequantizeLinear);
class ONNX_OPERATOR_TYPED_KERNEL_CLASS_NAME(kCpuExecutionProvider, kOnnxDomain, 19, bool, Equal);
class ONNX_OPERATOR_TYPED_KERNEL_CLASS_NAME(kCpuExecutionProvider, kOnnxDomain, 19, int32_t, Equal);
class ONNX_OPERATOR_TYPED_KERNEL_CLASS_NAME(kCpuExecutionProvider, kOnnxDomain, 19, int64_t, Equal);
class ONNX_OPERATOR_TYPED_KERNEL_CLASS_NAME(kCpuExecutionProvider, kOnnxDomain, 19, float, Equal);
class ONNX_OPERATOR_TYPED_KERNEL_CLASS_NAME(kCpuExecutionProvider, kOnnxDomain, 19, double, Equal);
class ONNX_OPERATOR_TYPED_KERNEL_CLASS_NAME(kCpuExecutionProvider, kOnnxDomain, 19, string, Equal);
class ONNX_OPERATOR_KERNEL_CLASS_NAME(kCpuExecutionProvider, kOnnxDomain, 19, Identity);
class ONNX_OPERATOR_KERNEL_CLASS_NAME(kCpuExecutionProvider, kOnnxDomain, 19, If);
class ONNX_OPERATOR_KERNEL_CLASS_NAME(kCpuExecutionProvider, kOnnxDomain, 19, Loop);
class ONNX_OPERATOR_TYPED_KERNEL_CLASS_NAME(kCpuExecutionProvider, kOnnxDomain, 19, uint8_t, QuantizeLinear);
class ONNX_OPERATOR_TYPED_KERNEL_CLASS_NAME(kCpuExecutionProvider, kOnnxDomain, 19, int8_t, QuantizeLinear);
class ONNX_OPERATOR_TYPED_KERNEL_CLASS_NAME(kCpuExecutionProvider, kOnnxDomain, 19, Float8E4M3FN, QuantizeLinear);
class ONNX_OPERATOR_TYPED_KERNEL_CLASS_NAME(kCpuExecutionProvider, kOnnxDomain, 19, Float8E4M3FNUZ, QuantizeLinear);
class ONNX_OPERATOR_TYPED_KERNEL_CLASS_NAME(kCpuExecutionProvider, kOnnxDomain, 19, Float8E5M2, QuantizeLinear);
class ONNX_OPERATOR_TYPED_KERNEL_CLASS_NAME(kCpuExecutionProvider, kOnnxDomain, 19, Float8E5M2FNUZ, QuantizeLinear);
class ONNX_OPERATOR_KERNEL_CLASS_NAME(kCpuExecutionProvider, kOnnxDomain, 19, Reshape);
=======
class ONNX_OPERATOR_KERNEL_CLASS_NAME(kCpuExecutionProvider, kOnnxDomain, 19, AveragePool);
#ifdef MLAS_F16VEC_INTRINSICS_SUPPORTED
class ONNX_OPERATOR_TYPED_KERNEL_CLASS_NAME(kCpuExecutionProvider, kOnnxDomain, 19, MLFloat16, AveragePool);
#endif
class ONNX_OPERATOR_KERNEL_CLASS_NAME(kCpuExecutionProvider, kOnnxDomain, 19, Pad);
>>>>>>> 5b663d67
class ONNX_OPERATOR_TYPED_KERNEL_CLASS_NAME(kCpuExecutionProvider, kOnnxDomain, 19, float, Resize);
class ONNX_OPERATOR_TYPED_KERNEL_CLASS_NAME(kCpuExecutionProvider, kOnnxDomain, 19, int32_t, Resize);
class ONNX_OPERATOR_TYPED_KERNEL_CLASS_NAME(kCpuExecutionProvider, kOnnxDomain, 19, int8_t, Resize);
class ONNX_OPERATOR_TYPED_KERNEL_CLASS_NAME(kCpuExecutionProvider, kOnnxDomain, 19, uint8_t, Resize);
class ONNX_OPERATOR_KERNEL_CLASS_NAME(kCpuExecutionProvider, kOnnxDomain, 19, Scan);
class ONNX_OPERATOR_KERNEL_CLASS_NAME(kCpuExecutionProvider, kOnnxDomain, 19, Shape);

// !!PLEASE READ BELOW!! Following that, add new entries above this comment

/*  *** IMPORTANT! ***
 NEVER update a versioned entry to change the start or end version. These MUST be treated as immutable.
   i.e. if the macro has 'VERSIONED' in it, do not modify that entry

 When updating a declaration to add a new version of an operator there are 2 simple steps:

   1. There should be a non-versioned entry for that latest version. Update this to be versioned.
      Note that the end version is inclusive, so the end value will be one less than the operator's new opset version.
   2. Add a new non-versioned entry for the new opset.

 e.g. Say opset 13 is being added, and we need to update Add. The most recent change to Add was in opset 7 so it
      should have an un-versioned registration in the opset 7 section like this:

     class ONNX_OPERATOR_TYPED_KERNEL_CLASS_NAME(kCpuExecutionProvider, kOnnxDomain, 7, float, Add);

   Step 1 is to change that to add 'VERSIONED_' to the macro and add an end version of 12 as the new opset is 13:
     class ONNX_OPERATOR_VERSIONED_TYPED_KERNEL_CLASS_NAME(kCpuExecutionProvider, kOnnxDomain, 7, 12, float, Add);

   Step 2 is to create a new un-versioned entry in the opset 13 sections:
     class ONNX_OPERATOR_TYPED_KERNEL_CLASS_NAME(kCpuExecutionProvider, kOnnxDomain, 13, float, Add);

 The process is the same for TYPED and untyped kernels - just repeat for each type when updating the typed entries.

 The changes below in the registrations using BuildKernelCreateInfo are essentially the same. Update existing
 registration to use the VERSIONED_ macro, add end version, add new un-versioned entry in the section for the new
 opset.

 To double-check what versions an operator should have registrations for see
 https://github.com/onnx/onnx/blob/main/docs/Operators.md
*****/

template <>
KernelCreateInfo BuildKernelCreateInfo<void>() {
  KernelCreateInfo info;
  return info;
}

Status RegisterOnnxOperatorKernels(KernelRegistry& kernel_registry) {
  static const BuildKernelCreateInfoFn function_table[] = {
    BuildKernelCreateInfo<void>,  // default entry to avoid the list become empty after ops-reducing
    BuildKernelCreateInfo<ONNX_OPERATOR_VERSIONED_KERNEL_CLASS_NAME(kCpuExecutionProvider, kOnnxDomain, 6, 10,
                                                                    Clip)>,
    BuildKernelCreateInfo<ONNX_OPERATOR_KERNEL_CLASS_NAME(kCpuExecutionProvider, kOnnxDomain, 6, Elu)>,
    BuildKernelCreateInfo<ONNX_OPERATOR_KERNEL_CLASS_NAME(kCpuExecutionProvider, kOnnxDomain, 6, HardSigmoid)>,
    BuildKernelCreateInfo<ONNX_OPERATOR_VERSIONED_KERNEL_CLASS_NAME(kCpuExecutionProvider, kOnnxDomain, 6, 15, LeakyRelu)>,
    BuildKernelCreateInfo<ONNX_OPERATOR_VERSIONED_TYPED_KERNEL_CLASS_NAME(kCpuExecutionProvider, kOnnxDomain, 6, 12, float, Relu)>,
    BuildKernelCreateInfo<ONNX_OPERATOR_VERSIONED_TYPED_KERNEL_CLASS_NAME(kCpuExecutionProvider, kOnnxDomain, 6, 12, double, Relu)>,
    BuildKernelCreateInfo<ONNX_OPERATOR_KERNEL_CLASS_NAME(kCpuExecutionProvider, kOnnxDomain, 6, Selu)>,
    BuildKernelCreateInfo<ONNX_OPERATOR_VERSIONED_TYPED_KERNEL_CLASS_NAME(kCpuExecutionProvider, kOnnxDomain, 6, 12, float, Sigmoid)>,
    BuildKernelCreateInfo<ONNX_OPERATOR_VERSIONED_TYPED_KERNEL_CLASS_NAME(kCpuExecutionProvider, kOnnxDomain, 6, 12, double, Sigmoid)>,
    BuildKernelCreateInfo<ONNX_OPERATOR_KERNEL_CLASS_NAME(kCpuExecutionProvider, kOnnxDomain, 1, Softplus)>,
    BuildKernelCreateInfo<ONNX_OPERATOR_KERNEL_CLASS_NAME(kCpuExecutionProvider, kOnnxDomain, 1, Softsign)>,
    BuildKernelCreateInfo<ONNX_OPERATOR_VERSIONED_TYPED_KERNEL_CLASS_NAME(kCpuExecutionProvider, kOnnxDomain, 6, 12, float, Tanh)>,
    BuildKernelCreateInfo<ONNX_OPERATOR_VERSIONED_TYPED_KERNEL_CLASS_NAME(kCpuExecutionProvider, kOnnxDomain, 6, 12, double, Tanh)>,
    BuildKernelCreateInfo<ONNX_OPERATOR_VERSIONED_KERNEL_CLASS_NAME(kCpuExecutionProvider, kOnnxDomain, 7, 8,
                                                                    PRelu)>,
    BuildKernelCreateInfo<ONNX_OPERATOR_KERNEL_CLASS_NAME(kCpuExecutionProvider, kOnnxDomain, 1, RandomNormal)>,
    BuildKernelCreateInfo<ONNX_OPERATOR_KERNEL_CLASS_NAME(kCpuExecutionProvider, kOnnxDomain, 1, RandomUniform)>,
    BuildKernelCreateInfo<ONNX_OPERATOR_KERNEL_CLASS_NAME(kCpuExecutionProvider, kOnnxDomain, 1, RandomNormalLike)>,
    BuildKernelCreateInfo<ONNX_OPERATOR_KERNEL_CLASS_NAME(kCpuExecutionProvider, kOnnxDomain, 1, RandomUniformLike)>,
    BuildKernelCreateInfo<ONNX_OPERATOR_KERNEL_CLASS_NAME(kCpuExecutionProvider, kOnnxDomain, 7, Multinomial)>,
    BuildKernelCreateInfo<ONNX_OPERATOR_VERSIONED_TYPED_KERNEL_CLASS_NAME(kCpuExecutionProvider, kOnnxDomain, 7, 12, float, Add)>,
    BuildKernelCreateInfo<ONNX_OPERATOR_VERSIONED_TYPED_KERNEL_CLASS_NAME(kCpuExecutionProvider, kOnnxDomain, 7, 12, double, Add)>,
    BuildKernelCreateInfo<ONNX_OPERATOR_VERSIONED_TYPED_KERNEL_CLASS_NAME(kCpuExecutionProvider, kOnnxDomain, 7, 12, int32_t,
                                                                          Add)>,
    BuildKernelCreateInfo<ONNX_OPERATOR_VERSIONED_TYPED_KERNEL_CLASS_NAME(kCpuExecutionProvider, kOnnxDomain, 7, 12, int64_t,
                                                                          Add)>,
    BuildKernelCreateInfo<ONNX_OPERATOR_VERSIONED_TYPED_KERNEL_CLASS_NAME(kCpuExecutionProvider, kOnnxDomain, 7, 12, float, Sub)>,
    BuildKernelCreateInfo<ONNX_OPERATOR_VERSIONED_TYPED_KERNEL_CLASS_NAME(kCpuExecutionProvider, kOnnxDomain, 7, 12, double, Sub)>,
    BuildKernelCreateInfo<ONNX_OPERATOR_VERSIONED_TYPED_KERNEL_CLASS_NAME(kCpuExecutionProvider, kOnnxDomain, 7, 12, int32_t,
                                                                          Sub)>,
    BuildKernelCreateInfo<ONNX_OPERATOR_VERSIONED_TYPED_KERNEL_CLASS_NAME(kCpuExecutionProvider, kOnnxDomain, 7, 12, int64_t,
                                                                          Sub)>,
    BuildKernelCreateInfo<ONNX_OPERATOR_VERSIONED_TYPED_KERNEL_CLASS_NAME(kCpuExecutionProvider, kOnnxDomain, 7, 12, float, Mul)>,
    BuildKernelCreateInfo<ONNX_OPERATOR_VERSIONED_TYPED_KERNEL_CLASS_NAME(kCpuExecutionProvider, kOnnxDomain, 7, 12, double, Mul)>,
    BuildKernelCreateInfo<ONNX_OPERATOR_VERSIONED_TYPED_KERNEL_CLASS_NAME(kCpuExecutionProvider, kOnnxDomain, 7, 12, int32_t,
                                                                          Mul)>,
    BuildKernelCreateInfo<ONNX_OPERATOR_VERSIONED_TYPED_KERNEL_CLASS_NAME(kCpuExecutionProvider, kOnnxDomain, 7, 12, int64_t,
                                                                          Mul)>,
    BuildKernelCreateInfo<ONNX_OPERATOR_VERSIONED_TYPED_KERNEL_CLASS_NAME(kCpuExecutionProvider, kOnnxDomain, 7, 12, float, Div)>,
    BuildKernelCreateInfo<ONNX_OPERATOR_VERSIONED_TYPED_KERNEL_CLASS_NAME(kCpuExecutionProvider, kOnnxDomain, 7, 12, double, Div)>,
    BuildKernelCreateInfo<ONNX_OPERATOR_VERSIONED_TYPED_KERNEL_CLASS_NAME(kCpuExecutionProvider, kOnnxDomain, 7, 12, int32_t,
                                                                          Div)>,
    BuildKernelCreateInfo<ONNX_OPERATOR_VERSIONED_TYPED_KERNEL_CLASS_NAME(kCpuExecutionProvider, kOnnxDomain, 7, 12, int64_t,
                                                                          Div)>,
    BuildKernelCreateInfo<ONNX_OPERATOR_VERSIONED_TYPED_KERNEL_CLASS_NAME(kCpuExecutionProvider, kOnnxDomain, 6, 12, float, Abs)>,
    BuildKernelCreateInfo<ONNX_OPERATOR_VERSIONED_TYPED_KERNEL_CLASS_NAME(kCpuExecutionProvider, kOnnxDomain, 6, 12, double, Abs)>,
    BuildKernelCreateInfo<ONNX_OPERATOR_VERSIONED_TYPED_KERNEL_CLASS_NAME(kCpuExecutionProvider, kOnnxDomain, 6, 12, int8_t, Abs)>,
    BuildKernelCreateInfo<ONNX_OPERATOR_VERSIONED_TYPED_KERNEL_CLASS_NAME(kCpuExecutionProvider, kOnnxDomain, 6, 12, int16_t,
                                                                          Abs)>,
    BuildKernelCreateInfo<ONNX_OPERATOR_VERSIONED_TYPED_KERNEL_CLASS_NAME(kCpuExecutionProvider, kOnnxDomain, 6, 12, int32_t,
                                                                          Abs)>,
    BuildKernelCreateInfo<ONNX_OPERATOR_VERSIONED_TYPED_KERNEL_CLASS_NAME(kCpuExecutionProvider, kOnnxDomain, 6, 12, int64_t,
                                                                          Abs)>,
    BuildKernelCreateInfo<ONNX_OPERATOR_VERSIONED_TYPED_KERNEL_CLASS_NAME(kCpuExecutionProvider, kOnnxDomain, 6, 12, uint8_t,
                                                                          Abs)>,
    BuildKernelCreateInfo<ONNX_OPERATOR_VERSIONED_TYPED_KERNEL_CLASS_NAME(kCpuExecutionProvider, kOnnxDomain, 6, 12, uint16_t,
                                                                          Abs)>,
    BuildKernelCreateInfo<ONNX_OPERATOR_VERSIONED_TYPED_KERNEL_CLASS_NAME(kCpuExecutionProvider, kOnnxDomain, 6, 12, uint32_t,
                                                                          Abs)>,
    BuildKernelCreateInfo<ONNX_OPERATOR_VERSIONED_TYPED_KERNEL_CLASS_NAME(kCpuExecutionProvider, kOnnxDomain, 6, 12, uint64_t,
                                                                          Abs)>,
    BuildKernelCreateInfo<ONNX_OPERATOR_VERSIONED_TYPED_KERNEL_CLASS_NAME(kCpuExecutionProvider, kOnnxDomain, 6, 12, float, Floor)>,
    BuildKernelCreateInfo<ONNX_OPERATOR_VERSIONED_TYPED_KERNEL_CLASS_NAME(kCpuExecutionProvider, kOnnxDomain, 6, 12, double, Floor)>,
    BuildKernelCreateInfo<ONNX_OPERATOR_VERSIONED_TYPED_KERNEL_CLASS_NAME(kCpuExecutionProvider, kOnnxDomain, 6, 12, float, Ceil)>,
    BuildKernelCreateInfo<ONNX_OPERATOR_VERSIONED_TYPED_KERNEL_CLASS_NAME(kCpuExecutionProvider, kOnnxDomain, 6, 12, double, Ceil)>,
    BuildKernelCreateInfo<ONNX_OPERATOR_VERSIONED_TYPED_KERNEL_CLASS_NAME(kCpuExecutionProvider, kOnnxDomain, 6, 12, float,
                                                                          Reciprocal)>,
    BuildKernelCreateInfo<ONNX_OPERATOR_VERSIONED_TYPED_KERNEL_CLASS_NAME(kCpuExecutionProvider, kOnnxDomain, 6, 12, double,
                                                                          Reciprocal)>,
    BuildKernelCreateInfo<ONNX_OPERATOR_VERSIONED_TYPED_KERNEL_CLASS_NAME(kCpuExecutionProvider, kOnnxDomain, 6, 12, float, Sqrt)>,
    BuildKernelCreateInfo<ONNX_OPERATOR_VERSIONED_TYPED_KERNEL_CLASS_NAME(kCpuExecutionProvider, kOnnxDomain, 6, 12, double, Sqrt)>,
    BuildKernelCreateInfo<ONNX_OPERATOR_VERSIONED_TYPED_KERNEL_CLASS_NAME(kCpuExecutionProvider, kOnnxDomain, 6, 12, float, Neg)>,
    BuildKernelCreateInfo<ONNX_OPERATOR_VERSIONED_TYPED_KERNEL_CLASS_NAME(kCpuExecutionProvider, kOnnxDomain, 6, 12, double, Neg)>,
    BuildKernelCreateInfo<ONNX_OPERATOR_VERSIONED_TYPED_KERNEL_CLASS_NAME(kCpuExecutionProvider, kOnnxDomain, 6, 12, int8_t, Neg)>,
    BuildKernelCreateInfo<ONNX_OPERATOR_VERSIONED_TYPED_KERNEL_CLASS_NAME(kCpuExecutionProvider, kOnnxDomain, 6, 12, int32_t,
                                                                          Neg)>,
    BuildKernelCreateInfo<ONNX_OPERATOR_VERSIONED_TYPED_KERNEL_CLASS_NAME(kCpuExecutionProvider, kOnnxDomain, 6, 12, int64_t,
                                                                          Neg)>,
    BuildKernelCreateInfo<ONNX_OPERATOR_VERSIONED_KERNEL_CLASS_NAME(kCpuExecutionProvider, kOnnxDomain, 7, 11, Pow)>,
    BuildKernelCreateInfo<ONNX_OPERATOR_VERSIONED_TYPED_KERNEL_CLASS_NAME(kCpuExecutionProvider, kOnnxDomain, 6, 12, float, Exp)>,
    BuildKernelCreateInfo<ONNX_OPERATOR_VERSIONED_TYPED_KERNEL_CLASS_NAME(kCpuExecutionProvider, kOnnxDomain, 6, 12, double, Exp)>,
    BuildKernelCreateInfo<ONNX_OPERATOR_VERSIONED_TYPED_KERNEL_CLASS_NAME(kCpuExecutionProvider, kOnnxDomain, 6, 12, float, Log)>,
    BuildKernelCreateInfo<ONNX_OPERATOR_VERSIONED_TYPED_KERNEL_CLASS_NAME(kCpuExecutionProvider, kOnnxDomain, 6, 12, double, Log)>,
    BuildKernelCreateInfo<ONNX_OPERATOR_VERSIONED_TYPED_KERNEL_CLASS_NAME(kCpuExecutionProvider, kOnnxDomain, 6, 7,
                                                                          float, Sum)>,
    BuildKernelCreateInfo<ONNX_OPERATOR_VERSIONED_TYPED_KERNEL_CLASS_NAME(kCpuExecutionProvider, kOnnxDomain, 6, 7,
                                                                          double, Sum)>,
    BuildKernelCreateInfo<ONNX_OPERATOR_VERSIONED_TYPED_KERNEL_CLASS_NAME(kCpuExecutionProvider, kOnnxDomain, 8, 12, float, Sum)>,
    BuildKernelCreateInfo<ONNX_OPERATOR_VERSIONED_TYPED_KERNEL_CLASS_NAME(kCpuExecutionProvider, kOnnxDomain, 8, 12, double, Sum)>,
    BuildKernelCreateInfo<ONNX_OPERATOR_VERSIONED_TYPED_KERNEL_CLASS_NAME(kCpuExecutionProvider, kOnnxDomain, 6, 7,
                                                                          float, Min)>,
    BuildKernelCreateInfo<ONNX_OPERATOR_VERSIONED_KERNEL_CLASS_NAME(kCpuExecutionProvider, kOnnxDomain, 8, 11, Min)>,
    BuildKernelCreateInfo<ONNX_OPERATOR_VERSIONED_TYPED_KERNEL_CLASS_NAME(kCpuExecutionProvider, kOnnxDomain, 6, 7,
                                                                          float, Max)>,
    BuildKernelCreateInfo<ONNX_OPERATOR_VERSIONED_KERNEL_CLASS_NAME(kCpuExecutionProvider, kOnnxDomain, 8, 11, Max)>,
    BuildKernelCreateInfo<ONNX_OPERATOR_KERNEL_CLASS_NAME(kCpuExecutionProvider, kOnnxDomain, 1, Not)>,
    BuildKernelCreateInfo<ONNX_OPERATOR_KERNEL_CLASS_NAME(kCpuExecutionProvider, kOnnxDomain, 7, And)>,
    BuildKernelCreateInfo<ONNX_OPERATOR_KERNEL_CLASS_NAME(kCpuExecutionProvider, kOnnxDomain, 7, Or)>,
    BuildKernelCreateInfo<ONNX_OPERATOR_KERNEL_CLASS_NAME(kCpuExecutionProvider, kOnnxDomain, 7, Xor)>,
    BuildKernelCreateInfo<ONNX_OPERATOR_VERSIONED_TYPED_KERNEL_CLASS_NAME(kCpuExecutionProvider, kOnnxDomain, 7, 8,
                                                                          float, Less)>,
    BuildKernelCreateInfo<ONNX_OPERATOR_VERSIONED_TYPED_KERNEL_CLASS_NAME(kCpuExecutionProvider, kOnnxDomain, 7, 8,
                                                                          double, Less)>,
    BuildKernelCreateInfo<ONNX_OPERATOR_VERSIONED_TYPED_KERNEL_CLASS_NAME(kCpuExecutionProvider, kOnnxDomain, 7, 8,
                                                                          float, Greater)>,
    BuildKernelCreateInfo<ONNX_OPERATOR_VERSIONED_TYPED_KERNEL_CLASS_NAME(kCpuExecutionProvider, kOnnxDomain, 7, 8,
                                                                          double, Greater)>,
    BuildKernelCreateInfo<ONNX_OPERATOR_VERSIONED_TYPED_KERNEL_CLASS_NAME(kCpuExecutionProvider, kOnnxDomain, 7, 10,
                                                                          bool, Equal)>,
    BuildKernelCreateInfo<ONNX_OPERATOR_VERSIONED_TYPED_KERNEL_CLASS_NAME(kCpuExecutionProvider, kOnnxDomain, 7, 10,
                                                                          int32_t, Equal)>,
    BuildKernelCreateInfo<ONNX_OPERATOR_VERSIONED_TYPED_KERNEL_CLASS_NAME(kCpuExecutionProvider, kOnnxDomain, 7, 10,
                                                                          int64_t, Equal)>,
    BuildKernelCreateInfo<ONNX_OPERATOR_VERSIONED_TYPED_KERNEL_CLASS_NAME(kCpuExecutionProvider, kOnnxDomain, 7, 10,
                                                                          float, Equal)>,
    BuildKernelCreateInfo<ONNX_OPERATOR_VERSIONED_TYPED_KERNEL_CLASS_NAME(kCpuExecutionProvider, kOnnxDomain, 7, 10,
                                                                          double, Equal)>,
    BuildKernelCreateInfo<ONNX_OPERATOR_VERSIONED_TYPED_KERNEL_CLASS_NAME(kCpuExecutionProvider, kOnnxDomain, 6, 7,
                                                                          float, Mean)>,
    BuildKernelCreateInfo<ONNX_OPERATOR_VERSIONED_TYPED_KERNEL_CLASS_NAME(kCpuExecutionProvider, kOnnxDomain, 8, 12, float, Mean)>,
    BuildKernelCreateInfo<ONNX_OPERATOR_TYPED_KERNEL_CLASS_NAME(kCpuExecutionProvider, kOnnxDomain, 7, float, Sin)>,
    BuildKernelCreateInfo<ONNX_OPERATOR_TYPED_KERNEL_CLASS_NAME(kCpuExecutionProvider, kOnnxDomain, 7, double, Sin)>,
    BuildKernelCreateInfo<ONNX_OPERATOR_KERNEL_CLASS_NAME(kCpuExecutionProvider, kOnnxDomain, 7, Cos)>,
    BuildKernelCreateInfo<ONNX_OPERATOR_KERNEL_CLASS_NAME(kCpuExecutionProvider, kOnnxDomain, 7, Tan)>,
    BuildKernelCreateInfo<ONNX_OPERATOR_KERNEL_CLASS_NAME(kCpuExecutionProvider, kOnnxDomain, 7, Asin)>,
    BuildKernelCreateInfo<ONNX_OPERATOR_KERNEL_CLASS_NAME(kCpuExecutionProvider, kOnnxDomain, 7, Acos)>,
    BuildKernelCreateInfo<ONNX_OPERATOR_KERNEL_CLASS_NAME(kCpuExecutionProvider, kOnnxDomain, 7, Atan)>,
    BuildKernelCreateInfo<ONNX_OPERATOR_VERSIONED_TYPED_KERNEL_CLASS_NAME(kCpuExecutionProvider, kOnnxDomain, 7, 8, float, Gemm)>,
    BuildKernelCreateInfo<ONNX_OPERATOR_VERSIONED_TYPED_KERNEL_CLASS_NAME(kCpuExecutionProvider, kOnnxDomain, 7, 8, double, Gemm)>,
    BuildKernelCreateInfo<ONNX_OPERATOR_VERSIONED_KERNEL_CLASS_NAME(kCpuExecutionProvider, kOnnxDomain, 1, 10,
                                                                    Hardmax)>,
    BuildKernelCreateInfo<ONNX_OPERATOR_VERSIONED_TYPED_KERNEL_CLASS_NAME(kCpuExecutionProvider, kOnnxDomain, 1, 10,
                                                                          float, LogSoftmax)>,
    BuildKernelCreateInfo<ONNX_OPERATOR_VERSIONED_TYPED_KERNEL_CLASS_NAME(kCpuExecutionProvider, kOnnxDomain, 1, 10,
                                                                          double, LogSoftmax)>,
    BuildKernelCreateInfo<ONNX_OPERATOR_VERSIONED_TYPED_KERNEL_CLASS_NAME(kCpuExecutionProvider, kOnnxDomain, 1, 8,
                                                                          float, MatMul)>,
    BuildKernelCreateInfo<ONNX_OPERATOR_VERSIONED_TYPED_KERNEL_CLASS_NAME(kCpuExecutionProvider, kOnnxDomain, 1, 8,
                                                                          double, MatMul)>,
    BuildKernelCreateInfo<ONNX_OPERATOR_VERSIONED_TYPED_KERNEL_CLASS_NAME(kCpuExecutionProvider, kOnnxDomain, 1, 10,
                                                                          float, Softmax)>,
    BuildKernelCreateInfo<ONNX_OPERATOR_VERSIONED_TYPED_KERNEL_CLASS_NAME(kCpuExecutionProvider, kOnnxDomain, 1, 10,
                                                                          double, Softmax)>,
    BuildKernelCreateInfo<ONNX_OPERATOR_VERSIONED_TYPED_KERNEL_CLASS_NAME(kCpuExecutionProvider, kOnnxDomain, 1, 9,
                                                                          float, TopK)>,
    BuildKernelCreateInfo<ONNX_OPERATOR_VERSIONED_TYPED_KERNEL_CLASS_NAME(kCpuExecutionProvider, kOnnxDomain, 1, 9,
                                                                          double, TopK)>,
    BuildKernelCreateInfo<ONNX_OPERATOR_VERSIONED_TYPED_KERNEL_CLASS_NAME(kCpuExecutionProvider, kOnnxDomain, 7, 8,
                                                                          float, BatchNormalization)>,
    BuildKernelCreateInfo<ONNX_OPERATOR_VERSIONED_TYPED_KERNEL_CLASS_NAME(kCpuExecutionProvider, kOnnxDomain, 7, 8,
                                                                          double, BatchNormalization)>,
    BuildKernelCreateInfo<ONNX_OPERATOR_VERSIONED_KERNEL_CLASS_NAME(kCpuExecutionProvider, kOnnxDomain, 1, 10,
                                                                    Conv)>,
    BuildKernelCreateInfo<ONNX_OPERATOR_VERSIONED_KERNEL_CLASS_NAME(kCpuExecutionProvider, kOnnxDomain, 1, 10,
                                                                    ConvTranspose)>,
    BuildKernelCreateInfo<ONNX_OPERATOR_VERSIONED_KERNEL_CLASS_NAME(kCpuExecutionProvider, kOnnxDomain, 1, 8,
                                                                    Flatten)>,
    BuildKernelCreateInfo<ONNX_OPERATOR_KERNEL_CLASS_NAME(kCpuExecutionProvider, kOnnxDomain, 6,
                                                          InstanceNormalization)>,
    BuildKernelCreateInfo<ONNX_OPERATOR_TYPED_KERNEL_CLASS_NAME(kCpuExecutionProvider, kOnnxDomain, 1,
                                                                float, LpNormalization)>,
    BuildKernelCreateInfo<ONNX_OPERATOR_TYPED_KERNEL_CLASS_NAME(kCpuExecutionProvider, kOnnxDomain, 1,
                                                                double, LpNormalization)>,
    BuildKernelCreateInfo<ONNX_OPERATOR_VERSIONED_KERNEL_CLASS_NAME(kCpuExecutionProvider, kOnnxDomain, 1, 12, LRN)>,
    BuildKernelCreateInfo<ONNX_OPERATOR_VERSIONED_KERNEL_CLASS_NAME(kCpuExecutionProvider, kOnnxDomain, 7, 9,
                                                                    AveragePool)>,
    BuildKernelCreateInfo<ONNX_OPERATOR_VERSIONED_KERNEL_CLASS_NAME(kCpuExecutionProvider, kOnnxDomain, 1, 7,
                                                                    MaxPool)>,
    BuildKernelCreateInfo<ONNX_OPERATOR_VERSIONED_KERNEL_CLASS_NAME(kCpuExecutionProvider, kOnnxDomain, 8, 11,
                                                                    MaxPool)>,
    BuildKernelCreateInfo<ONNX_OPERATOR_VERSIONED_KERNEL_CLASS_NAME(kCpuExecutionProvider, kOnnxDomain, 2, 10,
                                                                    LpPool)>,
    BuildKernelCreateInfo<ONNX_OPERATOR_KERNEL_CLASS_NAME(kCpuExecutionProvider, kOnnxDomain, 2, GlobalLpPool)>,
    BuildKernelCreateInfo<ONNX_OPERATOR_KERNEL_CLASS_NAME(kCpuExecutionProvider, kOnnxDomain, 1, GlobalAveragePool)>,
    BuildKernelCreateInfo<ONNX_OPERATOR_KERNEL_CLASS_NAME(kCpuExecutionProvider, kOnnxDomain, 1, GlobalMaxPool)>,
    BuildKernelCreateInfo<ONNX_OPERATOR_KERNEL_CLASS_NAME(kCpuExecutionProvider, kOnnxDomain, 1, MaxRoiPool)>,
    BuildKernelCreateInfo<ONNX_OPERATOR_VERSIONED_TYPED_KERNEL_CLASS_NAME(kCpuExecutionProvider, kOnnxDomain, 1, 10,
                                                                          float, ReduceL1)>,
    BuildKernelCreateInfo<ONNX_OPERATOR_VERSIONED_TYPED_KERNEL_CLASS_NAME(kCpuExecutionProvider, kOnnxDomain, 1, 10,
                                                                          int32_t, ReduceL1)>,
    BuildKernelCreateInfo<ONNX_OPERATOR_VERSIONED_TYPED_KERNEL_CLASS_NAME(kCpuExecutionProvider, kOnnxDomain, 1, 10,
                                                                          int64_t, ReduceL1)>,
    BuildKernelCreateInfo<ONNX_OPERATOR_VERSIONED_TYPED_KERNEL_CLASS_NAME(kCpuExecutionProvider, kOnnxDomain, 1, 10,
                                                                          float, ReduceL2)>,
    BuildKernelCreateInfo<ONNX_OPERATOR_VERSIONED_TYPED_KERNEL_CLASS_NAME(kCpuExecutionProvider, kOnnxDomain, 1, 10,
                                                                          int32_t, ReduceL2)>,
    BuildKernelCreateInfo<ONNX_OPERATOR_VERSIONED_TYPED_KERNEL_CLASS_NAME(kCpuExecutionProvider, kOnnxDomain, 1, 10,
                                                                          int64_t, ReduceL2)>,
    BuildKernelCreateInfo<ONNX_OPERATOR_VERSIONED_TYPED_KERNEL_CLASS_NAME(kCpuExecutionProvider, kOnnxDomain, 1, 10,
                                                                          float, ReduceLogSum)>,
    BuildKernelCreateInfo<ONNX_OPERATOR_VERSIONED_TYPED_KERNEL_CLASS_NAME(kCpuExecutionProvider, kOnnxDomain, 1, 10,
                                                                          int32_t, ReduceLogSum)>,
    BuildKernelCreateInfo<ONNX_OPERATOR_VERSIONED_TYPED_KERNEL_CLASS_NAME(kCpuExecutionProvider, kOnnxDomain, 1, 10,
                                                                          int64_t, ReduceLogSum)>,
    BuildKernelCreateInfo<ONNX_OPERATOR_VERSIONED_TYPED_KERNEL_CLASS_NAME(kCpuExecutionProvider, kOnnxDomain, 1, 10,
                                                                          float, ReduceLogSumExp)>,
    BuildKernelCreateInfo<ONNX_OPERATOR_VERSIONED_TYPED_KERNEL_CLASS_NAME(kCpuExecutionProvider, kOnnxDomain, 1, 10,
                                                                          double, ReduceLogSumExp)>,
    BuildKernelCreateInfo<ONNX_OPERATOR_VERSIONED_TYPED_KERNEL_CLASS_NAME(kCpuExecutionProvider, kOnnxDomain, 1, 10,
                                                                          int32_t, ReduceLogSumExp)>,
    BuildKernelCreateInfo<ONNX_OPERATOR_VERSIONED_TYPED_KERNEL_CLASS_NAME(kCpuExecutionProvider, kOnnxDomain, 1, 10,
                                                                          int64_t, ReduceLogSumExp)>,
    BuildKernelCreateInfo<ONNX_OPERATOR_VERSIONED_TYPED_KERNEL_CLASS_NAME(kCpuExecutionProvider, kOnnxDomain, 1, 10,
                                                                          float, ReduceMax)>,
    BuildKernelCreateInfo<ONNX_OPERATOR_VERSIONED_TYPED_KERNEL_CLASS_NAME(kCpuExecutionProvider, kOnnxDomain, 1, 10,
                                                                          double, ReduceMax)>,
    BuildKernelCreateInfo<ONNX_OPERATOR_VERSIONED_TYPED_KERNEL_CLASS_NAME(kCpuExecutionProvider, kOnnxDomain, 1, 10,
                                                                          int32_t, ReduceMax)>,
    BuildKernelCreateInfo<ONNX_OPERATOR_VERSIONED_TYPED_KERNEL_CLASS_NAME(kCpuExecutionProvider, kOnnxDomain, 1, 10,
                                                                          int64_t, ReduceMax)>,
    BuildKernelCreateInfo<ONNX_OPERATOR_VERSIONED_TYPED_KERNEL_CLASS_NAME(kCpuExecutionProvider, kOnnxDomain, 1, 10,
                                                                          float, ReduceMean)>,
    BuildKernelCreateInfo<ONNX_OPERATOR_VERSIONED_TYPED_KERNEL_CLASS_NAME(kCpuExecutionProvider, kOnnxDomain, 1, 10,
                                                                          double, ReduceMean)>,
    BuildKernelCreateInfo<ONNX_OPERATOR_VERSIONED_TYPED_KERNEL_CLASS_NAME(kCpuExecutionProvider, kOnnxDomain, 1, 10,
                                                                          int32_t, ReduceMean)>,
    BuildKernelCreateInfo<ONNX_OPERATOR_VERSIONED_TYPED_KERNEL_CLASS_NAME(kCpuExecutionProvider, kOnnxDomain, 1, 10,
                                                                          float, ReduceMin)>,
    BuildKernelCreateInfo<ONNX_OPERATOR_VERSIONED_TYPED_KERNEL_CLASS_NAME(kCpuExecutionProvider, kOnnxDomain, 1, 10,
                                                                          double, ReduceMin)>,
    BuildKernelCreateInfo<ONNX_OPERATOR_VERSIONED_TYPED_KERNEL_CLASS_NAME(kCpuExecutionProvider, kOnnxDomain, 1, 10,
                                                                          int32_t, ReduceMin)>,
    BuildKernelCreateInfo<ONNX_OPERATOR_VERSIONED_TYPED_KERNEL_CLASS_NAME(kCpuExecutionProvider, kOnnxDomain, 1, 10,
                                                                          int64_t, ReduceMin)>,
    BuildKernelCreateInfo<ONNX_OPERATOR_VERSIONED_TYPED_KERNEL_CLASS_NAME(kCpuExecutionProvider, kOnnxDomain, 1, 10,
                                                                          float, ReduceProd)>,
    BuildKernelCreateInfo<ONNX_OPERATOR_VERSIONED_TYPED_KERNEL_CLASS_NAME(kCpuExecutionProvider, kOnnxDomain, 1, 10,
                                                                          int32_t, ReduceProd)>,
    BuildKernelCreateInfo<ONNX_OPERATOR_VERSIONED_TYPED_KERNEL_CLASS_NAME(kCpuExecutionProvider, kOnnxDomain, 1, 10,
                                                                          int64_t, ReduceProd)>,
    BuildKernelCreateInfo<ONNX_OPERATOR_VERSIONED_TYPED_KERNEL_CLASS_NAME(kCpuExecutionProvider, kOnnxDomain, 1, 10,
                                                                          float, ReduceSum)>,
    BuildKernelCreateInfo<ONNX_OPERATOR_VERSIONED_TYPED_KERNEL_CLASS_NAME(kCpuExecutionProvider, kOnnxDomain, 1, 10,
                                                                          int32_t, ReduceSum)>,
    BuildKernelCreateInfo<ONNX_OPERATOR_VERSIONED_TYPED_KERNEL_CLASS_NAME(kCpuExecutionProvider, kOnnxDomain, 1, 10,
                                                                          double, ReduceSum)>,
    BuildKernelCreateInfo<ONNX_OPERATOR_VERSIONED_TYPED_KERNEL_CLASS_NAME(kCpuExecutionProvider, kOnnxDomain, 1, 10,
                                                                          int64_t, ReduceSum)>,
    BuildKernelCreateInfo<ONNX_OPERATOR_VERSIONED_TYPED_KERNEL_CLASS_NAME(kCpuExecutionProvider, kOnnxDomain, 1, 10,
                                                                          float, ReduceSumSquare)>,
    BuildKernelCreateInfo<ONNX_OPERATOR_VERSIONED_TYPED_KERNEL_CLASS_NAME(kCpuExecutionProvider, kOnnxDomain, 1, 10,
                                                                          int32_t, ReduceSumSquare)>,
    BuildKernelCreateInfo<ONNX_OPERATOR_VERSIONED_TYPED_KERNEL_CLASS_NAME(kCpuExecutionProvider, kOnnxDomain, 1, 10,
                                                                          double, ReduceSumSquare)>,
    BuildKernelCreateInfo<ONNX_OPERATOR_VERSIONED_TYPED_KERNEL_CLASS_NAME(kCpuExecutionProvider, kOnnxDomain, 1, 10,
                                                                          int64_t, ReduceSumSquare)>,
    BuildKernelCreateInfo<ONNX_OPERATOR_VERSIONED_TYPED_KERNEL_CLASS_NAME(kCpuExecutionProvider, kOnnxDomain, 1, 10,
                                                                          float, ArgMax)>,
    BuildKernelCreateInfo<ONNX_OPERATOR_VERSIONED_TYPED_KERNEL_CLASS_NAME(kCpuExecutionProvider, kOnnxDomain, 1, 10,
                                                                          int8_t, ArgMax)>,
    BuildKernelCreateInfo<ONNX_OPERATOR_VERSIONED_TYPED_KERNEL_CLASS_NAME(kCpuExecutionProvider, kOnnxDomain, 1, 10,
                                                                          uint8_t, ArgMax)>,
    BuildKernelCreateInfo<ONNX_OPERATOR_VERSIONED_TYPED_KERNEL_CLASS_NAME(kCpuExecutionProvider, kOnnxDomain, 1, 10,
                                                                          int32_t, ArgMax)>,
    BuildKernelCreateInfo<ONNX_OPERATOR_VERSIONED_TYPED_KERNEL_CLASS_NAME(kCpuExecutionProvider, kOnnxDomain, 1, 10,
                                                                          float, ArgMin)>,
    BuildKernelCreateInfo<ONNX_OPERATOR_VERSIONED_TYPED_KERNEL_CLASS_NAME(kCpuExecutionProvider, kOnnxDomain, 1, 10,
                                                                          int32_t, ArgMin)>,
    BuildKernelCreateInfo<ONNX_OPERATOR_VERSIONED_KERNEL_CLASS_NAME(kCpuExecutionProvider, kOnnxDomain, 7, 13, GRU)>,
    BuildKernelCreateInfo<ONNX_OPERATOR_VERSIONED_KERNEL_CLASS_NAME(kCpuExecutionProvider, kOnnxDomain, 7, 13, LSTM)>,
    BuildKernelCreateInfo<ONNX_OPERATOR_VERSIONED_KERNEL_CLASS_NAME(kCpuExecutionProvider, kOnnxDomain, 7, 13, RNN)>,
    BuildKernelCreateInfo<ONNX_OPERATOR_VERSIONED_KERNEL_CLASS_NAME(kCpuExecutionProvider, kOnnxDomain, 6, 12, Cast)>,
    BuildKernelCreateInfo<ONNX_OPERATOR_VERSIONED_KERNEL_CLASS_NAME(kCpuExecutionProvider, kOnnxDomain, 4, 10,
                                                                    Concat)>,
    BuildKernelCreateInfo<ONNX_OPERATOR_VERSIONED_KERNEL_CLASS_NAME(kCpuExecutionProvider, kOnnxDomain, 1, 10,
                                                                    Gather)>,
    BuildKernelCreateInfo<ONNX_OPERATOR_VERSIONED_KERNEL_CLASS_NAME(kCpuExecutionProvider, kOnnxDomain, 7, 9,
                                                                    Dropout)>,
    BuildKernelCreateInfo<ONNX_OPERATOR_VERSIONED_KERNEL_CLASS_NAME(kCpuExecutionProvider, kOnnxDomain, 1, 12,
                                                                    Identity)>,
    BuildKernelCreateInfo<ONNX_OPERATOR_VERSIONED_KERNEL_CLASS_NAME(kCpuExecutionProvider, kOnnxDomain, 2, 10, Pad)>,
    BuildKernelCreateInfo<ONNX_OPERATOR_VERSIONED_KERNEL_CLASS_NAME(kCpuExecutionProvider, kOnnxDomain, 1, 4,
                                                                    Reshape)>,
    BuildKernelCreateInfo<ONNX_OPERATOR_VERSIONED_KERNEL_CLASS_NAME(kCpuExecutionProvider, kOnnxDomain, 5, 12, Reshape)>,
    BuildKernelCreateInfo<ONNX_OPERATOR_VERSIONED_KERNEL_CLASS_NAME(kCpuExecutionProvider, kOnnxDomain, 1, 12, Shape)>,
    BuildKernelCreateInfo<ONNX_OPERATOR_VERSIONED_KERNEL_CLASS_NAME(kCpuExecutionProvider, kOnnxDomain, 1, 12, Size)>,
    BuildKernelCreateInfo<ONNX_OPERATOR_VERSIONED_KERNEL_CLASS_NAME(kCpuExecutionProvider, kOnnxDomain, 1, 9,
                                                                    Slice)>,
    BuildKernelCreateInfo<ONNX_OPERATOR_VERSIONED_KERNEL_CLASS_NAME(kCpuExecutionProvider, kOnnxDomain, 1, 12, SpaceToDepth)>,
    BuildKernelCreateInfo<ONNX_OPERATOR_VERSIONED_KERNEL_CLASS_NAME(kCpuExecutionProvider, kOnnxDomain, 1, 10,
                                                                    DepthToSpace)>,
    BuildKernelCreateInfo<ONNX_OPERATOR_VERSIONED_KERNEL_CLASS_NAME(kCpuExecutionProvider, kOnnxDomain, 2, 10,
                                                                    Split)>,
    BuildKernelCreateInfo<ONNX_OPERATOR_VERSIONED_KERNEL_CLASS_NAME(kCpuExecutionProvider, kOnnxDomain, 1, 10,
                                                                    Squeeze)>,
    BuildKernelCreateInfo<ONNX_OPERATOR_VERSIONED_KERNEL_CLASS_NAME(kCpuExecutionProvider, kOnnxDomain, 6, 12, Tile)>,
    BuildKernelCreateInfo<ONNX_OPERATOR_VERSIONED_KERNEL_CLASS_NAME(kCpuExecutionProvider, kOnnxDomain, 1, 12, Transpose)>,
    BuildKernelCreateInfo<ONNX_OPERATOR_VERSIONED_KERNEL_CLASS_NAME(kCpuExecutionProvider, kOnnxDomain, 1, 10,
                                                                    Unsqueeze)>,
    BuildKernelCreateInfo<ONNX_OPERATOR_VERSIONED_TYPED_KERNEL_CLASS_NAME(kCpuExecutionProvider, kOnnxDomain, 7, 8,
                                                                          float, Upsample)>,
    BuildKernelCreateInfo<ONNX_OPERATOR_VERSIONED_TYPED_KERNEL_CLASS_NAME(kCpuExecutionProvider, kOnnxDomain, 7, 8,
                                                                          int32_t, Upsample)>,
    BuildKernelCreateInfo<ONNX_OPERATOR_VERSIONED_TYPED_KERNEL_CLASS_NAME(kCpuExecutionProvider, kOnnxDomain, 7, 8,
                                                                          int8_t, Upsample)>,
    BuildKernelCreateInfo<ONNX_OPERATOR_VERSIONED_TYPED_KERNEL_CLASS_NAME(kCpuExecutionProvider, kOnnxDomain, 7, 8,
                                                                          uint8_t, Upsample)>,
    BuildKernelCreateInfo<ONNX_OPERATOR_VERSIONED_TYPED_KERNEL_CLASS_NAME(kCpuExecutionProvider, kOnnxDomain, 8, 12, float,
                                                                          Expand)>,
    BuildKernelCreateInfo<ONNX_OPERATOR_VERSIONED_TYPED_KERNEL_CLASS_NAME(kCpuExecutionProvider, kOnnxDomain, 8, 12, double,
                                                                          Expand)>,
    BuildKernelCreateInfo<ONNX_OPERATOR_VERSIONED_TYPED_KERNEL_CLASS_NAME(kCpuExecutionProvider, kOnnxDomain, 8, 12, int8_t,
                                                                          Expand)>,
    BuildKernelCreateInfo<ONNX_OPERATOR_VERSIONED_TYPED_KERNEL_CLASS_NAME(kCpuExecutionProvider, kOnnxDomain, 8, 12, int16_t,
                                                                          Expand)>,
    BuildKernelCreateInfo<ONNX_OPERATOR_VERSIONED_TYPED_KERNEL_CLASS_NAME(kCpuExecutionProvider, kOnnxDomain, 8, 12, int32_t,
                                                                          Expand)>,
    BuildKernelCreateInfo<ONNX_OPERATOR_VERSIONED_TYPED_KERNEL_CLASS_NAME(kCpuExecutionProvider, kOnnxDomain, 8, 12, int64_t,
                                                                          Expand)>,
    BuildKernelCreateInfo<ONNX_OPERATOR_VERSIONED_TYPED_KERNEL_CLASS_NAME(kCpuExecutionProvider, kOnnxDomain, 8, 12, uint8_t,
                                                                          Expand)>,
    BuildKernelCreateInfo<ONNX_OPERATOR_VERSIONED_TYPED_KERNEL_CLASS_NAME(kCpuExecutionProvider, kOnnxDomain, 8, 12, uint16_t,
                                                                          Expand)>,
    BuildKernelCreateInfo<ONNX_OPERATOR_VERSIONED_TYPED_KERNEL_CLASS_NAME(kCpuExecutionProvider, kOnnxDomain, 8, 12, uint32_t,
                                                                          Expand)>,
    BuildKernelCreateInfo<ONNX_OPERATOR_VERSIONED_TYPED_KERNEL_CLASS_NAME(kCpuExecutionProvider, kOnnxDomain, 8, 12, uint64_t,
                                                                          Expand)>,
    BuildKernelCreateInfo<ONNX_OPERATOR_VERSIONED_TYPED_KERNEL_CLASS_NAME(kCpuExecutionProvider, kOnnxDomain, 8, 12, bool,
                                                                          Expand)>,
    BuildKernelCreateInfo<ONNX_OPERATOR_VERSIONED_TYPED_KERNEL_CLASS_NAME(kCpuExecutionProvider, kOnnxDomain, 8, 12, MLFloat16,
                                                                          Expand)>,
    BuildKernelCreateInfo<ONNX_OPERATOR_VERSIONED_TYPED_KERNEL_CLASS_NAME(kCpuExecutionProvider, kOnnxDomain, 8, 12, string,
                                                                          Expand)>,
    BuildKernelCreateInfo<ONNX_OPERATOR_VERSIONED_KERNEL_CLASS_NAME(kCpuExecutionProvider, kOnnxDomain, 8, 8, Scan)>,
    BuildKernelCreateInfo<ONNX_OPERATOR_VERSIONED_KERNEL_CLASS_NAME(kCpuExecutionProvider, kOnnxDomain, 1, 10, If)>,
    BuildKernelCreateInfo<ONNX_OPERATOR_VERSIONED_KERNEL_CLASS_NAME(kCpuExecutionProvider, kOnnxDomain, 1, 10,
                                                                    Loop)>,

    // Opset 9
    BuildKernelCreateInfo<ONNX_OPERATOR_VERSIONED_KERNEL_CLASS_NAME(kCpuExecutionProvider, kOnnxDomain, 9, 10,
                                                                    Compress)>,
    BuildKernelCreateInfo<ONNX_OPERATOR_KERNEL_CLASS_NAME(kCpuExecutionProvider, kOnnxDomain, 9, ConstantOfShape)>,
    BuildKernelCreateInfo<ONNX_OPERATOR_VERSIONED_KERNEL_CLASS_NAME(kCpuExecutionProvider, kOnnxDomain, 9, 12,
                                                                    MeanVarianceNormalization)>,
    BuildKernelCreateInfo<ONNX_OPERATOR_VERSIONED_TYPED_KERNEL_CLASS_NAME(kCpuExecutionProvider, kOnnxDomain, 9, 12, float,
                                                                          Greater)>,
    BuildKernelCreateInfo<ONNX_OPERATOR_VERSIONED_TYPED_KERNEL_CLASS_NAME(kCpuExecutionProvider, kOnnxDomain, 9, 12, double,
                                                                          Greater)>,
    BuildKernelCreateInfo<ONNX_OPERATOR_VERSIONED_TYPED_KERNEL_CLASS_NAME(kCpuExecutionProvider, kOnnxDomain, 9, 12, int32_t,
                                                                          Greater)>,
    BuildKernelCreateInfo<ONNX_OPERATOR_VERSIONED_TYPED_KERNEL_CLASS_NAME(kCpuExecutionProvider, kOnnxDomain, 9, 12, int64_t,
                                                                          Greater)>,
    BuildKernelCreateInfo<ONNX_OPERATOR_VERSIONED_TYPED_KERNEL_CLASS_NAME(kCpuExecutionProvider, kOnnxDomain, 9, 12, float,
                                                                          Less)>,
    BuildKernelCreateInfo<ONNX_OPERATOR_VERSIONED_TYPED_KERNEL_CLASS_NAME(kCpuExecutionProvider, kOnnxDomain, 9, 12, double,
                                                                          Less)>,
    BuildKernelCreateInfo<ONNX_OPERATOR_VERSIONED_TYPED_KERNEL_CLASS_NAME(kCpuExecutionProvider, kOnnxDomain, 9, 12, int32_t,
                                                                          Less)>,
    BuildKernelCreateInfo<ONNX_OPERATOR_VERSIONED_TYPED_KERNEL_CLASS_NAME(kCpuExecutionProvider, kOnnxDomain, 9, 12, int64_t,
                                                                          Less)>,
    BuildKernelCreateInfo<ONNX_OPERATOR_KERNEL_CLASS_NAME(kCpuExecutionProvider, kOnnxDomain, 9, EyeLike)>,
    BuildKernelCreateInfo<ONNX_OPERATOR_VERSIONED_TYPED_KERNEL_CLASS_NAME(kCpuExecutionProvider, kOnnxDomain, 9, 12,
                                                                          float, IsNaN)>,
    BuildKernelCreateInfo<ONNX_OPERATOR_VERSIONED_TYPED_KERNEL_CLASS_NAME(kCpuExecutionProvider, kOnnxDomain, 9, 12,
                                                                          double, IsNaN)>,
    BuildKernelCreateInfo<ONNX_OPERATOR_VERSIONED_TYPED_KERNEL_CLASS_NAME(kCpuExecutionProvider, kOnnxDomain, 9, 12,
                                                                          MLFloat16, IsNaN)>,
    BuildKernelCreateInfo<ONNX_OPERATOR_VERSIONED_KERNEL_CLASS_NAME(kCpuExecutionProvider, kOnnxDomain, 9, 12,
                                                                    Sign)>,
    BuildKernelCreateInfo<ONNX_OPERATOR_KERNEL_CLASS_NAME(kCpuExecutionProvider, kOnnxDomain, 9, Shrink)>,
    BuildKernelCreateInfo<ONNX_OPERATOR_VERSIONED_TYPED_KERNEL_CLASS_NAME(kCpuExecutionProvider, kOnnxDomain, 9, 12, float, Erf)>,
    BuildKernelCreateInfo<ONNX_OPERATOR_VERSIONED_TYPED_KERNEL_CLASS_NAME(kCpuExecutionProvider, kOnnxDomain, 9, 10,
                                                                          int64_t_int64_t_int64_t, OneHot)>,
    BuildKernelCreateInfo<ONNX_OPERATOR_VERSIONED_TYPED_KERNEL_CLASS_NAME(kCpuExecutionProvider, kOnnxDomain, 9, 10,
                                                                          float_int64_t_int64_t, OneHot)>,
    BuildKernelCreateInfo<ONNX_OPERATOR_VERSIONED_TYPED_KERNEL_CLASS_NAME(kCpuExecutionProvider, kOnnxDomain, 9, 10,
                                                                          int64_t_string_int64_t, OneHot)>,
    BuildKernelCreateInfo<ONNX_OPERATOR_VERSIONED_TYPED_KERNEL_CLASS_NAME(kCpuExecutionProvider, kOnnxDomain, 9, 10,
                                                                          float_string_int64_t, OneHot)>,
    BuildKernelCreateInfo<ONNX_OPERATOR_VERSIONED_TYPED_KERNEL_CLASS_NAME(kCpuExecutionProvider, kOnnxDomain, 9, 10,
                                                                          float_float_float, OneHot)>,
    BuildKernelCreateInfo<ONNX_OPERATOR_VERSIONED_TYPED_KERNEL_CLASS_NAME(kCpuExecutionProvider, kOnnxDomain, 9, 10,
                                                                          int64_t_int32_t_float, OneHot)>,
    BuildKernelCreateInfo<ONNX_OPERATOR_VERSIONED_TYPED_KERNEL_CLASS_NAME(kCpuExecutionProvider, kOnnxDomain, 9, 10,
                                                                          int64_t_float_int64_t, OneHot)>,
    BuildKernelCreateInfo<ONNX_OPERATOR_VERSIONED_TYPED_KERNEL_CLASS_NAME(kCpuExecutionProvider, kOnnxDomain, 9, 10,
                                                                          int32_t_float_int32_t, OneHot)>,
    BuildKernelCreateInfo<ONNX_OPERATOR_VERSIONED_TYPED_KERNEL_CLASS_NAME(kCpuExecutionProvider, kOnnxDomain, 9, 10,
                                                                          int32_t_float_float, OneHot)>,
    BuildKernelCreateInfo<ONNX_OPERATOR_VERSIONED_TYPED_KERNEL_CLASS_NAME(kCpuExecutionProvider, kOnnxDomain, 9, 10,
                                                                          int64_t_float_float, OneHot)>,
    BuildKernelCreateInfo<ONNX_OPERATOR_VERSIONED_TYPED_KERNEL_CLASS_NAME(kCpuExecutionProvider, kOnnxDomain, 9, 10,
                                                                          int64_t_float_int32_t, OneHot)>,
    BuildKernelCreateInfo<ONNX_OPERATOR_VERSIONED_KERNEL_CLASS_NAME(kCpuExecutionProvider, kOnnxDomain, 9, 10,
                                                                    MaxUnpool)>,
    BuildKernelCreateInfo<ONNX_OPERATOR_KERNEL_CLASS_NAME(kCpuExecutionProvider, kOnnxDomain, 9, Sinh)>,
    BuildKernelCreateInfo<ONNX_OPERATOR_KERNEL_CLASS_NAME(kCpuExecutionProvider, kOnnxDomain, 9, Cosh)>,
    BuildKernelCreateInfo<ONNX_OPERATOR_KERNEL_CLASS_NAME(kCpuExecutionProvider, kOnnxDomain, 9, Asinh)>,
    BuildKernelCreateInfo<ONNX_OPERATOR_KERNEL_CLASS_NAME(kCpuExecutionProvider, kOnnxDomain, 9, Acosh)>,
    BuildKernelCreateInfo<ONNX_OPERATOR_KERNEL_CLASS_NAME(kCpuExecutionProvider, kOnnxDomain, 9, Atanh)>,
    BuildKernelCreateInfo<ONNX_OPERATOR_VERSIONED_KERNEL_CLASS_NAME(kCpuExecutionProvider, kOnnxDomain, 9, 10,
                                                                    Scan)>,
    BuildKernelCreateInfo<ONNX_OPERATOR_VERSIONED_KERNEL_CLASS_NAME(kCpuExecutionProvider, kOnnxDomain, 9, 10,
                                                                    Scatter)>,
    BuildKernelCreateInfo<ONNX_OPERATOR_KERNEL_CLASS_NAME(kCpuExecutionProvider, kOnnxDomain, 9, TfIdfVectorizer)>,
    BuildKernelCreateInfo<ONNX_OPERATOR_VERSIONED_TYPED_KERNEL_CLASS_NAME(kCpuExecutionProvider, kOnnxDomain, 9, 12,
                                                                          bool, NonZero)>,
    BuildKernelCreateInfo<ONNX_OPERATOR_VERSIONED_TYPED_KERNEL_CLASS_NAME(kCpuExecutionProvider, kOnnxDomain, 9, 12,
                                                                          float, NonZero)>,
    BuildKernelCreateInfo<ONNX_OPERATOR_VERSIONED_TYPED_KERNEL_CLASS_NAME(kCpuExecutionProvider, kOnnxDomain, 9, 12,
                                                                          int32_t, NonZero)>,
    BuildKernelCreateInfo<ONNX_OPERATOR_VERSIONED_TYPED_KERNEL_CLASS_NAME(kCpuExecutionProvider, kOnnxDomain, 9, 12,
                                                                          int64_t, NonZero)>,
    BuildKernelCreateInfo<ONNX_OPERATOR_VERSIONED_TYPED_KERNEL_CLASS_NAME(kCpuExecutionProvider, kOnnxDomain, 9, 12,
                                                                          uint8_t, NonZero)>,
    BuildKernelCreateInfo<ONNX_OPERATOR_VERSIONED_TYPED_KERNEL_CLASS_NAME(kCpuExecutionProvider, kOnnxDomain, 9, 15, string,
                                                                          Where)>,
    BuildKernelCreateInfo<ONNX_OPERATOR_VERSIONED_TYPED_KERNEL_CLASS_NAME(kCpuExecutionProvider, kOnnxDomain, 9, 15, float,
                                                                          Where)>,
    BuildKernelCreateInfo<ONNX_OPERATOR_VERSIONED_TYPED_KERNEL_CLASS_NAME(kCpuExecutionProvider, kOnnxDomain, 9, 15, double,
                                                                          Where)>,
    BuildKernelCreateInfo<ONNX_OPERATOR_VERSIONED_TYPED_KERNEL_CLASS_NAME(kCpuExecutionProvider, kOnnxDomain, 9, 15, int32_t,
                                                                          Where)>,
    BuildKernelCreateInfo<ONNX_OPERATOR_VERSIONED_TYPED_KERNEL_CLASS_NAME(kCpuExecutionProvider, kOnnxDomain, 9, 15, int64_t,
                                                                          Where)>,
    BuildKernelCreateInfo<ONNX_OPERATOR_VERSIONED_TYPED_KERNEL_CLASS_NAME(kCpuExecutionProvider, kOnnxDomain, 9, 15, uint8_t,
                                                                          Where)>,
    BuildKernelCreateInfo<ONNX_OPERATOR_VERSIONED_KERNEL_CLASS_NAME(kCpuExecutionProvider, kOnnxDomain, 9, 10,
                                                                    Flatten)>,
    BuildKernelCreateInfo<ONNX_OPERATOR_VERSIONED_TYPED_KERNEL_CLASS_NAME(kCpuExecutionProvider, kOnnxDomain, 9, 10,
                                                                          float, Gemm)>,
    BuildKernelCreateInfo<ONNX_OPERATOR_VERSIONED_TYPED_KERNEL_CLASS_NAME(kCpuExecutionProvider, kOnnxDomain, 9, 10,
                                                                          double, Gemm)>,
    BuildKernelCreateInfo<ONNX_OPERATOR_VERSIONED_TYPED_KERNEL_CLASS_NAME(kCpuExecutionProvider, kOnnxDomain, 9, 12, float,
                                                                          MatMul)>,
    BuildKernelCreateInfo<ONNX_OPERATOR_VERSIONED_TYPED_KERNEL_CLASS_NAME(kCpuExecutionProvider, kOnnxDomain, 9, 12, double,
                                                                          MatMul)>,
    BuildKernelCreateInfo<ONNX_OPERATOR_VERSIONED_TYPED_KERNEL_CLASS_NAME(kCpuExecutionProvider, kOnnxDomain, 9, 12, int32_t,
                                                                          MatMul)>,
    BuildKernelCreateInfo<ONNX_OPERATOR_VERSIONED_TYPED_KERNEL_CLASS_NAME(kCpuExecutionProvider, kOnnxDomain, 9, 12, int64_t,
                                                                          MatMul)>,
    BuildKernelCreateInfo<ONNX_OPERATOR_VERSIONED_TYPED_KERNEL_CLASS_NAME(kCpuExecutionProvider, kOnnxDomain, 9, 13, float,
                                                                          BatchNormalization)>,
    BuildKernelCreateInfo<ONNX_OPERATOR_VERSIONED_TYPED_KERNEL_CLASS_NAME(kCpuExecutionProvider, kOnnxDomain, 9, 13, double,
                                                                          BatchNormalization)>,
    BuildKernelCreateInfo<ONNX_OPERATOR_VERSIONED_KERNEL_CLASS_NAME(kCpuExecutionProvider, kOnnxDomain, 9, 15, PRelu)>,
    BuildKernelCreateInfo<ONNX_OPERATOR_VERSIONED_TYPED_KERNEL_CLASS_NAME(kCpuExecutionProvider, kOnnxDomain, 9, 9,
                                                                          float, Upsample)>,
    BuildKernelCreateInfo<ONNX_OPERATOR_VERSIONED_TYPED_KERNEL_CLASS_NAME(kCpuExecutionProvider, kOnnxDomain, 9, 9,
                                                                          int32_t, Upsample)>,
    BuildKernelCreateInfo<ONNX_OPERATOR_VERSIONED_TYPED_KERNEL_CLASS_NAME(kCpuExecutionProvider, kOnnxDomain, 9, 9,
                                                                          int8_t, Upsample)>,
    BuildKernelCreateInfo<ONNX_OPERATOR_VERSIONED_TYPED_KERNEL_CLASS_NAME(kCpuExecutionProvider, kOnnxDomain, 9, 9,
                                                                          uint8_t, Upsample)>,

    // Opset 10
    BuildKernelCreateInfo<ONNX_OPERATOR_KERNEL_CLASS_NAME(kCpuExecutionProvider, kOnnxDomain, 10, StringNormalizer)>,
    BuildKernelCreateInfo<ONNX_OPERATOR_VERSIONED_TYPED_KERNEL_CLASS_NAME(kCpuExecutionProvider, kOnnxDomain, 10, 10,
                                                                          float, TopK)>,
    BuildKernelCreateInfo<ONNX_OPERATOR_VERSIONED_TYPED_KERNEL_CLASS_NAME(kCpuExecutionProvider, kOnnxDomain, 10, 10,
                                                                          double, TopK)>,
    BuildKernelCreateInfo<ONNX_OPERATOR_VERSIONED_KERNEL_CLASS_NAME(kCpuExecutionProvider, kOnnxDomain, 10, 10,
                                                                    AveragePool)>,
    BuildKernelCreateInfo<ONNX_OPERATOR_VERSIONED_KERNEL_CLASS_NAME(kCpuExecutionProvider, kOnnxDomain, 10, 12, Mod)>,
    BuildKernelCreateInfo<ONNX_OPERATOR_VERSIONED_TYPED_KERNEL_CLASS_NAME(kCpuExecutionProvider, kOnnxDomain, 10, 10,
                                                                          float, Resize)>,
    BuildKernelCreateInfo<ONNX_OPERATOR_VERSIONED_TYPED_KERNEL_CLASS_NAME(kCpuExecutionProvider, kOnnxDomain, 10, 10,
                                                                          int32_t, Resize)>,
    BuildKernelCreateInfo<ONNX_OPERATOR_VERSIONED_TYPED_KERNEL_CLASS_NAME(kCpuExecutionProvider, kOnnxDomain, 10, 10,
                                                                          int8_t, Resize)>,
    BuildKernelCreateInfo<ONNX_OPERATOR_VERSIONED_TYPED_KERNEL_CLASS_NAME(kCpuExecutionProvider, kOnnxDomain, 10, 10,
                                                                          uint8_t, Resize)>,
    BuildKernelCreateInfo<ONNX_OPERATOR_KERNEL_CLASS_NAME(kCpuExecutionProvider, kOnnxDomain, 10, ThresholdedRelu)>,
    BuildKernelCreateInfo<ONNX_OPERATOR_VERSIONED_TYPED_KERNEL_CLASS_NAME(kCpuExecutionProvider, kOnnxDomain, 10, 12, uint8_t,
                                                                          DequantizeLinear)>,
    BuildKernelCreateInfo<ONNX_OPERATOR_VERSIONED_TYPED_KERNEL_CLASS_NAME(kCpuExecutionProvider, kOnnxDomain, 10, 12, int8_t,
                                                                          DequantizeLinear)>,
    BuildKernelCreateInfo<ONNX_OPERATOR_VERSIONED_TYPED_KERNEL_CLASS_NAME(kCpuExecutionProvider, kOnnxDomain, 10, 12, int32_t,
                                                                          DequantizeLinear)>,
    BuildKernelCreateInfo<ONNX_OPERATOR_VERSIONED_TYPED_KERNEL_CLASS_NAME(kCpuExecutionProvider, kOnnxDomain, 10, 12, uint8_t,
                                                                          QuantizeLinear)>,
    BuildKernelCreateInfo<ONNX_OPERATOR_VERSIONED_TYPED_KERNEL_CLASS_NAME(kCpuExecutionProvider, kOnnxDomain, 10, 12, int8_t,
                                                                          QuantizeLinear)>,
    BuildKernelCreateInfo<ONNX_OPERATOR_TYPED_KERNEL_CLASS_NAME(kCpuExecutionProvider, kOnnxDomain, 10, uint8_t, QLinearMatMul)>,
    BuildKernelCreateInfo<ONNX_OPERATOR_TYPED_KERNEL_CLASS_NAME(kCpuExecutionProvider, kOnnxDomain, 10, int8_t, QLinearMatMul)>,
    BuildKernelCreateInfo<ONNX_OPERATOR_TYPED_KERNEL_CLASS_NAME(kCpuExecutionProvider, kOnnxDomain, 10, uint8_t,
                                                                MatMulInteger)>,
    BuildKernelCreateInfo<ONNX_OPERATOR_TYPED_KERNEL_CLASS_NAME(kCpuExecutionProvider, kOnnxDomain, 10, int8_t,
                                                                MatMulInteger)>,
    BuildKernelCreateInfo<ONNX_OPERATOR_KERNEL_CLASS_NAME(kCpuExecutionProvider, kOnnxDomain, 10, ConvInteger)>,
    BuildKernelCreateInfo<ONNX_OPERATOR_TYPED_KERNEL_CLASS_NAME(kCpuExecutionProvider, kOnnxDomain, 10, uint8_t, QLinearConv)>,
    BuildKernelCreateInfo<ONNX_OPERATOR_TYPED_KERNEL_CLASS_NAME(kCpuExecutionProvider, kOnnxDomain, 10, int8_t, QLinearConv)>,
    BuildKernelCreateInfo<ONNX_OPERATOR_VERSIONED_KERNEL_CLASS_NAME(kCpuExecutionProvider, kOnnxDomain, 10, 10,
                                                                    Slice)>,
    BuildKernelCreateInfo<ONNX_OPERATOR_VERSIONED_KERNEL_CLASS_NAME(kCpuExecutionProvider, kOnnxDomain, 10, 11,
                                                                    Dropout)>,
    BuildKernelCreateInfo<ONNX_OPERATOR_VERSIONED_KERNEL_CLASS_NAME(kCpuExecutionProvider, kOnnxDomain, 10, 10,
                                                                    NonMaxSuppression)>,
    BuildKernelCreateInfo<ONNX_OPERATOR_KERNEL_CLASS_NAME(kCpuExecutionProvider, kOnnxDomain, 10, IsInf)>,
    BuildKernelCreateInfo<ONNX_OPERATOR_VERSIONED_TYPED_KERNEL_CLASS_NAME(kCpuExecutionProvider, kOnnxDomain, 10, 15, float,
                                                                          RoiAlign)>,
    BuildKernelCreateInfo<ONNX_OPERATOR_VERSIONED_TYPED_KERNEL_CLASS_NAME(kCpuExecutionProvider, kOnnxDomain, 10, 15, double,
                                                                          RoiAlign)>,
    BuildKernelCreateInfo<ONNX_OPERATOR_KERNEL_CLASS_NAME(kCpuExecutionProvider, kOnnxDomain, 10, ReverseSequence)>,
    // opset 11
    BuildKernelCreateInfo<ONNX_OPERATOR_VERSIONED_KERNEL_CLASS_NAME(kCpuExecutionProvider, kOnnxDomain, 11, 11,
                                                                    Clip)>,

    BuildKernelCreateInfo<ONNX_OPERATOR_VERSIONED_TYPED_KERNEL_CLASS_NAME(kCpuExecutionProvider, kOnnxDomain, 11, 13,
                                                                          float, CumSum)>,
    BuildKernelCreateInfo<ONNX_OPERATOR_VERSIONED_TYPED_KERNEL_CLASS_NAME(kCpuExecutionProvider, kOnnxDomain, 11, 13,
                                                                          double, CumSum)>,
    BuildKernelCreateInfo<ONNX_OPERATOR_VERSIONED_TYPED_KERNEL_CLASS_NAME(kCpuExecutionProvider, kOnnxDomain, 11, 13,
                                                                          int32_t, CumSum)>,
    BuildKernelCreateInfo<ONNX_OPERATOR_VERSIONED_TYPED_KERNEL_CLASS_NAME(kCpuExecutionProvider, kOnnxDomain, 11, 13,
                                                                          int64_t, CumSum)>,
    BuildKernelCreateInfo<ONNX_OPERATOR_VERSIONED_TYPED_KERNEL_CLASS_NAME(kCpuExecutionProvider, kOnnxDomain, 11, 12,
                                                                          bool, Equal)>,
    BuildKernelCreateInfo<ONNX_OPERATOR_VERSIONED_TYPED_KERNEL_CLASS_NAME(kCpuExecutionProvider, kOnnxDomain, 11, 12,
                                                                          int32_t, Equal)>,
    BuildKernelCreateInfo<ONNX_OPERATOR_VERSIONED_TYPED_KERNEL_CLASS_NAME(kCpuExecutionProvider, kOnnxDomain, 11, 12,
                                                                          int64_t, Equal)>,
    BuildKernelCreateInfo<ONNX_OPERATOR_VERSIONED_TYPED_KERNEL_CLASS_NAME(kCpuExecutionProvider, kOnnxDomain, 11, 12,
                                                                          float, Equal)>,
    BuildKernelCreateInfo<ONNX_OPERATOR_VERSIONED_TYPED_KERNEL_CLASS_NAME(kCpuExecutionProvider, kOnnxDomain, 11, 12,
                                                                          double, Equal)>,
    BuildKernelCreateInfo<ONNX_OPERATOR_TYPED_KERNEL_CLASS_NAME(kCpuExecutionProvider, kOnnxDomain, 11, float,
                                                                Round)>,
    BuildKernelCreateInfo<ONNX_OPERATOR_TYPED_KERNEL_CLASS_NAME(kCpuExecutionProvider, kOnnxDomain, 11, double,
                                                                Round)>,
    BuildKernelCreateInfo<ONNX_OPERATOR_TYPED_KERNEL_CLASS_NAME(kCpuExecutionProvider, kOnnxDomain, 11, MLFloat16,
                                                                Round)>,
    BuildKernelCreateInfo<ONNX_OPERATOR_TYPED_KERNEL_CLASS_NAME(kCpuExecutionProvider, kOnnxDomain, 11, uint8_t,
                                                                DynamicQuantizeLinear)>,
    BuildKernelCreateInfo<ONNX_OPERATOR_VERSIONED_TYPED_KERNEL_CLASS_NAME(kCpuExecutionProvider, kOnnxDomain, 11, 12,
                                                                          float, ArgMax)>,
    BuildKernelCreateInfo<ONNX_OPERATOR_VERSIONED_TYPED_KERNEL_CLASS_NAME(kCpuExecutionProvider, kOnnxDomain, 11, 12,
                                                                          double, ArgMax)>,
    BuildKernelCreateInfo<ONNX_OPERATOR_VERSIONED_TYPED_KERNEL_CLASS_NAME(kCpuExecutionProvider, kOnnxDomain, 11, 12,
                                                                          int8_t, ArgMax)>,
    BuildKernelCreateInfo<ONNX_OPERATOR_VERSIONED_TYPED_KERNEL_CLASS_NAME(kCpuExecutionProvider, kOnnxDomain, 11, 12,
                                                                          uint8_t, ArgMax)>,
    BuildKernelCreateInfo<ONNX_OPERATOR_VERSIONED_TYPED_KERNEL_CLASS_NAME(kCpuExecutionProvider, kOnnxDomain, 11, 12,
                                                                          int32_t, ArgMax)>,
    BuildKernelCreateInfo<ONNX_OPERATOR_VERSIONED_TYPED_KERNEL_CLASS_NAME(kCpuExecutionProvider, kOnnxDomain, 11, 12,
                                                                          float, ArgMin)>,
    BuildKernelCreateInfo<ONNX_OPERATOR_VERSIONED_TYPED_KERNEL_CLASS_NAME(kCpuExecutionProvider, kOnnxDomain, 11, 12,
                                                                          double, ArgMin)>,
    BuildKernelCreateInfo<ONNX_OPERATOR_VERSIONED_TYPED_KERNEL_CLASS_NAME(kCpuExecutionProvider, kOnnxDomain, 11, 12,
                                                                          int32_t, ArgMin)>,
    BuildKernelCreateInfo<ONNX_OPERATOR_VERSIONED_KERNEL_CLASS_NAME(kCpuExecutionProvider, kOnnxDomain, 11, 12, Loop)>,
    BuildKernelCreateInfo<ONNX_OPERATOR_VERSIONED_KERNEL_CLASS_NAME(kCpuExecutionProvider, kOnnxDomain, 11, 12, Hardmax)>,
    BuildKernelCreateInfo<ONNX_OPERATOR_VERSIONED_TYPED_KERNEL_CLASS_NAME(kCpuExecutionProvider, kOnnxDomain, 11, 12, float,
                                                                          LogSoftmax)>,
    BuildKernelCreateInfo<ONNX_OPERATOR_VERSIONED_TYPED_KERNEL_CLASS_NAME(kCpuExecutionProvider, kOnnxDomain, 11, 12, double,
                                                                          LogSoftmax)>,
    BuildKernelCreateInfo<ONNX_OPERATOR_VERSIONED_TYPED_KERNEL_CLASS_NAME(kCpuExecutionProvider, kOnnxDomain, 11, 12, double,
                                                                          Softmax)>,
    BuildKernelCreateInfo<ONNX_OPERATOR_VERSIONED_TYPED_KERNEL_CLASS_NAME(kCpuExecutionProvider, kOnnxDomain, 11, 12, float,
                                                                          Softmax)>,
    BuildKernelCreateInfo<ONNX_OPERATOR_VERSIONED_KERNEL_CLASS_NAME(kCpuExecutionProvider, kOnnxDomain, 11, 12, DepthToSpace)>,
    BuildKernelCreateInfo<ONNX_OPERATOR_VERSIONED_KERNEL_CLASS_NAME(kCpuExecutionProvider, kOnnxDomain, 11, 15, Scan)>,
    BuildKernelCreateInfo<ONNX_OPERATOR_VERSIONED_KERNEL_CLASS_NAME(kCpuExecutionProvider, kOnnxDomain, 11, 12, Flatten)>,
    BuildKernelCreateInfo<ONNX_OPERATOR_KERNEL_CLASS_NAME(kCpuExecutionProvider, kOnnxDomain, 11, Compress)>,
    BuildKernelCreateInfo<ONNX_OPERATOR_VERSIONED_KERNEL_CLASS_NAME(kCpuExecutionProvider, kOnnxDomain, 11, 12, Concat)>,
    BuildKernelCreateInfo<ONNX_OPERATOR_VERSIONED_KERNEL_CLASS_NAME(kCpuExecutionProvider, kOnnxDomain, 11, 12, Gather)>,
    BuildKernelCreateInfo<ONNX_OPERATOR_VERSIONED_KERNEL_CLASS_NAME(kCpuExecutionProvider, kOnnxDomain, 11, 12, Slice)>,
    BuildKernelCreateInfo<ONNX_OPERATOR_VERSIONED_KERNEL_CLASS_NAME(kCpuExecutionProvider, kOnnxDomain, 11, 12, Split)>,
    BuildKernelCreateInfo<ONNX_OPERATOR_VERSIONED_KERNEL_CLASS_NAME(kCpuExecutionProvider, kOnnxDomain, 11, 12, Squeeze)>,
    BuildKernelCreateInfo<ONNX_OPERATOR_VERSIONED_KERNEL_CLASS_NAME(kCpuExecutionProvider, kOnnxDomain, 11, 12, Unsqueeze)>,
    BuildKernelCreateInfo<ONNX_OPERATOR_KERNEL_CLASS_NAME(kCpuExecutionProvider, kOnnxDomain, 11, Det)>,
    BuildKernelCreateInfo<ONNX_OPERATOR_VERSIONED_KERNEL_CLASS_NAME(kCpuExecutionProvider, kOnnxDomain, 11, 12, ScatterElements)>,
    BuildKernelCreateInfo<ONNX_OPERATOR_KERNEL_CLASS_NAME(kCpuExecutionProvider, kOnnxDomain, 11,
                                                          NonMaxSuppression)>,
    BuildKernelCreateInfo<ONNX_OPERATOR_VERSIONED_KERNEL_CLASS_NAME(kCpuExecutionProvider, kOnnxDomain, 11, 18, AveragePool)>,
    BuildKernelCreateInfo<ONNX_OPERATOR_KERNEL_CLASS_NAME(kCpuExecutionProvider, kOnnxDomain, 11, MaxUnpool)>,
    BuildKernelCreateInfo<ONNX_OPERATOR_VERSIONED_KERNEL_CLASS_NAME(kCpuExecutionProvider, kOnnxDomain, 11, 17, LpPool)>,
    BuildKernelCreateInfo<ONNX_OPERATOR_KERNEL_CLASS_NAME(kCpuExecutionProvider, kOnnxDomain, 11, Conv)>,
    BuildKernelCreateInfo<ONNX_OPERATOR_KERNEL_CLASS_NAME(kCpuExecutionProvider, kOnnxDomain, 11, ConvTranspose)>,
    BuildKernelCreateInfo<ONNX_OPERATOR_VERSIONED_KERNEL_CLASS_NAME(kCpuExecutionProvider, kOnnxDomain, 11, 12, If)>,
    BuildKernelCreateInfo<ONNX_OPERATOR_KERNEL_CLASS_NAME(kCpuExecutionProvider, kOnnxDomain, 11, SequenceLength)>,
    BuildKernelCreateInfo<ONNX_OPERATOR_KERNEL_CLASS_NAME(kCpuExecutionProvider, kOnnxDomain, 11, SequenceAt)>,
    BuildKernelCreateInfo<ONNX_OPERATOR_KERNEL_CLASS_NAME(kCpuExecutionProvider, kOnnxDomain, 11, SequenceEmpty)>,
    BuildKernelCreateInfo<ONNX_OPERATOR_KERNEL_CLASS_NAME(kCpuExecutionProvider, kOnnxDomain, 11, SequenceInsert)>,
    BuildKernelCreateInfo<ONNX_OPERATOR_KERNEL_CLASS_NAME(kCpuExecutionProvider, kOnnxDomain, 11, SequenceErase)>,
    BuildKernelCreateInfo<ONNX_OPERATOR_KERNEL_CLASS_NAME(kCpuExecutionProvider, kOnnxDomain, 11,
                                                          SequenceConstruct)>,
    BuildKernelCreateInfo<ONNX_OPERATOR_KERNEL_CLASS_NAME(kCpuExecutionProvider, kOnnxDomain, 11,
                                                          ConcatFromSequence)>,
    BuildKernelCreateInfo<ONNX_OPERATOR_KERNEL_CLASS_NAME(kCpuExecutionProvider, kOnnxDomain, 11, SplitToSequence)>,
    BuildKernelCreateInfo<ONNX_OPERATOR_VERSIONED_KERNEL_CLASS_NAME(kCpuExecutionProvider, kOnnxDomain, 11, 12, ScatterND)>,
    BuildKernelCreateInfo<ONNX_OPERATOR_VERSIONED_TYPED_KERNEL_CLASS_NAME(kCpuExecutionProvider, kOnnxDomain, 11, 12, float, Gemm)>,
    BuildKernelCreateInfo<ONNX_OPERATOR_VERSIONED_TYPED_KERNEL_CLASS_NAME(kCpuExecutionProvider, kOnnxDomain, 11, 12, double, Gemm)>,
    BuildKernelCreateInfo<ONNX_OPERATOR_VERSIONED_KERNEL_CLASS_NAME(kCpuExecutionProvider, kOnnxDomain, 11, 12, GatherElements)>,
    BuildKernelCreateInfo<ONNX_OPERATOR_TYPED_KERNEL_CLASS_NAME(kCpuExecutionProvider, kOnnxDomain, 11, uint8_t,
                                                                BitShift)>,
    BuildKernelCreateInfo<ONNX_OPERATOR_TYPED_KERNEL_CLASS_NAME(kCpuExecutionProvider, kOnnxDomain, 11, uint32_t,
                                                                BitShift)>,
    BuildKernelCreateInfo<ONNX_OPERATOR_TYPED_KERNEL_CLASS_NAME(kCpuExecutionProvider, kOnnxDomain, 11, uint64_t,
                                                                BitShift)>,
    BuildKernelCreateInfo<ONNX_OPERATOR_VERSIONED_KERNEL_CLASS_NAME(kCpuExecutionProvider, kOnnxDomain, 11, 12, Pad)>,
    BuildKernelCreateInfo<ONNX_OPERATOR_VERSIONED_KERNEL_CLASS_NAME(kCpuExecutionProvider, kOnnxDomain, 11, 11,
                                                                    GatherND)>,
    BuildKernelCreateInfo<ONNX_OPERATOR_KERNEL_CLASS_NAME(kCpuExecutionProvider, kOnnxDomain, 11, Range)>,
    BuildKernelCreateInfo<ONNX_OPERATOR_KERNEL_CLASS_NAME(kCpuExecutionProvider, kOnnxDomain, 11, Unique)>,
    BuildKernelCreateInfo<ONNX_OPERATOR_TYPED_KERNEL_CLASS_NAME(kCpuExecutionProvider, kOnnxDomain, 11, float,
                                                                TopK)>,
    BuildKernelCreateInfo<ONNX_OPERATOR_TYPED_KERNEL_CLASS_NAME(kCpuExecutionProvider, kOnnxDomain, 11, double,
                                                                TopK)>,
    BuildKernelCreateInfo<ONNX_OPERATOR_TYPED_KERNEL_CLASS_NAME(kCpuExecutionProvider, kOnnxDomain, 11, int64_t,
                                                                TopK)>,
    BuildKernelCreateInfo<ONNX_OPERATOR_TYPED_KERNEL_CLASS_NAME(kCpuExecutionProvider, kOnnxDomain, 11, int32_t,
                                                                TopK)>,
    BuildKernelCreateInfo<ONNX_OPERATOR_TYPED_KERNEL_CLASS_NAME(kCpuExecutionProvider, kOnnxDomain, 11,
                                                                int64_t_int64_t_int64_t, OneHot)>,
    BuildKernelCreateInfo<ONNX_OPERATOR_TYPED_KERNEL_CLASS_NAME(kCpuExecutionProvider, kOnnxDomain, 11,
                                                                float_int64_t_int64_t, OneHot)>,
    BuildKernelCreateInfo<ONNX_OPERATOR_TYPED_KERNEL_CLASS_NAME(kCpuExecutionProvider, kOnnxDomain, 11,
                                                                int64_t_string_int64_t, OneHot)>,
    BuildKernelCreateInfo<ONNX_OPERATOR_TYPED_KERNEL_CLASS_NAME(kCpuExecutionProvider, kOnnxDomain, 11,
                                                                float_string_int64_t, OneHot)>,
    BuildKernelCreateInfo<ONNX_OPERATOR_TYPED_KERNEL_CLASS_NAME(kCpuExecutionProvider, kOnnxDomain, 11,
                                                                float_float_float, OneHot)>,
    BuildKernelCreateInfo<ONNX_OPERATOR_TYPED_KERNEL_CLASS_NAME(kCpuExecutionProvider, kOnnxDomain, 11,
                                                                int64_t_int32_t_float, OneHot)>,
    BuildKernelCreateInfo<ONNX_OPERATOR_TYPED_KERNEL_CLASS_NAME(kCpuExecutionProvider, kOnnxDomain, 11,
                                                                int64_t_float_int64_t, OneHot)>,
    BuildKernelCreateInfo<ONNX_OPERATOR_TYPED_KERNEL_CLASS_NAME(kCpuExecutionProvider, kOnnxDomain, 11,
                                                                int32_t_float_int32_t, OneHot)>,
    BuildKernelCreateInfo<ONNX_OPERATOR_TYPED_KERNEL_CLASS_NAME(kCpuExecutionProvider, kOnnxDomain, 11,
                                                                int32_t_float_float, OneHot)>,
    BuildKernelCreateInfo<ONNX_OPERATOR_TYPED_KERNEL_CLASS_NAME(kCpuExecutionProvider, kOnnxDomain, 11,
                                                                int64_t_float_float, OneHot)>,
    BuildKernelCreateInfo<ONNX_OPERATOR_TYPED_KERNEL_CLASS_NAME(kCpuExecutionProvider, kOnnxDomain, 11,
                                                                int64_t_float_int32_t, OneHot)>,
    BuildKernelCreateInfo<ONNX_OPERATOR_VERSIONED_TYPED_KERNEL_CLASS_NAME(kCpuExecutionProvider, kOnnxDomain, 11, 12,
                                                                          float, Resize)>,
    BuildKernelCreateInfo<ONNX_OPERATOR_VERSIONED_TYPED_KERNEL_CLASS_NAME(kCpuExecutionProvider, kOnnxDomain, 11, 12,
                                                                          int32_t, Resize)>,
    BuildKernelCreateInfo<ONNX_OPERATOR_VERSIONED_TYPED_KERNEL_CLASS_NAME(kCpuExecutionProvider, kOnnxDomain, 11, 12,
                                                                          int8_t, Resize)>,
    BuildKernelCreateInfo<ONNX_OPERATOR_VERSIONED_TYPED_KERNEL_CLASS_NAME(kCpuExecutionProvider, kOnnxDomain, 11, 12,
                                                                          uint8_t, Resize)>,
    BuildKernelCreateInfo<ONNX_OPERATOR_VERSIONED_TYPED_KERNEL_CLASS_NAME(kCpuExecutionProvider, kOnnxDomain, 11, 11,
                                                                          float, ReduceMin)>,
    BuildKernelCreateInfo<ONNX_OPERATOR_VERSIONED_TYPED_KERNEL_CLASS_NAME(kCpuExecutionProvider, kOnnxDomain, 11, 11,
                                                                          double, ReduceMin)>,
    BuildKernelCreateInfo<ONNX_OPERATOR_VERSIONED_TYPED_KERNEL_CLASS_NAME(kCpuExecutionProvider, kOnnxDomain, 11, 11,
                                                                          int32_t, ReduceMin)>,
    BuildKernelCreateInfo<ONNX_OPERATOR_VERSIONED_TYPED_KERNEL_CLASS_NAME(kCpuExecutionProvider, kOnnxDomain, 11, 11,
                                                                          int64_t, ReduceMin)>,
    BuildKernelCreateInfo<ONNX_OPERATOR_VERSIONED_TYPED_KERNEL_CLASS_NAME(kCpuExecutionProvider, kOnnxDomain, 11, 11,
                                                                          float, ReduceMax)>,
    BuildKernelCreateInfo<ONNX_OPERATOR_VERSIONED_TYPED_KERNEL_CLASS_NAME(kCpuExecutionProvider, kOnnxDomain, 11, 11,
                                                                          double, ReduceMax)>,
    BuildKernelCreateInfo<ONNX_OPERATOR_VERSIONED_TYPED_KERNEL_CLASS_NAME(kCpuExecutionProvider, kOnnxDomain, 11, 11,
                                                                          int32_t, ReduceMax)>,
    BuildKernelCreateInfo<ONNX_OPERATOR_VERSIONED_TYPED_KERNEL_CLASS_NAME(kCpuExecutionProvider, kOnnxDomain, 11, 11,
                                                                          int64_t, ReduceMax)>,
    BuildKernelCreateInfo<ONNX_OPERATOR_VERSIONED_TYPED_KERNEL_CLASS_NAME(kCpuExecutionProvider, kOnnxDomain, 11, 12,
                                                                          float, ReduceL1)>,
    BuildKernelCreateInfo<ONNX_OPERATOR_VERSIONED_TYPED_KERNEL_CLASS_NAME(kCpuExecutionProvider, kOnnxDomain, 11, 12,
                                                                          int32_t, ReduceL1)>,
    BuildKernelCreateInfo<ONNX_OPERATOR_VERSIONED_TYPED_KERNEL_CLASS_NAME(kCpuExecutionProvider, kOnnxDomain, 11, 12,
                                                                          int64_t, ReduceL1)>,
    BuildKernelCreateInfo<ONNX_OPERATOR_VERSIONED_TYPED_KERNEL_CLASS_NAME(kCpuExecutionProvider, kOnnxDomain, 11, 12,
                                                                          float, ReduceL2)>,
    BuildKernelCreateInfo<ONNX_OPERATOR_VERSIONED_TYPED_KERNEL_CLASS_NAME(kCpuExecutionProvider, kOnnxDomain, 11, 12,
                                                                          int32_t, ReduceL2)>,
    BuildKernelCreateInfo<ONNX_OPERATOR_VERSIONED_TYPED_KERNEL_CLASS_NAME(kCpuExecutionProvider, kOnnxDomain, 11, 12,
                                                                          int64_t, ReduceL2)>,
    BuildKernelCreateInfo<ONNX_OPERATOR_VERSIONED_TYPED_KERNEL_CLASS_NAME(kCpuExecutionProvider, kOnnxDomain, 11, 12,
                                                                          float, ReduceLogSum)>,
    BuildKernelCreateInfo<ONNX_OPERATOR_VERSIONED_TYPED_KERNEL_CLASS_NAME(kCpuExecutionProvider, kOnnxDomain, 11, 12,
                                                                          int32_t, ReduceLogSum)>,
    BuildKernelCreateInfo<ONNX_OPERATOR_VERSIONED_TYPED_KERNEL_CLASS_NAME(kCpuExecutionProvider, kOnnxDomain, 11, 12,
                                                                          int64_t, ReduceLogSum)>,
    BuildKernelCreateInfo<ONNX_OPERATOR_VERSIONED_TYPED_KERNEL_CLASS_NAME(kCpuExecutionProvider, kOnnxDomain, 11, 12,
                                                                          float, ReduceLogSumExp)>,
    BuildKernelCreateInfo<ONNX_OPERATOR_VERSIONED_TYPED_KERNEL_CLASS_NAME(kCpuExecutionProvider, kOnnxDomain, 11, 12,
                                                                          double, ReduceLogSumExp)>,
    BuildKernelCreateInfo<ONNX_OPERATOR_VERSIONED_TYPED_KERNEL_CLASS_NAME(kCpuExecutionProvider, kOnnxDomain, 11, 12,
                                                                          int32_t, ReduceLogSumExp)>,
    BuildKernelCreateInfo<ONNX_OPERATOR_VERSIONED_TYPED_KERNEL_CLASS_NAME(kCpuExecutionProvider, kOnnxDomain, 11, 12,
                                                                          int64_t, ReduceLogSumExp)>,
    BuildKernelCreateInfo<ONNX_OPERATOR_VERSIONED_TYPED_KERNEL_CLASS_NAME(kCpuExecutionProvider, kOnnxDomain, 11, 12,
                                                                          float, ReduceMean)>,
    BuildKernelCreateInfo<ONNX_OPERATOR_VERSIONED_TYPED_KERNEL_CLASS_NAME(kCpuExecutionProvider, kOnnxDomain, 11, 12,
                                                                          double, ReduceMean)>,
    BuildKernelCreateInfo<ONNX_OPERATOR_VERSIONED_TYPED_KERNEL_CLASS_NAME(kCpuExecutionProvider, kOnnxDomain, 11, 12,
                                                                          int32_t, ReduceMean)>,
    BuildKernelCreateInfo<ONNX_OPERATOR_VERSIONED_TYPED_KERNEL_CLASS_NAME(kCpuExecutionProvider, kOnnxDomain, 11, 12,
                                                                          float, ReduceProd)>,
    BuildKernelCreateInfo<ONNX_OPERATOR_VERSIONED_TYPED_KERNEL_CLASS_NAME(kCpuExecutionProvider, kOnnxDomain, 11, 12,
                                                                          int32_t, ReduceProd)>,
    BuildKernelCreateInfo<ONNX_OPERATOR_VERSIONED_TYPED_KERNEL_CLASS_NAME(kCpuExecutionProvider, kOnnxDomain, 11, 12,
                                                                          int64_t, ReduceProd)>,
    BuildKernelCreateInfo<ONNX_OPERATOR_VERSIONED_TYPED_KERNEL_CLASS_NAME(kCpuExecutionProvider, kOnnxDomain, 11, 12,
                                                                          float, ReduceSum)>,
    BuildKernelCreateInfo<ONNX_OPERATOR_VERSIONED_TYPED_KERNEL_CLASS_NAME(kCpuExecutionProvider, kOnnxDomain, 11, 12,
                                                                          int32_t, ReduceSum)>,
    BuildKernelCreateInfo<ONNX_OPERATOR_VERSIONED_TYPED_KERNEL_CLASS_NAME(kCpuExecutionProvider, kOnnxDomain, 11, 12,
                                                                          double, ReduceSum)>,
    BuildKernelCreateInfo<ONNX_OPERATOR_VERSIONED_TYPED_KERNEL_CLASS_NAME(kCpuExecutionProvider, kOnnxDomain, 11, 12,
                                                                          int64_t, ReduceSum)>,
    BuildKernelCreateInfo<ONNX_OPERATOR_VERSIONED_TYPED_KERNEL_CLASS_NAME(kCpuExecutionProvider, kOnnxDomain, 11, 12,
                                                                          float, ReduceSumSquare)>,
    BuildKernelCreateInfo<ONNX_OPERATOR_VERSIONED_TYPED_KERNEL_CLASS_NAME(kCpuExecutionProvider, kOnnxDomain, 11, 12,
                                                                          int32_t, ReduceSumSquare)>,
    BuildKernelCreateInfo<ONNX_OPERATOR_VERSIONED_TYPED_KERNEL_CLASS_NAME(kCpuExecutionProvider, kOnnxDomain, 11, 12,
                                                                          double, ReduceSumSquare)>,
    BuildKernelCreateInfo<ONNX_OPERATOR_VERSIONED_TYPED_KERNEL_CLASS_NAME(kCpuExecutionProvider, kOnnxDomain, 11, 12,
                                                                          int64_t, ReduceSumSquare)>,

    // OpSet 12
    BuildKernelCreateInfo<ONNX_OPERATOR_VERSIONED_KERNEL_CLASS_NAME(kCpuExecutionProvider, kOnnxDomain, 12, 12, Clip)>,

    BuildKernelCreateInfo<ONNX_OPERATOR_VERSIONED_KERNEL_CLASS_NAME(kCpuExecutionProvider, kOnnxDomain, 12, 12, Min)>,

    BuildKernelCreateInfo<ONNX_OPERATOR_VERSIONED_KERNEL_CLASS_NAME(kCpuExecutionProvider, kOnnxDomain, 12, 12, Max)>,

    BuildKernelCreateInfo<ONNX_OPERATOR_VERSIONED_KERNEL_CLASS_NAME(kCpuExecutionProvider, kOnnxDomain, 12, 12, Pow)>,

    BuildKernelCreateInfo<ONNX_OPERATOR_KERNEL_CLASS_NAME(kCpuExecutionProvider, kOnnxDomain, 12, MaxPool)>,

    BuildKernelCreateInfo<ONNX_OPERATOR_VERSIONED_TYPED_KERNEL_CLASS_NAME(kCpuExecutionProvider, kOnnxDomain, 12, 12,
                                                                          float, ReduceMax)>,
    BuildKernelCreateInfo<ONNX_OPERATOR_VERSIONED_TYPED_KERNEL_CLASS_NAME(kCpuExecutionProvider, kOnnxDomain, 12, 12,
                                                                          double, ReduceMax)>,
    BuildKernelCreateInfo<ONNX_OPERATOR_VERSIONED_TYPED_KERNEL_CLASS_NAME(kCpuExecutionProvider, kOnnxDomain, 12, 12,
                                                                          int32_t, ReduceMax)>,
    BuildKernelCreateInfo<ONNX_OPERATOR_VERSIONED_TYPED_KERNEL_CLASS_NAME(kCpuExecutionProvider, kOnnxDomain, 12, 12,
                                                                          int64_t, ReduceMax)>,
    BuildKernelCreateInfo<ONNX_OPERATOR_VERSIONED_TYPED_KERNEL_CLASS_NAME(kCpuExecutionProvider, kOnnxDomain, 12, 12,
                                                                          int8_t, ReduceMax)>,
    BuildKernelCreateInfo<ONNX_OPERATOR_VERSIONED_TYPED_KERNEL_CLASS_NAME(kCpuExecutionProvider, kOnnxDomain, 12, 12,
                                                                          uint8_t, ReduceMax)>,

    BuildKernelCreateInfo<ONNX_OPERATOR_VERSIONED_TYPED_KERNEL_CLASS_NAME(kCpuExecutionProvider, kOnnxDomain, 12, 12,
                                                                          float, ReduceMin)>,
    BuildKernelCreateInfo<ONNX_OPERATOR_VERSIONED_TYPED_KERNEL_CLASS_NAME(kCpuExecutionProvider, kOnnxDomain, 12, 12,
                                                                          double, ReduceMin)>,
    BuildKernelCreateInfo<ONNX_OPERATOR_VERSIONED_TYPED_KERNEL_CLASS_NAME(kCpuExecutionProvider, kOnnxDomain, 12, 12,
                                                                          int32_t, ReduceMin)>,
    BuildKernelCreateInfo<ONNX_OPERATOR_VERSIONED_TYPED_KERNEL_CLASS_NAME(kCpuExecutionProvider, kOnnxDomain, 12, 12,
                                                                          int64_t, ReduceMin)>,
    BuildKernelCreateInfo<ONNX_OPERATOR_VERSIONED_TYPED_KERNEL_CLASS_NAME(kCpuExecutionProvider, kOnnxDomain, 12, 12,
                                                                          int8_t, ReduceMin)>,
    BuildKernelCreateInfo<ONNX_OPERATOR_VERSIONED_TYPED_KERNEL_CLASS_NAME(kCpuExecutionProvider, kOnnxDomain, 12, 12,
                                                                          uint8_t, ReduceMin)>,
    BuildKernelCreateInfo<ONNX_OPERATOR_VERSIONED_KERNEL_CLASS_NAME(kCpuExecutionProvider, kOnnxDomain, 12, 12,
                                                                    GatherND)>,
    BuildKernelCreateInfo<ONNX_OPERATOR_KERNEL_CLASS_NAME(kCpuExecutionProvider, kOnnxDomain, 12, Einsum)>,

    BuildKernelCreateInfo<ONNX_OPERATOR_TYPED_KERNEL_CLASS_NAME(kCpuExecutionProvider, kOnnxDomain, 13, float,
                                                                Expand)>,
    BuildKernelCreateInfo<ONNX_OPERATOR_TYPED_KERNEL_CLASS_NAME(kCpuExecutionProvider, kOnnxDomain, 13, double,
                                                                Expand)>,
    BuildKernelCreateInfo<ONNX_OPERATOR_TYPED_KERNEL_CLASS_NAME(kCpuExecutionProvider, kOnnxDomain, 13, int8_t,
                                                                Expand)>,
    BuildKernelCreateInfo<ONNX_OPERATOR_TYPED_KERNEL_CLASS_NAME(kCpuExecutionProvider, kOnnxDomain, 13, int16_t,
                                                                Expand)>,
    BuildKernelCreateInfo<ONNX_OPERATOR_TYPED_KERNEL_CLASS_NAME(kCpuExecutionProvider, kOnnxDomain, 13, int32_t,
                                                                Expand)>,
    BuildKernelCreateInfo<ONNX_OPERATOR_TYPED_KERNEL_CLASS_NAME(kCpuExecutionProvider, kOnnxDomain, 13, int64_t,
                                                                Expand)>,
    BuildKernelCreateInfo<ONNX_OPERATOR_TYPED_KERNEL_CLASS_NAME(kCpuExecutionProvider, kOnnxDomain, 13, uint8_t,
                                                                Expand)>,
    BuildKernelCreateInfo<ONNX_OPERATOR_TYPED_KERNEL_CLASS_NAME(kCpuExecutionProvider, kOnnxDomain, 13, uint16_t,
                                                                Expand)>,
    BuildKernelCreateInfo<ONNX_OPERATOR_TYPED_KERNEL_CLASS_NAME(kCpuExecutionProvider, kOnnxDomain, 13, uint32_t,
                                                                Expand)>,
    BuildKernelCreateInfo<ONNX_OPERATOR_TYPED_KERNEL_CLASS_NAME(kCpuExecutionProvider, kOnnxDomain, 13, uint64_t,
                                                                Expand)>,
    BuildKernelCreateInfo<ONNX_OPERATOR_TYPED_KERNEL_CLASS_NAME(kCpuExecutionProvider, kOnnxDomain, 13, bool,
                                                                Expand)>,
    BuildKernelCreateInfo<ONNX_OPERATOR_TYPED_KERNEL_CLASS_NAME(kCpuExecutionProvider, kOnnxDomain, 13, MLFloat16,
                                                                Expand)>,
    BuildKernelCreateInfo<ONNX_OPERATOR_TYPED_KERNEL_CLASS_NAME(kCpuExecutionProvider, kOnnxDomain, 13, string,
                                                                Expand)>,
    BuildKernelCreateInfo<ONNX_OPERATOR_TYPED_KERNEL_CLASS_NAME(kCpuExecutionProvider, kOnnxDomain, 13, float, Erf)>,
    // REVIEW(codemzs): ConstEigenVectorArrayMap.cast<MLFLoat16) does not seem to be supported.
    // However these types work on GPU implementation.
    // BuildKernelCreateInfo<ONNX_OPERATOR_TYPED_KERNEL_CLASS_NAME(kCpuExecutionProvider, kOnnxDomain, 12, MLFloat16_MLFloat16, Dropout)>,
    // BuildKernelCreateInfo<ONNX_OPERATOR_TYPED_KERNEL_CLASS_NAME(kCpuExecutionProvider, kOnnxDomain, 12, MLFloat16_float, Dropout)>,
    // BuildKernelCreateInfo<ONNX_OPERATOR_TYPED_KERNEL_CLASS_NAME(kCpuExecutionProvider, kOnnxDomain, 12, MLFloat16_double, Dropout)>,
    BuildKernelCreateInfo<ONNX_OPERATOR_VERSIONED_TYPED_KERNEL_CLASS_NAME(kCpuExecutionProvider, kOnnxDomain, 12, 12, float_float, Dropout)>,
    BuildKernelCreateInfo<ONNX_OPERATOR_VERSIONED_TYPED_KERNEL_CLASS_NAME(kCpuExecutionProvider, kOnnxDomain, 12, 12, float_double, Dropout)>,
    BuildKernelCreateInfo<ONNX_OPERATOR_VERSIONED_TYPED_KERNEL_CLASS_NAME(kCpuExecutionProvider, kOnnxDomain, 12, 12, double_float, Dropout)>,
    BuildKernelCreateInfo<ONNX_OPERATOR_VERSIONED_TYPED_KERNEL_CLASS_NAME(kCpuExecutionProvider, kOnnxDomain, 12, 12, double_double, Dropout)>,
    BuildKernelCreateInfo<ONNX_OPERATOR_KERNEL_CLASS_NAME(kCpuExecutionProvider, kOnnxDomain, 12, Celu)>,
    BuildKernelCreateInfo<ONNX_OPERATOR_VERSIONED_TYPED_KERNEL_CLASS_NAME(kCpuExecutionProvider, kOnnxDomain, 12, 15, float,
                                                                          GreaterOrEqual)>,
    BuildKernelCreateInfo<ONNX_OPERATOR_VERSIONED_TYPED_KERNEL_CLASS_NAME(kCpuExecutionProvider, kOnnxDomain, 12, 15, double,
                                                                          GreaterOrEqual)>,
    BuildKernelCreateInfo<ONNX_OPERATOR_VERSIONED_TYPED_KERNEL_CLASS_NAME(kCpuExecutionProvider, kOnnxDomain, 12, 15, int32_t,
                                                                          GreaterOrEqual)>,
    BuildKernelCreateInfo<ONNX_OPERATOR_VERSIONED_TYPED_KERNEL_CLASS_NAME(kCpuExecutionProvider, kOnnxDomain, 12, 15, int64_t,
                                                                          GreaterOrEqual)>,
    BuildKernelCreateInfo<ONNX_OPERATOR_VERSIONED_TYPED_KERNEL_CLASS_NAME(kCpuExecutionProvider, kOnnxDomain, 12, 15, float,
                                                                          LessOrEqual)>,
    BuildKernelCreateInfo<ONNX_OPERATOR_VERSIONED_TYPED_KERNEL_CLASS_NAME(kCpuExecutionProvider, kOnnxDomain, 12, 15, double,
                                                                          LessOrEqual)>,
    BuildKernelCreateInfo<ONNX_OPERATOR_VERSIONED_TYPED_KERNEL_CLASS_NAME(kCpuExecutionProvider, kOnnxDomain, 12, 15, int32_t,
                                                                          LessOrEqual)>,
    BuildKernelCreateInfo<ONNX_OPERATOR_VERSIONED_TYPED_KERNEL_CLASS_NAME(kCpuExecutionProvider, kOnnxDomain, 12, 15, int64_t,
                                                                          LessOrEqual)>,

    // opset 13
    BuildKernelCreateInfo<ONNX_OPERATOR_VERSIONED_KERNEL_CLASS_NAME(kCpuExecutionProvider, kOnnxDomain, 13, 18, Cast)>,
    BuildKernelCreateInfo<ONNX_OPERATOR_KERNEL_CLASS_NAME(kCpuExecutionProvider, kOnnxDomain, 13, Clip)>,
    BuildKernelCreateInfo<ONNX_OPERATOR_TYPED_KERNEL_CLASS_NAME(kCpuExecutionProvider, kOnnxDomain, 13, float,
                                                                MatMul)>,
    BuildKernelCreateInfo<ONNX_OPERATOR_TYPED_KERNEL_CLASS_NAME(kCpuExecutionProvider, kOnnxDomain, 13, double,
                                                                MatMul)>,
    BuildKernelCreateInfo<ONNX_OPERATOR_TYPED_KERNEL_CLASS_NAME(kCpuExecutionProvider, kOnnxDomain, 13, int32_t,
                                                                MatMul)>,
    BuildKernelCreateInfo<ONNX_OPERATOR_TYPED_KERNEL_CLASS_NAME(kCpuExecutionProvider, kOnnxDomain, 13, int64_t,
                                                                MatMul)>,
    BuildKernelCreateInfo<ONNX_OPERATOR_KERNEL_CLASS_NAME(kCpuExecutionProvider, kOnnxDomain, 13, Min)>,
    BuildKernelCreateInfo<ONNX_OPERATOR_KERNEL_CLASS_NAME(kCpuExecutionProvider, kOnnxDomain, 13, Max)>,
    BuildKernelCreateInfo<ONNX_OPERATOR_TYPED_KERNEL_CLASS_NAME(kCpuExecutionProvider, kOnnxDomain, 13, float, Mean)>,
    BuildKernelCreateInfo<ONNX_OPERATOR_TYPED_KERNEL_CLASS_NAME(kCpuExecutionProvider, kOnnxDomain, 13, float, Gemm)>,
    BuildKernelCreateInfo<ONNX_OPERATOR_TYPED_KERNEL_CLASS_NAME(kCpuExecutionProvider, kOnnxDomain, 13, double, Gemm)>,
    BuildKernelCreateInfo<ONNX_OPERATOR_KERNEL_CLASS_NAME(kCpuExecutionProvider, kOnnxDomain, 13, Sign)>,
    BuildKernelCreateInfo<ONNX_OPERATOR_KERNEL_CLASS_NAME(kCpuExecutionProvider, kOnnxDomain, 13, Size)>,
    BuildKernelCreateInfo<ONNX_OPERATOR_TYPED_KERNEL_CLASS_NAME(kCpuExecutionProvider, kOnnxDomain, 13, float, Sum)>,
    BuildKernelCreateInfo<ONNX_OPERATOR_TYPED_KERNEL_CLASS_NAME(kCpuExecutionProvider, kOnnxDomain, 13, double, Sum)>,
    BuildKernelCreateInfo<ONNX_OPERATOR_TYPED_KERNEL_CLASS_NAME(kCpuExecutionProvider, kOnnxDomain, 13, float, Sigmoid)>,
    BuildKernelCreateInfo<ONNX_OPERATOR_TYPED_KERNEL_CLASS_NAME(kCpuExecutionProvider, kOnnxDomain, 13, double, Sigmoid)>,
    BuildKernelCreateInfo<ONNX_OPERATOR_VERSIONED_TYPED_KERNEL_CLASS_NAME(kCpuExecutionProvider, kOnnxDomain, 13, 18, uint8_t,
                                                                          DequantizeLinear)>,
    BuildKernelCreateInfo<ONNX_OPERATOR_VERSIONED_TYPED_KERNEL_CLASS_NAME(kCpuExecutionProvider, kOnnxDomain, 13, 18, int8_t,
                                                                          DequantizeLinear)>,
    BuildKernelCreateInfo<ONNX_OPERATOR_VERSIONED_TYPED_KERNEL_CLASS_NAME(kCpuExecutionProvider, kOnnxDomain, 13, 18, int32_t,
                                                                          DequantizeLinear)>,
    BuildKernelCreateInfo<ONNX_OPERATOR_VERSIONED_TYPED_KERNEL_CLASS_NAME(kCpuExecutionProvider, kOnnxDomain, 13, 18, uint8_t,
                                                                          QuantizeLinear)>,
    BuildKernelCreateInfo<ONNX_OPERATOR_VERSIONED_TYPED_KERNEL_CLASS_NAME(kCpuExecutionProvider, kOnnxDomain, 13, 18, int8_t,
                                                                          QuantizeLinear)>,
    BuildKernelCreateInfo<ONNX_OPERATOR_KERNEL_CLASS_NAME(kCpuExecutionProvider, kOnnxDomain, 13, Flatten)>,
    BuildKernelCreateInfo<ONNX_OPERATOR_KERNEL_CLASS_NAME(kCpuExecutionProvider, kOnnxDomain, 13, LRN)>,
    BuildKernelCreateInfo<ONNX_OPERATOR_KERNEL_CLASS_NAME(kCpuExecutionProvider, kOnnxDomain, 13,
                                                          MeanVarianceNormalization)>,
    BuildKernelCreateInfo<ONNX_OPERATOR_TYPED_KERNEL_CLASS_NAME(kCpuExecutionProvider, kOnnxDomain, 13, float_float, Dropout)>,
    BuildKernelCreateInfo<ONNX_OPERATOR_TYPED_KERNEL_CLASS_NAME(kCpuExecutionProvider, kOnnxDomain, 13, float_double, Dropout)>,
    BuildKernelCreateInfo<ONNX_OPERATOR_TYPED_KERNEL_CLASS_NAME(kCpuExecutionProvider, kOnnxDomain, 13, double_float, Dropout)>,
    BuildKernelCreateInfo<ONNX_OPERATOR_TYPED_KERNEL_CLASS_NAME(kCpuExecutionProvider, kOnnxDomain, 13, double_double, Dropout)>,
    BuildKernelCreateInfo<ONNX_OPERATOR_TYPED_KERNEL_CLASS_NAME(kCpuExecutionProvider, kOnnxDomain, 13,
                                                                float, ArgMax)>,
    BuildKernelCreateInfo<ONNX_OPERATOR_TYPED_KERNEL_CLASS_NAME(kCpuExecutionProvider, kOnnxDomain, 13,
                                                                double, ArgMax)>,
    BuildKernelCreateInfo<ONNX_OPERATOR_TYPED_KERNEL_CLASS_NAME(kCpuExecutionProvider, kOnnxDomain, 13,
                                                                int8_t, ArgMax)>,
    BuildKernelCreateInfo<ONNX_OPERATOR_TYPED_KERNEL_CLASS_NAME(kCpuExecutionProvider, kOnnxDomain, 13,
                                                                uint8_t, ArgMax)>,
    BuildKernelCreateInfo<ONNX_OPERATOR_TYPED_KERNEL_CLASS_NAME(kCpuExecutionProvider, kOnnxDomain, 13,
                                                                int32_t, ArgMax)>,
    BuildKernelCreateInfo<ONNX_OPERATOR_TYPED_KERNEL_CLASS_NAME(kCpuExecutionProvider, kOnnxDomain, 13,
                                                                float, ArgMin)>,
    BuildKernelCreateInfo<ONNX_OPERATOR_TYPED_KERNEL_CLASS_NAME(kCpuExecutionProvider, kOnnxDomain, 13,
                                                                double, ArgMin)>,
    BuildKernelCreateInfo<ONNX_OPERATOR_TYPED_KERNEL_CLASS_NAME(kCpuExecutionProvider, kOnnxDomain, 13,
                                                                int32_t, ArgMin)>,
    BuildKernelCreateInfo<ONNX_OPERATOR_VERSIONED_KERNEL_CLASS_NAME(kCpuExecutionProvider, kOnnxDomain, 13, 13,
                                                                    Reshape)>,
    BuildKernelCreateInfo<ONNX_OPERATOR_VERSIONED_KERNEL_CLASS_NAME(kCpuExecutionProvider, kOnnxDomain, 13, 14, Shape)>,
    BuildKernelCreateInfo<ONNX_OPERATOR_KERNEL_CLASS_NAME(kCpuExecutionProvider, kOnnxDomain, 13, Concat)>,
    BuildKernelCreateInfo<ONNX_OPERATOR_VERSIONED_TYPED_KERNEL_CLASS_NAME(kCpuExecutionProvider, kOnnxDomain, 13, 18, bool,
                                                                          Equal)>,
    BuildKernelCreateInfo<ONNX_OPERATOR_VERSIONED_TYPED_KERNEL_CLASS_NAME(kCpuExecutionProvider, kOnnxDomain, 13, 18, int32_t,
                                                                          Equal)>,
    BuildKernelCreateInfo<ONNX_OPERATOR_VERSIONED_TYPED_KERNEL_CLASS_NAME(kCpuExecutionProvider, kOnnxDomain, 13, 18, int64_t,
                                                                          Equal)>,
    BuildKernelCreateInfo<ONNX_OPERATOR_VERSIONED_TYPED_KERNEL_CLASS_NAME(kCpuExecutionProvider, kOnnxDomain, 13, 18, float,
                                                                          Equal)>,
    BuildKernelCreateInfo<ONNX_OPERATOR_VERSIONED_TYPED_KERNEL_CLASS_NAME(kCpuExecutionProvider, kOnnxDomain, 13, 18, double,
                                                                          Equal)>,
    BuildKernelCreateInfo<ONNX_OPERATOR_TYPED_KERNEL_CLASS_NAME(kCpuExecutionProvider, kOnnxDomain, 13, float,
                                                                Greater)>,
    BuildKernelCreateInfo<ONNX_OPERATOR_TYPED_KERNEL_CLASS_NAME(kCpuExecutionProvider, kOnnxDomain, 13, double,
                                                                Greater)>,
    BuildKernelCreateInfo<ONNX_OPERATOR_TYPED_KERNEL_CLASS_NAME(kCpuExecutionProvider, kOnnxDomain, 13, int32_t,
                                                                Greater)>,
    BuildKernelCreateInfo<ONNX_OPERATOR_TYPED_KERNEL_CLASS_NAME(kCpuExecutionProvider, kOnnxDomain, 13, int64_t,
                                                                Greater)>,
    BuildKernelCreateInfo<ONNX_OPERATOR_TYPED_KERNEL_CLASS_NAME(kCpuExecutionProvider, kOnnxDomain, 13, float,
                                                                Less)>,
    BuildKernelCreateInfo<ONNX_OPERATOR_TYPED_KERNEL_CLASS_NAME(kCpuExecutionProvider, kOnnxDomain, 13, double,
                                                                Less)>,
    BuildKernelCreateInfo<ONNX_OPERATOR_TYPED_KERNEL_CLASS_NAME(kCpuExecutionProvider, kOnnxDomain, 13, int32_t,
                                                                Less)>,
    BuildKernelCreateInfo<ONNX_OPERATOR_TYPED_KERNEL_CLASS_NAME(kCpuExecutionProvider, kOnnxDomain, 13, int64_t,
                                                                Less)>,
    BuildKernelCreateInfo<ONNX_OPERATOR_VERSIONED_TYPED_KERNEL_CLASS_NAME(kCpuExecutionProvider, kOnnxDomain, 13, 13, float, Add)>,
    BuildKernelCreateInfo<ONNX_OPERATOR_VERSIONED_TYPED_KERNEL_CLASS_NAME(kCpuExecutionProvider, kOnnxDomain, 13, 13, double, Add)>,
    BuildKernelCreateInfo<ONNX_OPERATOR_VERSIONED_TYPED_KERNEL_CLASS_NAME(kCpuExecutionProvider, kOnnxDomain, 13, 13,
                                                                          int32_t, Add)>,
    BuildKernelCreateInfo<ONNX_OPERATOR_VERSIONED_TYPED_KERNEL_CLASS_NAME(kCpuExecutionProvider, kOnnxDomain, 13, 13,
                                                                          int64_t, Add)>,
    BuildKernelCreateInfo<ONNX_OPERATOR_VERSIONED_TYPED_KERNEL_CLASS_NAME(kCpuExecutionProvider, kOnnxDomain, 13, 13,
                                                                          float, Sub)>,
    BuildKernelCreateInfo<ONNX_OPERATOR_VERSIONED_TYPED_KERNEL_CLASS_NAME(kCpuExecutionProvider, kOnnxDomain, 13, 13,
                                                                          double, Sub)>,
    BuildKernelCreateInfo<ONNX_OPERATOR_VERSIONED_TYPED_KERNEL_CLASS_NAME(kCpuExecutionProvider, kOnnxDomain, 13, 13,
                                                                          int32_t, Sub)>,
    BuildKernelCreateInfo<ONNX_OPERATOR_VERSIONED_TYPED_KERNEL_CLASS_NAME(kCpuExecutionProvider, kOnnxDomain, 13, 13,
                                                                          int64_t, Sub)>,
    BuildKernelCreateInfo<ONNX_OPERATOR_VERSIONED_TYPED_KERNEL_CLASS_NAME(kCpuExecutionProvider, kOnnxDomain, 13, 13,
                                                                          float, Mul)>,
    BuildKernelCreateInfo<ONNX_OPERATOR_VERSIONED_TYPED_KERNEL_CLASS_NAME(kCpuExecutionProvider, kOnnxDomain, 13, 13,
                                                                          double, Mul)>,
    BuildKernelCreateInfo<ONNX_OPERATOR_VERSIONED_TYPED_KERNEL_CLASS_NAME(kCpuExecutionProvider, kOnnxDomain, 13, 13,
                                                                          int32_t, Mul)>,
    BuildKernelCreateInfo<ONNX_OPERATOR_VERSIONED_TYPED_KERNEL_CLASS_NAME(kCpuExecutionProvider, kOnnxDomain, 13, 13,
                                                                          int64_t, Mul)>,
    BuildKernelCreateInfo<ONNX_OPERATOR_VERSIONED_TYPED_KERNEL_CLASS_NAME(kCpuExecutionProvider, kOnnxDomain, 13, 13,
                                                                          float, Div)>,
    BuildKernelCreateInfo<ONNX_OPERATOR_VERSIONED_TYPED_KERNEL_CLASS_NAME(kCpuExecutionProvider, kOnnxDomain, 13, 13,
                                                                          double, Div)>,
    BuildKernelCreateInfo<ONNX_OPERATOR_VERSIONED_TYPED_KERNEL_CLASS_NAME(kCpuExecutionProvider, kOnnxDomain, 13, 13,
                                                                          int32_t, Div)>,
    BuildKernelCreateInfo<ONNX_OPERATOR_VERSIONED_TYPED_KERNEL_CLASS_NAME(kCpuExecutionProvider, kOnnxDomain, 13, 13,
                                                                          int64_t, Div)>,
    BuildKernelCreateInfo<ONNX_OPERATOR_TYPED_KERNEL_CLASS_NAME(kCpuExecutionProvider, kOnnxDomain, 13, float, Neg)>,
    BuildKernelCreateInfo<ONNX_OPERATOR_TYPED_KERNEL_CLASS_NAME(kCpuExecutionProvider, kOnnxDomain, 13, double, Neg)>,
    BuildKernelCreateInfo<ONNX_OPERATOR_TYPED_KERNEL_CLASS_NAME(kCpuExecutionProvider, kOnnxDomain, 13, int8_t, Neg)>,
    BuildKernelCreateInfo<ONNX_OPERATOR_TYPED_KERNEL_CLASS_NAME(kCpuExecutionProvider, kOnnxDomain, 13, int32_t,
                                                                Neg)>,
    BuildKernelCreateInfo<ONNX_OPERATOR_TYPED_KERNEL_CLASS_NAME(kCpuExecutionProvider, kOnnxDomain, 13, int64_t,
                                                                Neg)>,
    BuildKernelCreateInfo<ONNX_OPERATOR_KERNEL_CLASS_NAME(kCpuExecutionProvider, kOnnxDomain, 13, Mod)>,
    BuildKernelCreateInfo<ONNX_OPERATOR_TYPED_KERNEL_CLASS_NAME(kCpuExecutionProvider, kOnnxDomain, 13, float, Abs)>,
    BuildKernelCreateInfo<ONNX_OPERATOR_TYPED_KERNEL_CLASS_NAME(kCpuExecutionProvider, kOnnxDomain, 13, double, Abs)>,
    BuildKernelCreateInfo<ONNX_OPERATOR_TYPED_KERNEL_CLASS_NAME(kCpuExecutionProvider, kOnnxDomain, 13, int8_t, Abs)>,
    BuildKernelCreateInfo<ONNX_OPERATOR_TYPED_KERNEL_CLASS_NAME(kCpuExecutionProvider, kOnnxDomain, 13, int16_t,
                                                                Abs)>,
    BuildKernelCreateInfo<ONNX_OPERATOR_TYPED_KERNEL_CLASS_NAME(kCpuExecutionProvider, kOnnxDomain, 13, int32_t,
                                                                Abs)>,
    BuildKernelCreateInfo<ONNX_OPERATOR_TYPED_KERNEL_CLASS_NAME(kCpuExecutionProvider, kOnnxDomain, 13, int64_t,
                                                                Abs)>,
    BuildKernelCreateInfo<ONNX_OPERATOR_TYPED_KERNEL_CLASS_NAME(kCpuExecutionProvider, kOnnxDomain, 13, uint8_t,
                                                                Abs)>,
    BuildKernelCreateInfo<ONNX_OPERATOR_TYPED_KERNEL_CLASS_NAME(kCpuExecutionProvider, kOnnxDomain, 13, uint16_t,
                                                                Abs)>,
    BuildKernelCreateInfo<ONNX_OPERATOR_TYPED_KERNEL_CLASS_NAME(kCpuExecutionProvider, kOnnxDomain, 13, uint32_t,
                                                                Abs)>,
    BuildKernelCreateInfo<ONNX_OPERATOR_TYPED_KERNEL_CLASS_NAME(kCpuExecutionProvider, kOnnxDomain, 13, uint64_t,
                                                                Abs)>,
    BuildKernelCreateInfo<ONNX_OPERATOR_TYPED_KERNEL_CLASS_NAME(kCpuExecutionProvider, kOnnxDomain, 13, float,
                                                                Reciprocal)>,
    BuildKernelCreateInfo<ONNX_OPERATOR_TYPED_KERNEL_CLASS_NAME(kCpuExecutionProvider, kOnnxDomain, 13, double,
                                                                Reciprocal)>,
    BuildKernelCreateInfo<ONNX_OPERATOR_TYPED_KERNEL_CLASS_NAME(kCpuExecutionProvider, kOnnxDomain, 13, float,
                                                                Floor)>,
    BuildKernelCreateInfo<ONNX_OPERATOR_TYPED_KERNEL_CLASS_NAME(kCpuExecutionProvider, kOnnxDomain, 13, double,
                                                                Floor)>,
    BuildKernelCreateInfo<ONNX_OPERATOR_TYPED_KERNEL_CLASS_NAME(kCpuExecutionProvider, kOnnxDomain, 13, float,
                                                                Ceil)>,
    BuildKernelCreateInfo<ONNX_OPERATOR_TYPED_KERNEL_CLASS_NAME(kCpuExecutionProvider, kOnnxDomain, 13, double,
                                                                Ceil)>,
    BuildKernelCreateInfo<ONNX_OPERATOR_TYPED_KERNEL_CLASS_NAME(kCpuExecutionProvider, kOnnxDomain, 13, float, Sqrt)>,
    BuildKernelCreateInfo<ONNX_OPERATOR_TYPED_KERNEL_CLASS_NAME(kCpuExecutionProvider, kOnnxDomain, 13, double, Sqrt)>,
    BuildKernelCreateInfo<ONNX_OPERATOR_VERSIONED_TYPED_KERNEL_CLASS_NAME(kCpuExecutionProvider, kOnnxDomain, 13, 13,
                                                                          float, Relu)>,
    BuildKernelCreateInfo<ONNX_OPERATOR_VERSIONED_TYPED_KERNEL_CLASS_NAME(kCpuExecutionProvider, kOnnxDomain, 13, 13,
                                                                          double, Relu)>,
    BuildKernelCreateInfo<ONNX_OPERATOR_TYPED_KERNEL_CLASS_NAME(kCpuExecutionProvider, kOnnxDomain, 13, float, Tanh)>,
    BuildKernelCreateInfo<ONNX_OPERATOR_TYPED_KERNEL_CLASS_NAME(kCpuExecutionProvider, kOnnxDomain, 13, double, Tanh)>,
    BuildKernelCreateInfo<ONNX_OPERATOR_TYPED_KERNEL_CLASS_NAME(kCpuExecutionProvider, kOnnxDomain, 13, float, Exp)>,
    BuildKernelCreateInfo<ONNX_OPERATOR_TYPED_KERNEL_CLASS_NAME(kCpuExecutionProvider, kOnnxDomain, 13, double, Exp)>,
    BuildKernelCreateInfo<ONNX_OPERATOR_TYPED_KERNEL_CLASS_NAME(kCpuExecutionProvider, kOnnxDomain, 13, float, Log)>,
    BuildKernelCreateInfo<ONNX_OPERATOR_TYPED_KERNEL_CLASS_NAME(kCpuExecutionProvider, kOnnxDomain, 13, double, Log)>,
    BuildKernelCreateInfo<ONNX_OPERATOR_VERSIONED_KERNEL_CLASS_NAME(kCpuExecutionProvider, kOnnxDomain, 13, 14, Pow)>,
    BuildKernelCreateInfo<ONNX_OPERATOR_KERNEL_CLASS_NAME(kCpuExecutionProvider, kOnnxDomain, 13, Slice)>,
    BuildKernelCreateInfo<ONNX_OPERATOR_VERSIONED_KERNEL_CLASS_NAME(kCpuExecutionProvider, kOnnxDomain, 13, 17, Split)>,
    BuildKernelCreateInfo<ONNX_OPERATOR_KERNEL_CLASS_NAME(kCpuExecutionProvider, kOnnxDomain, 13, Unsqueeze)>,
    BuildKernelCreateInfo<ONNX_OPERATOR_KERNEL_CLASS_NAME(kCpuExecutionProvider, kOnnxDomain, 13, Squeeze)>,
    BuildKernelCreateInfo<ONNX_OPERATOR_KERNEL_CLASS_NAME(kCpuExecutionProvider, kOnnxDomain, 13, Transpose)>,
    BuildKernelCreateInfo<ONNX_OPERATOR_KERNEL_CLASS_NAME(kCpuExecutionProvider, kOnnxDomain, 13, Tile)>,
    BuildKernelCreateInfo<ONNX_OPERATOR_KERNEL_CLASS_NAME(kCpuExecutionProvider, kOnnxDomain, 13, Gather)>,
    BuildKernelCreateInfo<ONNX_OPERATOR_KERNEL_CLASS_NAME(kCpuExecutionProvider, kOnnxDomain, 13, GatherElements)>,
    BuildKernelCreateInfo<ONNX_OPERATOR_KERNEL_CLASS_NAME(kCpuExecutionProvider, kOnnxDomain, 13, DepthToSpace)>,
    BuildKernelCreateInfo<ONNX_OPERATOR_KERNEL_CLASS_NAME(kCpuExecutionProvider, kOnnxDomain, 13, SpaceToDepth)>,
    BuildKernelCreateInfo<ONNX_OPERATOR_VERSIONED_KERNEL_CLASS_NAME(kCpuExecutionProvider, kOnnxDomain, 13, 15, ScatterElements)>,
    BuildKernelCreateInfo<ONNX_OPERATOR_VERSIONED_KERNEL_CLASS_NAME(kCpuExecutionProvider, kOnnxDomain, 13, 15, ScatterND)>,
    BuildKernelCreateInfo<ONNX_OPERATOR_VERSIONED_KERNEL_CLASS_NAME(kCpuExecutionProvider, kOnnxDomain, 13, 13, Identity)>,
    BuildKernelCreateInfo<ONNX_OPERATOR_TYPED_KERNEL_CLASS_NAME(kCpuExecutionProvider, kOnnxDomain, 13, float,
                                                                IsNaN)>,
    BuildKernelCreateInfo<ONNX_OPERATOR_TYPED_KERNEL_CLASS_NAME(kCpuExecutionProvider, kOnnxDomain, 13, double,
                                                                IsNaN)>,
    BuildKernelCreateInfo<ONNX_OPERATOR_TYPED_KERNEL_CLASS_NAME(kCpuExecutionProvider, kOnnxDomain, 13, MLFloat16,
                                                                IsNaN)>,
    BuildKernelCreateInfo<ONNX_OPERATOR_TYPED_KERNEL_CLASS_NAME(kCpuExecutionProvider, kOnnxDomain, 13, bool,
                                                                NonZero)>,
    BuildKernelCreateInfo<ONNX_OPERATOR_TYPED_KERNEL_CLASS_NAME(kCpuExecutionProvider, kOnnxDomain, 13, float,
                                                                NonZero)>,
    BuildKernelCreateInfo<ONNX_OPERATOR_TYPED_KERNEL_CLASS_NAME(kCpuExecutionProvider, kOnnxDomain, 13, int32_t,
                                                                NonZero)>,
    BuildKernelCreateInfo<ONNX_OPERATOR_TYPED_KERNEL_CLASS_NAME(kCpuExecutionProvider, kOnnxDomain, 13, int64_t,
                                                                NonZero)>,
    BuildKernelCreateInfo<ONNX_OPERATOR_TYPED_KERNEL_CLASS_NAME(kCpuExecutionProvider, kOnnxDomain, 13, uint8_t,
                                                                NonZero)>,
    BuildKernelCreateInfo<ONNX_OPERATOR_KERNEL_CLASS_NAME(kCpuExecutionProvider, kOnnxDomain, 13, GatherND)>,
    BuildKernelCreateInfo<ONNX_OPERATOR_VERSIONED_KERNEL_CLASS_NAME(kCpuExecutionProvider, kOnnxDomain, 13, 17, Pad)>,
    BuildKernelCreateInfo<ONNX_OPERATOR_VERSIONED_TYPED_KERNEL_CLASS_NAME(kCpuExecutionProvider, kOnnxDomain, 13, 17, float,
                                                                          ReduceL1)>,
    BuildKernelCreateInfo<ONNX_OPERATOR_VERSIONED_TYPED_KERNEL_CLASS_NAME(kCpuExecutionProvider, kOnnxDomain, 13, 17, int32_t,
                                                                          ReduceL1)>,
    BuildKernelCreateInfo<ONNX_OPERATOR_VERSIONED_TYPED_KERNEL_CLASS_NAME(kCpuExecutionProvider, kOnnxDomain, 13, 17, int64_t,
                                                                          ReduceL1)>,
    BuildKernelCreateInfo<ONNX_OPERATOR_VERSIONED_TYPED_KERNEL_CLASS_NAME(kCpuExecutionProvider, kOnnxDomain, 13, 17, float,
                                                                          ReduceL2)>,
    BuildKernelCreateInfo<ONNX_OPERATOR_VERSIONED_TYPED_KERNEL_CLASS_NAME(kCpuExecutionProvider, kOnnxDomain, 13, 17, int32_t,
                                                                          ReduceL2)>,
    BuildKernelCreateInfo<ONNX_OPERATOR_VERSIONED_TYPED_KERNEL_CLASS_NAME(kCpuExecutionProvider, kOnnxDomain, 13, 17, int64_t,
                                                                          ReduceL2)>,
    BuildKernelCreateInfo<ONNX_OPERATOR_VERSIONED_TYPED_KERNEL_CLASS_NAME(kCpuExecutionProvider, kOnnxDomain, 13, 17, float,
                                                                          ReduceLogSum)>,
    BuildKernelCreateInfo<ONNX_OPERATOR_VERSIONED_TYPED_KERNEL_CLASS_NAME(kCpuExecutionProvider, kOnnxDomain, 13, 17, int32_t,
                                                                          ReduceLogSum)>,
    BuildKernelCreateInfo<ONNX_OPERATOR_VERSIONED_TYPED_KERNEL_CLASS_NAME(kCpuExecutionProvider, kOnnxDomain, 13, 17, int64_t,
                                                                          ReduceLogSum)>,
    BuildKernelCreateInfo<ONNX_OPERATOR_VERSIONED_TYPED_KERNEL_CLASS_NAME(kCpuExecutionProvider, kOnnxDomain, 13, 17, float,
                                                                          ReduceLogSumExp)>,
    BuildKernelCreateInfo<ONNX_OPERATOR_VERSIONED_TYPED_KERNEL_CLASS_NAME(kCpuExecutionProvider, kOnnxDomain, 13, 17, double,
                                                                          ReduceLogSumExp)>,
    BuildKernelCreateInfo<ONNX_OPERATOR_VERSIONED_TYPED_KERNEL_CLASS_NAME(kCpuExecutionProvider, kOnnxDomain, 13, 17, int32_t,
                                                                          ReduceLogSumExp)>,
    BuildKernelCreateInfo<ONNX_OPERATOR_VERSIONED_TYPED_KERNEL_CLASS_NAME(kCpuExecutionProvider, kOnnxDomain, 13, 17, int64_t,
                                                                          ReduceLogSumExp)>,
    BuildKernelCreateInfo<ONNX_OPERATOR_VERSIONED_TYPED_KERNEL_CLASS_NAME(kCpuExecutionProvider, kOnnxDomain, 13, 17, float,
                                                                          ReduceMax)>,
    BuildKernelCreateInfo<ONNX_OPERATOR_VERSIONED_TYPED_KERNEL_CLASS_NAME(kCpuExecutionProvider, kOnnxDomain, 13, 17, double,
                                                                          ReduceMax)>,
    BuildKernelCreateInfo<ONNX_OPERATOR_VERSIONED_TYPED_KERNEL_CLASS_NAME(kCpuExecutionProvider, kOnnxDomain, 13, 17, int32_t,
                                                                          ReduceMax)>,
    BuildKernelCreateInfo<ONNX_OPERATOR_VERSIONED_TYPED_KERNEL_CLASS_NAME(kCpuExecutionProvider, kOnnxDomain, 13, 17, int64_t,
                                                                          ReduceMax)>,
    BuildKernelCreateInfo<ONNX_OPERATOR_VERSIONED_TYPED_KERNEL_CLASS_NAME(kCpuExecutionProvider, kOnnxDomain, 13, 17, int8_t,
                                                                          ReduceMax)>,
    BuildKernelCreateInfo<ONNX_OPERATOR_VERSIONED_TYPED_KERNEL_CLASS_NAME(kCpuExecutionProvider, kOnnxDomain, 13, 17, uint8_t,
                                                                          ReduceMax)>,
    BuildKernelCreateInfo<ONNX_OPERATOR_VERSIONED_TYPED_KERNEL_CLASS_NAME(kCpuExecutionProvider, kOnnxDomain, 13, 17, float,
                                                                          ReduceMean)>,
    BuildKernelCreateInfo<ONNX_OPERATOR_VERSIONED_TYPED_KERNEL_CLASS_NAME(kCpuExecutionProvider, kOnnxDomain, 13, 17, double,
                                                                          ReduceMean)>,
    BuildKernelCreateInfo<ONNX_OPERATOR_VERSIONED_TYPED_KERNEL_CLASS_NAME(kCpuExecutionProvider, kOnnxDomain, 13, 17, int32_t,
                                                                          ReduceMean)>,
    BuildKernelCreateInfo<ONNX_OPERATOR_VERSIONED_TYPED_KERNEL_CLASS_NAME(kCpuExecutionProvider, kOnnxDomain, 13, 17, float,
                                                                          ReduceMin)>,
    BuildKernelCreateInfo<ONNX_OPERATOR_VERSIONED_TYPED_KERNEL_CLASS_NAME(kCpuExecutionProvider, kOnnxDomain, 13, 17, double,
                                                                          ReduceMin)>,
    BuildKernelCreateInfo<ONNX_OPERATOR_VERSIONED_TYPED_KERNEL_CLASS_NAME(kCpuExecutionProvider, kOnnxDomain, 13, 17, int32_t,
                                                                          ReduceMin)>,
    BuildKernelCreateInfo<ONNX_OPERATOR_VERSIONED_TYPED_KERNEL_CLASS_NAME(kCpuExecutionProvider, kOnnxDomain, 13, 17, int64_t,
                                                                          ReduceMin)>,
    BuildKernelCreateInfo<ONNX_OPERATOR_VERSIONED_TYPED_KERNEL_CLASS_NAME(kCpuExecutionProvider, kOnnxDomain, 13, 17, int8_t,
                                                                          ReduceMin)>,
    BuildKernelCreateInfo<ONNX_OPERATOR_VERSIONED_TYPED_KERNEL_CLASS_NAME(kCpuExecutionProvider, kOnnxDomain, 13, 17, uint8_t,
                                                                          ReduceMin)>,
    BuildKernelCreateInfo<ONNX_OPERATOR_VERSIONED_TYPED_KERNEL_CLASS_NAME(kCpuExecutionProvider, kOnnxDomain, 13, 17, float,
                                                                          ReduceProd)>,
    BuildKernelCreateInfo<ONNX_OPERATOR_VERSIONED_TYPED_KERNEL_CLASS_NAME(kCpuExecutionProvider, kOnnxDomain, 13, 17, int32_t,
                                                                          ReduceProd)>,
    BuildKernelCreateInfo<ONNX_OPERATOR_VERSIONED_TYPED_KERNEL_CLASS_NAME(kCpuExecutionProvider, kOnnxDomain, 13, 17, int64_t,
                                                                          ReduceProd)>,
    BuildKernelCreateInfo<ONNX_OPERATOR_VERSIONED_TYPED_KERNEL_CLASS_NAME(kCpuExecutionProvider, kOnnxDomain, 13, 17, float,
                                                                          ReduceSumSquare)>,
    BuildKernelCreateInfo<ONNX_OPERATOR_VERSIONED_TYPED_KERNEL_CLASS_NAME(kCpuExecutionProvider, kOnnxDomain, 13, 17, int32_t,
                                                                          ReduceSumSquare)>,
    BuildKernelCreateInfo<ONNX_OPERATOR_VERSIONED_TYPED_KERNEL_CLASS_NAME(kCpuExecutionProvider, kOnnxDomain, 13, 17, double,
                                                                          ReduceSumSquare)>,
    BuildKernelCreateInfo<ONNX_OPERATOR_VERSIONED_TYPED_KERNEL_CLASS_NAME(kCpuExecutionProvider, kOnnxDomain, 13, 17, int64_t,
                                                                          ReduceSumSquare)>,
    BuildKernelCreateInfo<ONNX_OPERATOR_TYPED_KERNEL_CLASS_NAME(kCpuExecutionProvider, kOnnxDomain, 13, float,
                                                                ReduceSum)>,
    BuildKernelCreateInfo<ONNX_OPERATOR_TYPED_KERNEL_CLASS_NAME(kCpuExecutionProvider, kOnnxDomain, 13, int32_t,
                                                                ReduceSum)>,
    BuildKernelCreateInfo<ONNX_OPERATOR_TYPED_KERNEL_CLASS_NAME(kCpuExecutionProvider, kOnnxDomain, 13, double,
                                                                ReduceSum)>,
    BuildKernelCreateInfo<ONNX_OPERATOR_TYPED_KERNEL_CLASS_NAME(kCpuExecutionProvider, kOnnxDomain, 13, int64_t,
                                                                ReduceSum)>,
    BuildKernelCreateInfo<ONNX_OPERATOR_VERSIONED_TYPED_KERNEL_CLASS_NAME(kCpuExecutionProvider, kOnnxDomain, 13, 17,
                                                                          float, Resize)>,
    BuildKernelCreateInfo<ONNX_OPERATOR_VERSIONED_TYPED_KERNEL_CLASS_NAME(kCpuExecutionProvider, kOnnxDomain, 13, 17,
                                                                          int32_t, Resize)>,
    BuildKernelCreateInfo<ONNX_OPERATOR_VERSIONED_TYPED_KERNEL_CLASS_NAME(kCpuExecutionProvider, kOnnxDomain, 13, 17,
                                                                          int8_t, Resize)>,
    BuildKernelCreateInfo<ONNX_OPERATOR_VERSIONED_TYPED_KERNEL_CLASS_NAME(kCpuExecutionProvider, kOnnxDomain, 13, 17,
                                                                          uint8_t, Resize)>,
    BuildKernelCreateInfo<ONNX_OPERATOR_VERSIONED_KERNEL_CLASS_NAME(kCpuExecutionProvider, kOnnxDomain, 13, 15, Loop)>,
    BuildKernelCreateInfo<ONNX_OPERATOR_VERSIONED_KERNEL_CLASS_NAME(kCpuExecutionProvider, kOnnxDomain, 13, 15, If)>,
    BuildKernelCreateInfo<ONNX_OPERATOR_KERNEL_CLASS_NAME(kCpuExecutionProvider, kOnnxDomain, 13, Hardmax)>,
    BuildKernelCreateInfo<ONNX_OPERATOR_TYPED_KERNEL_CLASS_NAME(kCpuExecutionProvider, kOnnxDomain, 13, float,
                                                                LogSoftmax)>,
    BuildKernelCreateInfo<ONNX_OPERATOR_TYPED_KERNEL_CLASS_NAME(kCpuExecutionProvider, kOnnxDomain, 13, double,
                                                                LogSoftmax)>,
    BuildKernelCreateInfo<ONNX_OPERATOR_TYPED_KERNEL_CLASS_NAME(kCpuExecutionProvider, kOnnxDomain, 13, double,
                                                                Softmax)>,
    BuildKernelCreateInfo<ONNX_OPERATOR_TYPED_KERNEL_CLASS_NAME(kCpuExecutionProvider, kOnnxDomain, 13, float,
                                                                Softmax)>,

    // OpSet 14
    BuildKernelCreateInfo<ONNX_OPERATOR_TYPED_KERNEL_CLASS_NAME(kCpuExecutionProvider, kOnnxDomain, 14, float,
                                                                CumSum)>,
    BuildKernelCreateInfo<ONNX_OPERATOR_TYPED_KERNEL_CLASS_NAME(kCpuExecutionProvider, kOnnxDomain, 14, double,
                                                                CumSum)>,
    BuildKernelCreateInfo<ONNX_OPERATOR_TYPED_KERNEL_CLASS_NAME(kCpuExecutionProvider, kOnnxDomain, 14, int32_t,
                                                                CumSum)>,
    BuildKernelCreateInfo<ONNX_OPERATOR_TYPED_KERNEL_CLASS_NAME(kCpuExecutionProvider, kOnnxDomain, 14, int64_t,
                                                                CumSum)>,
    BuildKernelCreateInfo<ONNX_OPERATOR_TYPED_KERNEL_CLASS_NAME(kCpuExecutionProvider, kOnnxDomain, 14, float,
                                                                Relu)>,
    BuildKernelCreateInfo<ONNX_OPERATOR_TYPED_KERNEL_CLASS_NAME(kCpuExecutionProvider, kOnnxDomain, 14, double,
                                                                Relu)>,
    BuildKernelCreateInfo<ONNX_OPERATOR_TYPED_KERNEL_CLASS_NAME(kCpuExecutionProvider, kOnnxDomain, 14, int8_t,
                                                                Relu)>,
    BuildKernelCreateInfo<ONNX_OPERATOR_TYPED_KERNEL_CLASS_NAME(kCpuExecutionProvider, kOnnxDomain, 14, int32_t,
                                                                Relu)>,
    BuildKernelCreateInfo<ONNX_OPERATOR_KERNEL_CLASS_NAME(kCpuExecutionProvider, kOnnxDomain, 14, Trilu)>,
    BuildKernelCreateInfo<ONNX_OPERATOR_TYPED_KERNEL_CLASS_NAME(kCpuExecutionProvider, kOnnxDomain, 14, float, Add)>,
    BuildKernelCreateInfo<ONNX_OPERATOR_TYPED_KERNEL_CLASS_NAME(kCpuExecutionProvider, kOnnxDomain, 14, double, Add)>,
    BuildKernelCreateInfo<ONNX_OPERATOR_TYPED_KERNEL_CLASS_NAME(kCpuExecutionProvider, kOnnxDomain, 14, int32_t,
                                                                Add)>,
    BuildKernelCreateInfo<ONNX_OPERATOR_TYPED_KERNEL_CLASS_NAME(kCpuExecutionProvider, kOnnxDomain, 14, int64_t,
                                                                Add)>,
    BuildKernelCreateInfo<ONNX_OPERATOR_TYPED_KERNEL_CLASS_NAME(kCpuExecutionProvider, kOnnxDomain, 14, float, Sub)>,
    BuildKernelCreateInfo<ONNX_OPERATOR_TYPED_KERNEL_CLASS_NAME(kCpuExecutionProvider, kOnnxDomain, 14, double, Sub)>,
    BuildKernelCreateInfo<ONNX_OPERATOR_TYPED_KERNEL_CLASS_NAME(kCpuExecutionProvider, kOnnxDomain, 14, int32_t,
                                                                Sub)>,
    BuildKernelCreateInfo<ONNX_OPERATOR_TYPED_KERNEL_CLASS_NAME(kCpuExecutionProvider, kOnnxDomain, 14, int64_t,
                                                                Sub)>,
    BuildKernelCreateInfo<ONNX_OPERATOR_TYPED_KERNEL_CLASS_NAME(kCpuExecutionProvider, kOnnxDomain, 14, float, Mul)>,
    BuildKernelCreateInfo<ONNX_OPERATOR_TYPED_KERNEL_CLASS_NAME(kCpuExecutionProvider, kOnnxDomain, 14, double, Mul)>,
    BuildKernelCreateInfo<ONNX_OPERATOR_TYPED_KERNEL_CLASS_NAME(kCpuExecutionProvider, kOnnxDomain, 14, int32_t,
                                                                Mul)>,
    BuildKernelCreateInfo<ONNX_OPERATOR_TYPED_KERNEL_CLASS_NAME(kCpuExecutionProvider, kOnnxDomain, 14, int64_t,
                                                                Mul)>,
    BuildKernelCreateInfo<ONNX_OPERATOR_TYPED_KERNEL_CLASS_NAME(kCpuExecutionProvider, kOnnxDomain, 14, float, Div)>,
    BuildKernelCreateInfo<ONNX_OPERATOR_TYPED_KERNEL_CLASS_NAME(kCpuExecutionProvider, kOnnxDomain, 14, double, Div)>,
    BuildKernelCreateInfo<ONNX_OPERATOR_TYPED_KERNEL_CLASS_NAME(kCpuExecutionProvider, kOnnxDomain, 14, int32_t,
                                                                Div)>,
    BuildKernelCreateInfo<ONNX_OPERATOR_TYPED_KERNEL_CLASS_NAME(kCpuExecutionProvider, kOnnxDomain, 14, int64_t,
                                                                Div)>,
    BuildKernelCreateInfo<ONNX_OPERATOR_VERSIONED_KERNEL_CLASS_NAME(kCpuExecutionProvider, kOnnxDomain, 14, 18, Reshape)>,
    BuildKernelCreateInfo<ONNX_OPERATOR_VERSIONED_KERNEL_CLASS_NAME(kCpuExecutionProvider, kOnnxDomain, 14, 15, Identity)>,
    BuildKernelCreateInfo<ONNX_OPERATOR_VERSIONED_TYPED_KERNEL_CLASS_NAME(kCpuExecutionProvider, kOnnxDomain, 14, 14, float,
                                                                          BatchNormalization)>,
    BuildKernelCreateInfo<ONNX_OPERATOR_VERSIONED_TYPED_KERNEL_CLASS_NAME(kCpuExecutionProvider, kOnnxDomain, 14, 14, double,
                                                                          BatchNormalization)>,
    BuildKernelCreateInfo<ONNX_OPERATOR_KERNEL_CLASS_NAME(kCpuExecutionProvider, kOnnxDomain, 14, GRU)>,
    BuildKernelCreateInfo<ONNX_OPERATOR_KERNEL_CLASS_NAME(kCpuExecutionProvider, kOnnxDomain, 14, LSTM)>,
    BuildKernelCreateInfo<ONNX_OPERATOR_KERNEL_CLASS_NAME(kCpuExecutionProvider, kOnnxDomain, 14, RNN)>,

    // Opset 15
    BuildKernelCreateInfo<ONNX_OPERATOR_KERNEL_CLASS_NAME(kCpuExecutionProvider, kOnnxDomain, 15, Pow)>,
    BuildKernelCreateInfo<ONNX_OPERATOR_TYPED_KERNEL_CLASS_NAME(kCpuExecutionProvider, kOnnxDomain, 15, float,
                                                                BatchNormalization)>,
    BuildKernelCreateInfo<ONNX_OPERATOR_TYPED_KERNEL_CLASS_NAME(kCpuExecutionProvider, kOnnxDomain, 15, double,
                                                                BatchNormalization)>,
    BuildKernelCreateInfo<ONNX_OPERATOR_VERSIONED_KERNEL_CLASS_NAME(kCpuExecutionProvider, kOnnxDomain, 15, 18, Shape)>,

#if !defined(DISABLE_OPTIONAL_TYPE)
    BuildKernelCreateInfo<ONNX_OPERATOR_VERSIONED_KERNEL_CLASS_NAME(kCpuExecutionProvider, kOnnxDomain, 15, 17, OptionalHasElement)>,
    BuildKernelCreateInfo<ONNX_OPERATOR_VERSIONED_KERNEL_CLASS_NAME(kCpuExecutionProvider, kOnnxDomain, 15, 17, OptionalGetElement)>,
    BuildKernelCreateInfo<ONNX_OPERATOR_KERNEL_CLASS_NAME(kCpuExecutionProvider, kOnnxDomain, 15, Optional)>,
#endif

    // Opset 16
    BuildKernelCreateInfo<ONNX_OPERATOR_VERSIONED_KERNEL_CLASS_NAME(kCpuExecutionProvider, kOnnxDomain, 16, 18, Identity)>,
    BuildKernelCreateInfo<ONNX_OPERATOR_VERSIONED_KERNEL_CLASS_NAME(kCpuExecutionProvider, kOnnxDomain, 16, 18, If)>,
    BuildKernelCreateInfo<ONNX_OPERATOR_VERSIONED_KERNEL_CLASS_NAME(kCpuExecutionProvider, kOnnxDomain, 16, 18, Loop)>,
    BuildKernelCreateInfo<ONNX_OPERATOR_TYPED_KERNEL_CLASS_NAME(kCpuExecutionProvider, kOnnxDomain, 16, float,
                                                                RoiAlign)>,
    BuildKernelCreateInfo<ONNX_OPERATOR_TYPED_KERNEL_CLASS_NAME(kCpuExecutionProvider, kOnnxDomain, 16, double,
                                                                RoiAlign)>,
    BuildKernelCreateInfo<ONNX_OPERATOR_TYPED_KERNEL_CLASS_NAME(kCpuExecutionProvider, kOnnxDomain, 16, float,
                                                                GridSample)>,
    BuildKernelCreateInfo<ONNX_OPERATOR_VERSIONED_KERNEL_CLASS_NAME(kCpuExecutionProvider, kOnnxDomain, 16, 17, ScatterElements)>,
    BuildKernelCreateInfo<ONNX_OPERATOR_VERSIONED_KERNEL_CLASS_NAME(kCpuExecutionProvider, kOnnxDomain, 16, 17, ScatterND)>,
    BuildKernelCreateInfo<ONNX_OPERATOR_TYPED_KERNEL_CLASS_NAME(kCpuExecutionProvider, kOnnxDomain, 16, string, Where)>,
    BuildKernelCreateInfo<ONNX_OPERATOR_TYPED_KERNEL_CLASS_NAME(kCpuExecutionProvider, kOnnxDomain, 16, float, Where)>,
    BuildKernelCreateInfo<ONNX_OPERATOR_TYPED_KERNEL_CLASS_NAME(kCpuExecutionProvider, kOnnxDomain, 16, double, Where)>,
    BuildKernelCreateInfo<ONNX_OPERATOR_TYPED_KERNEL_CLASS_NAME(kCpuExecutionProvider, kOnnxDomain, 16, int32_t, Where)>,
    BuildKernelCreateInfo<ONNX_OPERATOR_TYPED_KERNEL_CLASS_NAME(kCpuExecutionProvider, kOnnxDomain, 16, int64_t, Where)>,
    BuildKernelCreateInfo<ONNX_OPERATOR_TYPED_KERNEL_CLASS_NAME(kCpuExecutionProvider, kOnnxDomain, 16, uint8_t, Where)>,
    BuildKernelCreateInfo<ONNX_OPERATOR_KERNEL_CLASS_NAME(kCpuExecutionProvider, kOnnxDomain, 16, LeakyRelu)>,
    BuildKernelCreateInfo<ONNX_OPERATOR_KERNEL_CLASS_NAME(kCpuExecutionProvider, kOnnxDomain, 16, PRelu)>,
    BuildKernelCreateInfo<ONNX_OPERATOR_VERSIONED_KERNEL_CLASS_NAME(kCpuExecutionProvider, kOnnxDomain, 16, 18, Scan)>,
    BuildKernelCreateInfo<ONNX_OPERATOR_TYPED_KERNEL_CLASS_NAME(kCpuExecutionProvider, kOnnxDomain, 16, float,
                                                                GreaterOrEqual)>,
    BuildKernelCreateInfo<ONNX_OPERATOR_TYPED_KERNEL_CLASS_NAME(kCpuExecutionProvider, kOnnxDomain, 16, double,
                                                                GreaterOrEqual)>,
    BuildKernelCreateInfo<ONNX_OPERATOR_TYPED_KERNEL_CLASS_NAME(kCpuExecutionProvider, kOnnxDomain, 16, int32_t,
                                                                GreaterOrEqual)>,
    BuildKernelCreateInfo<ONNX_OPERATOR_TYPED_KERNEL_CLASS_NAME(kCpuExecutionProvider, kOnnxDomain, 16, int64_t,
                                                                GreaterOrEqual)>,
    BuildKernelCreateInfo<ONNX_OPERATOR_TYPED_KERNEL_CLASS_NAME(kCpuExecutionProvider, kOnnxDomain, 16, float,
                                                                LessOrEqual)>,
    BuildKernelCreateInfo<ONNX_OPERATOR_TYPED_KERNEL_CLASS_NAME(kCpuExecutionProvider, kOnnxDomain, 16, double,
                                                                LessOrEqual)>,
    BuildKernelCreateInfo<ONNX_OPERATOR_TYPED_KERNEL_CLASS_NAME(kCpuExecutionProvider, kOnnxDomain, 16, int32_t,
                                                                LessOrEqual)>,
    BuildKernelCreateInfo<ONNX_OPERATOR_TYPED_KERNEL_CLASS_NAME(kCpuExecutionProvider, kOnnxDomain, 16, int64_t,
                                                                LessOrEqual)>,

    // Opset 17
    BuildKernelCreateInfo<ONNX_OPERATOR_KERNEL_CLASS_NAME(kCpuExecutionProvider, kOnnxDomain, 17, BlackmanWindow)>,
    BuildKernelCreateInfo<ONNX_OPERATOR_KERNEL_CLASS_NAME(kCpuExecutionProvider, kOnnxDomain, 17, DFT)>,
    BuildKernelCreateInfo<ONNX_OPERATOR_KERNEL_CLASS_NAME(kCpuExecutionProvider, kOnnxDomain, 17, HammingWindow)>,
    BuildKernelCreateInfo<ONNX_OPERATOR_KERNEL_CLASS_NAME(kCpuExecutionProvider, kOnnxDomain, 17, HannWindow)>,
    BuildKernelCreateInfo<ONNX_OPERATOR_KERNEL_CLASS_NAME(kCpuExecutionProvider, kOnnxDomain, 17, MelWeightMatrix)>,
    BuildKernelCreateInfo<ONNX_OPERATOR_KERNEL_CLASS_NAME(kCpuExecutionProvider, kOnnxDomain, 17, STFT)>,
    BuildKernelCreateInfo<ONNX_OPERATOR_TYPED_KERNEL_CLASS_NAME(kCpuExecutionProvider, kOnnxDomain, 17, float,
                                                                LayerNormalization)>,
    BuildKernelCreateInfo<ONNX_OPERATOR_TYPED_KERNEL_CLASS_NAME(kCpuExecutionProvider, kOnnxDomain, 17, double,
                                                                LayerNormalization)>,

    // Opset 18
    BuildKernelCreateInfo<ONNX_OPERATOR_VERSIONED_TYPED_KERNEL_CLASS_NAME(kCpuExecutionProvider, kOnnxDomain, 18, 18, float,
                                                                          Resize)>,
    BuildKernelCreateInfo<ONNX_OPERATOR_VERSIONED_TYPED_KERNEL_CLASS_NAME(kCpuExecutionProvider, kOnnxDomain, 18, 18, int32_t,
                                                                          Resize)>,
    BuildKernelCreateInfo<ONNX_OPERATOR_VERSIONED_TYPED_KERNEL_CLASS_NAME(kCpuExecutionProvider, kOnnxDomain, 18, 18, int8_t,
                                                                          Resize)>,
    BuildKernelCreateInfo<ONNX_OPERATOR_VERSIONED_TYPED_KERNEL_CLASS_NAME(kCpuExecutionProvider, kOnnxDomain, 18, 18, uint8_t,
                                                                          Resize)>,
    BuildKernelCreateInfo<ONNX_OPERATOR_TYPED_KERNEL_CLASS_NAME(kCpuExecutionProvider, kOnnxDomain, 18, float,
                                                                ReduceL1)>,
    BuildKernelCreateInfo<ONNX_OPERATOR_TYPED_KERNEL_CLASS_NAME(kCpuExecutionProvider, kOnnxDomain, 18, int32_t,
                                                                ReduceL1)>,
    BuildKernelCreateInfo<ONNX_OPERATOR_TYPED_KERNEL_CLASS_NAME(kCpuExecutionProvider, kOnnxDomain, 18, int64_t,
                                                                ReduceL1)>,
    BuildKernelCreateInfo<ONNX_OPERATOR_TYPED_KERNEL_CLASS_NAME(kCpuExecutionProvider, kOnnxDomain, 18, float,
                                                                ReduceL2)>,
    BuildKernelCreateInfo<ONNX_OPERATOR_TYPED_KERNEL_CLASS_NAME(kCpuExecutionProvider, kOnnxDomain, 18, int32_t,
                                                                ReduceL2)>,
    BuildKernelCreateInfo<ONNX_OPERATOR_TYPED_KERNEL_CLASS_NAME(kCpuExecutionProvider, kOnnxDomain, 18, int64_t,
                                                                ReduceL2)>,
    BuildKernelCreateInfo<ONNX_OPERATOR_TYPED_KERNEL_CLASS_NAME(kCpuExecutionProvider, kOnnxDomain, 18, float,
                                                                ReduceLogSum)>,
    BuildKernelCreateInfo<ONNX_OPERATOR_TYPED_KERNEL_CLASS_NAME(kCpuExecutionProvider, kOnnxDomain, 18, int32_t,
                                                                ReduceLogSum)>,
    BuildKernelCreateInfo<ONNX_OPERATOR_TYPED_KERNEL_CLASS_NAME(kCpuExecutionProvider, kOnnxDomain, 18, int64_t,
                                                                ReduceLogSum)>,
    BuildKernelCreateInfo<ONNX_OPERATOR_TYPED_KERNEL_CLASS_NAME(kCpuExecutionProvider, kOnnxDomain, 18, float,
                                                                ReduceLogSumExp)>,
    BuildKernelCreateInfo<ONNX_OPERATOR_TYPED_KERNEL_CLASS_NAME(kCpuExecutionProvider, kOnnxDomain, 18, double,
                                                                ReduceLogSumExp)>,
    BuildKernelCreateInfo<ONNX_OPERATOR_TYPED_KERNEL_CLASS_NAME(kCpuExecutionProvider, kOnnxDomain, 18, int32_t,
                                                                ReduceLogSumExp)>,
    BuildKernelCreateInfo<ONNX_OPERATOR_TYPED_KERNEL_CLASS_NAME(kCpuExecutionProvider, kOnnxDomain, 18, int64_t,
                                                                ReduceLogSumExp)>,
    BuildKernelCreateInfo<ONNX_OPERATOR_TYPED_KERNEL_CLASS_NAME(kCpuExecutionProvider, kOnnxDomain, 18, float,
                                                                ReduceMax)>,
    BuildKernelCreateInfo<ONNX_OPERATOR_TYPED_KERNEL_CLASS_NAME(kCpuExecutionProvider, kOnnxDomain, 18, double,
                                                                ReduceMax)>,
    BuildKernelCreateInfo<ONNX_OPERATOR_TYPED_KERNEL_CLASS_NAME(kCpuExecutionProvider, kOnnxDomain, 18, int32_t,
                                                                ReduceMax)>,
    BuildKernelCreateInfo<ONNX_OPERATOR_TYPED_KERNEL_CLASS_NAME(kCpuExecutionProvider, kOnnxDomain, 18, int64_t,
                                                                ReduceMax)>,
    BuildKernelCreateInfo<ONNX_OPERATOR_TYPED_KERNEL_CLASS_NAME(kCpuExecutionProvider, kOnnxDomain, 18, int8_t,
                                                                ReduceMax)>,
    BuildKernelCreateInfo<ONNX_OPERATOR_TYPED_KERNEL_CLASS_NAME(kCpuExecutionProvider, kOnnxDomain, 18, uint8_t,
                                                                ReduceMax)>,
    BuildKernelCreateInfo<ONNX_OPERATOR_TYPED_KERNEL_CLASS_NAME(kCpuExecutionProvider, kOnnxDomain, 18, float,
                                                                ReduceMean)>,
    BuildKernelCreateInfo<ONNX_OPERATOR_TYPED_KERNEL_CLASS_NAME(kCpuExecutionProvider, kOnnxDomain, 18, double,
                                                                ReduceMean)>,
    BuildKernelCreateInfo<ONNX_OPERATOR_TYPED_KERNEL_CLASS_NAME(kCpuExecutionProvider, kOnnxDomain, 18, int32_t,
                                                                ReduceMean)>,
    BuildKernelCreateInfo<ONNX_OPERATOR_TYPED_KERNEL_CLASS_NAME(kCpuExecutionProvider, kOnnxDomain, 18, float,
                                                                ReduceMin)>,
    BuildKernelCreateInfo<ONNX_OPERATOR_TYPED_KERNEL_CLASS_NAME(kCpuExecutionProvider, kOnnxDomain, 18, double,
                                                                ReduceMin)>,
    BuildKernelCreateInfo<ONNX_OPERATOR_TYPED_KERNEL_CLASS_NAME(kCpuExecutionProvider, kOnnxDomain, 18, int32_t,
                                                                ReduceMin)>,
    BuildKernelCreateInfo<ONNX_OPERATOR_TYPED_KERNEL_CLASS_NAME(kCpuExecutionProvider, kOnnxDomain, 18, int64_t,
                                                                ReduceMin)>,
    BuildKernelCreateInfo<ONNX_OPERATOR_TYPED_KERNEL_CLASS_NAME(kCpuExecutionProvider, kOnnxDomain, 18, int8_t,
                                                                ReduceMin)>,
    BuildKernelCreateInfo<ONNX_OPERATOR_TYPED_KERNEL_CLASS_NAME(kCpuExecutionProvider, kOnnxDomain, 18, uint8_t,
                                                                ReduceMin)>,
    BuildKernelCreateInfo<ONNX_OPERATOR_TYPED_KERNEL_CLASS_NAME(kCpuExecutionProvider, kOnnxDomain, 18, float,
                                                                ReduceProd)>,
    BuildKernelCreateInfo<ONNX_OPERATOR_TYPED_KERNEL_CLASS_NAME(kCpuExecutionProvider, kOnnxDomain, 18, int32_t,
                                                                ReduceProd)>,
    BuildKernelCreateInfo<ONNX_OPERATOR_TYPED_KERNEL_CLASS_NAME(kCpuExecutionProvider, kOnnxDomain, 18, int64_t,
                                                                ReduceProd)>,
    BuildKernelCreateInfo<ONNX_OPERATOR_TYPED_KERNEL_CLASS_NAME(kCpuExecutionProvider, kOnnxDomain, 18, float,
                                                                ReduceSumSquare)>,
    BuildKernelCreateInfo<ONNX_OPERATOR_TYPED_KERNEL_CLASS_NAME(kCpuExecutionProvider, kOnnxDomain, 18, int32_t,
                                                                ReduceSumSquare)>,
    BuildKernelCreateInfo<ONNX_OPERATOR_TYPED_KERNEL_CLASS_NAME(kCpuExecutionProvider, kOnnxDomain, 18, double,
                                                                ReduceSumSquare)>,
    BuildKernelCreateInfo<ONNX_OPERATOR_TYPED_KERNEL_CLASS_NAME(kCpuExecutionProvider, kOnnxDomain, 18, int64_t,
                                                                ReduceSumSquare)>,
    BuildKernelCreateInfo<ONNX_OPERATOR_KERNEL_CLASS_NAME(kCpuExecutionProvider, kOnnxDomain, 18, LpPool)>,
    BuildKernelCreateInfo<ONNX_OPERATOR_KERNEL_CLASS_NAME(kCpuExecutionProvider, kOnnxDomain, 18, Col2Im)>,
    BuildKernelCreateInfo<ONNX_OPERATOR_TYPED_KERNEL_CLASS_NAME(kCpuExecutionProvider, kOnnxDomain, 18, int8_t, BitwiseAnd)>,
    BuildKernelCreateInfo<ONNX_OPERATOR_TYPED_KERNEL_CLASS_NAME(kCpuExecutionProvider, kOnnxDomain, 18, int16_t, BitwiseAnd)>,
    BuildKernelCreateInfo<ONNX_OPERATOR_TYPED_KERNEL_CLASS_NAME(kCpuExecutionProvider, kOnnxDomain, 18, int32_t, BitwiseAnd)>,
    BuildKernelCreateInfo<ONNX_OPERATOR_TYPED_KERNEL_CLASS_NAME(kCpuExecutionProvider, kOnnxDomain, 18, int64_t, BitwiseAnd)>,
    BuildKernelCreateInfo<ONNX_OPERATOR_TYPED_KERNEL_CLASS_NAME(kCpuExecutionProvider, kOnnxDomain, 18, uint8_t, BitwiseAnd)>,
    BuildKernelCreateInfo<ONNX_OPERATOR_TYPED_KERNEL_CLASS_NAME(kCpuExecutionProvider, kOnnxDomain, 18, uint16_t, BitwiseAnd)>,
    BuildKernelCreateInfo<ONNX_OPERATOR_TYPED_KERNEL_CLASS_NAME(kCpuExecutionProvider, kOnnxDomain, 18, uint32_t, BitwiseAnd)>,
    BuildKernelCreateInfo<ONNX_OPERATOR_TYPED_KERNEL_CLASS_NAME(kCpuExecutionProvider, kOnnxDomain, 18, uint64_t, BitwiseAnd)>,
    BuildKernelCreateInfo<ONNX_OPERATOR_TYPED_KERNEL_CLASS_NAME(kCpuExecutionProvider, kOnnxDomain, 18, int8_t, BitwiseNot)>,
    BuildKernelCreateInfo<ONNX_OPERATOR_TYPED_KERNEL_CLASS_NAME(kCpuExecutionProvider, kOnnxDomain, 18, int16_t, BitwiseNot)>,
    BuildKernelCreateInfo<ONNX_OPERATOR_TYPED_KERNEL_CLASS_NAME(kCpuExecutionProvider, kOnnxDomain, 18, int32_t, BitwiseNot)>,
    BuildKernelCreateInfo<ONNX_OPERATOR_TYPED_KERNEL_CLASS_NAME(kCpuExecutionProvider, kOnnxDomain, 18, int64_t, BitwiseNot)>,
    BuildKernelCreateInfo<ONNX_OPERATOR_TYPED_KERNEL_CLASS_NAME(kCpuExecutionProvider, kOnnxDomain, 18, uint8_t, BitwiseNot)>,
    BuildKernelCreateInfo<ONNX_OPERATOR_TYPED_KERNEL_CLASS_NAME(kCpuExecutionProvider, kOnnxDomain, 18, uint16_t, BitwiseNot)>,
    BuildKernelCreateInfo<ONNX_OPERATOR_TYPED_KERNEL_CLASS_NAME(kCpuExecutionProvider, kOnnxDomain, 18, uint32_t, BitwiseNot)>,
    BuildKernelCreateInfo<ONNX_OPERATOR_TYPED_KERNEL_CLASS_NAME(kCpuExecutionProvider, kOnnxDomain, 18, uint64_t, BitwiseNot)>,
    BuildKernelCreateInfo<ONNX_OPERATOR_TYPED_KERNEL_CLASS_NAME(kCpuExecutionProvider, kOnnxDomain, 18, int8_t, BitwiseOr)>,
    BuildKernelCreateInfo<ONNX_OPERATOR_TYPED_KERNEL_CLASS_NAME(kCpuExecutionProvider, kOnnxDomain, 18, int16_t, BitwiseOr)>,
    BuildKernelCreateInfo<ONNX_OPERATOR_TYPED_KERNEL_CLASS_NAME(kCpuExecutionProvider, kOnnxDomain, 18, int32_t, BitwiseOr)>,
    BuildKernelCreateInfo<ONNX_OPERATOR_TYPED_KERNEL_CLASS_NAME(kCpuExecutionProvider, kOnnxDomain, 18, int64_t, BitwiseOr)>,
    BuildKernelCreateInfo<ONNX_OPERATOR_TYPED_KERNEL_CLASS_NAME(kCpuExecutionProvider, kOnnxDomain, 18, uint8_t, BitwiseOr)>,
    BuildKernelCreateInfo<ONNX_OPERATOR_TYPED_KERNEL_CLASS_NAME(kCpuExecutionProvider, kOnnxDomain, 18, uint16_t, BitwiseOr)>,
    BuildKernelCreateInfo<ONNX_OPERATOR_TYPED_KERNEL_CLASS_NAME(kCpuExecutionProvider, kOnnxDomain, 18, uint32_t, BitwiseOr)>,
    BuildKernelCreateInfo<ONNX_OPERATOR_TYPED_KERNEL_CLASS_NAME(kCpuExecutionProvider, kOnnxDomain, 18, uint64_t, BitwiseOr)>,
    BuildKernelCreateInfo<ONNX_OPERATOR_TYPED_KERNEL_CLASS_NAME(kCpuExecutionProvider, kOnnxDomain, 18, int8_t, BitwiseXor)>,
    BuildKernelCreateInfo<ONNX_OPERATOR_TYPED_KERNEL_CLASS_NAME(kCpuExecutionProvider, kOnnxDomain, 18, int16_t, BitwiseXor)>,
    BuildKernelCreateInfo<ONNX_OPERATOR_TYPED_KERNEL_CLASS_NAME(kCpuExecutionProvider, kOnnxDomain, 18, int32_t, BitwiseXor)>,
    BuildKernelCreateInfo<ONNX_OPERATOR_TYPED_KERNEL_CLASS_NAME(kCpuExecutionProvider, kOnnxDomain, 18, int64_t, BitwiseXor)>,
    BuildKernelCreateInfo<ONNX_OPERATOR_TYPED_KERNEL_CLASS_NAME(kCpuExecutionProvider, kOnnxDomain, 18, uint8_t, BitwiseXor)>,
    BuildKernelCreateInfo<ONNX_OPERATOR_TYPED_KERNEL_CLASS_NAME(kCpuExecutionProvider, kOnnxDomain, 18, uint16_t, BitwiseXor)>,
    BuildKernelCreateInfo<ONNX_OPERATOR_TYPED_KERNEL_CLASS_NAME(kCpuExecutionProvider, kOnnxDomain, 18, uint32_t, BitwiseXor)>,
    BuildKernelCreateInfo<ONNX_OPERATOR_TYPED_KERNEL_CLASS_NAME(kCpuExecutionProvider, kOnnxDomain, 18, uint64_t, BitwiseXor)>,
    BuildKernelCreateInfo<ONNX_OPERATOR_VERSIONED_KERNEL_CLASS_NAME(kCpuExecutionProvider, kOnnxDomain, 18, 18, Pad)>,
    BuildKernelCreateInfo<ONNX_OPERATOR_KERNEL_CLASS_NAME(kCpuExecutionProvider, kOnnxDomain, 18, ScatterND)>,
    BuildKernelCreateInfo<ONNX_OPERATOR_KERNEL_CLASS_NAME(kCpuExecutionProvider, kOnnxDomain, 18, ScatterElements)>,
    BuildKernelCreateInfo<ONNX_OPERATOR_KERNEL_CLASS_NAME(kCpuExecutionProvider, kOnnxDomain, 18, Split)>,
#if !defined(DISABLE_OPTIONAL_TYPE)
    BuildKernelCreateInfo<ONNX_OPERATOR_KERNEL_CLASS_NAME(kCpuExecutionProvider, kOnnxDomain, 18, OptionalHasElement)>,
    BuildKernelCreateInfo<ONNX_OPERATOR_KERNEL_CLASS_NAME(kCpuExecutionProvider, kOnnxDomain, 18, OptionalGetElement)>,
#endif

    // Opset 19
<<<<<<< HEAD
    BuildKernelCreateInfo<ONNX_OPERATOR_KERNEL_CLASS_NAME(kCpuExecutionProvider, kOnnxDomain, 19, Cast)>,
    BuildKernelCreateInfo<ONNX_OPERATOR_TYPED_KERNEL_CLASS_NAME(kCpuExecutionProvider, kOnnxDomain, 19, uint8_t,
                                                                DequantizeLinear)>,
    BuildKernelCreateInfo<ONNX_OPERATOR_TYPED_KERNEL_CLASS_NAME(kCpuExecutionProvider, kOnnxDomain, 19, int8_t,
                                                                DequantizeLinear)>,
    BuildKernelCreateInfo<ONNX_OPERATOR_TYPED_KERNEL_CLASS_NAME(kCpuExecutionProvider, kOnnxDomain, 19, int32_t,
                                                                DequantizeLinear)>,
    BuildKernelCreateInfo<ONNX_OPERATOR_TYPED_KERNEL_CLASS_NAME(kCpuExecutionProvider, kOnnxDomain, 19, Float8E4M3FN,
                                                                DequantizeLinear)>,
    BuildKernelCreateInfo<ONNX_OPERATOR_TYPED_KERNEL_CLASS_NAME(kCpuExecutionProvider, kOnnxDomain, 19, Float8E4M3FNUZ,
                                                                DequantizeLinear)>,
    BuildKernelCreateInfo<ONNX_OPERATOR_TYPED_KERNEL_CLASS_NAME(kCpuExecutionProvider, kOnnxDomain, 19, Float8E5M2,
                                                                DequantizeLinear)>,
    BuildKernelCreateInfo<ONNX_OPERATOR_TYPED_KERNEL_CLASS_NAME(kCpuExecutionProvider, kOnnxDomain, 19, Float8E5M2FNUZ,
                                                                DequantizeLinear)>,
    BuildKernelCreateInfo<ONNX_OPERATOR_TYPED_KERNEL_CLASS_NAME(kCpuExecutionProvider, kOnnxDomain, 19, bool, Equal)>,
    BuildKernelCreateInfo<ONNX_OPERATOR_TYPED_KERNEL_CLASS_NAME(kCpuExecutionProvider, kOnnxDomain, 19, int32_t, Equal)>,
    BuildKernelCreateInfo<ONNX_OPERATOR_TYPED_KERNEL_CLASS_NAME(kCpuExecutionProvider, kOnnxDomain, 19, int64_t, Equal)>,
    BuildKernelCreateInfo<ONNX_OPERATOR_TYPED_KERNEL_CLASS_NAME(kCpuExecutionProvider, kOnnxDomain, 19, float, Equal)>,
    BuildKernelCreateInfo<ONNX_OPERATOR_TYPED_KERNEL_CLASS_NAME(kCpuExecutionProvider, kOnnxDomain, 19, double, Equal)>,
    BuildKernelCreateInfo<ONNX_OPERATOR_TYPED_KERNEL_CLASS_NAME(kCpuExecutionProvider, kOnnxDomain, 19, string, Equal)>,
    BuildKernelCreateInfo<ONNX_OPERATOR_KERNEL_CLASS_NAME(kCpuExecutionProvider, kOnnxDomain, 19, Identity)>,
    BuildKernelCreateInfo<ONNX_OPERATOR_KERNEL_CLASS_NAME(kCpuExecutionProvider, kOnnxDomain, 19, If)>,
    BuildKernelCreateInfo<ONNX_OPERATOR_KERNEL_CLASS_NAME(kCpuExecutionProvider, kOnnxDomain, 19, Loop)>,
    BuildKernelCreateInfo<ONNX_OPERATOR_TYPED_KERNEL_CLASS_NAME(kCpuExecutionProvider, kOnnxDomain, 19, uint8_t,
                                                                QuantizeLinear)>,
    BuildKernelCreateInfo<ONNX_OPERATOR_TYPED_KERNEL_CLASS_NAME(kCpuExecutionProvider, kOnnxDomain, 19, int8_t,
                                                                QuantizeLinear)>,
    BuildKernelCreateInfo<ONNX_OPERATOR_TYPED_KERNEL_CLASS_NAME(kCpuExecutionProvider, kOnnxDomain, 19, Float8E4M3FN,
                                                                QuantizeLinear)>,
    BuildKernelCreateInfo<ONNX_OPERATOR_TYPED_KERNEL_CLASS_NAME(kCpuExecutionProvider, kOnnxDomain, 19, Float8E4M3FNUZ,
                                                                QuantizeLinear)>,
    BuildKernelCreateInfo<ONNX_OPERATOR_TYPED_KERNEL_CLASS_NAME(kCpuExecutionProvider, kOnnxDomain, 19, Float8E5M2,
                                                                QuantizeLinear)>,
    BuildKernelCreateInfo<ONNX_OPERATOR_TYPED_KERNEL_CLASS_NAME(kCpuExecutionProvider, kOnnxDomain, 19, Float8E5M2FNUZ,
                                                                QuantizeLinear)>,
    BuildKernelCreateInfo<ONNX_OPERATOR_KERNEL_CLASS_NAME(kCpuExecutionProvider, kOnnxDomain, 19, Reshape)>,
=======
    BuildKernelCreateInfo<ONNX_OPERATOR_KERNEL_CLASS_NAME(kCpuExecutionProvider, kOnnxDomain, 19, AveragePool)>,
    BuildKernelCreateInfo<ONNX_OPERATOR_KERNEL_CLASS_NAME(kCpuExecutionProvider, kOnnxDomain, 19, Pad)>,
>>>>>>> 5b663d67
    BuildKernelCreateInfo<ONNX_OPERATOR_TYPED_KERNEL_CLASS_NAME(kCpuExecutionProvider, kOnnxDomain, 19, float, Resize)>,
    BuildKernelCreateInfo<ONNX_OPERATOR_TYPED_KERNEL_CLASS_NAME(kCpuExecutionProvider, kOnnxDomain, 19, int32_t, Resize)>,
    BuildKernelCreateInfo<ONNX_OPERATOR_TYPED_KERNEL_CLASS_NAME(kCpuExecutionProvider, kOnnxDomain, 19, int8_t, Resize)>,
    BuildKernelCreateInfo<ONNX_OPERATOR_TYPED_KERNEL_CLASS_NAME(kCpuExecutionProvider, kOnnxDomain, 19, uint8_t, Resize)>,
    BuildKernelCreateInfo<ONNX_OPERATOR_KERNEL_CLASS_NAME(kCpuExecutionProvider, kOnnxDomain, 19, Scan)>,
    BuildKernelCreateInfo<ONNX_OPERATOR_KERNEL_CLASS_NAME(kCpuExecutionProvider, kOnnxDomain, 19, Shape)>,
  };

  for (auto& function_table_entry : function_table) {
    KernelCreateInfo info = function_table_entry();
    if (info.kernel_def != nullptr) {  // filter disabled entries where type is void
      ORT_RETURN_IF_ERROR(kernel_registry.Register(std::move(info)));
    }
  }

  return Status::OK();
}

#ifdef MLAS_F16VEC_INTRINSICS_SUPPORTED
Status RegisterFp16Kernels(KernelRegistry& kernel_registry) {
  static const BuildKernelCreateInfoFn function_table[] = {
      BuildKernelCreateInfo<ONNX_OPERATOR_TYPED_KERNEL_CLASS_NAME(kCpuExecutionProvider, kOnnxDomain, 1, MLFloat16, GlobalAveragePool)>,
      BuildKernelCreateInfo<ONNX_OPERATOR_TYPED_KERNEL_CLASS_NAME(kCpuExecutionProvider, kOnnxDomain, 11, MLFloat16, Conv)>,
      BuildKernelCreateInfo<ONNX_OPERATOR_VERSIONED_TYPED_KERNEL_CLASS_NAME(kCpuExecutionProvider, kOnnxDomain, 11, 18, MLFloat16, AveragePool)>,
      BuildKernelCreateInfo<ONNX_OPERATOR_TYPED_KERNEL_CLASS_NAME(kCpuExecutionProvider, kOnnxDomain, 19, MLFloat16, AveragePool)>,
      BuildKernelCreateInfo<ONNX_OPERATOR_VERSIONED_TYPED_KERNEL_CLASS_NAME(kCpuExecutionProvider, kOnnxDomain, 8, 11, MLFloat16, MaxPool)>,
      BuildKernelCreateInfo<ONNX_OPERATOR_TYPED_KERNEL_CLASS_NAME(kCpuExecutionProvider, kOnnxDomain, 12, MLFloat16, MaxPool)>,
      BuildKernelCreateInfo<ONNX_OPERATOR_VERSIONED_TYPED_KERNEL_CLASS_NAME(kCpuExecutionProvider, kOnnxDomain, 6, 12, MLFloat16, Relu)>,
      BuildKernelCreateInfo<ONNX_OPERATOR_VERSIONED_TYPED_KERNEL_CLASS_NAME(kCpuExecutionProvider, kOnnxDomain, 13, 13, MLFloat16, Relu)>,
      BuildKernelCreateInfo<ONNX_OPERATOR_TYPED_KERNEL_CLASS_NAME(kCpuExecutionProvider, kOnnxDomain, 14, MLFloat16, Relu)>,
      BuildKernelCreateInfo<ONNX_OPERATOR_VERSIONED_TYPED_KERNEL_CLASS_NAME(kCpuExecutionProvider, kOnnxDomain, 6, 15, MLFloat16, LeakyRelu)>,
      BuildKernelCreateInfo<ONNX_OPERATOR_TYPED_KERNEL_CLASS_NAME(kCpuExecutionProvider, kOnnxDomain, 16, MLFloat16, LeakyRelu)>,
  };

  for (auto& function_table_entry : function_table) {
    KernelCreateInfo info = function_table_entry();
    if (info.kernel_def != nullptr) {  // filter disabled entries where type is void
      ORT_RETURN_IF_ERROR(kernel_registry.Register(std::move(info)));
    }
  }

  return Status::OK();
}
#endif

// Forward declarations of ml op kernels
#ifndef DISABLE_ML_OPS
namespace ml {
class ONNX_OPERATOR_TYPED_KERNEL_CLASS_NAME(kCpuExecutionProvider, kMLDomain, 1, float, ArrayFeatureExtractor);
class ONNX_OPERATOR_TYPED_KERNEL_CLASS_NAME(kCpuExecutionProvider, kMLDomain, 1, double, ArrayFeatureExtractor);
class ONNX_OPERATOR_TYPED_KERNEL_CLASS_NAME(kCpuExecutionProvider, kMLDomain, 1, int32_t, ArrayFeatureExtractor);
class ONNX_OPERATOR_TYPED_KERNEL_CLASS_NAME(kCpuExecutionProvider, kMLDomain, 1, int64_t, ArrayFeatureExtractor);
class ONNX_OPERATOR_TYPED_KERNEL_CLASS_NAME(kCpuExecutionProvider, kMLDomain, 1, string, ArrayFeatureExtractor);
class ONNX_OPERATOR_KERNEL_CLASS_NAME(kCpuExecutionProvider, kMLDomain, 1, Binarizer);
class ONNX_OPERATOR_KERNEL_CLASS_NAME(kCpuExecutionProvider, kMLDomain, 1, CastMap);
class ONNX_OPERATOR_KERNEL_CLASS_NAME(kCpuExecutionProvider, kMLDomain, 1, CategoryMapper);
class ONNX_OPERATOR_TYPED_KERNEL_CLASS_NAME(kCpuExecutionProvider, kMLDomain, 1, string_int64_t, DictVectorizer);
class ONNX_OPERATOR_TYPED_KERNEL_CLASS_NAME(kCpuExecutionProvider, kMLDomain, 1, string_float, DictVectorizer);
class ONNX_OPERATOR_TYPED_KERNEL_CLASS_NAME(kCpuExecutionProvider, kMLDomain, 1, string_double, DictVectorizer);
class ONNX_OPERATOR_TYPED_KERNEL_CLASS_NAME(kCpuExecutionProvider, kMLDomain, 1, int64_t_string, DictVectorizer);
class ONNX_OPERATOR_TYPED_KERNEL_CLASS_NAME(kCpuExecutionProvider, kMLDomain, 1, int64_t_float, DictVectorizer);
class ONNX_OPERATOR_TYPED_KERNEL_CLASS_NAME(kCpuExecutionProvider, kMLDomain, 1, int64_t_double, DictVectorizer);
class ONNX_OPERATOR_KERNEL_CLASS_NAME(kCpuExecutionProvider, kMLDomain, 1, FeatureVectorizer);
class ONNX_OPERATOR_KERNEL_CLASS_NAME(kCpuExecutionProvider, kMLDomain, 1, Imputer);

class ONNX_OPERATOR_VERSIONED_KERNEL_CLASS_NAME(kCpuExecutionProvider, kMLDomain, 1, 1, LabelEncoder);
class ONNX_OPERATOR_KERNEL_CLASS_NAME(kCpuExecutionProvider, kMLDomain, 1, LinearClassifier);
class ONNX_OPERATOR_KERNEL_CLASS_NAME(kCpuExecutionProvider, kMLDomain, 1, LinearRegressor);
class ONNX_OPERATOR_KERNEL_CLASS_NAME(kCpuExecutionProvider, kMLDomain, 1, Normalizer);
class ONNX_OPERATOR_TYPED_KERNEL_CLASS_NAME(kCpuExecutionProvider, kMLDomain, 1, int64_t, OneHotEncoder);
class ONNX_OPERATOR_TYPED_KERNEL_CLASS_NAME(kCpuExecutionProvider, kMLDomain, 1, float, OneHotEncoder);
class ONNX_OPERATOR_TYPED_KERNEL_CLASS_NAME(kCpuExecutionProvider, kMLDomain, 1, double, OneHotEncoder);
class ONNX_OPERATOR_TYPED_KERNEL_CLASS_NAME(kCpuExecutionProvider, kMLDomain, 1, string, OneHotEncoder);
class ONNX_OPERATOR_TYPED_KERNEL_CLASS_NAME(kCpuExecutionProvider, kMLDomain, 1, float, Scaler);
class ONNX_OPERATOR_TYPED_KERNEL_CLASS_NAME(kCpuExecutionProvider, kMLDomain, 1, double, Scaler);
class ONNX_OPERATOR_TYPED_KERNEL_CLASS_NAME(kCpuExecutionProvider, kMLDomain, 1, int64_t, Scaler);
class ONNX_OPERATOR_TYPED_KERNEL_CLASS_NAME(kCpuExecutionProvider, kMLDomain, 1, int32_t, Scaler);
class ONNX_OPERATOR_KERNEL_CLASS_NAME(kCpuExecutionProvider, kMLDomain, 1, SVMClassifier);
class ONNX_OPERATOR_KERNEL_CLASS_NAME(kCpuExecutionProvider, kMLDomain, 1, SVMRegressor);
class ONNX_OPERATOR_VERSIONED_TYPED_KERNEL_CLASS_NAME(kCpuExecutionProvider, kMLDomain, 1, 2, float, TreeEnsembleClassifier);
class ONNX_OPERATOR_VERSIONED_TYPED_KERNEL_CLASS_NAME(kCpuExecutionProvider, kMLDomain, 1, 2, double, TreeEnsembleClassifier);
class ONNX_OPERATOR_VERSIONED_TYPED_KERNEL_CLASS_NAME(kCpuExecutionProvider, kMLDomain, 1, 2, int64_t, TreeEnsembleClassifier);
class ONNX_OPERATOR_VERSIONED_TYPED_KERNEL_CLASS_NAME(kCpuExecutionProvider, kMLDomain, 1, 2, int32_t, TreeEnsembleClassifier);
class ONNX_OPERATOR_VERSIONED_TYPED_KERNEL_CLASS_NAME(kCpuExecutionProvider, kMLDomain, 1, 2, float, TreeEnsembleRegressor);
class ONNX_OPERATOR_VERSIONED_TYPED_KERNEL_CLASS_NAME(kCpuExecutionProvider, kMLDomain, 1, 2, double, TreeEnsembleRegressor);
class ONNX_OPERATOR_KERNEL_CLASS_NAME(kCpuExecutionProvider, kMLDomain, 1, ZipMap);

class ONNX_OPERATOR_TYPED_KERNEL_CLASS_NAME(kCpuExecutionProvider, kMLDomain, 2, float_string, LabelEncoder);
class ONNX_OPERATOR_TYPED_KERNEL_CLASS_NAME(kCpuExecutionProvider, kMLDomain, 2, string_float, LabelEncoder);
class ONNX_OPERATOR_TYPED_KERNEL_CLASS_NAME(kCpuExecutionProvider, kMLDomain, 2, int64_float, LabelEncoder);
class ONNX_OPERATOR_TYPED_KERNEL_CLASS_NAME(kCpuExecutionProvider, kMLDomain, 2, float_int64, LabelEncoder);
class ONNX_OPERATOR_TYPED_KERNEL_CLASS_NAME(kCpuExecutionProvider, kMLDomain, 2, int64_string, LabelEncoder);
class ONNX_OPERATOR_TYPED_KERNEL_CLASS_NAME(kCpuExecutionProvider, kMLDomain, 2, string_int64, LabelEncoder);
class ONNX_OPERATOR_TYPED_KERNEL_CLASS_NAME(kCpuExecutionProvider, kMLDomain, 2, int64_int64, LabelEncoder);
class ONNX_OPERATOR_TYPED_KERNEL_CLASS_NAME(kCpuExecutionProvider, kMLDomain, 2, string_string, LabelEncoder);
class ONNX_OPERATOR_TYPED_KERNEL_CLASS_NAME(kCpuExecutionProvider, kMLDomain, 2, float_float, LabelEncoder);
class ONNX_OPERATOR_TYPED_KERNEL_CLASS_NAME(kCpuExecutionProvider, kMLDomain, 3, float, TreeEnsembleClassifier);
class ONNX_OPERATOR_TYPED_KERNEL_CLASS_NAME(kCpuExecutionProvider, kMLDomain, 3, double, TreeEnsembleClassifier);
class ONNX_OPERATOR_TYPED_KERNEL_CLASS_NAME(kCpuExecutionProvider, kMLDomain, 3, int64_t, TreeEnsembleClassifier);
class ONNX_OPERATOR_TYPED_KERNEL_CLASS_NAME(kCpuExecutionProvider, kMLDomain, 3, int32_t, TreeEnsembleClassifier);
class ONNX_OPERATOR_TYPED_KERNEL_CLASS_NAME(kCpuExecutionProvider, kMLDomain, 3, float, TreeEnsembleRegressor);
class ONNX_OPERATOR_TYPED_KERNEL_CLASS_NAME(kCpuExecutionProvider, kMLDomain, 3, double, TreeEnsembleRegressor);

template <>
KernelCreateInfo BuildKernelCreateInfo<void>() {
  KernelCreateInfo info;
  return info;
}

Status RegisterOnnxMLOperatorKernels(KernelRegistry& kernel_registry) {
  static const BuildKernelCreateInfoFn function_table[] = {
      BuildKernelCreateInfo<void>,  // default entry to avoid the list become empty after ops-reducing
      BuildKernelCreateInfo<ONNX_OPERATOR_TYPED_KERNEL_CLASS_NAME(kCpuExecutionProvider, kMLDomain, 1, float,
                                                                  ArrayFeatureExtractor)>,
      BuildKernelCreateInfo<ONNX_OPERATOR_TYPED_KERNEL_CLASS_NAME(kCpuExecutionProvider, kMLDomain, 1, double,
                                                                  ArrayFeatureExtractor)>,
      BuildKernelCreateInfo<ONNX_OPERATOR_TYPED_KERNEL_CLASS_NAME(kCpuExecutionProvider, kMLDomain, 1, int32_t,
                                                                  ArrayFeatureExtractor)>,
      BuildKernelCreateInfo<ONNX_OPERATOR_TYPED_KERNEL_CLASS_NAME(kCpuExecutionProvider, kMLDomain, 1, int64_t,
                                                                  ArrayFeatureExtractor)>,
      BuildKernelCreateInfo<ONNX_OPERATOR_TYPED_KERNEL_CLASS_NAME(kCpuExecutionProvider, kMLDomain, 1, string,
                                                                  ArrayFeatureExtractor)>,
      BuildKernelCreateInfo<ONNX_OPERATOR_KERNEL_CLASS_NAME(kCpuExecutionProvider, kMLDomain, 1, Binarizer)>,
      BuildKernelCreateInfo<ONNX_OPERATOR_KERNEL_CLASS_NAME(kCpuExecutionProvider, kMLDomain, 1, CastMap)>,
      BuildKernelCreateInfo<ONNX_OPERATOR_KERNEL_CLASS_NAME(kCpuExecutionProvider, kMLDomain, 1, CategoryMapper)>,
      BuildKernelCreateInfo<ONNX_OPERATOR_TYPED_KERNEL_CLASS_NAME(kCpuExecutionProvider, kMLDomain, 1, string_int64_t,
                                                                  DictVectorizer)>,
      BuildKernelCreateInfo<ONNX_OPERATOR_TYPED_KERNEL_CLASS_NAME(kCpuExecutionProvider, kMLDomain, 1, string_float,
                                                                  DictVectorizer)>,
      BuildKernelCreateInfo<ONNX_OPERATOR_TYPED_KERNEL_CLASS_NAME(kCpuExecutionProvider, kMLDomain, 1, string_double,
                                                                  DictVectorizer)>,
      BuildKernelCreateInfo<ONNX_OPERATOR_TYPED_KERNEL_CLASS_NAME(kCpuExecutionProvider, kMLDomain, 1, int64_t_string,
                                                                  DictVectorizer)>,
      BuildKernelCreateInfo<ONNX_OPERATOR_TYPED_KERNEL_CLASS_NAME(kCpuExecutionProvider, kMLDomain, 1, int64_t_float,
                                                                  DictVectorizer)>,
      BuildKernelCreateInfo<ONNX_OPERATOR_TYPED_KERNEL_CLASS_NAME(kCpuExecutionProvider, kMLDomain, 1, int64_t_double,
                                                                  DictVectorizer)>,
      BuildKernelCreateInfo<ONNX_OPERATOR_KERNEL_CLASS_NAME(kCpuExecutionProvider, kMLDomain, 1, FeatureVectorizer)>,
      BuildKernelCreateInfo<ONNX_OPERATOR_KERNEL_CLASS_NAME(kCpuExecutionProvider, kMLDomain, 1, Imputer)>,
      BuildKernelCreateInfo<ONNX_OPERATOR_VERSIONED_KERNEL_CLASS_NAME(kCpuExecutionProvider, kMLDomain, 1, 1,
                                                                      LabelEncoder)>,
      BuildKernelCreateInfo<ONNX_OPERATOR_KERNEL_CLASS_NAME(kCpuExecutionProvider, kMLDomain, 1, LinearClassifier)>,
      BuildKernelCreateInfo<ONNX_OPERATOR_KERNEL_CLASS_NAME(kCpuExecutionProvider, kMLDomain, 1, LinearRegressor)>,
      BuildKernelCreateInfo<ONNX_OPERATOR_KERNEL_CLASS_NAME(kCpuExecutionProvider, kMLDomain, 1, Normalizer)>,
      BuildKernelCreateInfo<ONNX_OPERATOR_TYPED_KERNEL_CLASS_NAME(kCpuExecutionProvider, kMLDomain, 1, int64_t,
                                                                  OneHotEncoder)>,
      BuildKernelCreateInfo<ONNX_OPERATOR_TYPED_KERNEL_CLASS_NAME(kCpuExecutionProvider, kMLDomain, 1, float,
                                                                  OneHotEncoder)>,
      BuildKernelCreateInfo<ONNX_OPERATOR_TYPED_KERNEL_CLASS_NAME(kCpuExecutionProvider, kMLDomain, 1, double,
                                                                  OneHotEncoder)>,
      BuildKernelCreateInfo<ONNX_OPERATOR_TYPED_KERNEL_CLASS_NAME(kCpuExecutionProvider, kMLDomain, 1, string,
                                                                  OneHotEncoder)>,
      BuildKernelCreateInfo<ONNX_OPERATOR_TYPED_KERNEL_CLASS_NAME(kCpuExecutionProvider, kMLDomain, 1, float, Scaler)>,
      BuildKernelCreateInfo<ONNX_OPERATOR_TYPED_KERNEL_CLASS_NAME(kCpuExecutionProvider, kMLDomain, 1, double,
                                                                  Scaler)>,
      BuildKernelCreateInfo<ONNX_OPERATOR_TYPED_KERNEL_CLASS_NAME(kCpuExecutionProvider, kMLDomain, 1, int64_t,
                                                                  Scaler)>,
      BuildKernelCreateInfo<ONNX_OPERATOR_TYPED_KERNEL_CLASS_NAME(kCpuExecutionProvider, kMLDomain, 1, int32_t,
                                                                  Scaler)>,
      BuildKernelCreateInfo<ONNX_OPERATOR_KERNEL_CLASS_NAME(kCpuExecutionProvider, kMLDomain, 1, SVMClassifier)>,
      BuildKernelCreateInfo<ONNX_OPERATOR_KERNEL_CLASS_NAME(kCpuExecutionProvider, kMLDomain, 1, SVMRegressor)>,
      BuildKernelCreateInfo<ONNX_OPERATOR_VERSIONED_TYPED_KERNEL_CLASS_NAME(kCpuExecutionProvider, kMLDomain, 1, 2, float,
                                                                            TreeEnsembleClassifier)>,
      BuildKernelCreateInfo<ONNX_OPERATOR_VERSIONED_TYPED_KERNEL_CLASS_NAME(kCpuExecutionProvider, kMLDomain, 1, 2, double,
                                                                            TreeEnsembleClassifier)>,
      BuildKernelCreateInfo<ONNX_OPERATOR_VERSIONED_TYPED_KERNEL_CLASS_NAME(kCpuExecutionProvider, kMLDomain, 1, 2, int64_t,
                                                                            TreeEnsembleClassifier)>,
      BuildKernelCreateInfo<ONNX_OPERATOR_VERSIONED_TYPED_KERNEL_CLASS_NAME(kCpuExecutionProvider, kMLDomain, 1, 2, int32_t,
                                                                            TreeEnsembleClassifier)>,
      BuildKernelCreateInfo<ONNX_OPERATOR_VERSIONED_TYPED_KERNEL_CLASS_NAME(kCpuExecutionProvider, kMLDomain, 1, 2, float,
                                                                            TreeEnsembleRegressor)>,
      BuildKernelCreateInfo<ONNX_OPERATOR_VERSIONED_TYPED_KERNEL_CLASS_NAME(kCpuExecutionProvider, kMLDomain, 1, 2, double,
                                                                            TreeEnsembleRegressor)>,
      BuildKernelCreateInfo<ONNX_OPERATOR_KERNEL_CLASS_NAME(kCpuExecutionProvider, kMLDomain, 1, ZipMap)>,

      BuildKernelCreateInfo<ONNX_OPERATOR_TYPED_KERNEL_CLASS_NAME(kCpuExecutionProvider, kMLDomain, 2, float_string,
                                                                  LabelEncoder)>,
      BuildKernelCreateInfo<ONNX_OPERATOR_TYPED_KERNEL_CLASS_NAME(kCpuExecutionProvider, kMLDomain, 2, string_float,
                                                                  LabelEncoder)>,
      BuildKernelCreateInfo<ONNX_OPERATOR_TYPED_KERNEL_CLASS_NAME(kCpuExecutionProvider, kMLDomain, 2, int64_float,
                                                                  LabelEncoder)>,
      BuildKernelCreateInfo<ONNX_OPERATOR_TYPED_KERNEL_CLASS_NAME(kCpuExecutionProvider, kMLDomain, 2, float_int64,
                                                                  LabelEncoder)>,
      BuildKernelCreateInfo<ONNX_OPERATOR_TYPED_KERNEL_CLASS_NAME(kCpuExecutionProvider, kMLDomain, 2, int64_string,
                                                                  LabelEncoder)>,
      BuildKernelCreateInfo<ONNX_OPERATOR_TYPED_KERNEL_CLASS_NAME(kCpuExecutionProvider, kMLDomain, 2, string_int64,
                                                                  LabelEncoder)>,
      BuildKernelCreateInfo<ONNX_OPERATOR_TYPED_KERNEL_CLASS_NAME(kCpuExecutionProvider, kMLDomain, 2, int64_int64,
                                                                  LabelEncoder)>,
      BuildKernelCreateInfo<ONNX_OPERATOR_TYPED_KERNEL_CLASS_NAME(kCpuExecutionProvider, kMLDomain, 2, string_string,
                                                                  LabelEncoder)>,
      BuildKernelCreateInfo<ONNX_OPERATOR_TYPED_KERNEL_CLASS_NAME(kCpuExecutionProvider, kMLDomain, 2, float_float,
                                                                  LabelEncoder)>,
      BuildKernelCreateInfo<ONNX_OPERATOR_TYPED_KERNEL_CLASS_NAME(kCpuExecutionProvider, kMLDomain, 3, float,
                                                                  TreeEnsembleClassifier)>,
      BuildKernelCreateInfo<ONNX_OPERATOR_TYPED_KERNEL_CLASS_NAME(kCpuExecutionProvider, kMLDomain, 3, double,
                                                                  TreeEnsembleClassifier)>,
      BuildKernelCreateInfo<ONNX_OPERATOR_TYPED_KERNEL_CLASS_NAME(kCpuExecutionProvider, kMLDomain, 3, int64_t,
                                                                  TreeEnsembleClassifier)>,
      BuildKernelCreateInfo<ONNX_OPERATOR_TYPED_KERNEL_CLASS_NAME(kCpuExecutionProvider, kMLDomain, 3, int32_t,
                                                                  TreeEnsembleClassifier)>,
      BuildKernelCreateInfo<ONNX_OPERATOR_TYPED_KERNEL_CLASS_NAME(kCpuExecutionProvider, kMLDomain, 3, float,
                                                                  TreeEnsembleRegressor)>,
      BuildKernelCreateInfo<ONNX_OPERATOR_TYPED_KERNEL_CLASS_NAME(kCpuExecutionProvider, kMLDomain, 3, double,
                                                                  TreeEnsembleRegressor)>,
  };

  for (auto& function_table_entry : function_table) {
    KernelCreateInfo info = function_table_entry();
    if (info.kernel_def != nullptr) {  // filter disabled entries where type is void
      ORT_RETURN_IF_ERROR(kernel_registry.Register(std::move(info)));
    }
  }

  return Status::OK();
}
}  // namespace ml
#endif

Status RegisterCPUKernels(KernelRegistry& kernel_registry) {
  ORT_RETURN_IF_ERROR(RegisterOnnxOperatorKernels(kernel_registry));
#ifdef MLAS_F16VEC_INTRINSICS_SUPPORTED
  if (MlasFp16AccelerationSupported()) {
    ORT_RETURN_IF_ERROR(RegisterFp16Kernels(kernel_registry));
  }
#endif
#ifndef DISABLE_ML_OPS
  ORT_RETURN_IF_ERROR(::onnxruntime::ml::RegisterOnnxMLOperatorKernels(kernel_registry));
#endif
#ifndef DISABLE_CONTRIB_OPS
  ORT_RETURN_IF_ERROR(::onnxruntime::contrib::RegisterCpuContribKernels(kernel_registry));
#endif
#if defined(ENABLE_TRAINING_OPS)
  ORT_RETURN_IF_ERROR(::onnxruntime::contrib::RegisterCpuTrainingKernels(kernel_registry));
#endif
  return Status::OK();
}

KernelRegistryAndStatus GetCpuKernelRegistry() {
  KernelRegistryAndStatus ret;
  ret.st = RegisterCPUKernels(*ret.kernel_registry);
  return ret;
}

std::shared_ptr<KernelRegistry> CPUExecutionProvider::GetKernelRegistry() const {
  static KernelRegistryAndStatus k = GetCpuKernelRegistry();
  // throw if the registry failed to initialize
  ORT_THROW_IF_ERROR(k.st);
  return k.kernel_registry;
}

std::unique_ptr<IDataTransfer> CPUExecutionProvider::GetDataTransfer() const {
  return std::make_unique<CPUDataTransfer>();
}

}  // namespace onnxruntime<|MERGE_RESOLUTION|>--- conflicted
+++ resolved
@@ -924,7 +924,10 @@
 #endif
 
 // Opset 19
-<<<<<<< HEAD
+class ONNX_OPERATOR_KERNEL_CLASS_NAME(kCpuExecutionProvider, kOnnxDomain, 19, AveragePool);
+#ifdef MLAS_F16VEC_INTRINSICS_SUPPORTED
+class ONNX_OPERATOR_TYPED_KERNEL_CLASS_NAME(kCpuExecutionProvider, kOnnxDomain, 19, MLFloat16, AveragePool);
+#endif
 class ONNX_OPERATOR_KERNEL_CLASS_NAME(kCpuExecutionProvider, kOnnxDomain, 19, Cast);
 class ONNX_OPERATOR_TYPED_KERNEL_CLASS_NAME(kCpuExecutionProvider, kOnnxDomain, 19, int32_t, DequantizeLinear);
 class ONNX_OPERATOR_TYPED_KERNEL_CLASS_NAME(kCpuExecutionProvider, kOnnxDomain, 19, uint8_t, DequantizeLinear);
@@ -942,6 +945,7 @@
 class ONNX_OPERATOR_KERNEL_CLASS_NAME(kCpuExecutionProvider, kOnnxDomain, 19, Identity);
 class ONNX_OPERATOR_KERNEL_CLASS_NAME(kCpuExecutionProvider, kOnnxDomain, 19, If);
 class ONNX_OPERATOR_KERNEL_CLASS_NAME(kCpuExecutionProvider, kOnnxDomain, 19, Loop);
+class ONNX_OPERATOR_KERNEL_CLASS_NAME(kCpuExecutionProvider, kOnnxDomain, 19, Pad);
 class ONNX_OPERATOR_TYPED_KERNEL_CLASS_NAME(kCpuExecutionProvider, kOnnxDomain, 19, uint8_t, QuantizeLinear);
 class ONNX_OPERATOR_TYPED_KERNEL_CLASS_NAME(kCpuExecutionProvider, kOnnxDomain, 19, int8_t, QuantizeLinear);
 class ONNX_OPERATOR_TYPED_KERNEL_CLASS_NAME(kCpuExecutionProvider, kOnnxDomain, 19, Float8E4M3FN, QuantizeLinear);
@@ -949,13 +953,6 @@
 class ONNX_OPERATOR_TYPED_KERNEL_CLASS_NAME(kCpuExecutionProvider, kOnnxDomain, 19, Float8E5M2, QuantizeLinear);
 class ONNX_OPERATOR_TYPED_KERNEL_CLASS_NAME(kCpuExecutionProvider, kOnnxDomain, 19, Float8E5M2FNUZ, QuantizeLinear);
 class ONNX_OPERATOR_KERNEL_CLASS_NAME(kCpuExecutionProvider, kOnnxDomain, 19, Reshape);
-=======
-class ONNX_OPERATOR_KERNEL_CLASS_NAME(kCpuExecutionProvider, kOnnxDomain, 19, AveragePool);
-#ifdef MLAS_F16VEC_INTRINSICS_SUPPORTED
-class ONNX_OPERATOR_TYPED_KERNEL_CLASS_NAME(kCpuExecutionProvider, kOnnxDomain, 19, MLFloat16, AveragePool);
-#endif
-class ONNX_OPERATOR_KERNEL_CLASS_NAME(kCpuExecutionProvider, kOnnxDomain, 19, Pad);
->>>>>>> 5b663d67
 class ONNX_OPERATOR_TYPED_KERNEL_CLASS_NAME(kCpuExecutionProvider, kOnnxDomain, 19, float, Resize);
 class ONNX_OPERATOR_TYPED_KERNEL_CLASS_NAME(kCpuExecutionProvider, kOnnxDomain, 19, int32_t, Resize);
 class ONNX_OPERATOR_TYPED_KERNEL_CLASS_NAME(kCpuExecutionProvider, kOnnxDomain, 19, int8_t, Resize);
@@ -2338,7 +2335,7 @@
 #endif
 
     // Opset 19
-<<<<<<< HEAD
+    BuildKernelCreateInfo<ONNX_OPERATOR_KERNEL_CLASS_NAME(kCpuExecutionProvider, kOnnxDomain, 19, AveragePool)>,
     BuildKernelCreateInfo<ONNX_OPERATOR_KERNEL_CLASS_NAME(kCpuExecutionProvider, kOnnxDomain, 19, Cast)>,
     BuildKernelCreateInfo<ONNX_OPERATOR_TYPED_KERNEL_CLASS_NAME(kCpuExecutionProvider, kOnnxDomain, 19, uint8_t,
                                                                 DequantizeLinear)>,
@@ -2363,6 +2360,7 @@
     BuildKernelCreateInfo<ONNX_OPERATOR_KERNEL_CLASS_NAME(kCpuExecutionProvider, kOnnxDomain, 19, Identity)>,
     BuildKernelCreateInfo<ONNX_OPERATOR_KERNEL_CLASS_NAME(kCpuExecutionProvider, kOnnxDomain, 19, If)>,
     BuildKernelCreateInfo<ONNX_OPERATOR_KERNEL_CLASS_NAME(kCpuExecutionProvider, kOnnxDomain, 19, Loop)>,
+    BuildKernelCreateInfo<ONNX_OPERATOR_KERNEL_CLASS_NAME(kCpuExecutionProvider, kOnnxDomain, 19, Pad)>,
     BuildKernelCreateInfo<ONNX_OPERATOR_TYPED_KERNEL_CLASS_NAME(kCpuExecutionProvider, kOnnxDomain, 19, uint8_t,
                                                                 QuantizeLinear)>,
     BuildKernelCreateInfo<ONNX_OPERATOR_TYPED_KERNEL_CLASS_NAME(kCpuExecutionProvider, kOnnxDomain, 19, int8_t,
@@ -2376,10 +2374,6 @@
     BuildKernelCreateInfo<ONNX_OPERATOR_TYPED_KERNEL_CLASS_NAME(kCpuExecutionProvider, kOnnxDomain, 19, Float8E5M2FNUZ,
                                                                 QuantizeLinear)>,
     BuildKernelCreateInfo<ONNX_OPERATOR_KERNEL_CLASS_NAME(kCpuExecutionProvider, kOnnxDomain, 19, Reshape)>,
-=======
-    BuildKernelCreateInfo<ONNX_OPERATOR_KERNEL_CLASS_NAME(kCpuExecutionProvider, kOnnxDomain, 19, AveragePool)>,
-    BuildKernelCreateInfo<ONNX_OPERATOR_KERNEL_CLASS_NAME(kCpuExecutionProvider, kOnnxDomain, 19, Pad)>,
->>>>>>> 5b663d67
     BuildKernelCreateInfo<ONNX_OPERATOR_TYPED_KERNEL_CLASS_NAME(kCpuExecutionProvider, kOnnxDomain, 19, float, Resize)>,
     BuildKernelCreateInfo<ONNX_OPERATOR_TYPED_KERNEL_CLASS_NAME(kCpuExecutionProvider, kOnnxDomain, 19, int32_t, Resize)>,
     BuildKernelCreateInfo<ONNX_OPERATOR_TYPED_KERNEL_CLASS_NAME(kCpuExecutionProvider, kOnnxDomain, 19, int8_t, Resize)>,
