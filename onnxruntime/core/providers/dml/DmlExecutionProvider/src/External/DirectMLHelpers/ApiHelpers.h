// Copyright (c) Microsoft Corporation. All rights reserved.
// Licensed under the MIT License.

#pragma once

union ActivationOperatorDescUnion
{
    DML_ACTIVATION_IDENTITY_OPERATOR_DESC identity;
    DML_ACTIVATION_ELU_OPERATOR_DESC elu;
    DML_ACTIVATION_CELU_OPERATOR_DESC celu;
    DML_ACTIVATION_HARDMAX_OPERATOR_DESC hardmax;
    DML_ACTIVATION_HARD_SIGMOID_OPERATOR_DESC hardSigmoid;
    DML_ACTIVATION_LEAKY_RELU_OPERATOR_DESC leakyRelu;
    DML_ACTIVATION_LINEAR_OPERATOR_DESC linear;
    DML_ACTIVATION_LOG_SOFTMAX_OPERATOR_DESC logSoftmax;
    DML_ACTIVATION_PARAMETERIZED_RELU_OPERATOR_DESC parameterizedRelu;
    DML_ACTIVATION_PARAMETRIC_SOFTPLUS_OPERATOR_DESC parametricSoftplus;
    DML_ACTIVATION_RELU_OPERATOR_DESC relu;
    DML_ACTIVATION_SCALED_TANH_OPERATOR_DESC scaledTanh;
    DML_ACTIVATION_SCALED_ELU_OPERATOR_DESC scaledElu;
    DML_ACTIVATION_SIGMOID_OPERATOR_DESC sigmoid;
    DML_ACTIVATION_SOFTMAX_OPERATOR_DESC softmax;
    DML_ACTIVATION_SOFTPLUS_OPERATOR_DESC softplus;
    DML_ACTIVATION_SOFTSIGN_OPERATOR_DESC softsign;
    DML_ACTIVATION_TANH_OPERATOR_DESC tanh;
    DML_ACTIVATION_THRESHOLDED_RELU_OPERATOR_DESC thresholdedRelu;
    DML_ACTIVATION_SHRINK_OPERATOR_DESC shrink;
};

struct ActivationOperatorDesc
{
    ActivationOperatorDescUnion params;
    DML_OPERATOR_TYPE activationType;

    #pragma warning(disable:4702)
    DML_OPERATOR_DESC GetDmlDesc() const
    {
        switch (activationType)
        {
        case DML_OPERATOR_ACTIVATION_ELU: return { activationType, &params.elu };
        case DML_OPERATOR_ACTIVATION_CELU: return { activationType, &params.celu };
        case DML_OPERATOR_ACTIVATION_HARDMAX: return { activationType, &params.hardmax };
        case DML_OPERATOR_ACTIVATION_HARD_SIGMOID: return { activationType, &params.sigmoid };
        case DML_OPERATOR_ACTIVATION_IDENTITY: return { activationType, &params.identity };
        case DML_OPERATOR_ACTIVATION_LEAKY_RELU: return { activationType, &params.leakyRelu };
        case DML_OPERATOR_ACTIVATION_LINEAR: return { activationType, &params.linear };
        case DML_OPERATOR_ACTIVATION_LOG_SOFTMAX: return { activationType, &params.logSoftmax };
        case DML_OPERATOR_ACTIVATION_PARAMETERIZED_RELU: return { activationType, &params.parameterizedRelu };
        case DML_OPERATOR_ACTIVATION_PARAMETRIC_SOFTPLUS: return { activationType, &params.parametricSoftplus };
        case DML_OPERATOR_ACTIVATION_RELU: return { activationType, &params.relu };
        case DML_OPERATOR_ACTIVATION_SCALED_ELU: return { activationType, &params.scaledElu };
        case DML_OPERATOR_ACTIVATION_SCALED_TANH: return { activationType, &params.scaledTanh };
        case DML_OPERATOR_ACTIVATION_SIGMOID: return { activationType, &params.sigmoid };
        case DML_OPERATOR_ACTIVATION_SOFTMAX: return { activationType, &params.softmax };
        case DML_OPERATOR_ACTIVATION_SOFTPLUS: return { activationType, &params.softplus };
        case DML_OPERATOR_ACTIVATION_SOFTSIGN: return { activationType, &params.softsign };
        case DML_OPERATOR_ACTIVATION_TANH: return { activationType, &params.tanh };
        case DML_OPERATOR_ACTIVATION_THRESHOLDED_RELU: return { activationType, &params.thresholdedRelu };
        case DML_OPERATOR_ACTIVATION_SHRINK: return { activationType, &params.shrink };
<<<<<<< HEAD
        default: 
			THROW_HR(E_INVALIDARG);
			return { activationType, &params.elu };
=======
        default:
            THROW_HR(E_INVALIDARG);
            return { activationType, &params.relu };
>>>>>>> 2d44bd52
        }
        #pragma warning(default:4702)
    }
};

// DML_BUFFER_TENSOR_DESC (DML_TENSOR_TYPE_BUFFER)
struct DmlBufferTensorDesc
{
    DML_TENSOR_DATA_TYPE dataType = DML_TENSOR_DATA_TYPE_UNKNOWN;
    DML_TENSOR_FLAGS flags = DML_TENSOR_FLAG_NONE;
    std::vector<uint32_t> sizes;
    std::optional<std::vector<uint32_t>> strides;
    uint64_t totalTensorSizeInBytes = 0;
    uint32_t guaranteedBaseOffsetAlignment = 0;

    DmlBufferTensorDesc() = default;

    /*implicit*/ DmlBufferTensorDesc(const DML_BUFFER_TENSOR_DESC& desc)
        : dataType(desc.DataType)
        , flags(desc.Flags)
        , sizes(desc.Sizes, desc.Sizes + desc.DimensionCount)
        , totalTensorSizeInBytes(desc.TotalTensorSizeInBytes)
        , guaranteedBaseOffsetAlignment(desc.GuaranteedBaseOffsetAlignment)
    {
        if (desc.Strides)
        {
            strides.emplace(desc.Strides, desc.Strides + desc.DimensionCount);
        }
    }

    // Constructs a DmlBufferTensorDesc from a generic DML_TENSOR_DESC. The type must be DML_TENSOR_TYPE_BUFFER.
    /*implicit*/ DmlBufferTensorDesc(const DML_TENSOR_DESC& desc)
        : DmlBufferTensorDesc(*static_cast<const DML_BUFFER_TENSOR_DESC*>(desc.Desc))
    {
        assert(desc.Type == DML_TENSOR_TYPE_BUFFER);
    }
};

template <size_t Size>
class StackAllocator
{
public:
    StackAllocator() = default;

    // Non-copiable, non-movable
    StackAllocator(const StackAllocator&) = delete;
    StackAllocator& operator=(const StackAllocator&) = delete;
    StackAllocator(StackAllocator&&) = delete;
    StackAllocator& operator=(StackAllocator&&) = delete;

    template <typename T>
    T* Allocate(size_t count = 1)
    {
        static_assert(std::is_trivial_v<T>,
            "This class may only be used to allocate trivial types, as it does not invoke constructors.");

        // Allocate from the fixed bucket before falling back to dynamic
        Bucket* lastBucket = m_dynamic.empty() ? static_cast<Bucket*>(&m_fixed) : static_cast<Bucket*>(&m_dynamic.back());

        size_t sizeInBytes = sizeof(T) * count;
        void* memory = lastBucket->TryAllocate(sizeInBytes, alignof(T));

        if (!memory)
        {
            // Not enough capacity remains; allocate a new dynamic bucket
            size_t minimumSize = sizeInBytes;
            m_dynamic.emplace_back(minimumSize);

            memory = m_dynamic.back().TryAllocate(sizeInBytes, alignof(T));
        }

        assert(memory != nullptr);
        return reinterpret_cast<T*>(memory);
    }

    void Reset()
    {
        m_fixed.allocatedSize = 0;
        m_dynamic.clear();
    }

private:
    struct Bucket
    {
        void* data;
        size_t allocatedSize;
        size_t capacity;

        Bucket() = default;

        // Non-copiable, non-movable
        Bucket(const Bucket&) = delete;
        Bucket& operator=(const Bucket&) = delete;
        Bucket(Bucket&&) = delete;
        Bucket& operator=(Bucket&&) = delete;

        void* TryAllocate(size_t sizeInBytes, size_t alignment)
        {
            size_t alignedOffset = RoundUpToMultiple(allocatedSize, alignment);
            size_t newAllocatedSize = alignedOffset + sizeInBytes;

            if (newAllocatedSize > capacity)
            {
                return nullptr; // Not enough capacity
            }

            allocatedSize = newAllocatedSize;
            return static_cast<byte*>(data) + alignedOffset;
        }

		template <typename T>
		static T RoundUpToMultiple(T value, T multiple)
		{
			static_assert(std::is_integral_v<T>);

			T remainder = value % multiple;
			if (remainder != 0)
			{
				value += multiple - remainder;
			}

			return value;
		}

    };

    struct FixedBucket : Bucket
    {
        std::array<byte, Size> stack;

        FixedBucket()
        {
            this->data = stack.data();
            this->allocatedSize = 0;
            this->capacity = stack.size();
        }
    };

    struct DynamicBucket : Bucket
    {
        explicit DynamicBucket(size_t minimumSize)
        {
            this->allocatedSize = 0;
            this->capacity = this->template RoundUpToMultiple<size_t>(minimumSize, 4096); // Round up to nearest page granularity

            this->data = VirtualAlloc(nullptr, this->capacity, MEM_COMMIT | MEM_RESERVE, PAGE_READWRITE);
            THROW_LAST_ERROR_IF_NULL(this->data);
        }

        ~DynamicBucket()
        {
            if (this->data)
<<<<<<< HEAD
			{
				(void)VirtualFree(this->data, 0, MEM_RELEASE);
			}
=======
            {
                (void)VirtualFree(this->data, 0, MEM_RELEASE);
            }
>>>>>>> 2d44bd52
        }
    };

    // This allocator first retrieves memory from a fixed-size stack-allocated array before falling back to dynamically
    // allocated memory if the fixed stack array is exhausted.
    FixedBucket m_fixed;
    std::deque<DynamicBucket> m_dynamic;
};<|MERGE_RESOLUTION|>--- conflicted
+++ resolved
@@ -57,15 +57,9 @@
         case DML_OPERATOR_ACTIVATION_TANH: return { activationType, &params.tanh };
         case DML_OPERATOR_ACTIVATION_THRESHOLDED_RELU: return { activationType, &params.thresholdedRelu };
         case DML_OPERATOR_ACTIVATION_SHRINK: return { activationType, &params.shrink };
-<<<<<<< HEAD
-        default: 
-			THROW_HR(E_INVALIDARG);
-			return { activationType, &params.elu };
-=======
         default:
             THROW_HR(E_INVALIDARG);
             return { activationType, &params.relu };
->>>>>>> 2d44bd52
         }
         #pragma warning(default:4702)
     }
@@ -218,15 +212,9 @@
         ~DynamicBucket()
         {
             if (this->data)
-<<<<<<< HEAD
-			{
-				(void)VirtualFree(this->data, 0, MEM_RELEASE);
-			}
-=======
             {
                 (void)VirtualFree(this->data, 0, MEM_RELEASE);
             }
->>>>>>> 2d44bd52
         }
     };
 
