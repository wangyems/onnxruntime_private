/*++

Copyright (c) Microsoft Corporation. All rights reserved.

Licensed under the MIT License.

Module Name:

    unittest.cpp

Abstract:

    This module implements unit tests of the MLAS library.

--*/

#include <stdio.h>
#include <memory.h>
#include <algorithm>
#include <limits>
#include <memory>
#include <mlas.h>

#if defined(_WIN32)
#include <windows.h>
#else
#include <sys/mman.h>
#endif
#if !defined(MLAS_NO_ONNXRUNTIME_THREADPOOL)
#include "core/platform/threadpool.h"
#endif

#include <core/common/make_unique.h>

#if !defined(_countof)
#define _countof(_Array) (sizeof(_Array) / sizeof(_Array[0]))
#endif

#if defined(_M_AMD64) || defined(__x86_64__)
#define MLAS_HAS_DGEMM
#endif

#if defined(_M_IX86) || defined(__i386__) || defined(_M_AMD64) || defined(__x86_64__)
#define MLAS_HAS_QGEMM_U8X8
#endif

MLAS_THREADPOOL* threadpool = nullptr;

template <typename T>
class MatrixGuardBuffer
{
public:
    MatrixGuardBuffer()
    {
        _BaseBuffer = nullptr;
        _BaseBufferSize = 0;
        _ElementsAllocated = 0;
    }

    ~MatrixGuardBuffer(void)
    {
        ReleaseBuffer();
    }

    T* GetBuffer(size_t Elements)
    {
        //
        // Check if the internal buffer needs to be reallocated.
        //

        if (Elements > _ElementsAllocated) {

            ReleaseBuffer();

            //
            // Reserve a virtual address range for the allocation plus an unmapped
            // guard region.
            //

            constexpr size_t BufferAlignment = 64 * 1024;
            constexpr size_t GuardPadding = 256 * 1024;

            size_t BytesToAllocate = ((Elements * sizeof(T)) + BufferAlignment - 1) & ~(BufferAlignment - 1);

            _BaseBufferSize = BytesToAllocate + GuardPadding;

#if defined(_WIN32)
            _BaseBuffer = VirtualAlloc(NULL, _BaseBufferSize, MEM_RESERVE, PAGE_NOACCESS);
#else
            _BaseBuffer = mmap(0, _BaseBufferSize, PROT_NONE, MAP_PRIVATE | MAP_ANONYMOUS, -1, 0);
#endif

            if (_BaseBuffer == nullptr) {
                throw std::bad_alloc();
            }

            //
            // Commit the number of bytes for the allocation leaving the upper
            // guard region as unmapped.
            //

#if defined(_WIN32)
            if (VirtualAlloc(_BaseBuffer, BytesToAllocate, MEM_COMMIT, PAGE_READWRITE) == nullptr) {
                throw std::bad_alloc();
            }
#else
            if (mprotect(_BaseBuffer, BytesToAllocate, PROT_READ | PROT_WRITE) != 0) {
                throw std::bad_alloc();
            }
#endif

            _ElementsAllocated = BytesToAllocate / sizeof(T);
            _GuardAddress = (T*)((unsigned char*)_BaseBuffer + BytesToAllocate);
        }

        //
        //
        //

        T* GuardAddress = _GuardAddress;
        T* buffer = GuardAddress - Elements;

        const int MinimumFillValue = -23;
        const int MaximumFillValue = 23;

        int FillValue = MinimumFillValue;
        T* FillAddress = buffer;

        while (FillAddress < GuardAddress) {

            *FillAddress++ = (T)FillValue;

            FillValue++;

            if (FillValue > MaximumFillValue) {
                FillValue = MinimumFillValue;
            }
        }

        return buffer;
    }

    void ReleaseBuffer(void)
    {
        if (_BaseBuffer != nullptr) {

#if defined(_WIN32)
            VirtualFree(_BaseBuffer, 0, MEM_RELEASE);
#else
            munmap(_BaseBuffer, _BaseBufferSize);
#endif

            _BaseBuffer = nullptr;
            _BaseBufferSize = 0;
        }

        _ElementsAllocated = 0;
    }

private:
    size_t _ElementsAllocated;
    void* _BaseBuffer;
    size_t _BaseBufferSize;
    T* _GuardAddress;
};

class MlasTestBase
{
public:
    virtual
    ~MlasTestBase(
        void
        )
    {
    }

    //
    // Contains tests that run quickly as part of a checkin integration to
    // sanity check that the functionality is working.
    //

    virtual
    void
    ExecuteShort(
        void
        ) = 0;

    //
    // Contains tests that can run slowly to more exhaustively test that
    // functionality is working across a broader range of parameters.
    //

    virtual
    void
    ExecuteLong(
        void
        ) = 0;
};

template <typename T>
class MlasFgemmTest : public MlasTestBase
{
private:
    void
    Test(
        size_t M,
        size_t N,
        size_t K,
        float alpha,
        float beta
        )
    {
        const T* A = BufferA.GetBuffer(K * M);
        const T* B = BufferB.GetBuffer(N * K);
        T* C = BufferC.GetBuffer(N * M);
        T* CReference = BufferCReference.GetBuffer(N * M);

        Test(CblasNoTrans, CblasNoTrans, M, N, K, alpha, A, K, B, N, beta, C, CReference, N);
        Test(CblasNoTrans, CblasTrans, M, N, K, alpha, A, K, B, K, beta, C, CReference, N);
        Test(CblasTrans, CblasNoTrans, M, N, K, alpha, A, M, B, N, beta, C, CReference, N);
        Test(CblasTrans, CblasTrans, M, N, K, alpha, A, M, B, K, beta, C, CReference, N);
    }

    void
    Test(
        CBLAS_TRANSPOSE TransA,
        CBLAS_TRANSPOSE TransB,
        size_t M,
        size_t N,
        size_t K,
        float alpha,
        const T* A,
        size_t lda,
        const T* B,
        size_t ldb,
        float beta,
        T* C,
        T* CReference,
        size_t ldc
        )
    {
        std::fill_n(C, M * N, -0.5f);
        std::fill_n(CReference, M * N, -0.5f);

        MlasGemm(TransA, TransB, M, N, K, T(alpha), A, lda, B, ldb, T(beta), C, ldc, threadpool);
        ReferenceSgemm(TransA, TransB, M, N, K, alpha, A, lda, B, ldb, beta, CReference, ldc);

        for (size_t f = 0; f < M * N; f++) {
            // Sensitive to comparing positive/negative zero.
            if (C[f] != CReference[f]) {
                printf("mismatch TransA=%d, TransB=%d, M=%zd, N=%zd, K=%zd, alpha=%f, beta=%f  %f %f!\n", TransA, TransB, M, N, K, alpha, beta, float(C[f]), float(CReference[f]));
            }
        }
    }

    void
    ReferenceSgemm(
        CBLAS_TRANSPOSE TransA,
        CBLAS_TRANSPOSE TransB,
        size_t M,
        size_t N,
        size_t K,
        float alpha,
        const T* A,
        size_t lda,
        const T* B,
        size_t ldb,
        float beta,
        T* C,
        size_t ldc
        )
    {
        if (TransA == CblasNoTrans) {

            if (TransB == CblasNoTrans) {

                for (size_t m = 0; m < M; m++) {

                    for (size_t n = 0; n < N; n++) {

                        const T* a = A + (m * lda);
                        const T* b = B + n;
                        T* c = C + (m * ldc) + n;
                        T sum = 0.0f;

                        for (size_t k = 0; k < K; k++) {
                            sum += (*b * *a);
                            b += ldb;
                            a += 1;
                        }

                        *c = (*c * beta) + (sum * alpha);
                    }
                }

            } else {

                for (size_t m = 0; m < M; m++) {

                    for (size_t n = 0; n < N; n++) {

                        const T* a = A + (m * lda);
                        const T* b = B + (n * ldb);
                        T* c = C + (m * ldc) + n;
                        T sum = 0.0f;

                        for (size_t k = 0; k < K; k++) {
                            sum += (*b * *a);
                            b += 1;
                            a += 1;
                        }

                        *c = (*c * beta) + (sum * alpha);
                    }
                }
            }

        } else {

            if (TransB == CblasNoTrans) {

                for (size_t m = 0; m < M; m++) {

                    for (size_t n = 0; n < N; n++) {

                        const T* a = A + m;
                        const T* b = B + n;
                        T* c = C + (m * ldc) + n;
                        T sum = 0.0f;

                        for (size_t k = 0; k < K; k++) {
                            sum += (*b * *a);
                            b += ldb;
                            a += lda;
                        }

                        *c = (*c * beta) + (sum * alpha);
                    }
                }

            } else {

                for (size_t m = 0; m < M; m++) {

                    for (size_t n = 0; n < N; n++) {

                        const T* a = A + m;
                        const T* b = B + (n * ldb);
                        T* c = C + (m * ldc) + n;
                        T sum = 0.0f;

                        for (size_t k = 0; k < K; k++) {
                            sum += (*b * *a);
                            b += 1;
                            a += lda;
                        }

                        *c = (*c * beta) + (sum * alpha);
                    }
                }
            }
        }
    }

    MatrixGuardBuffer<T> BufferA;
    MatrixGuardBuffer<T> BufferB;
    MatrixGuardBuffer<T> BufferC;
    MatrixGuardBuffer<T> BufferCReference;

public:
    void
    ExecuteShort(
        void
        ) override
    {
        for (size_t b = 1; b < 16; b++) {
            Test(b, b, b, 1.0f, 0.0f);
        }
        for (size_t b = 16; b <= 256; b <<= 1) {
            Test(b, b, b, 1.0f, 0.0f);
        }
        for (size_t b = 256; b < 320; b += 32) {
            Test(b, b, b, 1.0f, 0.0f);
        }
    }

    void
    ExecuteLong(
        void
        ) override
    {
        static const float multipliers[] = { 0.0f, -0.0f, 0.25f, -0.5f, 1.0f, -1.0f };

        for (size_t N = 1; N < 128; N++) {
            for (size_t K = 1; K < 128; K++) {
                for (size_t a = 0; a < _countof(multipliers); a++) {
                    for (size_t b = 0; b < _countof(multipliers); b++) {
                        Test(1, N, K, multipliers[a], multipliers[b]);
                    }
                }
            }
        }

        for (size_t a = 0; a < _countof(multipliers); a++) {
            float alpha = multipliers[a];

            for (size_t b = 0; b < _countof(multipliers); b++) {
                float beta = multipliers[b];

                for (size_t M = 16; M < 160; M += 32) {
                    for (size_t N = 16; N < 160; N += 32) {

                        static const size_t ks[] = { 1, 2, 3, 4, 5, 6, 7, 8, 9, 10, 20, 32, 48, 64, 118, 119, 120, 121, 122, 160, 240, 320 };
                        for (size_t k = 0; k < _countof(ks); k++) {
                            size_t K = ks[k];

                            Test(M, N, K, alpha, beta);
                            Test(M + 1, N, K, alpha, beta);
                            Test(M, N + 1, K, alpha, beta);
                            Test(M + 1, N + 1, K, alpha, beta);
                            Test(M + 3, N + 2, K, alpha, beta);
                            Test(M + 4, N, K, alpha, beta);
                            Test(M, N + 4, K, alpha, beta);
                            Test(M + 4, N + 4, K, alpha, beta);
                            Test(M + 3, N + 7, K, alpha, beta);
                            Test(M + 8, N, K, alpha, beta);
                            Test(M, N + 8, K, alpha, beta);
                            Test(M + 12, N + 12, K, alpha, beta);
                            Test(M + 13, N, K, alpha, beta);
                            Test(M, N + 15, K, alpha, beta);
                            Test(M + 15, N + 15, K, alpha, beta);
                        }
                    }
                    printf("a %zd/%zd b %zd/%zd M %zd\n", a, _countof(multipliers), b, _countof(multipliers), M);
                }
            }
        }

        for (size_t M = 1; M < 160; M++) {
            for (size_t N = 1; N < 160; N++) {
                for (size_t K = 1; K < 160; K++) {
                    Test(M, N, K, 1.0f, 0.0f);
                }
            }
            printf("M %zd\n", M);
        }

        for (size_t M = 160; M < 320; M += 24) {
            for (size_t N = 112; N < 320; N += 24) {
                for (size_t K = 1; K < 16; K++) {
                    Test(M, N, K, 1.0f, 0.0f);
                }
                for (size_t K = 16; K < 160; K += 32) {
                    Test(M, N, K, 1.0f, 0.0f);
                }
            }
            printf("M %zd\n", M);
        }
    }
};

#ifdef MLAS_HAS_QGEMM_U8X8

template <typename xint8_t>
class MlasQgemmU8X8Test : public MlasTestBase
{
private:
    void
    Test(
        size_t M,
        size_t N,
        size_t K,
        uint8_t offa,
        uint8_t offb
        )
    {
        const uint8_t* A = BufferA.GetBuffer(K * M);
        const xint8_t* B = BufferB.GetBuffer(N * K);
        int32_t* C = BufferC.GetBuffer(N * M);
        int32_t* CReference = BufferCReference.GetBuffer(N * M);

        Test(M, N, K, A, K, offa, B, N, xint8_t(offb), C, CReference, N);
    }

    void
    Test(
        size_t M,
        size_t N,
        size_t K,
        const uint8_t* A,
        size_t lda,
        uint8_t offa,
        const xint8_t* B,
        size_t ldb,
        xint8_t offb,
        int32_t* C,
        int32_t* CReference,
        size_t ldc
        )
    {
        std::fill_n(C, M * N, -1);
        std::fill_n(CReference, M * N, -1);

        MlasGemm(M, N, K, A, lda, offa, B, ldb, offb, C, ldc, threadpool);
        ReferenceQgemm(M, N, K, A, lda, offa, B, ldb, offb, CReference, ldc);

        for (size_t f = 0; f < M * N; f++) {
            if (C[f] != CReference[f]) {
                printf("mismatch M=%zd, N=%zd, K=%zd, offa=%d, offb=%d!\n", M, N, K, offa, offb);
            }
        }
    }

    void
    ReferenceQgemm(
        size_t M,
        size_t N,
        size_t K,
        const uint8_t* A,
        size_t lda,
        uint8_t offa,
        const xint8_t* B,
        size_t ldb,
        xint8_t offb,
        int32_t* C,
        size_t ldc
        )
    {
        for (size_t m = 0; m < M; m++) {

            for (size_t n = 0; n < N; n++) {

                const uint8_t* a = A + (m * lda);
                const xint8_t* b = B + n;
                int32_t* c = C + (m * ldc) + n;
                int32_t sum = 0;

                for (size_t k = 0; k < K; k++) {
                    sum += ((int32_t(*b) - offb) * (int32_t(*a) - offa));
                    b += ldb;
                    a += 1;
                }

                *c = sum;
            }
        }
    }

    MatrixGuardBuffer<uint8_t> BufferA;
    MatrixGuardBuffer<xint8_t> BufferB;
    MatrixGuardBuffer<int32_t> BufferC;
    MatrixGuardBuffer<int32_t> BufferCReference;

public:
    void
    ExecuteShort(
        void
        ) override
    {
        for (size_t b = 1; b < 16; b++) {
            Test(b, b, b, 14, 211);
        }
        for (size_t b = 16; b <= 256; b <<= 1) {
            Test(b, b, b, 34, 1);
        }
        for (size_t b = 256; b < 320; b += 32) {
            Test(b, b, b, 85, 173);
        }
    }

    void
    ExecuteLong(
        void
        ) override
    {
        static const uint8_t zero_points[] = { 0, 18, 75, 128, 157, 231, 255 };

        for (size_t a = 0; a < _countof(zero_points); a++) {
            uint8_t offa = zero_points[a];

            for (size_t b = 0; b < _countof(zero_points); b++) {
                uint8_t offb = zero_points[b];

                for (size_t M = 16; M < 160; M += 32) {
                    for (size_t N = 16; N < 160; N += 32) {

                        static const size_t ks[] = { 1, 2, 3, 4, 5, 6, 7, 8, 9, 10, 16, 20, 32, 48, 64, 118, 119, 120, 121, 122, 160, 240, 320 };
                        for (size_t k = 0; k < _countof(ks); k++) {
                            size_t K = ks[k];

                            Test(M, N, K, offa, offb);
                            Test(M + 1, N, K, offa, offb);
                            Test(M, N + 1, K, offa, offb);
                            Test(M + 1, N + 1, K, offa, offb);
                            Test(M + 3, N + 2, K, offa, offb);
                            Test(M + 4, N, K, offa, offb);
                            Test(M, N + 4, K, offa, offb);
                            Test(M + 4, N + 4, K, offa, offb);
                            Test(M + 3, N + 7, K, offa, offb);
                            Test(M + 8, N, K, offa, offb);
                            Test(M, N + 8, K, offa, offb);
                            Test(M + 12, N + 12, K, offa, offb);
                            Test(M + 13, N, K, offa, offb);
                            Test(M, N + 15, K, offa, offb);
                            Test(M + 15, N + 15, K, offa, offb);
                        }
                    }
                    printf("a %zd/%zd b %zd/%zd M %zd\n", a, _countof(zero_points), b, _countof(zero_points), M);
                }
            }
        }

        for (size_t M = 1; M < 160; M++) {
            for (size_t N = 1; N < 160; N++) {
                for (size_t K = 1; K < 160; K++) {
                    Test(M, N, K, 18, 24);
                }
            }
            printf("M %zd\n", M);
        }

        for (size_t M = 160; M < 320; M += 24) {
            for (size_t N = 112; N < 320; N += 24) {
                for (size_t K = 1; K < 16; K++) {
                    Test(M, N, K, 1, 3);
                }
                for (size_t K = 16; K < 160; K += 32) {
                    Test(M, N, K, 5, 7);
                }
            }
            printf("M %zd\n", M);
        }
    }
};

#endif

class MlasConv2DTest : public MlasTestBase
{
protected:
    void
    Test(
        size_t BatchCount,
        size_t GroupCount,
        size_t InputChannels,
        size_t InputHeight,
        size_t InputWidth,
        size_t FilterCount,
        size_t KernelHeight,
        size_t KernelWidth,
        size_t PaddingLeftHeight,
        size_t PaddingLeftWidth,
        size_t PaddingRightHeight,
        size_t PaddingRightWidth,
        size_t DilationHeight,
        size_t DilationWidth,
        size_t StrideHeight,
        size_t StrideWidth
        )
    {
        int64_t OutputHeight64 =
            ((int64_t(InputHeight) + int64_t(PaddingLeftHeight) + int64_t(PaddingRightHeight)) -
            (int64_t(DilationHeight) * (int64_t(KernelHeight) - 1) + 1)) / int64_t(StrideHeight) + 1;
        int64_t OutputWidth64 =
            ((int64_t(InputWidth) + int64_t(PaddingLeftWidth) + int64_t(PaddingRightWidth)) -
            (int64_t(DilationWidth) * (int64_t(KernelWidth) - 1) + 1)) / int64_t(StrideWidth) + 1;

        if (OutputHeight64 <= 0 || OutputWidth64 <= 0) {
            return;
        }

        size_t OutputHeight = size_t(OutputHeight64);
        size_t OutputWidth = size_t(OutputWidth64);

        size_t InputSize = InputHeight * InputWidth;
        size_t KernelSize = KernelHeight * KernelWidth;
        size_t OutputSize = OutputHeight * OutputWidth;

        size_t InputElements = BatchCount * GroupCount * InputChannels * InputSize;
        size_t FilterElements = GroupCount * FilterCount * InputChannels * KernelSize;
        size_t BiasElements = GroupCount * FilterCount;
        size_t OutputElements = BatchCount * GroupCount * FilterCount * OutputSize;

        const float* Input = BufferInput.GetBuffer(InputElements);
        const float* Filter = BufferFilter.GetBuffer(FilterElements);
        const float* Bias = BufferBias.GetBuffer(BiasElements);
        float* Output = BufferOutput.GetBuffer(OutputElements);
        float* OutputReference = BufferOutputReference.GetBuffer(OutputElements);

        MlasConv2D(BatchCount,
                   GroupCount,
                   InputChannels,
                   InputHeight, InputWidth,
                   FilterCount,
                   KernelHeight, KernelWidth,
                   PaddingLeftHeight, PaddingLeftWidth,
                   PaddingRightHeight, PaddingRightWidth,
                   DilationHeight, DilationWidth,
                   StrideHeight, StrideWidth,
                   OutputHeight, OutputWidth,
                   Input,
                   Filter,
                   Bias,
                   Output);

        ReferenceConv2D(BatchCount,
                        GroupCount,
                        InputChannels,
                        InputHeight, InputWidth,
                        FilterCount,
                        KernelHeight, KernelWidth,
                        PaddingLeftHeight, PaddingLeftWidth,
                        DilationHeight, DilationWidth,
                        StrideHeight, StrideWidth,
                        OutputHeight, OutputWidth,
                        Input,
                        Filter,
                        Bias,
                        OutputReference);

        if (memcmp(Output, OutputReference, OutputElements * sizeof(float)) != 0) {
            printf("mismatch: batch=%zd,group=%zd,input(%zd,%zd,%zd),filter=%zd,kernel(%zd,%zd)!!!\n",
                BatchCount, GroupCount, InputChannels, InputHeight, InputWidth, FilterCount,
                KernelHeight, KernelWidth);
        }
    }

    virtual
    void
    MlasConv2D(
        size_t BatchCount,
        size_t GroupCount,
        size_t InputChannels,
        size_t InputHeight,
        size_t InputWidth,
        size_t FilterCount,
        size_t KernelHeight,
        size_t KernelWidth,
        size_t PaddingLeftHeight,
        size_t PaddingLeftWidth,
        size_t PaddingRightHeight,
        size_t PaddingRightWidth,
        size_t DilationHeight,
        size_t DilationWidth,
        size_t StrideHeight,
        size_t StrideWidth,
        size_t OutputHeight,
        size_t OutputWidth,
        const float* Input,
        const float* Filter,
        const float* Bias,
        float* Output
        )
    {
        int64_t InputShape[] = { int64_t(InputHeight), int64_t(InputWidth) };
        int64_t KernelShape[] = { int64_t(KernelHeight), int64_t(KernelWidth) };
        int64_t DilationShape[] = { int64_t(DilationHeight), int64_t(DilationWidth) };
        int64_t Padding[] = { int64_t(PaddingLeftHeight), int64_t(PaddingLeftWidth), int64_t(PaddingRightHeight), int64_t(PaddingRightWidth) };
        int64_t StrideShape[] = { int64_t(StrideHeight), int64_t(StrideWidth) };
        int64_t OutputShape[] = { int64_t(OutputHeight), int64_t(OutputWidth) };

        MLAS_ACTIVATION Activation;
        Activation.ActivationKind = MlasIdentityActivation;

        MLAS_CONV_PARAMETERS Parameters;
        size_t WorkingBufferSize;

        MlasConvPrepare(&Parameters,
                        2,
                        BatchCount,
                        GroupCount,
                        InputChannels,
                        InputShape,
                        KernelShape,
                        DilationShape,
                        Padding,
                        StrideShape,
                        OutputShape,
                        FilterCount,
                        &Activation,
                        &WorkingBufferSize,
                        nullptr);

        MlasConv(&Parameters,
                 Input,
                 Filter,
                 Bias,
                 BufferWorking.GetBuffer(WorkingBufferSize),
                 Output,
                 nullptr);
    }

    void
    ReferenceConv2D(
        size_t BatchCount,
        size_t GroupCount,
        size_t InputChannels,
        size_t InputHeight,
        size_t InputWidth,
        size_t FilterCount,
        size_t KernelHeight,
        size_t KernelWidth,
        size_t PaddingLeftHeight,
        size_t PaddingLeftWidth,
        size_t DilationHeight,
        size_t DilationWidth,
        size_t StrideHeight,
        size_t StrideWidth,
        size_t OutputHeight,
        size_t OutputWidth,
        const float* Input,
        const float* Filter,
        const float* Bias,
        float* Output
        )
    {
        size_t InputSize = InputHeight * InputWidth;
        size_t OutputSize = OutputHeight * OutputWidth;
        size_t KernelSize = KernelHeight * KernelWidth;

        size_t K = InputChannels * KernelSize;
        size_t Im2ColElements = OutputSize * K;

        for (size_t b = 0; b < BatchCount; b++) {

            const float* filter = Filter;
            const float* bias = Bias;

            for (size_t g = 0; g < GroupCount; g++) {

                //
                // Transform the image using IM2COL and invoke the GEMM.
                //

                float* Im2Col = BufferIm2Col.GetBuffer(Im2ColElements);
                float* Im2ColOut = Im2Col;

                for (size_t c = 0; c < InputChannels; c++) {

                    for (size_t ky = 0; ky < KernelHeight; ky++) {

                        for (size_t kx = 0; kx < KernelWidth; kx++) {

                            for (size_t oh = 0; oh < OutputHeight; oh++) {

                                size_t ih = oh * StrideHeight + ky * DilationHeight - PaddingLeftHeight;

                                for (size_t ow = 0; ow < OutputWidth; ow++) {

                                    size_t iw = ow * StrideWidth + kx * DilationWidth - PaddingLeftWidth;

                                    *Im2ColOut++ = (ih < InputHeight && iw < InputWidth) ?
                                        Input[ih * InputWidth + iw] : 0;
                                }
                            }
                        }
                    }

                    Input += InputSize;
                }

                MlasGemm(CblasNoTrans, CblasNoTrans, FilterCount, OutputSize, K, 1.0f,
                    filter, K, Im2Col, OutputSize, 0.0f, Output, OutputSize, threadpool);

                //
                // Apply the bias.
                //

                for (size_t f = 0; f < FilterCount; f++) {

                    float biasValue = *bias++;

                    for (size_t o = 0; o < OutputSize; o++) {
                        *Output++ += biasValue;
                    }
                }

                filter += FilterCount * InputChannels * KernelSize;
            }
        }
    }

    MatrixGuardBuffer<float> BufferInput;
    MatrixGuardBuffer<float> BufferFilter;
    MatrixGuardBuffer<float> BufferBias;
    MatrixGuardBuffer<float> BufferOutput;
    MatrixGuardBuffer<float> BufferOutputReference;
    MatrixGuardBuffer<float> BufferWorking;
    MatrixGuardBuffer<float> BufferIm2Col;

public:
    void
    ExecuteShort(
        void
        ) override
    {
        for (unsigned i = 1; i < 256; i <<= 1) {
            Test(1, 1, 16, i, i, 32, 3, 3, 0, 0, 0, 0, 1, 1, 1, 1);
            Test(1, 1, 16, i, i, 32, 3, 3, 0, 0, 0, 0, 1, 1, 2, 2);
            Test(1, 1, 16, i, i, 32, 3, 3, 0, 0, 0, 0, 2, 2, 1, 1);
            Test(1, 1, 16, i, i, 32, 3, 3, 1, 1, 1, 1, 1, 1, 1, 1);
            Test(1, 1, 16, i, i, 32, 1, 1, 0, 0, 0, 0, 1, 1, 1, 1);
            Test(1, 1, 16, i, i, 32, i, 1, 0, 0, 0, 0, 1, 1, 1, 1);
            Test(1, 1, 16, i, i, 32, 1, i, 0, 0, 0, 0, 1, 1, 1, 1);
        }
    }

    void
    ExecuteLong(
        void
        ) override
    {
        static const unsigned cs[] = { 32, 14, 1 };
        static const unsigned is[] = { 53, 11, 5, 1 };

        for (unsigned i = 1; i <= 32; i++) {
            Test(4, 18, 1, 32, 89, 48, i, 89, 0, 0, 0, 0, 1, 1, 1, 1);
            Test(4, 18, 1, 32, 89, 48, i, 89, 1, 1, 1, 1, 1, 1, 1, 1);
            Test(4, 18, 2, 32, 89, 48, i, 89, 0, 0, 0, 0, 1, 1, 1, 1);
        }

        for (unsigned b = 1; b < 64; b++) {
            Test(b, 1, 64, 11, 11, 128, 1, 1, 0, 0, 0, 0, 1, 1, 1, 1);
        }

        for (unsigned ic = 0; ic < _countof(cs); ic++) {
            for (unsigned ih = 0; ih < _countof(is); ih++) {
                for (unsigned iw = 0; iw < _countof(is); iw++) {
                    fprintf(stderr, "Handling %ux%ux%u\n", cs[ic], is[ih], is[iw]);
                    for (unsigned fc = 0; fc < _countof(cs); fc++) {
                        for (unsigned kh = 1; kh <= 5; kh++) {
                            if (kh == 4) continue;
                            for (unsigned kw = 1; kw <= 5; kw++) {
                                if (kw == 4) continue;
                                for (unsigned p0 = 0; p0 < 2; p0++) {
                                    for (unsigned p1 = 0; p1 < 2; p1++) {
                                        for (unsigned p2 = 0; p2 < 2; p2++) {
                                            for (unsigned p3 = 0; p3 < 2; p3++) {
                                                for (unsigned dh = 1; dh <= 2; dh++) {
                                                    for (unsigned dw = 1; dw <= 2; dw++) {
                                                        for (unsigned sh = 1; sh <= 2; sh++) {
                                                            for (unsigned sw = 1; sw <= 2; sw++) {
                                                                Test(1, 1, cs[ic], is[ih], is[iw], cs[fc], kh, kw, p0, p1, p2, p3, dh, dw, sh, sw);
                                                            }
                                                        }
                                                    }
                                                }
                                            }
                                        }
                                    }
                                }
                            }
                        }
                    }
                }
            }
        }
    }
};

class MlasNchwcConv2DTest : public MlasConv2DTest
{
protected:
    void
    MlasConv2D(
        size_t BatchCount,
        size_t GroupCount,
        size_t InputChannels,
        size_t InputHeight,
        size_t InputWidth,
        size_t FilterCount,
        size_t KernelHeight,
        size_t KernelWidth,
        size_t PaddingLeftHeight,
        size_t PaddingLeftWidth,
        size_t PaddingRightHeight,
        size_t PaddingRightWidth,
        size_t DilationHeight,
        size_t DilationWidth,
        size_t StrideHeight,
        size_t StrideWidth,
        size_t OutputHeight,
        size_t OutputWidth,
        const float* Input,
        const float* Filter,
        const float* Bias,
        float* Output
        ) override
    {
        int64_t InputShape[] = { int64_t(BatchCount), int64_t(GroupCount * InputChannels), int64_t(InputHeight), int64_t(InputWidth) };
        int64_t FilterShape[] = { int64_t(GroupCount * FilterCount), int64_t(InputChannels), int64_t(KernelHeight), int64_t(KernelWidth) };
        int64_t OutputShape[] = { int64_t(BatchCount), int64_t(GroupCount * FilterCount), int64_t(OutputHeight), int64_t(OutputWidth) };

        int64_t KernelShape[] = { int64_t(KernelHeight), int64_t(KernelWidth) };
        int64_t DilationShape[] = { int64_t(DilationHeight), int64_t(DilationWidth) };
        int64_t Padding[] = { int64_t(PaddingLeftHeight), int64_t(PaddingLeftWidth), int64_t(PaddingRightHeight), int64_t(PaddingRightWidth) };
        int64_t StrideShape[] = { int64_t(StrideHeight), int64_t(StrideWidth) };

        //
        // Select the type of convolution that will be performed.
        //

        bool DoReorderInput;
        bool ReorderFilterOIHWBo;

        if (GroupCount > 1 && InputChannels == 1 && FilterCount == 1) {
            // Depthwise convolution.
            DoReorderInput = true;
            ReorderFilterOIHWBo = true;
        } else if (InputChannels >= BlockSize) {
            // NCHWc or pointwise convolution;
            DoReorderInput = true;
            ReorderFilterOIHWBo = false;
        } else {
            // NCHW convolution.
            DoReorderInput = false;
            ReorderFilterOIHWBo = true;
        }

        size_t NchwcInputChannels = (GroupCount * InputChannels + BlockSize - 1) & ~(BlockSize - 1);
        size_t NchwcOutputChannels = (GroupCount * FilterCount + BlockSize - 1) & ~(BlockSize - 1);

        //
        // Reorder the filter buffer as needed.
        //

        float* ReorderedFilter;

        if (ReorderFilterOIHWBo) {
            size_t NchwcFilterElements = NchwcOutputChannels * InputChannels * KernelHeight * KernelWidth;
            ReorderedFilter = BufferNchwcFilter.GetBuffer(NchwcFilterElements);
            MlasReorderFilterOIHWBo(FilterShape, Filter, ReorderedFilter);
        } else {
            size_t NchwcFilterElements = NchwcOutputChannels * NchwcInputChannels * KernelHeight * KernelWidth;
            ReorderedFilter = BufferNchwcFilter.GetBuffer(NchwcFilterElements);
            MlasReorderFilterOIHWBiBo(FilterShape, Filter, ReorderedFilter);
        }

        //
        // Align the bias buffer to the filter count if needed.
        //

        if (Bias != nullptr && GroupCount * FilterCount < NchwcOutputChannels) {

            float* AlignedBias = BufferNchwcBias.GetBuffer(NchwcOutputChannels);

            size_t i;
            for (i = 0; i < GroupCount * FilterCount; i++) {
                AlignedBias[i] = Bias[i];
            }
            for (; i < NchwcOutputChannels; i++) {
                AlignedBias[i] = 0.0f;
            }

            Bias = AlignedBias;
        }

        //
        // Reorder the input buffer if needed.
        //

        if (DoReorderInput) {
            size_t NchwcInputElements = BatchCount * NchwcInputChannels * InputHeight * InputWidth;
            float* NchwcInput = BufferNchwcInput.GetBuffer(NchwcInputElements);
            MlasReorderInput(InputShape, Input, NchwcInput);
            Input = NchwcInput;
            InputShape[1] = NchwcInputChannels;
        }

        int64_t NchwcOutputShape[] = { int64_t(BatchCount), int64_t(NchwcOutputChannels), int64_t(OutputHeight), int64_t(OutputWidth) };

        size_t NchwcOutputElements = BatchCount * NchwcOutputChannels * OutputHeight * OutputWidth;
        float* NchwcOutput = BufferNchwcOutput.GetBuffer(NchwcOutputElements);

        MLAS_ACTIVATION Activation;
        Activation.ActivationKind = MlasIdentityActivation;

        MlasNchwcConv(2,
                      InputShape,
                      KernelShape,
                      DilationShape,
                      Padding,
                      StrideShape,
                      NchwcOutputShape,
                      GroupCount,
                      Input,
                      ReorderedFilter,
                      Bias,
                      NchwcOutput,
                      &Activation,
                      true,
                      nullptr);

        //
        // Reorder the output buffer.
        //

        MlasReorderOutput(OutputShape, NchwcOutput, Output);
    }

    const size_t BlockSize = MlasNchwcGetBlockSize();

    MatrixGuardBuffer<float> BufferNchwcInput;
    MatrixGuardBuffer<float> BufferNchwcFilter;
    MatrixGuardBuffer<float> BufferNchwcBias;
    MatrixGuardBuffer<float> BufferNchwcOutput;

public:
    void
    ExecuteLong(
        void
        ) override
    {
        // N.B. InputChannels must be a multiple of 4 if the count is greater
        // than the block size.
        static const unsigned cis[] = { 32, 20, 5, 1 };
        static const unsigned cos[] = { 64, 15, 1 };
        static const unsigned is[] = { 27, 11, 5, 1 };

        // Depthwise convolutions.
        for (unsigned i = 16; i < 256; i <<= 1) {
            Test(1, i, 1, 28, 28, 1, 3, 3, 0, 0, 0, 0, 1, 1, 1, 1);
            Test(1, i, 1, 28, 28, 1, 3, 3, 0, 0, 0, 0, 1, 1, 2, 2);
            Test(1, i, 1, 28, 28, 1, 3, 3, 0, 0, 0, 0, 2, 2, 1, 1);
            Test(1, i, 1, 28, 28, 1, 3, 3, 1, 1, 1, 1, 1, 1, 1, 1);
            Test(1, i, 1, 28, 28, 1, 1, 1, 0, 0, 0, 0, 1, 1, 1, 1);
            Test(1, i, 1, 28, 28, 1, i, 1, 0, 0, 0, 0, 1, 1, 1, 1);
            Test(12, i, 1, 11, 11, 1, 3, 3, 0, 0, 0, 0, 1, 1, 1, 1);
        }

        // Test varying FilterCounts.
        for (unsigned i = 1; i < 128; i++) {
            Test(1, 1, 3, 34, 34, i, 3, 3, 0, 0, 0, 0, 1, 1, 1, 1);
            Test(1, 1, 16, 34, 34, i, 3, 3, 0, 0, 0, 0, 1, 1, 1, 1);
            Test(1, 1, 16, 34, 34, i, 1, 1, 0, 0, 0, 0, 1, 1, 1, 1);
        }

        for (unsigned i = 1; i <= 32; i++) {
            Test(4, 18, 1, 32, 89, 48, i, 89, 0, 0, 0, 0, 1, 1, 1, 1);
            Test(4, 18, 1, 32, 89, 48, i, 89, 1, 1, 1, 1, 1, 1, 1, 1);
            Test(4, 18, 2, 32, 89, 48, i, 89, 0, 0, 0, 0, 1, 1, 1, 1);
        }

        for (unsigned b = 1; b < 64; b++) {
            Test(b, 1, 64, 11, 11, 128, 1, 1, 0, 0, 0, 0, 1, 1, 1, 1);
        }

        for (unsigned ic = 0; ic < _countof(cis); ic++) {
            for (unsigned ih = 0; ih < _countof(is); ih++) {
                for (unsigned iw = 0; iw < _countof(is); iw++) {
                    fprintf(stderr, "Handling %ux%ux%u\n", cis[ic], is[ih], is[iw]);
                    for (unsigned fc = 0; fc < _countof(cos); fc++) {
                        for (unsigned kh = 1; kh <= 5; kh++) {
                            if (kh == 4) continue;
                            for (unsigned kw = 1; kw <= 5; kw++) {
                                if (kw == 4) continue;
                                for (unsigned p0 = 0; p0 <= 3; p0++) {
                                    for (unsigned p1 = 0; p1 <= 3; p1++) {
                                        for (unsigned p2 = 0; p2 <= 3; p2++) {
                                            for (unsigned p3 = 0; p3 <= 3; p3++) {
                                                for (unsigned dh = 1; dh <= 2; dh++) {
                                                    for (unsigned dw = 1; dw <= 2; dw++) {
                                                        for (unsigned sh = 1; sh <= 2; sh++) {
                                                            for (unsigned sw = 1; sw <= 2; sw++) {
                                                                Test(1, 1, cis[ic], is[ih], is[iw], cos[fc], kh, kw, p0, p1, p2, p3, dh, dw, sh, sw);
                                                            }
                                                        }
                                                    }
                                                }
                                            }
                                        }
                                    }
                                }
                            }
                        }
                    }
                }
            }
        }
    }

};

class MlasPool2DTest : public MlasTestBase
{
protected:
    void
    Test(
        size_t BatchCount,
        size_t InputChannels,
        size_t InputHeight,
        size_t InputWidth,
        size_t KernelHeight,
        size_t KernelWidth,
        size_t PaddingLeftHeight,
        size_t PaddingLeftWidth,
        size_t PaddingRightHeight,
        size_t PaddingRightWidth,
        size_t StrideHeight,
        size_t StrideWidth
        )
    {
        const size_t DilationHeight = 1;
        const size_t DilationWidth = 1;

        int64_t OutputHeight64 =
            ((int64_t(InputHeight) + int64_t(PaddingLeftHeight) + int64_t(PaddingRightHeight)) -
            (int64_t(DilationHeight) * (int64_t(KernelHeight) - 1) + 1)) / int64_t(StrideHeight) + 1;
        int64_t OutputWidth64 =
            ((int64_t(InputWidth) + int64_t(PaddingLeftWidth) + int64_t(PaddingRightWidth)) -
            (int64_t(DilationWidth) * (int64_t(KernelWidth) - 1) + 1)) / int64_t(StrideWidth) + 1;

        if (OutputHeight64 <= 0 || OutputWidth64 <= 0) {
            return;
        }

        int64_t InputShape[] = { int64_t(BatchCount), int64_t(InputChannels), int64_t(InputHeight), int64_t(InputWidth) };
        int64_t KernelShape[] = { int64_t(KernelHeight), int64_t(KernelWidth) };
        int64_t Padding[] = { int64_t(PaddingLeftHeight), int64_t(PaddingLeftWidth), int64_t(PaddingRightHeight), int64_t(PaddingRightWidth) };
        int64_t StrideShape[] = { int64_t(StrideHeight), int64_t(StrideWidth) };
        int64_t OutputShape[] = { int64_t(BatchCount), int64_t(InputChannels), OutputHeight64, OutputWidth64 };

        size_t InputBufferElements = size_t(InputShape[0] * InputShape[1] * InputShape[2] * InputShape[3]);
        size_t OutputBufferElements = size_t(OutputShape[0] * OutputShape[1] * OutputShape[2] * OutputShape[3]);

        const float* Input = BufferInput.GetBuffer(InputBufferElements);
        float* Output = BufferOutput.GetBuffer(OutputBufferElements);
        float* OutputReference = BufferOutputReference.GetBuffer(OutputBufferElements);

        MlasPool2D(MlasMaximumPooling, InputShape, KernelShape, Padding, StrideShape, OutputShape, Input, Output);
        ReferenceMaximumPool2D(InputShape, KernelShape, Padding, StrideShape, Input, OutputReference);

        if (memcmp(Output, OutputReference, OutputBufferElements * sizeof(float)) != 0) {
            printf("mismatch: maximum input(%zd,%zd,%zd),kernel(%zd,%zd)!!!\n",
                InputChannels, InputHeight, InputWidth, KernelHeight, KernelWidth);
        }

        MlasPool2D(MlasAveragePoolingExcludePad, InputShape, KernelShape, Padding, StrideShape, OutputShape, Input, Output);
        ReferenceAveragePool2D(InputShape, KernelShape, Padding, StrideShape, Input, OutputReference, false);

        if (memcmp(Output, OutputReference, OutputBufferElements * sizeof(float)) != 0) {
            printf("mismatch: averageexcpad input(%zd,%zd,%zd),kernel(%zd,%zd)!!!\n",
                InputChannels, InputHeight, InputWidth, KernelHeight, KernelWidth);
        }

        MlasPool2D(MlasAveragePoolingIncludePad, InputShape, KernelShape, Padding, StrideShape, OutputShape, Input, Output);
        ReferenceAveragePool2D(InputShape, KernelShape, Padding, StrideShape, Input, OutputReference, true);

        if (memcmp(Output, OutputReference, OutputBufferElements * sizeof(float)) != 0) {
            printf("mismatch: averageincpad input(%zd,%zd,%zd),kernel(%zd,%zd)!!!\n",
                InputChannels, InputHeight, InputWidth, KernelHeight, KernelWidth);
        }
    }

    virtual
    void
    MlasPool2D(
        MLAS_POOLING_KIND PoolingKind,
        const int64_t* InputShape,
        const int64_t* KernelShape,
        const int64_t* Padding,
        const int64_t* StrideShape,
        const int64_t* OutputShape,
        const float* Input,
        float* Output
        )
    {
        MlasPool(PoolingKind, 2, InputShape, KernelShape, Padding, StrideShape, OutputShape, Input, Output, threadpool);
    }

    void
    ReferenceMaximumPool2D(
        const int64_t* InputShape,
        const int64_t* KernelShape,
        const int64_t* Padding,
        const int64_t* StrideShape,
        const float* Input,
        float* Output
        )
    {
        int64_t ChannelCount = InputShape[0] * InputShape[1];

        int64_t InputHeight = InputShape[2];
        int64_t InputWidth = InputShape[3];

        int64_t KernelHeight = KernelShape[0];
        int64_t KernelWidth = KernelShape[1];

        int64_t PaddingLeftY = Padding[0];
        int64_t PaddingLeftX = Padding[1];
        int64_t PaddingRightY = Padding[2];
        int64_t PaddingRightX = Padding[3];

        int64_t StrideHeight = StrideShape[0];
        int64_t StrideWidth = StrideShape[1];

        int64_t OutputHeight = (InputHeight + PaddingLeftY + PaddingRightY - KernelHeight) / StrideHeight + 1;
        int64_t OutputWidth = (InputWidth + PaddingLeftX + PaddingRightX - KernelWidth) / StrideWidth + 1;

        for (int64_t c = 0; c < ChannelCount; c++) {

            for (int64_t ph = 0; ph < OutputHeight; ph++) {

                int64_t ihStart = ph * StrideHeight - PaddingLeftY;
                int64_t ihEnd = ihStart + KernelHeight;

                ihStart = (std::max)(ihStart, int64_t(0));
                ihEnd = (std::min)(ihEnd, InputHeight);

                for (int64_t pw = 0; pw < OutputWidth; pw++) {

                    int64_t iwStart = pw * StrideWidth - PaddingLeftX;
                    int64_t iwEnd = iwStart + KernelWidth;

                    iwStart = (std::max)(iwStart, int64_t(0));
                    iwEnd = (std::min)(iwEnd, InputWidth);

                    float m = std::numeric_limits<float>::lowest();

                    for (int64_t ih = ihStart; ih < ihEnd; ih++) {
                        for (int64_t iw = iwStart; iw < iwEnd; iw++) {
                            m = (std::max)(m, Input[ih * InputWidth + iw]);
                        }
                    }

                    Output[ph * OutputWidth + pw] = m;
                }
            }

            Input += InputHeight * InputWidth;
            Output += OutputHeight * OutputWidth;
        }
    }

    void
    ReferenceAveragePool2D(
        const int64_t* InputShape,
        const int64_t* KernelShape,
        const int64_t* Padding,
        const int64_t* StrideShape,
        const float* Input,
        float* Output,
        bool CountIncludePad
        )
    {
        int64_t ChannelCount = InputShape[0] * InputShape[1];

        int64_t InputHeight = InputShape[2];
        int64_t InputWidth = InputShape[3];

        int64_t KernelHeight = KernelShape[0];
        int64_t KernelWidth = KernelShape[1];

        int64_t PaddingLeftY = Padding[0];
        int64_t PaddingLeftX = Padding[1];
        int64_t PaddingRightY = Padding[2];
        int64_t PaddingRightX = Padding[3];

        int64_t StrideHeight = StrideShape[0];
        int64_t StrideWidth = StrideShape[1];

        int64_t OutputHeight = (InputHeight + PaddingLeftY + PaddingRightY - KernelHeight) / StrideHeight + 1;
        int64_t OutputWidth = (InputWidth + PaddingLeftX + PaddingRightX - KernelWidth) / StrideWidth + 1;

        for (int64_t c = 0; c < ChannelCount; c++) {

            for (int64_t ph = 0; ph < OutputHeight; ph++) {

                int64_t ihStart = ph * StrideHeight - PaddingLeftY;
                int64_t ihEnd = ihStart + KernelHeight;

                ihStart = (std::max)(ihStart, int64_t(0));
                ihEnd = (std::min)(ihEnd, InputHeight);

                for (int64_t pw = 0; pw < OutputWidth; pw++) {

                    int64_t iwStart = pw * StrideWidth - PaddingLeftX;
                    int64_t iwEnd = iwStart + KernelWidth;

                    iwStart = (std::max)(iwStart, int64_t(0));
                    iwEnd = (std::min)(iwEnd, InputWidth);

                    float m = 0.0f;

                    for (int64_t ih = ihStart; ih < ihEnd; ih++) {
                        for (int64_t iw = iwStart; iw < iwEnd; iw++) {
                            m += Input[ih * InputWidth + iw];
                        }
                    }

                    if (CountIncludePad) {
                        m /= (KernelHeight * KernelWidth);
                    } else {
                        m /= (ihEnd - ihStart) * (iwEnd - iwStart);
                    }

                    Output[ph * OutputWidth + pw] = m;
                }
            }

            Input += InputHeight * InputWidth;
            Output += OutputHeight * OutputWidth;
        }
    }

    MatrixGuardBuffer<float> BufferInput;
    MatrixGuardBuffer<float> BufferOutput;
    MatrixGuardBuffer<float> BufferOutputReference;

public:
    void
    ExecuteShort(
        void
        ) override
    {
        for (unsigned i = 1; i < 256; i <<= 1) {
            Test(1, 16, i, i, 3, 3, 0, 0, 0, 0, 1, 1);
            Test(1, 16, i, i, 3, 3, 0, 0, 0, 0, 2, 2);
            Test(1, 16, i, i, 3, 3, 0, 0, 0, 0, 1, 1);
            Test(1, 16, i, i, 3, 3, 1, 1, 1, 1, 1, 1);
            Test(1, 16, i, i, 1, 1, 0, 0, 0, 0, 1, 1);
            Test(1, 16, i, i, i, 1, 0, 0, 0, 0, 1, 1);
            Test(1, 16, i, i, 1, i, 0, 0, 0, 0, 1, 1);
        }
    }

    void
    ExecuteLong(
        void
        ) override
    {
        static const unsigned is[] = { 53, 17, 11, 5, 4, 3, 2, 1 };

        for (unsigned i = 1; i < 2058; i++) {
            Test(1, 1, 4, i, 2, 4, 0, 2, 0, 1, 1, 1);
        }

        for (unsigned ih = 0; ih < _countof(is); ih++) {
            for (unsigned iw = 0; iw < _countof(is); iw++) {
                fprintf(stderr, "Handling %ux%u\n", is[ih], is[iw]);
                Test(1, 1, is[ih], is[iw], is[ih], is[iw], 0, 0, 0, 0, 1, 1);
                Test(1, 1, is[ih], is[iw], is[ih], 1, 0, 0, 0, 0, 1, 1);
                Test(1, 1, is[ih], is[iw], 1, is[iw], 0, 0, 0, 0, 1, 1);
                for (unsigned kh = 1; kh <= 5; kh++) {
                    if (kh > is[ih]) break;
                    for (unsigned kw = 1; kw <= 5; kw++) {
                        if (kw > is[iw]) break;
                        for (unsigned sh = 1; sh <= 3; sh++) {
                            for (unsigned sw = 1; sw <= 3; sw++) {
                                for (unsigned p0 = 0; p0 < kh; p0++) {
                                    for (unsigned p1 = 0; p1 < kw; p1++) {
                                        for (unsigned p2 = 0; p2 < kh; p2++) {
                                            for (unsigned p3 = 0; p3 < kw; p3++) {
                                                Test(5, 3, is[ih], is[iw], kh, kw, p0, p1, p2, p3, sh, sw);
                                            }
                                        }
                                    }
                                }
                            }
                        }
                    }
                }
            }
        }
    }
};

class MlasNchwcPool2DTest : public MlasPool2DTest
{
protected:
    void
    MlasPool2D(
        MLAS_POOLING_KIND PoolingKind,
        const int64_t* InputShape,
        const int64_t* KernelShape,
        const int64_t* Padding,
        const int64_t* StrideShape,
        const int64_t* OutputShape,
        const float* Input,
        float* Output
        ) override
    {
        size_t NchwcChannels = (size_t(InputShape[1]) + BlockSize - 1) & ~(BlockSize - 1);

        int64_t NchwcInputShape[] = { InputShape[0], int64_t(NchwcChannels), InputShape[2], InputShape[3] };
        size_t NchwcInputElements = size_t(NchwcInputShape[0]) * size_t(NchwcInputShape[1]) * size_t(NchwcInputShape[2]) * size_t(NchwcInputShape[3]);
        float* NchwcInput = BufferNchwcInput.GetBuffer(NchwcInputElements);

        int64_t NchwcOutputShape[] = { OutputShape[0], int64_t(NchwcChannels), OutputShape[2], OutputShape[3] };
        size_t NchwcOutputElements = size_t(NchwcOutputShape[0]) * size_t(NchwcOutputShape[1]) * size_t(NchwcOutputShape[2]) * size_t(NchwcOutputShape[3]);
        float* NchwcOutput = BufferNchwcOutput.GetBuffer(NchwcOutputElements);

        MlasReorderInput(InputShape, Input, NchwcInput);

        MlasNchwcPool(PoolingKind,
                      2,
                      NchwcInputShape,
                      KernelShape,
                      nullptr,
                      Padding,
                      StrideShape,
                      NchwcOutputShape,
                      NchwcInput,
                      NchwcOutput,
                      nullptr);

        MlasReorderOutput(OutputShape, NchwcOutput, Output);
    }

    MatrixGuardBuffer<float> BufferNchwcInput;
    MatrixGuardBuffer<float> BufferNchwcOutput;

    const size_t BlockSize = MlasNchwcGetBlockSize();

public:
    void
    ExecuteLong(
        void
        ) override
    {
        static const unsigned is[] = { 53, 11, 1 };

        for (unsigned ih = 0; ih < _countof(is); ih++) {
            for (unsigned iw = 0; iw < _countof(is); iw++) {
                fprintf(stderr, "Handling %ux%u\n", is[ih], is[iw]);
                Test(1, 12, is[ih], is[iw], is[ih], is[iw], 0, 0, 0, 0, 1, 1);
                Test(1, 32, is[ih], is[iw], is[ih], 1, 0, 0, 0, 0, 1, 1);
                Test(1, 68, is[ih], is[iw], 1, is[iw], 0, 0, 0, 0, 1, 1);
                for (unsigned kh = 1; kh <= 5; kh++) {
                    if (kh > is[ih]) break;
                    for (unsigned kw = 1; kw <= 5; kw++) {
                        if (kw > is[iw]) break;
                        for (unsigned sh = 1; sh <= 3; sh++) {
                            for (unsigned sw = 1; sw <= 3; sw++) {
                                for (unsigned p0 = 0; p0 < kh; p0++) {
                                    for (unsigned p1 = 0; p1 < kw; p1++) {
                                        for (unsigned p2 = 0; p2 < kh; p2++) {
                                            for (unsigned p3 = 0; p3 < kw; p3++) {
                                                Test(1, 32, is[ih], is[iw], kh, kw, p0, p1, p2, p3, sh, sw);
                                            }
                                        }
                                    }
                                }
                            }
                        }
                    }
                }
            }
        }
    }

};

class MlasPool3DTest : public MlasTestBase
{
protected:
    void
    Test(
        size_t BatchCount,
        size_t InputChannels,
        size_t InputDepth,
        size_t InputHeight,
        size_t InputWidth,
        size_t KernelDepth,
        size_t KernelHeight,
        size_t KernelWidth,
        size_t PaddingLeftDepth,
        size_t PaddingLeftHeight,
        size_t PaddingLeftWidth,
        size_t PaddingRightDepth,
        size_t PaddingRightHeight,
        size_t PaddingRightWidth,
        size_t StrideDepth,
        size_t StrideHeight,
        size_t StrideWidth
        )
    {
        const size_t DilationDepth = 1;
        const size_t DilationHeight = 1;
        const size_t DilationWidth = 1;

        int64_t OutputDepth64 =
            ((int64_t(InputDepth) + int64_t(PaddingLeftDepth) + int64_t(PaddingRightDepth)) -
            (int64_t(DilationDepth) * (int64_t(KernelDepth) - 1) + 1)) / int64_t(StrideDepth) + 1;
        int64_t OutputHeight64 =
            ((int64_t(InputHeight) + int64_t(PaddingLeftHeight) + int64_t(PaddingRightHeight)) -
            (int64_t(DilationHeight) * (int64_t(KernelHeight) - 1) + 1)) / int64_t(StrideHeight) + 1;
        int64_t OutputWidth64 =
            ((int64_t(InputWidth) + int64_t(PaddingLeftWidth) + int64_t(PaddingRightWidth)) -
            (int64_t(DilationWidth) * (int64_t(KernelWidth) - 1) + 1)) / int64_t(StrideWidth) + 1;

        if (OutputDepth64 <= 0 || OutputHeight64 <= 0 || OutputWidth64 <= 0) {
            return;
        }

        int64_t InputShape[] = { int64_t(BatchCount), int64_t(InputChannels), int64_t(InputDepth), int64_t(InputHeight), int64_t(InputWidth) };
        int64_t KernelShape[] = { int64_t(KernelDepth), int64_t(KernelHeight), int64_t(KernelWidth) };
        int64_t Padding[] = { int64_t(PaddingLeftDepth), int64_t(PaddingLeftHeight), int64_t(PaddingLeftWidth), int64_t(PaddingRightDepth), int64_t(PaddingRightHeight), int64_t(PaddingRightWidth) };
        int64_t StrideShape[] = { int64_t(StrideDepth), int64_t(StrideHeight), int64_t(StrideWidth) };
        int64_t OutputShape[] = { int64_t(BatchCount), int64_t(InputChannels), OutputDepth64, OutputHeight64, OutputWidth64 };

        OutputShape[2] = (InputShape[2] + Padding[0] + Padding[3] - KernelShape[0]) / StrideShape[0] + 1;
        OutputShape[3] = (InputShape[3] + Padding[1] + Padding[4] - KernelShape[1]) / StrideShape[1] + 1;
        OutputShape[4] = (InputShape[4] + Padding[2] + Padding[5] - KernelShape[2]) / StrideShape[2] + 1;

        size_t InputBufferElements = size_t(InputShape[0] * InputShape[1] * InputShape[2] * InputShape[3] * InputShape[4]);
        size_t OutputBufferElements = size_t(OutputShape[0] * OutputShape[1] * OutputShape[2] * OutputShape[3] * OutputShape[4]);

        const float* Input = BufferInput.GetBuffer(InputBufferElements);
        float* Output = BufferOutput.GetBuffer(OutputBufferElements);
        float* OutputReference = BufferOutputReference.GetBuffer(OutputBufferElements);

        MlasPool(MlasMaximumPooling, 3, InputShape, KernelShape, Padding, StrideShape, OutputShape, Input, Output, threadpool);
        ReferenceMaximumPool3D(InputShape, KernelShape, Padding, StrideShape, Input, OutputReference);

        if (memcmp(Output, OutputReference, OutputBufferElements * sizeof(float)) != 0) {
            printf("mismatch: maximum input(%zd,%zd,%zd,%zd),kernel(%zd,%zd,%zd)!!!\n",
                InputChannels, InputDepth, InputHeight, InputWidth, KernelDepth, KernelHeight, KernelWidth);
        }

        MlasPool(MlasAveragePoolingExcludePad, 3, InputShape, KernelShape, Padding, StrideShape, OutputShape, Input, Output, threadpool);
        ReferenceAveragePool3D(InputShape, KernelShape, Padding, StrideShape, Input, OutputReference, false);

        if (memcmp(Output, OutputReference, OutputBufferElements * sizeof(float)) != 0) {
            printf("mismatch: averageexcpad input(%zd,%zd,%zd,%zd),kernel(%zd,%zd,%zd)!!!\n",
                InputChannels, InputDepth, InputHeight, InputWidth, KernelDepth, KernelHeight, KernelWidth);
        }

        MlasPool(MlasAveragePoolingIncludePad, 3, InputShape, KernelShape, Padding, StrideShape, OutputShape, Input, Output, threadpool);
        ReferenceAveragePool3D(InputShape, KernelShape, Padding, StrideShape, Input, OutputReference, true);

        if (memcmp(Output, OutputReference, OutputBufferElements * sizeof(float)) != 0) {
            printf("mismatch: averageincpad input(%zd,%zd,%zd,%zd),kernel(%zd,%zd,%zd)!!!\n",
                InputChannels, InputDepth, InputHeight, InputWidth, KernelDepth, KernelHeight, KernelWidth);
        }
    }

    void
    ReferenceMaximumPool3D(
        const int64_t* InputShape,
        const int64_t* KernelShape,
        const int64_t* Padding,
        const int64_t* StrideShape,
        const float* Input,
        float* Output
        )
    {
        int64_t ChannelCount = InputShape[0] * InputShape[1];

        int64_t InputDepth = InputShape[2];
        int64_t InputHeight = InputShape[3];
        int64_t InputWidth = InputShape[4];

        int64_t KernelDepth = KernelShape[0];
        int64_t KernelHeight = KernelShape[1];
        int64_t KernelWidth = KernelShape[2];

        int64_t PaddingLeftZ = Padding[0];
        int64_t PaddingLeftY = Padding[1];
        int64_t PaddingLeftX = Padding[2];
        int64_t PaddingRightZ = Padding[3];
        int64_t PaddingRightY = Padding[4];
        int64_t PaddingRightX = Padding[5];

        int64_t StrideDepth = StrideShape[0];
        int64_t StrideHeight = StrideShape[1];
        int64_t StrideWidth = StrideShape[2];

        int64_t OutputDepth = (InputDepth + PaddingLeftZ + PaddingRightZ - KernelDepth) / StrideDepth + 1;
        int64_t OutputHeight = (InputHeight + PaddingLeftY + PaddingRightY - KernelHeight) / StrideHeight + 1;
        int64_t OutputWidth = (InputWidth + PaddingLeftX + PaddingRightX - KernelWidth) / StrideWidth + 1;

        for (int64_t c = 0; c < ChannelCount; c++) {

            for (int64_t pd = 0; pd < OutputDepth; pd++) {

                int64_t idStart = pd * StrideDepth - PaddingLeftZ;
                int64_t idEnd = idStart + KernelDepth;

                idStart = (std::max)(idStart, int64_t(0));
                idEnd = (std::min)(idEnd, InputDepth);

                for (int64_t ph = 0; ph < OutputHeight; ph++) {

                    int64_t ihStart = ph * StrideHeight - PaddingLeftY;
                    int64_t ihEnd = ihStart + KernelHeight;

                    ihStart = (std::max)(ihStart, int64_t(0));
                    ihEnd = (std::min)(ihEnd, InputHeight);

                    for (int64_t pw = 0; pw < OutputWidth; pw++) {

                        int64_t iwStart = pw * StrideWidth - PaddingLeftX;
                        int64_t iwEnd = iwStart + KernelWidth;

                        iwStart = (std::max)(iwStart, int64_t(0));
                        iwEnd = (std::min)(iwEnd, InputWidth);

                        float m = std::numeric_limits<float>::lowest();

                        for (int64_t id = idStart; id < idEnd; id++) {
                            for (int64_t ih = ihStart; ih < ihEnd; ih++) {
                                for (int64_t iw = iwStart; iw < iwEnd; iw++) {
                                    m = (std::max)(m, Input[id * InputHeight * InputWidth + ih * InputWidth + iw]);
                                }
                            }
                        }

                        Output[pd * OutputHeight * OutputWidth + ph * OutputWidth + pw] = m;
                    }
                }
            }

            Input += InputDepth * InputHeight * InputWidth;
            Output += OutputDepth * OutputHeight * OutputWidth;
        }
    }

    void
    ReferenceAveragePool3D(
        const int64_t* InputShape,
        const int64_t* KernelShape,
        const int64_t* Padding,
        const int64_t* StrideShape,
        const float* Input,
        float* Output,
        bool CountIncludePad
        )
    {
        int64_t ChannelCount = InputShape[0] * InputShape[1];

        int64_t InputDepth = InputShape[2];
        int64_t InputHeight = InputShape[3];
        int64_t InputWidth = InputShape[4];

        int64_t KernelDepth = KernelShape[0];
        int64_t KernelHeight = KernelShape[1];
        int64_t KernelWidth = KernelShape[2];

        int64_t PaddingLeftZ = Padding[0];
        int64_t PaddingLeftY = Padding[1];
        int64_t PaddingLeftX = Padding[2];
        int64_t PaddingRightZ = Padding[3];
        int64_t PaddingRightY = Padding[4];
        int64_t PaddingRightX = Padding[5];

        int64_t StrideDepth = StrideShape[0];
        int64_t StrideHeight = StrideShape[1];
        int64_t StrideWidth = StrideShape[2];

        int64_t OutputDepth = (InputDepth + PaddingLeftZ + PaddingRightZ - KernelDepth) / StrideDepth + 1;
        int64_t OutputHeight = (InputHeight + PaddingLeftY + PaddingRightY - KernelHeight) / StrideHeight + 1;
        int64_t OutputWidth = (InputWidth + PaddingLeftX + PaddingRightX - KernelWidth) / StrideWidth + 1;

        for (int64_t c = 0; c < ChannelCount; c++) {

            for (int64_t pd = 0; pd < OutputDepth; pd++) {

                int64_t idStart = pd * StrideDepth - PaddingLeftZ;
                int64_t idEnd = idStart + KernelDepth;

                idStart = (std::max)(idStart, int64_t(0));
                idEnd = (std::min)(idEnd, InputDepth);

                for (int64_t ph = 0; ph < OutputHeight; ph++) {

                    int64_t ihStart = ph * StrideHeight - PaddingLeftY;
                    int64_t ihEnd = ihStart + KernelHeight;

                    ihStart = (std::max)(ihStart, int64_t(0));
                    ihEnd = (std::min)(ihEnd, InputHeight);

                    for (int64_t pw = 0; pw < OutputWidth; pw++) {

                        int64_t iwStart = pw * StrideWidth - PaddingLeftX;
                        int64_t iwEnd = iwStart + KernelWidth;

                        iwStart = (std::max)(iwStart, int64_t(0));
                        iwEnd = (std::min)(iwEnd, InputWidth);

                        float m = 0.0f;

                        for (int64_t id = idStart; id < idEnd; id++) {
                            for (int64_t ih = ihStart; ih < ihEnd; ih++) {
                                for (int64_t iw = iwStart; iw < iwEnd; iw++) {
                                    m += Input[id * InputHeight * InputWidth + ih * InputWidth + iw];
                                }
                            }
                        }

                        if (CountIncludePad) {
                            m /= (KernelDepth * KernelHeight * KernelWidth);
                        } else {
                            m /= (idEnd - idStart) * (ihEnd - ihStart) * (iwEnd - iwStart);
                        }

                        Output[pd * OutputHeight * OutputWidth + ph * OutputWidth + pw] = m;
                    }
                }
            }

            Input += InputDepth * InputHeight * InputWidth;
            Output += OutputDepth * OutputHeight * OutputWidth;
        }
    }

    MatrixGuardBuffer<float> BufferInput;
    MatrixGuardBuffer<float> BufferOutput;
    MatrixGuardBuffer<float> BufferOutputReference;

public:
    void
    ExecuteShort(
        void
        ) override
    {
        for (unsigned i = 1; i < 64; i <<= 1) {
            Test(1, 16, i, i, i, 3, 3, 3, 0, 0, 0, 0, 0, 0, 1, 1, 1);
            Test(1, 16, i, i, i, 3, 3, 3, 0, 0, 0, 0, 0, 0, 2, 2, 2);
            Test(1, 16, i, i, i, 3, 3, 3, 0, 0, 0, 0, 0, 0, 1, 1, 1);
            Test(1, 16, i, i, i, 3, 3, 3, 1, 1, 1, 1, 1, 1, 1, 1, 1);
            Test(1, 16, i, i, i, 1, 1, 1, 0, 0, 0, 0, 0, 0, 1, 1, 1);
            Test(1, 16, i, i, i, 1, i, 1, 0, 0, 0, 0, 0, 0, 1, 1, 1);
            Test(1, 16, i, i, i, 1, 1, i, 0, 0, 0, 0, 0, 0, 1, 1, 1);
        }
    }

    void
    ExecuteLong(
        void
        ) override
    {
        static const unsigned is[] = { 11, 5, 4, 3, 2, 1 };

        for (unsigned id = 0; id < _countof(is); id++) {
            for (unsigned ih = 0; ih < _countof(is); ih++) {
                for (unsigned iw = 0; iw < _countof(is); iw++) {
                    fprintf(stderr, "Handling %ux%ux%u\n", is[id], is[ih], is[iw]);
                    Test(1, 1, is[id], is[ih], is[iw], is[id], is[ih], is[iw], 0, 0, 0, 0, 0, 0, 1, 1, 1);
                    for (unsigned kd = 1; kd <= 4; kd++) {
                        if (kd > is[id]) break;
                        for (unsigned kh = 1; kh <= 4; kh++) {
                            if (kh > is[ih]) break;
                            for (unsigned kw = 1; kw <= 4; kw++) {
                                if (kw > is[iw]) break;
                                for (unsigned sd = 1; sd <= 3; sd++) {
                                    for (unsigned sh = 1; sh <= 3; sh++) {
                                        for (unsigned sw = 1; sw <= 3; sw++) {
                                            for (unsigned p0 = 0; p0 < kd; p0++) {
                                                for (unsigned p1 = 0; p1 < kh; p1++) {
                                                    for (unsigned p2 = 0; p2 < kw; p2++) {
                                                        for (unsigned p3 = 0; p3 < kd; p3++) {
                                                            for (unsigned p4 = 0; p4 < kh; p4++) {
                                                                for (unsigned p5 = 0; p5 < kw; p5++) {
                                                                    Test(1, 1, is[id], is[ih], is[iw], kd, kh, kw, p0, p1, p2, p3, p4, p5, sd, sh, sw);
                                                                }
                                                            }
                                                        }
                                                    }
                                                }
                                            }
                                        }
                                    }
                                }
                            }
                        }
                    }
                }
            }
        }
    }
};

class MlasActivationTest : public MlasTestBase
{
public:
    void
    ExecuteShort(
        void
        ) override
    {
        union AliasedValue {
            unsigned u;
            float f;
        };

        // N.B. The test data includes values at the edge of Tanh/Logistic boundaries.
        //    Identity,     Relu,         LeakyRelu,    Tanh,         Logistic,     Clip,
        static const AliasedValue TestData[20][6] = {
            { {0x00000001}, {0x00000001}, {0x00000001}, {0x00000000}, {0x3f000000}, {0x00000001}, }, // positive denormal
            { {0x80000001}, {0x00000000}, {0x80000000}, {0x80000000}, {0x3f000000}, {0x00000000}, }, // negative denormal
            { {0x7ff00002}, {0x7ff00002}, {0x7ff00002}, {0x7ff00002}, {0x7ff00002}, {0x7ff00002}, }, // positive NaN
            { {0xfff00002}, {0xfff00002}, {0xfff00002}, {0xfff00002}, {0xfff00002}, {0xfff00002}, }, // negative NaN
            { {0x00000000}, {0x00000000}, {0x00000000}, {0x00000000}, {0x3f000000}, {0x00000000}, }, // 0.0f
            { {0x80000000}, {0x80000000}, {0x80000000}, {0x80000000}, {0x3f000000}, {0x80000000}, }, // -0.0f
            { {0x3e800000}, {0x3e800000}, {0x3e800000}, {0x3e7acbf5}, {0x3f0feacc}, {0x3e800000}, }, // 0.25f
            { {0xbe800000}, {0x00000000}, {0xbd4ccccd}, {0xbe7acbf5}, {0x3ee02a67}, {0x00000000}, }, // -0.25f
            { {0x40800000}, {0x40800000}, {0x40800000}, {0x3f7fd40a}, {0x3f7b6541}, {0x40800000}, }, // 4.0f
            { {0xc0800000}, {0x00000000}, {0xbf4ccccd}, {0xbf7fd40a}, {0x3c9357e0}, {0x00000000}, }, // -4.0f
            { {0x41200000}, {0x41200000}, {0x41200000}, {0x3f800000}, {0x3f7ffd06}, {0x40c00000}, }, // 10.0f
            { {0xc1200000}, {0x00000000}, {0xc0000000}, {0xbf800000}, {0x383e6000}, {0x00000000}, }, // -10.0f
            { {0xc18866eb}, {0x00000000}, {0xc05a3e45}, {0xbf800000}, {0x33000000}, {0x00000000}, }, // -17.0502529144f
            { {0xc18869bb}, {0x00000000}, {0xc05a42c5}, {0xbf800000}, {0x33c00000}, {0x00000000}, }, // -17.0516262054f
            { {0xc18852a8}, {0x00000000}, {0xc05a1dda}, {0xbf800000}, {0x00000000}, {0x00000000}, }, // -17.0403594971f
            { {0xc18844aa}, {0x00000000}, {0xc05a0777}, {0xbf800000}, {0x00000000}, {0x00000000}, }, // -17.0335273743f
            { {0x418866eb}, {0x418866eb}, {0x418866eb}, {0x3f800000}, {0x3f800000}, {0x40c00000}, }, // +17.0502529144f
            { {0x418869bb}, {0x418869bb}, {0x418869bb}, {0x3f800000}, {0x3f7ffffe}, {0x40c00000}, }, // +17.0516262054f
            { {0x418852a8}, {0x418852a8}, {0x418852a8}, {0x3f800000}, {0x3f800000}, {0x40c00000}, }, // +17.0403594971f
            { {0x418844aa}, {0x418844aa}, {0x418844aa}, {0x3f800000}, {0x3f800000}, {0x40c00000}, }, // +17.0335273743f
        };

        MLAS_ACTIVATION Activation;
        AliasedValue Buffer[_countof(TestData)];

        for (unsigned kind = 0; kind < unsigned(MlasClipActivation); kind++) {

            Activation.ActivationKind = MLAS_ACTIVATION_KIND(kind);

            if (Activation.ActivationKind == MlasLeakyReluActivation) {
                Activation.Parameters.LeakyRelu.alpha = 0.2f;
            } else if (Activation.ActivationKind == MlasClipActivation) {
                Activation.Parameters.Clip.minimum = 0.0f;
                Activation.Parameters.Clip.maximum = 6.0f;
            }

            //
            // Test the vectorized activations.
            //

            for (unsigned i = 0; i < _countof(TestData); i++) {
                Buffer[i].u = TestData[i][0].u;
            }

            MlasActivation(&Activation, &Buffer[0].f, nullptr, _countof(Buffer), 1, 1);

            for (unsigned i = 0; i < _countof(TestData); i++) {
                // Sensitive to comparing positive/negative zero and NaNs.
                if (Buffer[i].u != TestData[i][kind].u && Buffer[i].f != TestData[i][kind].f) {
                    printf("mismatch activation kind=%d i=%d value=%08x expected=%08x\n", kind, i, Buffer[i].u, TestData[i][kind].u);
                }
            }

            //
            // Test the scalar activations.
            //

            for (unsigned i = 0; i < _countof(TestData); i++) {
                Buffer[i].u = TestData[i][0].u;
                MlasActivation(&Activation, &Buffer[i].f, nullptr, 1, 1, 1);
            }

            for (unsigned i = 0; i < _countof(TestData); i++) {
                // Sensitive to comparing positive/negative zero and NaNs.
                if (Buffer[i].u != TestData[i][kind].u && Buffer[i].f != TestData[i][kind].f) {
                    printf("mismatch activation kind=%d i=%d value=%08x expected=%08x\n", kind, i, Buffer[i].u, TestData[i][kind].u);
                }
            }
        }
    }

    void
    ExecuteLong(
        void
        ) override
    {
    }
};

int
#if defined(_WIN32)
__cdecl
#endif
main(
    void
    )
{
    for (int i = 0; i != 2; ++i) {

        printf("SGEMM tests.\n");
<<<<<<< HEAD
        onnxruntime::make_unique<MlasSgemmTest>()->ExecuteShort();
=======
        std::make_unique<MlasFgemmTest<float>>()->ExecuteShort();

#ifdef MLAS_HAS_DGEMM
        printf("DGEMM tests.\n");
        std::make_unique<MlasFgemmTest<double>>()->ExecuteShort();
#endif
>>>>>>> 4c995d32

#ifdef MLAS_HAS_QGEMM_U8X8
        printf("QGEMM tests.\n");
        onnxruntime::make_unique<MlasQgemmU8X8Test<int8_t>>()->ExecuteShort();
        onnxruntime::make_unique<MlasQgemmU8X8Test<uint8_t>>()->ExecuteShort();
#endif

        printf("Conv2D tests.\n");
        onnxruntime::make_unique<MlasConv2DTest>()->ExecuteShort();
        if (MlasNchwcGetBlockSize() > 1) {
          onnxruntime::make_unique<MlasNchwcConv2DTest>()->ExecuteShort();
        }

        printf("Pool2D tests.\n");
        onnxruntime::make_unique<MlasPool2DTest>()->ExecuteShort();
        if (MlasNchwcGetBlockSize() > 1) {
          onnxruntime::make_unique<MlasNchwcPool2DTest>()->ExecuteShort();
        }

        printf("Pool3D tests.\n");
        onnxruntime::make_unique<MlasPool3DTest>()->ExecuteShort();

        printf("Activation tests.\n");
        onnxruntime::make_unique<MlasActivationTest>()->ExecuteShort();

        printf("Done.\n");
#if !defined(MLAS_NO_ONNXRUNTIME_THREADPOOL)
        if(threadpool != nullptr) threadpool = new onnxruntime::concurrency::ThreadPool("test", 2);
#else
        break;
#endif
	}
#if !defined(MLAS_NO_ONNXRUNTIME_THREADPOOL)
    delete threadpool;
#endif
    return 0;
}<|MERGE_RESOLUTION|>--- conflicted
+++ resolved
@@ -1977,16 +1977,11 @@
     for (int i = 0; i != 2; ++i) {
 
         printf("SGEMM tests.\n");
-<<<<<<< HEAD
         onnxruntime::make_unique<MlasSgemmTest>()->ExecuteShort();
-=======
-        std::make_unique<MlasFgemmTest<float>>()->ExecuteShort();
-
 #ifdef MLAS_HAS_DGEMM
         printf("DGEMM tests.\n");
         std::make_unique<MlasFgemmTest<double>>()->ExecuteShort();
 #endif
->>>>>>> 4c995d32
 
 #ifdef MLAS_HAS_QGEMM_U8X8
         printf("QGEMM tests.\n");
@@ -2003,7 +1998,7 @@
         printf("Pool2D tests.\n");
         onnxruntime::make_unique<MlasPool2DTest>()->ExecuteShort();
         if (MlasNchwcGetBlockSize() > 1) {
-          onnxruntime::make_unique<MlasNchwcPool2DTest>()->ExecuteShort();
+            std::make_unique<MlasNchwcPool2DTest>()->ExecuteShort();
         }
 
         printf("Pool3D tests.\n");
