// Copyright (c) Microsoft Corporation. All rights reserved.
// Licensed under the MIT License.

#include "core/session/inference_session.h"

#include <algorithm>
#include <cfloat>
#include <functional>
#include <iterator>
#include <thread>
#include <fstream>

#include <google/protobuf/io/zero_copy_stream_impl.h>
#include "core/common/logging/logging.h"
#include "core/common/profiler.h"
#include "core/framework/compute_capability.h"
#include "core/framework/execution_provider.h"
#include "core/framework/kernel_registry.h"
#include "core/framework/op_kernel.h"
#include "core/framework/session_state.h"
#include "core/framework/tensorprotoutils.h"
#include "core/graph/graph_viewer.h"
#include "core/graph/model.h"
#include "core/graph/op.h"
#include "core/platform/env.h"
#include "core/providers/cpu/cpu_execution_provider.h"
#include "core/providers/cpu/math/element_wise_ops.h"
#include "core/session/IOBinding.h"
#include "dummy_provider.h"
#include "test_utils.h"
#include "test/capturing_sink.h"
#include "test/test_environment.h"
#include "test/providers/provider_test_utils.h"
#include "dummy_graph_transformer.h"
#include "core/optimizer/rule_based_graph_transformer.h"

#include "gtest/gtest.h"

using namespace std;
using namespace ONNX_NAMESPACE;
using namespace onnxruntime::logging;

namespace onnxruntime {
class FuseAdd : public OpKernel {
 public:
  FuseAdd(const OpKernelInfo& info) : OpKernel(info) {}

  Status Compute(OpKernelContext* context) const override {
    auto X = context->Input<Tensor>(0);
    auto Y = context->Input<Tensor>(1);
    auto Z = context->Input<Tensor>(2);
    auto& shape = X->Shape();
    auto M = context->Output(0, shape)->template MutableData<float>();
    for (int i = 0; i < shape.Size(); ++i) {
      *(M + i) = *(X->template Data<float>() + i) + *(Y->template Data<float>() + i) + *(Z->template Data<float>() + i);
    }
    return Status::OK();
  }
};
std::string kFuseTest = "FuseTest";
std::string kFuseExecutionProvider = "FuseExecutionProvider";
class ONNX_OPERATOR_KERNEL_CLASS_NAME(kFuseExecutionProvider, kFuseTest, 1, FuseAdd);
ONNX_OPERATOR_KERNEL_EX(FuseAdd,
                        kFuseTest,
                        1,
                        kFuseExecutionProvider,
                        KernelDefBuilder().TypeConstraint("T", DataTypeImpl::GetTensorType<float>()),
                        FuseAdd);

void RegisterOperatorKernels(KernelRegistry& kernel_registry) {
  kernel_registry.Register(BuildKernelCreateInfo<ONNX_OPERATOR_KERNEL_CLASS_NAME(kFuseExecutionProvider, kFuseTest, 1, FuseAdd)>());
}

std::shared_ptr<KernelRegistry> GetFusedKernelRegistry() {
  std::shared_ptr<KernelRegistry> kernel_registry = std::make_shared<KernelRegistry>();
  RegisterOperatorKernels(*kernel_registry);
  return kernel_registry;
}

class FuseExecutionProvider : public IExecutionProvider {
 public:
  explicit FuseExecutionProvider() : IExecutionProvider{kFuseExecutionProvider} {
    DeviceAllocatorRegistrationInfo device_info({OrtMemTypeDefault,
                                                 [](int) { return std::make_unique<CPUAllocator>(); },
                                                 std::numeric_limits<size_t>::max()});
    InsertAllocator(std::shared_ptr<IArenaAllocator>(
        std::make_unique<DummyArena>(device_info.factory(0))));
  }

  std::vector<std::unique_ptr<ComputeCapability>>
  GetCapability(const onnxruntime::GraphViewer& graph,
                const std::vector<const KernelRegistry*>& /*kernel_registries*/) const override {
    // Fuse two add into one.
    std::vector<std::unique_ptr<ComputeCapability>> result;
    std::unique_ptr<IndexedSubGraph> sub_graph = std::make_unique<IndexedSubGraph>();
    for (auto& node : graph.Nodes()) {
      sub_graph->nodes.push_back(node.Index());
    }
    auto meta_def = std::make_unique<IndexedSubGraph::MetaDef>();
    meta_def->name = "FuseAdd";
    meta_def->domain = "FuseTest";
    meta_def->inputs = {"X", "Y", "Z"};
    meta_def->outputs = {"M"};
    meta_def->since_version = 1;
    meta_def->status = ONNX_NAMESPACE::EXPERIMENTAL;
    sub_graph->SetMetaDef(meta_def);
    result.push_back(std::make_unique<ComputeCapability>(std::move(sub_graph)));
    return result;
  }

  std::shared_ptr<KernelRegistry> GetKernelRegistry() const override {
    static std::shared_ptr<KernelRegistry> kernel_registry = GetFusedKernelRegistry();
    return kernel_registry;
  }

  common::Status CopyTensor(const Tensor& src, Tensor& dst) const override {
    ORT_UNUSED_PARAMETER(src);
    ORT_UNUSED_PARAMETER(dst);
    return Status::OK();
  }

  const void* GetExecutionHandle() const noexcept override {
    return nullptr;
  }
};

namespace test {
static void VerifyOutputs(const std::vector<MLValue>& fetches,
                          const std::vector<int64_t>& expected_dims,
                          const std::vector<float>& expected_values);
static const std::string MODEL_URI = "testdata/mul_1.pb";
static const std::string MODEL_URI_NO_OPSET = "testdata/mul_1.pb.noopset";
//static const std::string MODEL_URI = "./testdata/squeezenet/model.onnx"; // TODO enable this after we've weights?

static void CreateMatMulModel(std::unique_ptr<onnxruntime::Model>& p_model, ProviderType provider_type) {
  std::unordered_map<std::string, int> domain_to_version;
  domain_to_version[onnxruntime::kOnnxDomain] = 7;
  // Generate the input & output def lists
  p_model = std::make_unique<onnxruntime::Model>("test", true, ModelMetaData(), IOnnxRuntimeOpSchemaRegistryList(),
                                                 domain_to_version);
  onnxruntime::Graph& graph = p_model->MainGraph();

  TypeProto tensor_float;
  tensor_float.mutable_tensor_type()->set_elem_type(TensorProto_DataType_FLOAT);

  std::vector<onnxruntime::NodeArg*> input_defs;
  auto& input_arg_a = graph.GetOrCreateNodeArg("A", &tensor_float);
  input_defs.push_back(&input_arg_a);

  auto& input_arg_b = graph.GetOrCreateNodeArg("B", &tensor_float);
  input_defs.push_back(&input_arg_b);

  std::vector<onnxruntime::NodeArg*> output_defs;
  auto& output_arg = graph.GetOrCreateNodeArg("Y", &tensor_float);
  output_defs.push_back(&output_arg);

  // Create a simple model
  auto& node = graph.AddNode("node1", "MatMul", "MatMul", input_defs, output_defs, nullptr, onnxruntime::kOnnxDomain);
  if (provider_type == kCpuExecutionProvider) {
    node.SetExecutionProviderType(provider_type);
  } else {
#ifdef USE_CUDA
    node.SetExecutionProviderType(provider_type);
#endif
  }
  Status status = graph.Resolve();
  ASSERT_TRUE(status.IsOK()) << status.ErrorMessage();
}

void VerifyOutputs(const std::vector<MLValue>& fetches,
                   const std::vector<int64_t>& expected_dims,
                   const std::vector<float>& expected_values) {
  ASSERT_EQ(1, fetches.size());
  auto& rtensor = fetches.front().Get<Tensor>();
  TensorShape expected_shape(expected_dims);
  ASSERT_EQ(expected_shape, rtensor.Shape());
  const std::vector<float> found(rtensor.template Data<float>(),
                                 rtensor.template Data<float>() + expected_values.size());
  ASSERT_EQ(expected_values, found);
}

void RunModel(InferenceSession& session_object,
              const RunOptions& run_options,
              bool is_preallocate_output_vec = false) {
  // prepare inputs
  std::vector<int64_t> dims_mul_x = {3, 2};
  std::vector<float> values_mul_x = {1.0f, 2.0f, 3.0f, 4.0f, 5.0f, 6.0f};
  MLValue ml_value;
  CreateMLValue<float>(TestCPUExecutionProvider()->GetAllocator(0, OrtMemTypeDefault), dims_mul_x, values_mul_x,
                       &ml_value);
  NameMLValMap feeds;
  feeds.insert(std::make_pair("X", ml_value));

  // prepare outputs
  std::vector<std::string> output_names;
  output_names.push_back("Y");
  std::vector<MLValue> fetches;

  if (is_preallocate_output_vec) {
    fetches.resize(output_names.size());
    for (auto& elem : fetches) {
      CreateMLValue<float>(TestCPUExecutionProvider()->GetAllocator(0, OrtMemTypeDefault), dims_mul_x, values_mul_x,
                           &elem);
    }
  }

  // prepare expected inputs and outputs
  std::vector<int64_t> expected_dims_mul_y = {3, 2};
  std::vector<float> expected_values_mul_y = {1.0f, 4.0f, 9.0f, 16.0f, 25.0f, 36.0f};

  // Now run
  common::Status st = session_object.Run(run_options, feeds, output_names, &fetches);
  if (!st.IsOK()) {
    std::cout << "Run returned status: " << st.ErrorMessage() << std::endl;
  }
  ASSERT_TRUE(st.IsOK());
  VerifyOutputs(fetches, expected_dims_mul_y, expected_values_mul_y);
}

void RunModelWithBindingMatMul(InferenceSession& session_object,
                               const RunOptions& run_options,
                               ProviderType bind_provider_type,
                               bool is_preallocate_output_vec = false,
                               ProviderType allocation_provider = kCpuExecutionProvider) {
  unique_ptr<IOBinding> io_binding;
  Status st = session_object.NewIOBinding(&io_binding);
  ASSERT_TRUE(st.IsOK());
  auto input_allocator = io_binding->GetCPUAllocator(0, bind_provider_type);

  // prepare inputs
  std::vector<float> values_mul_x = {0.0f, 1.0f, 2.0f, 3.0f, 4.0f, 5.0f, 6.0f, 7.0f, 8.0f, 9.0f, 10.0f, 11.0f};
  /*
      0 1 2 3     0 1 2
      4 5 6 7     3 4 5
      8 9 10 11   6 7 8
      9 10 11
      */
  // bind one input to cpu allocator from bind_provider_type, and another on user provided CPU memory
  // so both code pathes are covered
  MLValue input_ml_value_A;
  std::vector<int64_t> dims_mul_x_A = {3, 4};
  CreateMLValue<float>(input_allocator, dims_mul_x_A, values_mul_x, &input_ml_value_A);

  MLValue input_ml_value_B;
  std::vector<int64_t> dims_mul_x_B = {4, 3};
  CreateMLValue<float>(TestCPUExecutionProvider()->GetAllocator(0, OrtMemTypeDefault), dims_mul_x_B, values_mul_x,
                       &input_ml_value_B);

  io_binding->BindInput("A", input_ml_value_A);
  io_binding->BindInput("B", input_ml_value_B);

  // prepare outputs
  std::vector<int64_t> expected_output_dims = {3, 3};
  MLValue output_ml_value;
  if (is_preallocate_output_vec) {
    if (allocation_provider == kCpuExecutionProvider) {
      AllocateMLValue<float>(TestCPUExecutionProvider()->GetAllocator(0, OrtMemTypeDefault), expected_output_dims,
                             &output_ml_value);
    } else if (allocation_provider == kCudaExecutionProvider) {
#ifdef USE_CUDA
      AllocateMLValue<float>(TestCudaExecutionProvider()->GetAllocator(0, OrtMemTypeDefault), expected_output_dims,
                             &output_ml_value);
#endif
    } else {
      ORT_THROW("Unsupported provider");
    }
  }
  io_binding->BindOutput("Y", output_ml_value);
  ASSERT_TRUE(io_binding->SynchronizeInputs().IsOK());

  // prepare expected inputs and outputs
  std::vector<float> expected_values_mul_y = {42, 48, 54, 114, 136, 158, 186, 224, 262};

  // Now run
  st = session_object.Run(run_options, *io_binding.get());

  std::cout << "Run returned status: " << st.ErrorMessage() << std::endl;
  ASSERT_TRUE(st.IsOK());

  if (is_preallocate_output_vec &&
      allocation_provider == kCudaExecutionProvider) {
#ifdef USE_CUDA
    // in this case we need to copy the tensor from cuda to cpu
    vector<MLValue>& outputs = io_binding->GetOutputs();
    ASSERT_EQ(1, outputs.size());
    auto& rtensor = outputs.front().Get<Tensor>();
    auto element_type = rtensor.DataType();
    auto& shape = rtensor.Shape();
    auto cpu_allocator = TestCPUExecutionProvider()->GetAllocator(0, OrtMemTypeDefault);
    std::unique_ptr<Tensor> cpu_tensor = std::make_unique<Tensor>(element_type,
                                                                  shape,
                                                                  cpu_allocator);
    st = TestCudaExecutionProvider()->CopyTensor(rtensor, *cpu_tensor.get());
    ASSERT_TRUE(st.IsOK());
    MLValue ml_value;
    ml_value.Init(cpu_tensor.release(),
                  DataTypeImpl::GetType<Tensor>(),
                  DataTypeImpl::GetType<Tensor>()->GetDeleteFunc());
    VerifyOutputs({ml_value}, expected_output_dims, expected_values_mul_y);
#endif
  } else {
    if (allocation_provider == kCudaExecutionProvider) {
#ifdef USE_CUDA
      TestCudaExecutionProvider()->Sync();
#endif
    }
    VerifyOutputs(io_binding->GetOutputs(), expected_output_dims, expected_values_mul_y);
  }
}

TEST(InferenceSessionTests, NoTimeout) {
  SessionOptions so;

  so.session_logid = "InferenceSessionTests.NoTimeout";

  InferenceSession session_object{so, &DefaultLoggingManager()};
  ASSERT_TRUE(session_object.Load(MODEL_URI).IsOK());
  ASSERT_TRUE(session_object.Initialize().IsOK());

  RunOptions run_options;
  run_options.run_tag = "one session/one tag";
  RunModel(session_object, run_options);
}

TEST(InferenceSessionTests, DisableCPUArena) {
  SessionOptions so;

  so.session_logid = "InferenceSessionTests.DisableCPUArena";
  so.enable_cpu_mem_arena = false;

  InferenceSession session_object{so, &DefaultLoggingManager()};
  ASSERT_TRUE(session_object.Load(MODEL_URI).IsOK());
  ASSERT_TRUE(session_object.Initialize().IsOK());

  RunOptions run_options;
  run_options.run_tag = "one session/one tag";
  RunModel(session_object, run_options);
}

#ifdef ORT_RUN_EXTERNAL_ONNX_TESTS
static bool Compare(const InputDefList& f_arg, const InputDefList& s_arg) {
  if (f_arg.size() != s_arg.size()) {
    cout << "Sizes differ: f_arg size: " << f_arg.size() << " s_arg size: " << s_arg.size() << endl;
    return false;
  }

  for (size_t i = 0; i < f_arg.size(); ++i) {
    const onnxruntime::NodeArg* x = f_arg[i];
    const onnxruntime::NodeArg* y = s_arg[i];
    if ((x->Shape() == nullptr) ^ (y->Shape() == nullptr)) {
      return false;
    }
    if (!x->Shape()) {
      continue;
    }
    vector<int64_t> x_shape = utils::GetTensorShapeFromTensorShapeProto(*x->Shape());
    vector<int64_t> y_shape = utils::GetTensorShapeFromTensorShapeProto(*y->Shape());
    if (x->Name() == y->Name() && x_shape == y_shape && *x->Type() == *y->Type()) {
      continue;
    }
    return false;
  }

  return true;
}

TEST(InferenceSessionTests, ModelMetadata) {
  SessionOptions so;

  so.session_logid = "InferenceSessionTests.ModelMetadata";
  InferenceSession session_object{so, &DefaultLoggingManager()};
  string model_uri = "../models/opset8/test_squeezenet/model.onnx";
  ASSERT_TRUE(session_object.Load(model_uri).IsOK());

  std::shared_ptr<onnxruntime::Model> p_model;
  Status st = onnxruntime::Model::Load(model_uri, p_model);
  ASSERT_TRUE(st.IsOK());
  const onnxruntime::Graph& graph = p_model->MainGraph();

  // 1. first test the model meta
  {
    auto retval = session_object.GetModelMetadata();
    ASSERT_TRUE(retval.first.IsOK());
    const ModelMetadata* m = retval.second;
    ASSERT_TRUE(m->custom_metadata_map == p_model->MetaData() &&
                m->description == p_model->DocString() &&
                m->domain == p_model->Domain() &&
                m->graph_name == graph.Name() &&
                m->producer_name == p_model->ProducerName() &&
                m->version == p_model->ModelVersion());
  }

  {
    // 2. test inputs
    auto& inputs = graph.GetInputs();
    auto weights = graph.GetAllInitializedTensors();

    // skip the weights
    InputDefList inputs_no_weights;
    for (auto& elem : inputs) {
      if (weights.find(elem->Name()) != weights.end()) {
        continue;
      } else {
        inputs_no_weights.push_back(elem);
      }
    }

    auto retval = session_object.GetModelInputs();
    cout << "weights size: " << weights.size()
         << " inputs.size(): " << inputs.size()
         << " from session: " << retval.second->size() << endl;
    ASSERT_TRUE(retval.first.IsOK());
    ASSERT_TRUE(Compare(inputs_no_weights, *retval.second));
  }

  // 3. test outputs
  {
    auto retval = session_object.GetModelOutputs();
    ASSERT_TRUE(retval.first.IsOK());

    auto& outputs = graph.GetOutputs();
    retval = session_object.GetModelOutputs();
    ASSERT_TRUE(retval.first.IsOK());
    ASSERT_TRUE(Compare(outputs, *retval.second));
  }
}
#endif
TEST(InferenceSessionTests, CheckRunLogger) {
  SessionOptions so;

  so.session_logid = "CheckRunLogger";

  // create CapturingSink. LoggingManager will own it, but as long as the logging_manager
  // is around our pointer stays valid.
  auto capturing_sink = new CapturingSink();

  auto logging_manager = std::make_unique<logging::LoggingManager>(
      std::unique_ptr<ISink>(capturing_sink), logging::Severity::kVERBOSE, false,
      LoggingManager::InstanceType::Temporal);

  InferenceSession session_object{so, logging_manager.get()};
  ASSERT_TRUE(session_object.Load(MODEL_URI).IsOK());
  ASSERT_TRUE(session_object.Initialize().IsOK());

  RunOptions run_options;
  run_options.run_tag = "RunTag";
  RunModel(session_object, run_options);

#ifndef NDEBUG
  // check for some VLOG output to make sure tag was correct. VLOG is not enabled in release build
  auto& msgs = capturing_sink->Messages();
  std::copy(msgs.begin(), msgs.end(), std::ostream_iterator<std::string>(std::cout, "\n"));
  bool have_log_entry_with_run_tag =
      (std::find_if(msgs.begin(), msgs.end(),
                    [&run_options](std::string msg) {
                      return msg.find(run_options.run_tag) != string::npos;
                    }) != msgs.end());

  ASSERT_TRUE(have_log_entry_with_run_tag);
#endif
}

TEST(InferenceSessionTests, CheckRunProfilerWithSessionOptions) {
  SessionOptions so;

  so.session_logid = "CheckRunProfiler";
  so.enable_profiling = true;
  so.profile_file_prefix = ORT_TSTR("onnxprofile_profile_test");

  InferenceSession session_object(so);
  ASSERT_TRUE(session_object.Load(MODEL_URI).IsOK());
  ASSERT_TRUE(session_object.Initialize().IsOK());

  RunOptions run_options;
  run_options.run_tag = "RunTag";

  RunModel(session_object, run_options);
  std::string profile_file = session_object.EndProfiling();

  std::ifstream profile(profile_file);
  ASSERT_TRUE(profile);
  std::string line;

  std::vector<std::string> tags = {"pid", "dur", "ts", "ph", "X", "name", "args"};
  int count = 0;
  while (std::getline(profile, line)) {
    if (count == 0) {
      ASSERT_TRUE(line.find("[") != string::npos);
    } else if (count <= 7) {
      for (auto& s : tags) {
        ASSERT_TRUE(line.find(s) != string::npos);
      }
    } else {
      ASSERT_TRUE(line.find("]") != string::npos);
    }

    if (count == 1) {
      ASSERT_TRUE(line.find("model_loading_uri") != string::npos);
    }
    count++;
  }
}

TEST(InferenceSessionTests, CheckRunProfilerWithStartProfile) {
  SessionOptions so;

  so.session_logid = "CheckRunProfiler";

  InferenceSession session_object(so);
  ASSERT_TRUE(session_object.Load(MODEL_URI).IsOK());
  ASSERT_TRUE(session_object.Initialize().IsOK());

  RunOptions run_options;
  run_options.run_tag = "RunTag";

  session_object.StartProfiling("onnxruntime_profile_custom");
  RunModel(session_object, run_options);
  std::string profile_file = session_object.EndProfiling();

  std::ifstream profile(profile_file);
  std::string line;

  std::vector<std::string> tags = {"pid", "dur", "ts", "ph", "X", "name", "args"};
  int count = 0;
  while (std::getline(profile, line)) {
    if (count == 0) {
      ASSERT_TRUE(line.find("[") != string::npos);
    } else if (count <= 5) {
      for (auto& s : tags) {
        ASSERT_TRUE(line.find(s) != string::npos);
      }
    } else {
      ASSERT_TRUE(line.find("]") != string::npos);
    }

    if (count == 1) {
      ASSERT_TRUE(line.find("mul_1_fence_before") != string::npos);
    }
    count++;
  }
}

TEST(InferenceSessionTests, MultipleSessionsNoTimeout) {
  SessionOptions session_options;

  session_options.session_logid = "InferenceSessionTests.MultipleSessionsNoTimeout";
  InferenceSession session_object{session_options, &DefaultLoggingManager()};
  ASSERT_TRUE(session_object.Load(MODEL_URI).IsOK());
  ASSERT_TRUE(session_object.Initialize().IsOK());

  std::thread thread1{[&session_object]() {
    RunOptions run_options;
    run_options.run_tag = "one session/thread 1";
    RunModel(session_object, run_options);
  }};

  std::thread thread2{[&session_object]() {
    RunOptions run_options;
    run_options.run_tag = "one session/thread 2";
    RunModel(session_object, run_options);
  }};

  thread1.join();
  thread2.join();
}

TEST(InferenceSessionTests, PreAllocateOutputVector) {
  SessionOptions so;

  so.session_logid = "InferenceSessionTests.PreAllocateOutputVector";

  InferenceSession session_object{so, &DefaultLoggingManager()};
  ASSERT_TRUE(session_object.Load(MODEL_URI).IsOK());
  ASSERT_TRUE(session_object.Initialize().IsOK());

  RunOptions run_options;
  run_options.run_tag = "InferenceSessionTests.PreAllocateOutputVector";
  bool is_preallocate_output_vec = true;
  RunModel(session_object, run_options, is_preallocate_output_vec);
}

TEST(InferenceSessionTests, ConfigureVerbosityLevel) {
  SessionOptions so;

  so.session_logid = "ConfigureVerbosityLevel";
  so.session_log_verbosity_level = 1;

  // create CapturingSink. LoggingManager will own it, but as long as the logging_manager
  // is around our pointer stays valid.
  auto capturing_sink = new CapturingSink();

  auto logging_manager = std::make_unique<logging::LoggingManager>(
      std::unique_ptr<ISink>(capturing_sink),
      logging::Severity::kVERBOSE,
      false,
      LoggingManager::InstanceType::Temporal);

  InferenceSession session_object{so, logging_manager.get()};
  ASSERT_TRUE(session_object.Load(MODEL_URI).IsOK());
  ASSERT_TRUE(session_object.Initialize().IsOK());

  RunOptions run_options;
  run_options.run_tag = "ConfigureVerbosityLevel";
  run_options.run_log_verbosity_level = 1;
  RunModel(session_object, run_options);

#ifndef NDEBUG
  // check for some VLOG output to make sure tag was correct. VLOG is not enabled in release build
  auto& msgs = capturing_sink->Messages();
  std::copy(msgs.begin(), msgs.end(), std::ostream_iterator<std::string>(std::cout, "\n"));
  bool have_log_entry_with_vlog_session_msg =
      (std::find_if(msgs.begin(), msgs.end(),
                    [&](std::string msg) { return msg.find("Added input argument with name") != string::npos; }) !=
       msgs.end());

  ASSERT_TRUE(have_log_entry_with_vlog_session_msg);

  bool have_log_entry_with_vlog_run_msg =
      (std::find_if(msgs.begin(), msgs.end(),
                    [&](std::string msg) { return msg.find("Size of execution plan vector") != string::npos; }) !=
       msgs.end());

  ASSERT_TRUE(have_log_entry_with_vlog_run_msg);
#endif
}

TEST(InferenceSessionTests, TestWithIstream) {
  SessionOptions so;

  so.session_logid = "InferenceSessionTests.TestWithIstream";

  InferenceSession session_object{so};

  std::ifstream model_file_stream(MODEL_URI, ios::in | ios::binary);
  ASSERT_TRUE(model_file_stream.good());
  ASSERT_TRUE(session_object.Load(model_file_stream).IsOK());
  ASSERT_TRUE(session_object.Initialize().IsOK());

  RunOptions run_options;
  run_options.run_tag = "InferenceSessionTests.TestWithIstream";
  RunModel(session_object, run_options);
}

TEST(InferenceSessionTests, TestRegisterExecutionProvider) {
  SessionOptions so;

  so.session_logid = "InferenceSessionTests.TestWithIstream";

  InferenceSession session_object{so};
  CPUExecutionProviderInfo epi;
  ASSERT_TRUE(session_object.RegisterExecutionProvider(std::make_unique<CPUExecutionProvider>(epi)).IsOK());

  std::ifstream model_file_stream(MODEL_URI, ios::in | ios::binary);
  ASSERT_TRUE(model_file_stream.good());
  ASSERT_TRUE(session_object.Load(model_file_stream).IsOK());
  ASSERT_TRUE(session_object.Initialize().IsOK());

  RunOptions run_options;
  run_options.run_tag = "InferenceSessionTests.TestWithIstream";
  RunModel(session_object, run_options);
}

static void TestBindHelper(const std::string& log_str,
                           ProviderType bind_provider_type,
                           ProviderType run_provider_type,
                           bool preallocate_output,
                           ProviderType allocation_provider = kCpuExecutionProvider) {
  SessionOptions so;

  so.session_logid = "InferenceSessionTests." + log_str;
  so.session_log_verbosity_level = 1;  // change to 1 for detailed logging

  InferenceSession session_object{so, &DefaultLoggingManager()};

  if (bind_provider_type == kCudaExecutionProvider || run_provider_type == kCudaExecutionProvider) {
#ifdef USE_CUDA
    CUDAExecutionProviderInfo epi;
    epi.device_id = 0;
    EXPECT_TRUE(session_object.RegisterExecutionProvider(std::make_unique<CUDAExecutionProvider>(epi)).IsOK());
#endif
  }

  std::unique_ptr<Model> p_model;
  CreateMatMulModel(p_model, run_provider_type);

  std::string s1;
  p_model->ToProto().SerializeToString(&s1);
  std::stringstream sstr(s1);
  ASSERT_TRUE(session_object.Load(sstr).IsOK());
  ASSERT_TRUE(session_object.Initialize().IsOK());

  RunOptions run_options;
  run_options.run_log_verbosity_level = so.session_log_verbosity_level;
  run_options.run_tag = so.session_logid;
  RunModelWithBindingMatMul(session_object,
                            run_options,
                            bind_provider_type,
                            preallocate_output,
                            allocation_provider);
}

TEST(InferenceSessionTests, TestBindCpu) {
  TestBindHelper("TestBindCpu",
                 kCpuExecutionProvider,
                 kCpuExecutionProvider,
                 false /* don't preallocate output */);
}

TEST(InferenceSessionTests, TestIOBindingReuse) {
  SessionOptions so;
  InferenceSession session_object(so);
  std::unique_ptr<Model> p_model;
  CreateMatMulModel(p_model, kCpuExecutionProvider);

  std::string s1;
  p_model->ToProto().SerializeToString(&s1);
  std::stringstream sstr(s1);
  ASSERT_TRUE(session_object.Load(sstr).IsOK());
  ASSERT_TRUE(session_object.Initialize().IsOK());
  unique_ptr<IOBinding> io_binding;
  Status st = session_object.NewIOBinding(&io_binding);
  ASSERT_TRUE(st.IsOK());

  MLValue ml_value1;
  vector<float> v1{2.f};
  CreateMLValue<float>(TestCPUExecutionProvider()->GetAllocator(0, OrtMemTypeDefault), {1}, v1, &ml_value1);
  io_binding->BindOutput("foo", ml_value1);
  ASSERT_TRUE(io_binding->GetOutputs().size() == 1);
  auto span = io_binding->GetOutputs()[0].Get<Tensor>().DataAsSpan<float>();
  ASSERT_TRUE(static_cast<size_t>(span.size()) == v1.size());
  for (size_t i = 0; i < v1.size(); ++i) {
    ASSERT_TRUE(v1[i] == span[i]);
  }

  MLValue ml_value2;
  vector<float> v2{3.f};
  CreateMLValue<float>(TestCPUExecutionProvider()->GetAllocator(0, OrtMemTypeDefault), {1}, v2, &ml_value2);
  io_binding->BindOutput("foo", ml_value2);
  ASSERT_TRUE(io_binding->GetOutputs().size() == 1);
  span = io_binding->GetOutputs()[0].Get<Tensor>().DataAsSpan<float>();
  ASSERT_TRUE(static_cast<size_t>(span.size()) == v2.size());
  for (size_t i = 0; i < v2.size(); ++i) {
    ASSERT_TRUE(v2[i] == span[i]);
  }
}

TEST(InferenceSessionTests, InvalidInputTypeOfTensorElement) {
  SessionOptions so;

  so.session_logid = "InferenceSessionTests.InvalidInputTypeOfTensorElement";

  InferenceSession session_object{so, &DefaultLoggingManager()};
  ASSERT_TRUE(session_object.Load(MODEL_URI).IsOK());
  ASSERT_TRUE(session_object.Initialize().IsOK());

  RunOptions run_options;
  run_options.run_tag = so.session_logid;

  // prepare inputs
  std::vector<int64_t> dims_mul_x = {3, 2};
  std::vector<int64_t> values_mul_x = {1, 2, 3, 4, 5, 6};
  MLValue ml_value;
  CreateMLValue<int64_t>(TestCPUExecutionProvider()->GetAllocator(0, OrtMemTypeDefault), dims_mul_x, values_mul_x,
                         &ml_value);
  NameMLValMap feeds;
  feeds.insert(std::make_pair("X", ml_value));

  // prepare outputs
  std::vector<std::string> output_names;
  output_names.push_back("Y");
  std::vector<MLValue> fetches;

  // prepare expected inputs and outputs
  std::vector<int64_t> expected_dims_mul_y = {3, 2};
  std::vector<float> expected_values_mul_y = {1.0f, 4.0f, 9.0f, 16.0f, 25.0f, 36.0f};

  // Now run
  common::Status st = session_object.Run(run_options, feeds, output_names, &fetches);
  if (!st.IsOK()) {
    std::cout << "Run returned status: " << st.ErrorMessage() << std::endl;
  }
  ASSERT_TRUE(!st.IsOK());
}

#ifdef USE_CUDA

TEST(InferenceSessionTests, TestBindCuda) {
  TestBindHelper("TestBindCuda",
                 kCudaExecutionProvider,
                 kCudaExecutionProvider,
                 false /* don't preallocate output */);
}

TEST(InferenceSessionTests, TestBindCudaPreallocateOutputOnCuda) {
  TestBindHelper("TestBindCudaPreallocateOutputOnCuda",
                 kCudaExecutionProvider,
                 kCudaExecutionProvider,
                 true /* preallocate output on GPU */,
                 kCudaExecutionProvider);
}

TEST(InferenceSessionTests, TestBindCudaPreallocateOutputOnCpu) {
  TestBindHelper("TestBindCudaPreallocateOutputOnCpu",
                 kCudaExecutionProvider,
                 kCudaExecutionProvider,
                 true /* preallocate output on CPU */,
                 kCpuExecutionProvider);
}

TEST(InferenceSessionTests, TestBindCudaPreallocateOutputOnCpu2) {
  TestBindHelper("TestBindCudaPreallocateOutputOnCpu2",
                 kCudaExecutionProvider,
                 kCpuExecutionProvider,
                 true /* preallocate output on CPU */,
                 kCpuExecutionProvider);
}

#endif

TEST(InferenceSessionTests, ModelWithoutOpset) {
  SessionOptions so;

  so.session_logid = "InferenceSessionTests.ModelWithoutOpset";

  InferenceSession session_object{so, &DefaultLoggingManager()};
  Status retval = session_object.Load(MODEL_URI_NO_OPSET);
  ASSERT_FALSE(retval.IsOK());
  if (!retval.IsOK()) {
    ASSERT_TRUE(retval.ErrorMessage().find("Missing opset in the model") != std::string::npos);
  }
}

static ONNX_NAMESPACE::ModelProto CreateModelWithOptionalInputs() {
  Model model("ModelWithOptionalInputs");
  auto& graph = model.MainGraph();

  // create an initializer, which is an optional input that can be overridden
  ONNX_NAMESPACE::TensorProto tensor_proto;
  tensor_proto.add_dims(1);
  tensor_proto.set_data_type(TensorProto_DataType_FLOAT);
  tensor_proto.add_float_data(1.f);
  tensor_proto.set_name("optional_input");

  graph.AddInitializedTensor(tensor_proto);

  TypeProto single_float;
  single_float.mutable_tensor_type()->set_elem_type(TensorProto_DataType_FLOAT);
  single_float.mutable_tensor_type()->mutable_shape()->add_dim()->set_dim_value(1);

  auto& required_input = graph.GetOrCreateNodeArg("required_input", &single_float);
  auto& optional_input = graph.GetOrCreateNodeArg("optional_input", nullptr);
  auto& add_output = graph.GetOrCreateNodeArg("add_output", &single_float);

  EXPECT_TRUE(optional_input.Shape() != nullptr) << "AddInitializedTensor should have created the NodeArg with shape.";

  graph.AddNode("add", "Add", "Add required and optional inputs", {&required_input, &optional_input}, {&add_output});

  auto status = graph.Resolve();
  EXPECT_TRUE(status.IsOK()) << status.ErrorMessage();

  auto model_proto = model.ToProto();

  return model_proto;
}

static common::Status RunOptionalInputTest(bool add_required_input,
                                           bool add_optional_input,
                                           bool add_invalid_input) {
  auto model_proto = CreateModelWithOptionalInputs();

  SessionOptions so;
  so.session_logid = "InferenceSessionTests.TestOptionalInputs";

  InferenceSession session_object{so, &DefaultLoggingManager()};

  std::string s1;
  model_proto.SerializeToString(&s1);
  std::stringstream sstr(s1);
  auto status = session_object.Load(sstr);
  EXPECT_TRUE(status.IsOK()) << status.ErrorMessage();
  status = session_object.Initialize();
  EXPECT_TRUE(status.IsOK()) << status.ErrorMessage();

  RunOptions run_options;
  run_options.run_tag = so.session_logid;

  // prepare inputs
  std::vector<int64_t> dims = {1};
  std::vector<float> required_input_val = {1.f};
  std::vector<float> optional_input_val = {10.f};  // override initializer value of 1
  std::vector<float> unknown_input_val = {20.f};

  MLValue required_input_mlvalue;
  CreateMLValue<float>(TestCPUExecutionProvider()->GetAllocator(0, OrtMemTypeDefault),
                       dims, required_input_val, &required_input_mlvalue);

  MLValue optional_input_mlvalue;
  CreateMLValue<float>(TestCPUExecutionProvider()->GetAllocator(0, OrtMemTypeDefault),
                       dims, optional_input_val, &optional_input_mlvalue);

  MLValue unknown_input_mlvalue;
  CreateMLValue<float>(TestCPUExecutionProvider()->GetAllocator(0, OrtMemTypeDefault),
                       dims, unknown_input_val, &unknown_input_mlvalue);

  NameMLValMap feeds;

  if (add_required_input)
    feeds.insert(std::make_pair("required_input", required_input_mlvalue));

  if (add_optional_input)
    feeds.insert(std::make_pair("optional_input", optional_input_mlvalue));

  if (add_invalid_input)
    feeds.insert(std::make_pair("unknown_input", unknown_input_mlvalue));

  // prepare outputs
  std::vector<std::string> output_names;
  output_names.push_back("add_output");
  std::vector<MLValue> fetches;

  float expected_value = required_input_val[0];
  expected_value += add_optional_input ? optional_input_val[0] : 1.f;

  status = session_object.Run(run_options, feeds, output_names, &fetches);

  if (status.IsOK()) {
    MLValue& output = fetches.front();
    const auto& tensor = output.Get<Tensor>();
    float output_value = *tensor.Data<float>();
    if (output_value != expected_value) {
      status = ORT_MAKE_STATUS(ONNXRUNTIME, FAIL, "Output of ", output_value, " != ", expected_value);
    }
  }

  return status;
}

TEST(InferenceSessionTests, TestOptionalInputs) {
  // required input only
  auto status = RunOptionalInputTest(true, false, false);
  ASSERT_TRUE(status.IsOK()) << status.ErrorMessage();

  // required and optional input
  status = RunOptionalInputTest(true, true, false);
  ASSERT_TRUE(status.IsOK()) << status.ErrorMessage();

  // required, optional and invalid input
  status = RunOptionalInputTest(true, true, true);
  ASSERT_FALSE(status.IsOK());
  EXPECT_THAT(status.ErrorMessage(), testing::HasSubstr("Invalid Feed Input Names"));

  // missing required
  status = RunOptionalInputTest(false, true, false);
  ASSERT_FALSE(status.IsOK());
  EXPECT_THAT(status.ErrorMessage(), testing::HasSubstr("Missing required input:"));
}

TEST(ExecutionProviderTest, FunctionTest) {
  onnxruntime::Model model("graph_1");
  auto& graph = model.MainGraph();
  std::vector<onnxruntime::NodeArg*> inputs;
  std::vector<onnxruntime::NodeArg*> outputs;

  // FLOAT tensor.
  ONNX_NAMESPACE::TypeProto float_tensor;
  float_tensor.mutable_tensor_type()->set_elem_type(ONNX_NAMESPACE::TensorProto_DataType_FLOAT);
  float_tensor.mutable_tensor_type()->mutable_shape()->add_dim()->set_dim_value(3);
  float_tensor.mutable_tensor_type()->mutable_shape()->add_dim()->set_dim_value(2);

  auto& input_arg_1 = graph.GetOrCreateNodeArg("X", &float_tensor);
  auto& input_arg_2 = graph.GetOrCreateNodeArg("Y", &float_tensor);
  inputs.push_back(&input_arg_1);
  inputs.push_back(&input_arg_2);
  auto& output_arg = graph.GetOrCreateNodeArg("node_1_out_1", &float_tensor);
  outputs.push_back(&output_arg);
  graph.AddNode("node_1", "Add", "node 1.", inputs, outputs);

  auto& input_arg_3 = graph.GetOrCreateNodeArg("Z", &float_tensor);
  inputs.clear();
  inputs.push_back(&output_arg);
  inputs.push_back(&input_arg_3);
  auto& output_arg_2 = graph.GetOrCreateNodeArg("M", &float_tensor);
  outputs.clear();
  outputs.push_back(&output_arg_2);
  graph.AddNode("node_2", "Add", "node 2.", inputs, outputs);

  auto status = graph.Resolve();
  ASSERT_TRUE(status.IsOK());
  std::string model_file_name = "execution_provider_test_graph.onnx";
  status = onnxruntime::Model::Save(model, model_file_name);

  SessionOptions so;
  so.session_logid = "ExecutionProviderTest.FunctionTest";
  InferenceSession session_object{so};
  status = session_object.Load(model_file_name);
  ASSERT_TRUE(status.IsOK());
  status = session_object.Initialize();
  ASSERT_TRUE(status.IsOK());

  RunOptions run_options;
  run_options.run_tag = so.session_logid;

  CPUExecutionProviderInfo epi;
  auto testCPUExecutionProvider = std::make_unique<::onnxruntime::CPUExecutionProvider>(epi);

  std::vector<int64_t> dims_mul_x = {3, 2};
  std::vector<float> values_mul_x = {1.0f, 2.0f, 3.0f, 4.0f, 5.0f, 6.0f};
  MLValue ml_value_x;
  CreateMLValue<float>(testCPUExecutionProvider->GetAllocator(0, OrtMemTypeDefault), dims_mul_x, values_mul_x, &ml_value_x);
  MLValue ml_value_y;
  CreateMLValue<float>(testCPUExecutionProvider->GetAllocator(0, OrtMemTypeDefault), dims_mul_x, values_mul_x, &ml_value_y);
  MLValue ml_value_z;
  CreateMLValue<float>(testCPUExecutionProvider->GetAllocator(0, OrtMemTypeDefault), dims_mul_x, values_mul_x, &ml_value_z);
  NameMLValMap feeds;
  feeds.insert(std::make_pair("X", ml_value_x));
  feeds.insert(std::make_pair("Y", ml_value_y));
  feeds.insert(std::make_pair("Z", ml_value_z));

  // prepare outputs
  std::vector<std::string> output_names;
  output_names.push_back("M");
  std::vector<MLValue> fetches;

  // prepare expected inputs and outputs
  std::vector<int64_t> expected_dims_mul_m = {3, 2};
  std::vector<float> expected_values_mul_m = {3.0f, 6.0f, 9.0f, 12.0f, 15.0f, 18.0f};

  // Now run
  status = session_object.Run(run_options, feeds, output_names, &fetches);
  ASSERT_TRUE(status.IsOK());
  VerifyOutputs(fetches, expected_dims_mul_m, expected_values_mul_m);

  InferenceSession session_object_2{so};
  session_object_2.RegisterExecutionProvider(std::move(testCPUExecutionProvider));
  session_object_2.RegisterExecutionProvider(std::make_unique<::onnxruntime::FuseExecutionProvider>());
  status = session_object_2.Load(model_file_name);
  ASSERT_TRUE(status.IsOK());
  status = session_object_2.Initialize();
  ASSERT_TRUE(status.IsOK());
  status = session_object_2.Run(run_options, feeds, output_names, &fetches);
  ASSERT_TRUE(status.IsOK());
  VerifyOutputs(fetches, expected_dims_mul_m, expected_values_mul_m);
}

TEST(ExecutionProviderTest, FunctionInlineTest) {
  onnxruntime::Model model("graph_1");

  ONNX_NAMESPACE::FunctionProto fc_proto;
  fc_proto.set_name("FC");
  fc_proto.set_doc_string("this is a full connection function.");
  fc_proto.set_since_version(7);
  fc_proto.add_input("w");
  fc_proto.add_input("x");
  fc_proto.add_input("b");
  fc_proto.add_output("y");
  NodeProto* node0 = fc_proto.add_node();
  node0->set_name("node0");
  node0->set_domain("");
  node0->set_doc_string("This is a matmul testing node ");
  node0->set_op_type("MatMul");
  node0->add_input("w");
  node0->add_input("x");
  node0->add_output("y_1");
  NodeProto* node1 = fc_proto.add_node();
  node1->set_name("node1");
  node1->set_domain("");
  node1->set_doc_string("This is a add testing node ");
  node1->set_op_type("Add");
  node1->add_input("y_1");
  node1->add_input("b");
  node1->add_output("y");
  model.AddFunction(fc_proto);

  auto& graph = model.MainGraph();
  std::vector<onnxruntime::NodeArg*> inputs;
  std::vector<onnxruntime::NodeArg*> outputs;

  // FLOAT tensor.
  ONNX_NAMESPACE::TypeProto float_tensor;
  float_tensor.mutable_tensor_type()->set_elem_type(ONNX_NAMESPACE::TensorProto_DataType_FLOAT);
  float_tensor.mutable_tensor_type()->mutable_shape()->add_dim()->set_dim_value(2);
  float_tensor.mutable_tensor_type()->mutable_shape()->add_dim()->set_dim_value(2);

  auto& input_arg_1 = graph.GetOrCreateNodeArg("X", &float_tensor);
  auto& input_arg_2 = graph.GetOrCreateNodeArg("Y", &float_tensor);
  auto& input_arg_3 = graph.GetOrCreateNodeArg("Z", &float_tensor);
  inputs.push_back(&input_arg_1);
  inputs.push_back(&input_arg_2);
  inputs.push_back(&input_arg_3);
  auto& output_arg = graph.GetOrCreateNodeArg("M", &float_tensor);
  outputs.push_back(&output_arg);
  graph.AddNode("node_1", "FC", "node 1.", inputs, outputs);

  auto status = graph.Resolve();
  ASSERT_TRUE(status.IsOK());
  std::string model_file_name = "inline_test_graph.onnx";
  status = onnxruntime::Model::Save(model, model_file_name);

  SessionOptions so;
  so.session_logid = "ExecutionProviderTest.FunctionInlineTest";
  InferenceSession session_object{so};
  status = session_object.Load(model_file_name);
  ASSERT_TRUE(status.IsOK());
  status = session_object.Initialize();
  ASSERT_TRUE(status.IsOK());

  RunOptions run_options;
  run_options.run_tag = so.session_logid;

  std::vector<int64_t> dims_mul_x = {2, 2};
  std::vector<float> values_mul_x = {1.0f, 2.0f, 3.0f, 4.0f};
  MLValue ml_value_x;
  CreateMLValue<float>(TestCPUExecutionProvider()->GetAllocator(0, OrtMemTypeDefault), dims_mul_x, values_mul_x,
                       &ml_value_x);
  MLValue ml_value_y;
  CreateMLValue<float>(TestCPUExecutionProvider()->GetAllocator(0, OrtMemTypeDefault), dims_mul_x, values_mul_x,
                       &ml_value_y);
  MLValue ml_value_z;
  CreateMLValue<float>(TestCPUExecutionProvider()->GetAllocator(0, OrtMemTypeDefault), dims_mul_x, values_mul_x,
                       &ml_value_z);
  NameMLValMap feeds;
  feeds.insert(std::make_pair("X", ml_value_x));
  feeds.insert(std::make_pair("Y", ml_value_y));
  feeds.insert(std::make_pair("Z", ml_value_z));

  // prepare outputs
  std::vector<std::string> output_names;
  output_names.push_back("M");
  std::vector<MLValue> fetches;

  // prepare expected inputs and outputs
  std::vector<int64_t> expected_dims_mul_m = {2, 2};
  std::vector<float> expected_values_mul_m = {8.0f, 12.0f, 18.0f, 26.0f};

  // Now run
  status = session_object.Run(run_options, feeds, output_names, &fetches);
  ASSERT_TRUE(status.IsOK());
  VerifyOutputs(fetches, expected_dims_mul_m, expected_values_mul_m);
}

TEST(InferenceSessionTests, TestTruncatedSequence) {
  // model/data generated by <repo>/onnxruntime/test/testdata/CNTK/gen.py GenScan()
  static const std::string LSTM_MODEL_URI = "testdata/scan_1.pb";
  // This model is a 4x forward LSTM. Parse it to find out mapping between init_state input/output
  ONNX_NAMESPACE::ModelProto model_proto;
  int model_fd;
  auto status = Env::Default().FileOpenRd(LSTM_MODEL_URI, model_fd);
  ASSERT_TRUE(status.IsOK());
  google::protobuf::io::FileInputStream f(model_fd);
  f.SetCloseOnDelete(true);
  ASSERT_TRUE(model_proto.ParseFromZeroCopyStream(&f));
  GraphProto& graph_proto = *model_proto.mutable_graph();

  auto find_attr = [&](const NodeProto& node, const std::string& attr_name) -> const AttributeProto* {
    for (int i = 0; i < node.attribute_size(); ++i) {
      auto& attr = node.attribute(i);
      if (attr.name() == attr_name)
        return &attr;
    }
    return nullptr;
  };

  std::unordered_map<std::string, std::string> init_state_map;
  for (int i_node = 0; i_node < graph_proto.node_size(); ++i_node) {
    auto& node = *graph_proto.mutable_node(i_node);
    if (node.op_type() == "Scan") {
      // only works in forward, and do not allow bidirection
      auto attr_directions = find_attr(node, "scan_input_directions");
      if (attr_directions != nullptr) {
        ASSERT_TRUE(attr_directions->ints_size() == 1);

        if (attr_directions->ints(0) == 1)
          continue;  // skip backward Scan
      }

      // input 0 is optional sequence length, 1..N are for initial states
      // and N+1..N+num_scan_inputs are actual inputs
      // output 0..N-1 are for output states, and N.. are actual outputs
      auto attr_num_scan_inputs = find_attr(node, "num_scan_inputs");
      ASSERT_TRUE(attr_num_scan_inputs != nullptr);
      int num_scan_inputs = gsl::narrow_cast<int>(attr_num_scan_inputs->i());
      ASSERT_TRUE(node.input_size() - num_scan_inputs < node.output_size());
      for (int i = 0; i < node.input_size() - num_scan_inputs; ++i) {
        init_state_map.insert(std::make_pair(node.output(i), node.input(i)));
      }
    }
  }

  // now run the truncated model
  SessionOptions so;
  InferenceSession session_object(so);
  ASSERT_TRUE(session_object.Load(LSTM_MODEL_URI).IsOK());
  ASSERT_TRUE(session_object.Initialize().IsOK());

  RunOptions run_options;
  run_options.run_tag = "one session/one tag";

  std::vector<int64_t> X_dims = {5, 1, 3};
  std::vector<float> X = {0.5488135f, 0.71518934f, 0.60276335f,
                          0.5448832f, 0.4236548f, 0.6458941f,
                          0.4375872f, 0.891773f, 0.96366274f,
                          0.3834415f, 0.79172504f, 0.5288949f,
                          0.56804454f, 0.92559665f, 0.07103606f};

  std::vector<int64_t> Y_dims = {5, 1, 2};
  std::vector<float> Y_data = {-1.1730184e-04f, -3.1204990e-04f,
                               -2.9978977e-04f, -1.0602647e-03f,
                               -3.8115133e-04f, -2.0684483e-03f,
                               -2.5120965e-04f, -2.9920202e-03f,
                               3.0980256e-05f, -3.5933927e-03f};

  MLValue ml_value;
  CreateMLValue<float>(TestCPUExecutionProvider()->GetAllocator(0, OrtMemTypeDefault), X_dims, X, &ml_value);

  std::string input_name = "Input13165";
  NameMLValMap feeds = {{input_name, ml_value}};

  // prepare outputs for whole sequence
  std::string final_output_name = "";
  int final_output_index = -1;
  for (int i = 0; i < graph_proto.output_size(); ++i) {
    if (init_state_map.find(graph_proto.output(i).name()) == init_state_map.end()) {
      ASSERT_TRUE(final_output_name.empty());
      final_output_name = graph_proto.output(i).name();
      final_output_index = i;
    }
  }

  std::vector<std::string> output_names = {final_output_name};
  std::vector<MLValue> fetches;

  // Now run the full sequence
  common::Status st = session_object.Run(run_options, feeds, output_names, &fetches);
  if (!st.IsOK()) {
    std::cout << "Run returned status: " << st.ErrorMessage() << std::endl;
  }
  ASSERT_TRUE(st.IsOK());
  ASSERT_EQ(1, fetches.size());
  auto& rtensor = fetches.front().Get<Tensor>();
  TensorShape expected_shape(Y_dims);
  ASSERT_EQ(expected_shape, rtensor.Shape());
  for (int i = 0; i < Y_data.size(); ++i)
    EXPECT_NEAR(Y_data[i], rtensor.template Data<float>()[i], FLT_EPSILON);

  // run truncated sequence
  output_names.clear();
  for (int i = 0; i < graph_proto.output_size(); ++i) {
    output_names.push_back(graph_proto.output(i).name());
  }
  fetches.clear();

  std::vector<int> truncated_lengths = {2, 2, 1};              // sums to non-truncated length
  auto seq_stride = TensorShape(X_dims).SizeFromDimension(1);  // sequence is the first dimension of input shape
  int seq_start = 0;
  for (auto truncated_len : truncated_lengths) {
    std::vector<int64_t> truncated_input_dims = X_dims;
    truncated_input_dims[0] = truncated_len;
    MLValue truncated_ml_value;
    std::vector<float> truncated_input(X.begin() + seq_start * seq_stride, X.begin() + (seq_start + truncated_len) * seq_stride);
    CreateMLValue<float>(TestCPUExecutionProvider()->GetAllocator(0, OrtMemTypeDefault), truncated_input_dims, truncated_input, &truncated_ml_value);
    NameMLValMap truncated_feeds = {{input_name, truncated_ml_value}};
    if (seq_start > 0) {
      // continue from truncated sequence
      ASSERT_TRUE(fetches.size() == output_names.size());
      for (int i_output = 0; i_output < output_names.size(); ++i_output) {
        auto iter = init_state_map.find(output_names[i_output]);
        if (iter != init_state_map.end())
          truncated_feeds.insert(std::make_pair(iter->second, fetches[i_output]));
      }
    }
    std::vector<MLValue> truncated_fetches;
    st = session_object.Run(run_options, truncated_feeds, output_names, &truncated_fetches);
    if (!st.IsOK()) {
      std::cout << "Run returned status: " << st.ErrorMessage() << std::endl;
    }
    ASSERT_TRUE(st.IsOK());

    // check truncated output
    auto& truncated_rtensor = truncated_fetches[final_output_index].Get<Tensor>();
    std::vector<int64_t> truncated_output_dims = Y_dims;
    truncated_output_dims[0] = truncated_len;
    TensorShape truncated_shape(truncated_output_dims);
    ASSERT_EQ(truncated_shape, truncated_rtensor.Shape());
    auto seq_output_stride = truncated_shape.SizeFromDimension(1);
    for (int i = 0; i < truncated_shape.Size(); ++i)
      EXPECT_NEAR(Y_data[i + seq_start * seq_output_stride], truncated_rtensor.template Data<float>()[i], FLT_EPSILON);

    // prepare for next truncated input
    fetches = truncated_fetches;
    seq_start += truncated_len;
  }
}

// create the feeds and fetches using the dummy allocator so that we have to copy to CPU to execute, and from
// CPU to return in utils::ExecuteGraph. Call InferenceSession::Run twice to test the caching of the copy logic.
TEST(InferenceSessionTests, TestCopyToFromDevices) {
  SessionOptions so;
  so.session_logid = "InferenceSessionTests.TestCopyToFromDevices";
  InferenceSession session_object{so, &DefaultLoggingManager()};

  ASSERT_TRUE(session_object.Load(MODEL_URI).IsOK());
  ASSERT_TRUE(session_object.Initialize().IsOK());

  auto dummy_provider = std::make_unique<DummyExecutionProvider>();
  auto* p_dummy_provider = dummy_provider.get();
  session_object.RegisterExecutionProvider(std::move(dummy_provider));

  // prepare inputs
  std::vector<int64_t> dims_mul_x = {3, 2};
  std::vector<float> values_mul_x = {1.0f, 2.0f, 3.0f, 4.0f, 5.0f, 6.0f};
  MLValue ml_value;
  CreateMLValue<float>(p_dummy_provider->GetAllocator(0, OrtMemTypeDefault), dims_mul_x, values_mul_x,
                       &ml_value);

  std::vector<std::string> feed_names;
  std::vector<MLValue> feeds;
  feed_names.push_back("X");
  feeds.push_back(ml_value);

  // prepare expected inputs and outputs
  std::vector<int64_t> expected_dims_mul_y = {3, 2};
  std::vector<float> expected_values_mul_y = {1.0f, 4.0f, 9.0f, 16.0f, 25.0f, 36.0f};

  auto run_test = [&](int run_num) {
    // prepare outputs
    std::vector<std::string> output_names;
    std::vector<MLValue> fetches;
    output_names.push_back("Y");

    fetches.resize(output_names.size());
    for (auto& elem : fetches) {
      CreateMLValue<float>(p_dummy_provider->GetAllocator(0, OrtMemTypeDefault), dims_mul_x, values_mul_x,
                           &elem);
    }

    // Now run
    RunOptions run_options;
    run_options.run_tag = "run:" + std::to_string(run_num);

    common::Status st = session_object.Run(run_options, feed_names, feeds, output_names, &fetches);
    ASSERT_TRUE(st.IsOK()) << st.ErrorMessage();

    VerifyOutputs(fetches, expected_dims_mul_y, expected_values_mul_y);
  };

  int run_number = 0;
  run_test(run_number++);
  run_test(run_number++);
}

// This test validates the RegisterTransformer API
// It creates and registers a dummy transformer and after session initialize
// validates that this transformer was called regardless of the graph optimization level set.
TEST(InferenceSessionTests, TestRegisterTransformers) {
  string model_uri = "testdata/transform/fusion/fuse-conv-bn-mul-add-unsqueeze.onnx";

<<<<<<< HEAD
  for (int i = static_cast<int>(TransformerLevel::Default); i < static_cast<int>(TransformerLevel::MaxTransformerLevel); i++) {
    SessionOptions so;
    so.session_logid = "InferenceSessionTests.TestL1AndL2Transformers";
    so.graph_optimization_level = i;
    //static_cast<TransformerLevel>(i);
    InferenceSession session_object{so, &DefaultLoggingManager()};
=======
  SessionOptions so;
  so.session_logid = "InferenceSessionTests.TestL1Transformers";
  so.graph_optimization_level = TransformerLevel::Level1;
  InferenceSession session_object{so, &DefaultLoggingManager()};
  ASSERT_TRUE(session_object.Load(model_uri).IsOK());
>>>>>>> 12ecd77f

    // Create and register dummy graph transformer
    auto dummy_transformer_unique_ptr = std::make_unique<DummyGraphTransformer>("DummyTransformer");
    const auto* dummy_transformer = dummy_transformer_unique_ptr.get();
    session_object.RegisterGraphTransformer(std::move(dummy_transformer_unique_ptr));

    session_object.Load(model_uri);
    ASSERT_TRUE(session_object.Initialize().IsOK());

    // Validate transformer was called after Session.Initialize
    ASSERT_TRUE(dummy_transformer->IsTransformerInvoked());
  }
}

// This test validates session initialize is successful when all the pre-defined
// L1 and L2 transformers are enabled.
TEST(InferenceSessionTests, TestL1AndL2Transformers) {
  // Models which cover all transformers.
  std::vector<std::string> test_model_uris = {"testdata/transform/fusion/fuse-conv-bn-mul-add-unsqueeze.onnx",
                                              "testdata/transform/abs-id-max.onnx",
                                              "testdata/transform/slice-elim.onnx",
                                              "testdata/transform/matmul_add_fusion/2Input/model.onnx",
                                              "testdata/transform/matmul_add_fusion/3Input/gemm_relu.onnx",
                                              "testdata/transform/fusion/fuse-conv-bn-add-mul-float16.onnx"};

  for (const auto& model_uri : test_model_uris) {
    SessionOptions so;
    so.session_logid = "InferenceSessionTests.TestL1AndL2Transformers";
    so.graph_optimization_level = 2;
    InferenceSession session_object{so, &DefaultLoggingManager()};
    ASSERT_TRUE(session_object.Load(model_uri).IsOK());
    ASSERT_TRUE(session_object.Initialize().IsOK());
  }
}

// This test validates AddCustomTransformerList api.
TEST(InferenceSessionTests, TestCustomTransformers) {
  string model_uri = "testdata/transform/fusion/fuse-conv-bn-mul-add-unsqueeze.onnx";

  SessionOptions so;
  so.session_logid = "InferenceSessionTests.TestL1AndL2Transformers";
  so.graph_optimization_level = TransformerLevel::Level2;
  InferenceSession session_object{so, &DefaultLoggingManager()};
  ASSERT_TRUE(session_object.AddCustomTransformerList({"EliminateIdentity", "ConvAddFusion", "EliminateUnsqueeze"}).IsOK());

  ASSERT_TRUE(session_object.Load(model_uri).IsOK());
  ASSERT_TRUE(session_object.Initialize().IsOK());
}

// Tests a rewrite rule is applied only when the provider assigned to the node
// is present in the compatible provider list.
TEST(InferenceSessionTests, TestCompatibleProviders) {
  string model_uri = "testdata/transform/fusion/fuse-conv-bn-mul-add-unsqueeze.onnx";

  SessionOptions so;
  so.session_logid = "InferenceSessionTests.TestL1AndL2Transformers";
<<<<<<< HEAD
  so.graph_optimization_level = 2;
=======
  so.graph_optimization_level = TransformerLevel::Level2;
  InferenceSession session_object{so, &DefaultLoggingManager()};
  session_object.AddCustomTransformerList({"EliminateIdentity", "ConvAddFusion", "EliminateUnsqueeze"});
  ASSERT_TRUE(session_object.Load(model_uri).IsOK());
>>>>>>> 12ecd77f

  InferenceSession session_object{so, &DefaultLoggingManager()};

  // Create rule based transformer with a dummy rewrite rule and register it with Cuda as compatible provider
  auto dummy_rule = std::make_unique<DummyRewriteRule>("DummyRule");
  const auto* dummy_rule_ptr = dummy_rule.get();

  auto graph_transformer = std::make_unique<TopDownRuleBasedTransformer>("CUDATopDownTransformer",
                                                                         "Registered for CUDA");
  graph_transformer->Register(std::move(dummy_rule));
  session_object.RegisterGraphTransformer(std::move(graph_transformer), {onnxruntime::kCudaExecutionProvider});

<<<<<<< HEAD
  // Create rule based transformer with a dummy rewrite rule and register it with CPU as compatible provider
  auto dummy_rule1 = std::make_unique<DummyRewriteRule>("DummyRule1");
  const auto* dummy_rule1_ptr = dummy_rule1.get();
=======
  SessionOptions so;
  so.session_logid = "InferenceSessionTests.DisableAllTransformers";
  so.graph_optimization_level = TransformerLevel::Default;
  InferenceSession session_object{so, &DefaultLoggingManager()};
  ASSERT_TRUE(session_object.Load(model_uri).IsOK());
>>>>>>> 12ecd77f

  auto graph_transformer1 = std::make_unique<TopDownRuleBasedTransformer>("CPUTopDownTransformer", "Registered for CPU");
  graph_transformer1->Register(std::move(dummy_rule1));
  session_object.RegisterGraphTransformer(std::move(graph_transformer1), {onnxruntime::kCpuExecutionProvider});

  session_object.Load(model_uri);
  ASSERT_TRUE(session_object.Initialize().IsOK());

  // Validate transformer registered with CUDA as compatible provider is not called.
  ASSERT_FALSE(dummy_rule_ptr->IsRewriteRuleInvoked());

  // Validate transformer registered with CPU as compatible provider is called.
  ASSERT_TRUE(dummy_rule1_ptr->IsRewriteRuleInvoked());
}

}  // namespace test
}  // namespace onnxruntime<|MERGE_RESOLUTION|>--- conflicted
+++ resolved
@@ -683,10 +683,9 @@
   std::unique_ptr<Model> p_model;
   CreateMatMulModel(p_model, run_provider_type);
 
-  std::string s1;
-  p_model->ToProto().SerializeToString(&s1);
-  std::stringstream sstr(s1);
-  ASSERT_TRUE(session_object.Load(sstr).IsOK());
+  std::stringstream s1;
+  p_model->ToProto().SerializeToOstream(&s1);
+  ASSERT_TRUE(session_object.Load(s1).IsOK());
   ASSERT_TRUE(session_object.Initialize().IsOK());
 
   RunOptions run_options;
@@ -712,10 +711,9 @@
   std::unique_ptr<Model> p_model;
   CreateMatMulModel(p_model, kCpuExecutionProvider);
 
-  std::string s1;
-  p_model->ToProto().SerializeToString(&s1);
-  std::stringstream sstr(s1);
-  ASSERT_TRUE(session_object.Load(sstr).IsOK());
+  std::stringstream s1;
+  p_model->ToProto().SerializeToOstream(&s1);
+  ASSERT_TRUE(session_object.Load(s1).IsOK());
   ASSERT_TRUE(session_object.Initialize().IsOK());
   unique_ptr<IOBinding> io_binding;
   Status st = session_object.NewIOBinding(&io_binding);
@@ -873,10 +871,9 @@
 
   InferenceSession session_object{so, &DefaultLoggingManager()};
 
-  std::string s1;
-  model_proto.SerializeToString(&s1);
-  std::stringstream sstr(s1);
-  auto status = session_object.Load(sstr);
+  std::stringstream s1;
+  model_proto.SerializeToOstream(&s1);
+  auto status = session_object.Load(s1);
   EXPECT_TRUE(status.IsOK()) << status.ErrorMessage();
   status = session_object.Initialize();
   EXPECT_TRUE(status.IsOK()) << status.ErrorMessage();
@@ -1354,20 +1351,11 @@
 TEST(InferenceSessionTests, TestRegisterTransformers) {
   string model_uri = "testdata/transform/fusion/fuse-conv-bn-mul-add-unsqueeze.onnx";
 
-<<<<<<< HEAD
   for (int i = static_cast<int>(TransformerLevel::Default); i < static_cast<int>(TransformerLevel::MaxTransformerLevel); i++) {
     SessionOptions so;
     so.session_logid = "InferenceSessionTests.TestL1AndL2Transformers";
-    so.graph_optimization_level = i;
-    //static_cast<TransformerLevel>(i);
+    so.graph_optimization_level = static_cast<TransformerLevel>(i);
     InferenceSession session_object{so, &DefaultLoggingManager()};
-=======
-  SessionOptions so;
-  so.session_logid = "InferenceSessionTests.TestL1Transformers";
-  so.graph_optimization_level = TransformerLevel::Level1;
-  InferenceSession session_object{so, &DefaultLoggingManager()};
-  ASSERT_TRUE(session_object.Load(model_uri).IsOK());
->>>>>>> 12ecd77f
 
     // Create and register dummy graph transformer
     auto dummy_transformer_unique_ptr = std::make_unique<DummyGraphTransformer>("DummyTransformer");
@@ -1396,7 +1384,7 @@
   for (const auto& model_uri : test_model_uris) {
     SessionOptions so;
     so.session_logid = "InferenceSessionTests.TestL1AndL2Transformers";
-    so.graph_optimization_level = 2;
+    so.graph_optimization_level = TransformerLevel::Level2;
     InferenceSession session_object{so, &DefaultLoggingManager()};
     ASSERT_TRUE(session_object.Load(model_uri).IsOK());
     ASSERT_TRUE(session_object.Initialize().IsOK());
@@ -1424,14 +1412,7 @@
 
   SessionOptions so;
   so.session_logid = "InferenceSessionTests.TestL1AndL2Transformers";
-<<<<<<< HEAD
-  so.graph_optimization_level = 2;
-=======
   so.graph_optimization_level = TransformerLevel::Level2;
-  InferenceSession session_object{so, &DefaultLoggingManager()};
-  session_object.AddCustomTransformerList({"EliminateIdentity", "ConvAddFusion", "EliminateUnsqueeze"});
-  ASSERT_TRUE(session_object.Load(model_uri).IsOK());
->>>>>>> 12ecd77f
 
   InferenceSession session_object{so, &DefaultLoggingManager()};
 
@@ -1444,17 +1425,9 @@
   graph_transformer->Register(std::move(dummy_rule));
   session_object.RegisterGraphTransformer(std::move(graph_transformer), {onnxruntime::kCudaExecutionProvider});
 
-<<<<<<< HEAD
   // Create rule based transformer with a dummy rewrite rule and register it with CPU as compatible provider
   auto dummy_rule1 = std::make_unique<DummyRewriteRule>("DummyRule1");
   const auto* dummy_rule1_ptr = dummy_rule1.get();
-=======
-  SessionOptions so;
-  so.session_logid = "InferenceSessionTests.DisableAllTransformers";
-  so.graph_optimization_level = TransformerLevel::Default;
-  InferenceSession session_object{so, &DefaultLoggingManager()};
-  ASSERT_TRUE(session_object.Load(model_uri).IsOK());
->>>>>>> 12ecd77f
 
   auto graph_transformer1 = std::make_unique<TopDownRuleBasedTransformer>("CPUTopDownTransformer", "Registered for CPU");
   graph_transformer1->Register(std::move(dummy_rule1));
