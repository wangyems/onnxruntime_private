// Copyright (c) Microsoft Corporation. All rights reserved.
// Licensed under the MIT License.

#include <memory>
#include <vector>
#include <iostream>
#include <fstream>
#include <sstream>
#include <atomic>
#include <mutex>
#include <algorithm>
#include <thread>

#include "gtest/gtest.h"
#include "gmock/gmock.h"

#include "core/common/common.h"
#include "core/graph/constants.h"
#include "core/session/onnxruntime_c_api.h"
#include "core/session/onnxruntime_cxx_api.h"
#include "core/session/onnxruntime_session_options_config_keys.h"
#include "core/session/onnxruntime_run_options_config_keys.h"
#include "core/util/thread_utils.h"
#include "providers.h"
#include "test_allocator.h"
#include "test_fixture.h"
#include "utils.h"
#include "custom_op_utils.h"
#include "core/common/gsl.h"

#ifdef _WIN32
#include <Windows.h>
#else
#include <dlfcn.h>
#endif

#ifdef USE_CUDA
#include <cuda_runtime.h>
#endif

// Once we use C++17 this could be replaced with std::size
template <typename T, size_t N>
constexpr size_t countof(T (&)[N]) { return N; }

extern std::unique_ptr<Ort::Env> ort_env;

template <typename OutT>
void RunSession(OrtAllocator* allocator, Ort::Session& session_object,
                const std::vector<Input>& inputs,
                const char* output_name,
                const std::vector<int64_t>& dims_y,
                const std::vector<OutT>& values_y,
                Ort::Value* output_tensor) {
  std::vector<Ort::Value> ort_inputs;
  std::vector<const char*> input_names;
  for (size_t i = 0; i < inputs.size(); i++) {
    input_names.emplace_back(inputs[i].name);
    ort_inputs.emplace_back(
        Ort::Value::CreateTensor<float>(allocator->Info(allocator), const_cast<float*>(inputs[i].values.data()),
                                        inputs[i].values.size(), inputs[i].dims.data(), inputs[i].dims.size()));
  }

  std::vector<Ort::Value> ort_outputs;
  if (output_tensor)
    session_object.Run(Ort::RunOptions{nullptr}, input_names.data(), ort_inputs.data(), ort_inputs.size(),
                       &output_name, output_tensor, 1);
  else {
    ort_outputs = session_object.Run(Ort::RunOptions{}, input_names.data(), ort_inputs.data(), ort_inputs.size(),
                                     &output_name, 1);
    ASSERT_EQ(ort_outputs.size(), 1u);
    output_tensor = &ort_outputs[0];
  }

  auto type_info = output_tensor->GetTensorTypeAndShapeInfo();
  ASSERT_EQ(type_info.GetShape(), dims_y);
  size_t total_len = type_info.GetElementCount();
  ASSERT_EQ(values_y.size(), total_len);

  OutT* f = output_tensor->GetTensorMutableData<OutT>();
  for (size_t i = 0; i != total_len; ++i) {
    ASSERT_EQ(values_y[i], f[i]);
  }
}

template <typename OutT>
static void TestInference(Ort::Env& env, const std::basic_string<ORTCHAR_T>& model_uri,
                          const std::vector<Input>& inputs,
                          const char* output_name,
                          const std::vector<int64_t>& expected_dims_y,
                          const std::vector<OutT>& expected_values_y,
                          int provider_type,
                          OrtCustomOpDomain* custom_op_domain_ptr,
                          const char* custom_op_library_filename,
                          void** library_handle = nullptr,
                          bool test_session_creation_only = false,
                          void* cuda_compute_stream = nullptr) {
  Ort::SessionOptions session_options;

  if (provider_type == 1) {
#ifdef USE_CUDA
    std::cout << "Running simple inference with cuda provider" << std::endl;
    auto cuda_options = CreateDefaultOrtCudaProviderOptionsWithCustomStream(cuda_compute_stream);
    session_options.AppendExecutionProvider_CUDA(cuda_options);
#else
    ORT_UNUSED_PARAMETER(cuda_compute_stream);
    return;
#endif
  } else if (provider_type == 2) {
#ifdef USE_DNNL
    Ort::ThrowOnError(OrtSessionOptionsAppendExecutionProvider_Dnnl(session_options, 1));
    std::cout << "Running simple inference with dnnl provider" << std::endl;
#else
    return;
#endif
  } else {
    std::cout << "Running simple inference with default provider" << std::endl;
  }
  if (custom_op_domain_ptr) {
    session_options.Add(custom_op_domain_ptr);
  }

  if (custom_op_library_filename) {
    Ort::ThrowOnError(Ort::GetApi().RegisterCustomOpsLibrary(session_options,
                                                             custom_op_library_filename, library_handle));
  }

  // if session creation passes, model loads fine
  Ort::Session session(env, model_uri.c_str(), session_options);

  // caller wants to test running the model (not just loading the model)
  if (!test_session_creation_only) {
    // Now run
    auto default_allocator = std::make_unique<MockedOrtAllocator>();

    // without preallocated output tensor
    RunSession<OutT>(default_allocator.get(),
                     session,
                     inputs,
                     output_name,
                     expected_dims_y,
                     expected_values_y,
                     nullptr);
    // with preallocated output tensor
    Ort::Value value_y = Ort::Value::CreateTensor<float>(default_allocator.get(),
                                                         expected_dims_y.data(), expected_dims_y.size());

    // test it twice
    for (int i = 0; i != 2; ++i)
      RunSession<OutT>(default_allocator.get(),
                       session,
                       inputs,
                       output_name,
                       expected_dims_y,
                       expected_values_y,
                       &value_y);
  }
}

static constexpr PATH_TYPE MODEL_URI = TSTR("testdata/mul_1.onnx");
static constexpr PATH_TYPE MATMUL_MODEL_URI = TSTR("testdata/matmul_1.onnx");
#ifndef ORT_NO_RTTI
static constexpr PATH_TYPE SEQUENCE_MODEL_URI = TSTR("testdata/sequence_length.onnx");
#endif
#if !defined(REDUCED_OPS_BUILD) && defined(USE_CUDA)
static constexpr PATH_TYPE SEQUENCE_MODEL_URI_2 = TSTR("testdata/optional_sequence_tensor.onnx");
#endif
static constexpr PATH_TYPE CUSTOM_OP_MODEL_URI = TSTR("testdata/foo_1.onnx");
static constexpr PATH_TYPE CUSTOM_OP_LIBRARY_TEST_MODEL_URI = TSTR("testdata/custom_op_library/custom_op_test.onnx");
#ifdef USE_OPENVINO
static constexpr PATH_TYPE CUSTOM_OP_OPENVINO_WRAPPER_LIB_TEST_MODEL_URI = TSTR(
    "testdata/custom_op_openvino_wrapper_library/custom_op_mnist_ov_wrapper.onnx");
#endif
static constexpr PATH_TYPE OVERRIDABLE_INITIALIZER_MODEL_URI = TSTR("testdata/overridable_initializer.onnx");
static constexpr PATH_TYPE NAMED_AND_ANON_DIM_PARAM_URI = TSTR("testdata/capi_symbolic_dims.onnx");
static constexpr PATH_TYPE MODEL_WITH_CUSTOM_MODEL_METADATA = TSTR("testdata/model_with_valid_ort_config_json.onnx");
static constexpr PATH_TYPE VARIED_INPUT_CUSTOM_OP_MODEL_URI = TSTR("testdata/VariedInputCustomOp.onnx");
static constexpr PATH_TYPE VARIED_INPUT_CUSTOM_OP_MODEL_URI_2 = TSTR("testdata/foo_3.onnx");
static constexpr PATH_TYPE OPTIONAL_INPUT_OUTPUT_CUSTOM_OP_MODEL_URI = TSTR("testdata/foo_bar_1.onnx");
static constexpr PATH_TYPE OPTIONAL_INPUT_OUTPUT_CUSTOM_OP_MODEL_URI_2 = TSTR("testdata/foo_bar_2.onnx");
static constexpr PATH_TYPE VARIADIC_INPUT_OUTPUT_CUSTOM_OP_MODEL_URI = TSTR("testdata/custom_op_variadic_io.onnx");
static constexpr PATH_TYPE VARIADIC_UNDEF_INPUT_OUTPUT_CUSTOM_OP_MODEL_URI = TSTR(
    "testdata/custom_op_variadic_undef_io.onnx");
static constexpr PATH_TYPE CUSTOM_OP_MODEL_WITH_ATTRIBUTES_URI = TSTR("testdata/foo_bar_3.onnx");
#if !defined(DISABLE_SPARSE_TENSORS)
static constexpr PATH_TYPE SPARSE_OUTPUT_MODEL_URI = TSTR("testdata/sparse_initializer_as_output.onnx");
#ifndef DISABLE_CONTRIB_OPS
static constexpr PATH_TYPE SPARSE_INPUT_MATMUL_MODEL_URI = TSTR("testdata/sparse_to_dense_matmul.onnx");
#endif
#endif  // !defined(DISABLE_SPARSE_TENSORS)

#ifdef ENABLE_EXTENSION_CUSTOM_OPS
static constexpr PATH_TYPE ORT_CUSTOM_OPS_MODEL_URI = TSTR("testdata/custom_op_string_lower.onnx");
static constexpr PATH_TYPE ORT_CUSTOM_OPS_MODEL_URI_2 = TSTR("testdata/custom_op_negpos.onnx");
#endif

#ifdef ENABLE_LANGUAGE_INTEROP_OPS
static constexpr PATH_TYPE PYOP_FLOAT_MODEL_URI = TSTR("testdata/pyop_1.onnx");
static constexpr PATH_TYPE PYOP_MULTI_MODEL_URI = TSTR("testdata/pyop_2.onnx");
static constexpr PATH_TYPE PYOP_KWARG_MODEL_URI = TSTR("testdata/pyop_3.onnx");
#endif

#ifndef REDUCED_OPS_BUILD
static constexpr PATH_TYPE RESIZE_AND_CROP_MODEL_URI = TSTR("testdata/crop_and_resize.onnx");
#endif

static constexpr PATH_TYPE SIMPLIFIED_SSD_MODEL_URI = TSTR("testdata/multi_stream_models/simplified_ssd.onnx");

class CApiTestWithProvider : public testing::Test, public ::testing::WithParamInterface<int> {
};

TEST_P(CApiTestWithProvider, simple) {
  // simple inference test
  // prepare inputs
  std::vector<Input> inputs(1);
  Input& input = inputs.back();
  input.name = "X";
  input.dims = {3, 2};
  input.values = {1.0f, 2.0f, 3.0f, 4.0f, 5.0f, 6.0f};

  // prepare expected inputs and outputs
  std::vector<int64_t> expected_dims_y = {3, 2};
  std::vector<float> expected_values_y = {1.0f, 4.0f, 9.0f, 16.0f, 25.0f, 36.0f};

  TestInference<float>(*ort_env, MODEL_URI, inputs, "Y", expected_dims_y, expected_values_y, GetParam(),
                       nullptr, nullptr);
}

TEST(CApiTest, dim_param) {
  Ort::SessionOptions session_options;
  Ort::Session session(*ort_env, NAMED_AND_ANON_DIM_PARAM_URI, session_options);

  auto in0 = session.GetInputTypeInfo(0);
  auto in0_ttsi = in0.GetTensorTypeAndShapeInfo();

  auto num_input_dims = in0_ttsi.GetDimensionsCount();
  ASSERT_GE(num_input_dims, 1u);
  // reading 1st dimension only so don't need to malloc int64_t* or const char** values for the Get*Dimensions calls
  int64_t dim_value = 0;
  const char* dim_param = nullptr;
  auto dims = in0_ttsi.GetShape();
  if (!dims.empty()) dim_value = dims[0];
  in0_ttsi.GetSymbolicDimensions(&dim_param, 1);
  ASSERT_EQ(dim_value, -1) << "symbolic dimension should be -1";
  ASSERT_EQ(strcmp(dim_param, "n"), 0) << "Expected 'n'. Got: " << dim_param;

  auto out0 = session.GetOutputTypeInfo(0);
  auto out0_ttsi = out0.GetTensorTypeAndShapeInfo();
  auto num_output_dims = out0_ttsi.GetDimensionsCount();
  ASSERT_EQ(num_output_dims, 1u);

  dim_value = 0;
  dims = out0_ttsi.GetShape();
  if (!dims.empty()) dim_value = dims[0];
  
  out0_ttsi.GetSymbolicDimensions(&dim_param, 1);
  ASSERT_EQ(dim_value, -1) << "symbolic dimension should be -1";
  ASSERT_EQ(strcmp(dim_param, ""), 0);
}

INSTANTIATE_TEST_SUITE_P(CApiTestWithProviders,
                         CApiTestWithProvider,
                         ::testing::Values(0, 1, 2, 3, 4));

#if !defined(DISABLE_SPARSE_TENSORS)
TEST(CApiTest, SparseOutputModel) {
  std::vector<int64_t> dense_shape{3, 3};
  std::vector<float> values{1.764052391052246, 0.40015721321105957, 0.978738009929657};
  std::vector<int64_t> values_shape{3};
  std::vector<int64_t> coo_indices{2, 3, 5};
  std::vector<int64_t> indices_shape{3};

  std::vector<Ort::Value> ort_inputs;
  std::vector<const char*> input_names;
  const char* const output_names[] = {"values"};
  Ort::Session session(*ort_env, SPARSE_OUTPUT_MODEL_URI, Ort::SessionOptions{});
  auto ort_outputs = session.Run(Ort::RunOptions{}, input_names.data(), ort_inputs.data(), ort_inputs.size(),
                                 output_names, 1);
  ASSERT_EQ(ort_outputs.size(), 1U);
  const auto& sparse_output = ort_outputs[0];
  auto ti = sparse_output.GetTypeInfo();
  ASSERT_EQ(ONNX_TYPE_SPARSETENSOR, ti.GetONNXType());
  auto tensor_type_shape = ti.GetTensorTypeAndShapeInfo();
  ASSERT_EQ(dense_shape, tensor_type_shape.GetShape());
  ASSERT_EQ(ONNX_TENSOR_ELEMENT_DATA_TYPE_FLOAT, tensor_type_shape.GetElementType());

  ASSERT_EQ(ORT_SPARSE_COO, sparse_output.GetSparseFormat());
  auto values_ts = sparse_output.GetSparseTensorValuesTypeAndShapeInfo();
  ASSERT_EQ(ONNX_TENSOR_ELEMENT_DATA_TYPE_FLOAT, values_ts.GetElementType());
  ASSERT_EQ(values_shape, values_ts.GetShape());

  const auto* values_fetch = sparse_output.GetSparseTensorValues<float>();
  auto val_span = gsl::make_span(values_fetch, values.size());
  ASSERT_TRUE(std::equal(values.cbegin(), values.cend(), val_span.begin(), val_span.end()));

  auto indices_ts = sparse_output.GetSparseTensorIndicesTypeShapeInfo(ORT_SPARSE_COO_INDICES);
  ASSERT_EQ(ONNX_TENSOR_ELEMENT_DATA_TYPE_INT64, indices_ts.GetElementType());
  ASSERT_EQ(indices_shape, indices_ts.GetShape());

  size_t num_indices = 0;
  const int64_t* indices = sparse_output.GetSparseTensorIndicesData<int64_t>(ORT_SPARSE_COO_INDICES, num_indices);
  ASSERT_EQ(num_indices, static_cast<size_t>(indices_shape[0]));
  auto ind_span = gsl::make_span(indices, num_indices);
  ASSERT_TRUE(std::equal(coo_indices.cbegin(), coo_indices.cend(), ind_span.begin(), ind_span.end()));
}

#ifndef DISABLE_CONTRIB_OPS
TEST(CApiTest, SparseInputModel) {
  std::vector<int64_t> common_shape{9, 9};  // inputs and outputs same shape
  std::vector<float> A_values{1.0, 2.0, 3.0, 4.0, 5.0, 6.0, 7.0, 8.0, 9.0,
                              10.0, 11.0, 12.0, 13.0, 14.0, 15.0, 16.0, 17.0,
                              18.0, 19.0, 20.0, 21.0, 22.0, 23.0, 24.0, 25.0,
                              26.0, 27.0, 28.0, 29.0, 30.0, 31.0, 32.0, 33.0,
                              34.0, 35.0, 36.0, 37.0, 38.0, 39.0, 40.0, 41.0,
                              42.0, 43.0, 44.0, 45.0, 46.0, 47.0, 48.0, 49.0,
                              50.0, 51.0, 52.0, 53.0};

  // 2 - D index
  std::vector<int64_t> indices_shape{gsl::narrow<int64_t>(A_values.size()), 2};
  std::vector<int64_t> A_indices{0, 1, 0, 2, 0, 6, 0, 7, 0, 8, 1, 0, 1,
                                 1, 1, 2, 1, 6, 1, 7, 1, 8, 2, 0, 2, 1,
                                 2, 2, 2, 6, 2, 7, 2, 8, 3, 3, 3, 4, 3,
                                 5, 3, 6, 3, 7, 3, 8, 4, 3, 4, 4, 4, 5,
                                 4, 6, 4, 7, 4, 8, 5, 3, 5, 4, 5, 5, 5,
                                 6, 5, 7, 5, 8, 6, 0, 6, 1, 6, 2, 6, 3,
                                 6, 4, 6, 5, 7, 0, 7, 1, 7, 2, 7, 3, 7,
                                 4, 7, 5, 8, 0, 8, 1, 8, 2, 8, 3, 8, 4,
                                 8, 5};

  std::vector<float> B_data{0, 1, 2, 0, 0, 0, 3, 4, 5,
                            6, 7, 8, 0, 0, 0, 9, 10, 11,
                            12, 13, 14, 0, 0, 0, 15, 16, 17,
                            0, 0, 0, 18, 19, 20, 21, 22, 23,
                            0, 0, 0, 24, 25, 26, 27, 28, 29,
                            0, 0, 0, 30, 31, 32, 33, 34, 35,
                            36, 37, 38, 39, 40, 41, 0, 0, 0,
                            42, 43, 44, 45, 46, 47, 0, 0, 0,
                            48, 49, 50, 51, 52, 53, 0, 0, 0};

  std::vector<float> Y_result{546, 561, 576, 552, 564, 576, 39, 42, 45,
                              1410, 1461, 1512, 1362, 1392, 1422, 201, 222, 243,
                              2274, 2361, 2448, 2172, 2220, 2268, 363, 402, 441,
                              2784, 2850, 2916, 4362, 4485, 4608, 1551, 1608, 1665,
                              3540, 3624, 3708, 5604, 5763, 5922, 2037, 2112, 2187,
                              4296, 4398, 4500, 6846, 7041, 7236, 2523, 2616, 2709,
                              678, 789, 900, 2892, 3012, 3132, 4263, 4494, 4725,
                              786, 915, 1044, 3324, 3462, 3600, 4911, 5178, 5445,
                              894, 1041, 1188, 3756, 3912, 4068, 5559, 5862, 6165};

  Ort::MemoryInfo info("Cpu", OrtDeviceAllocator, 0, OrtMemTypeDefault);
  Ort::Value::Shape ort_dense_shape{common_shape.data(), common_shape.size()};
  Ort::Value::Shape ort_values_shape{&indices_shape[0], 1U};
  auto a_st = Ort::Value::CreateSparseTensor(info, A_values.data(), ort_dense_shape, ort_values_shape);
  a_st.UseCooIndices(A_indices.data(), A_indices.size());

  auto b_tensor = Ort::Value::CreateTensor(info, B_data.data(), B_data.size(), common_shape.data(), common_shape.size());

  std::vector<Ort::Value> ort_inputs;
  ort_inputs.push_back(std::move(a_st));
  ort_inputs.push_back(std::move(b_tensor));
  const char* input_names[] = {"sparse_A", "dense_B"};
  const char* const output_names[] = {"dense_Y"};
  Ort::Session session(*ort_env, SPARSE_INPUT_MATMUL_MODEL_URI, Ort::SessionOptions{});
  auto ort_outputs = session.Run(Ort::RunOptions{}, input_names, ort_inputs.data(), ort_inputs.size(),
                                 output_names, 1);
  ASSERT_EQ(ort_outputs.size(), 1U);
  const auto& dense_Y = ort_outputs[0];
  ASSERT_TRUE(dense_Y.IsTensor());

  auto result_ts = dense_Y.GetTensorTypeAndShapeInfo();
  ASSERT_EQ(ONNX_TENSOR_ELEMENT_DATA_TYPE_FLOAT, result_ts.GetElementType());
  ASSERT_EQ(common_shape, result_ts.GetShape());

  const auto* result_vals = dense_Y.GetTensorData<float>();
  auto result_span = gsl::make_span(result_vals, Y_result.size());
  ASSERT_TRUE(std::equal(Y_result.cbegin(), Y_result.cend(), result_span.begin(), result_span.end()));
}
#endif  // DISABLE_CONTRIB_OPS
#endif  // !defined(DISABLE_SPARSE_TENSORS)

TEST(CApiTest, custom_op_handler) {
  std::cout << "Running custom op inference" << std::endl;

  std::vector<Input> inputs(1);
  Input& input = inputs[0];
  input.name = "X";
  input.dims = {3, 2};
  input.values = {1.0f, 2.0f, 3.0f, 4.0f, 5.0f, 6.0f};

  // prepare expected inputs and outputs
  std::vector<int64_t> expected_dims_y = {3, 2};
  std::vector<float> expected_values_y = {2.0f, 4.0f, 6.0f, 8.0f, 10.0f, 12.0f};

#ifdef USE_CUDA
  cudaStream_t compute_stream = nullptr;
  cudaStreamCreateWithFlags(&compute_stream, cudaStreamNonBlocking);
  MyCustomOp custom_op{onnxruntime::kCudaExecutionProvider};
#else
  MyCustomOp custom_op{onnxruntime::kCpuExecutionProvider};
#endif

  Ort::CustomOpDomain custom_op_domain("");
  custom_op_domain.Add(&custom_op);

#ifdef USE_CUDA
  TestInference<float>(*ort_env, CUSTOM_OP_MODEL_URI, inputs, "Y", expected_dims_y, expected_values_y, 1,
                       custom_op_domain, nullptr, nullptr, false, compute_stream);
  cudaStreamDestroy(compute_stream);
#else
  TestInference<float>(*ort_env, CUSTOM_OP_MODEL_URI, inputs, "Y", expected_dims_y, expected_values_y, 0,
                       custom_op_domain, nullptr);
#endif
}

#ifdef USE_CUDA
TEST(CApiTest, custom_op_set_input_memory_type) {
  std::cout << "Running custom op inference" << std::endl;

  std::vector<Input> inputs(1);
  Input& input = inputs[0];
  input.name = "X";
  input.dims = {3, 2};
  input.values = {1.0f, 2.0f, 3.0f, 4.0f, 5.0f, 6.0f};

  // prepare expected inputs and outputs
  std::vector<int64_t> expected_dims_y = {3, 2};
  std::vector<float> expected_values_y = {2.0f, 4.0f, 6.0f, 8.0f, 10.0f, 12.0f};

  cudaStream_t compute_stream = nullptr;
  cudaStreamCreateWithFlags(&compute_stream, cudaStreamNonBlocking);
  MyCustomOpSecondInputOnCpu custom_op{onnxruntime::kCudaExecutionProvider, compute_stream};

  Ort::CustomOpDomain custom_op_domain("");
  custom_op_domain.Add(&custom_op);

  auto x_mem_type = custom_op.GetInputMemoryType(0);
  auto y_mem_type = custom_op.GetInputMemoryType(1);
  ASSERT_EQ(x_mem_type, OrtMemType::OrtMemTypeDefault);
  ASSERT_EQ(y_mem_type, OrtMemType::OrtMemTypeCPUInput);

  TestInference<float>(*ort_env, CUSTOM_OP_MODEL_URI, inputs, "Y", expected_dims_y, expected_values_y, 1,
                       custom_op_domain, nullptr, nullptr, false, compute_stream);
  cudaStreamDestroy(compute_stream);

}
#endif

#if !defined(ORT_MINIMAL_BUILD) && !defined(REDUCED_OPS_BUILD)
// disable test in reduced-op-build since TOPK and GRU are excluded there
TEST(CApiTest, standalone_op_handler) {
  std::vector<Input> inputs(1);
  Input& input = inputs[0];
  input.name = "X";
  input.dims = {3, 2};
  input.values = {1.0f, 2.0f, 3.0f, 4.0f, 5.0f, 6.0f};

  std::vector<int64_t> expected_dims_y = {3, 2};
  std::vector<float> expected_values_y = {2.0f, 4.0f, 6.0f, 8.0f, 10.0f, 12.0f};

#ifdef USE_CUDA
  StandaloneCustomOp standalone_op{onnxruntime::kCudaExecutionProvider};
#else
  StandaloneCustomOp standalone_op{onnxruntime::kCpuExecutionProvider};
#endif

  Ort::CustomOpDomain custom_op_domain("");
  custom_op_domain.Add(&standalone_op);

#ifdef USE_CUDA
  TestInference<float>(*ort_env, CUSTOM_OP_MODEL_URI, inputs, "Y", expected_dims_y, expected_values_y, 1, custom_op_domain, nullptr);
#else
  TestInference<float>(*ort_env, CUSTOM_OP_MODEL_URI, inputs, "Y", expected_dims_y, expected_values_y, 0, custom_op_domain, nullptr);
#endif
}
#endif

#ifdef ENABLE_EXTENSION_CUSTOM_OPS
// test enabled ort-customops negpos
TEST(CApiTest, test_enable_ort_customops_negpos) {
  Ort::MemoryInfo info("Cpu", OrtDeviceAllocator, 0, OrtMemTypeDefault);
  auto allocator = std::make_unique<MockedOrtAllocator>();

  // Create Inputs
  std::vector<Ort::Value> ort_inputs;
  std::vector<float> input_data = {-1.1f, 2.2f, 4.4f, -5.5f};
  std::vector<int64_t> input_dims = {2, 2};
  ort_inputs.emplace_back(Ort::Value::CreateTensor<float>(info, const_cast<float*>(input_data.data()), input_data.size(), input_dims.data(), input_dims.size()));

  // Create Session with ORT CustomOps
  Ort::SessionOptions session_options;
  session_options.EnableOrtCustomOps();
  Ort::Session session(*ort_env, ORT_CUSTOM_OPS_MODEL_URI_2, session_options);

  // Create Input and Output Names
  std::vector<const char*> input_names = {"X"};
  const char* output_names[] = {"out0", "out1"};

  // Run Session
  std::vector<Ort::Value> ort_outputs = session.Run(Ort::RunOptions{}, input_names.data(), ort_inputs.data(), ort_inputs.size(), output_names, countof(output_names));

  // Validate Results
  ASSERT_EQ(ort_outputs.size(), 2u);

  std::vector<int64_t> out_dims = {2, 2};
  std::vector<float> values_out0 = {-1.1f, 0.0f, 0.0f, -5.5f};
  auto type_info = ort_outputs[0].GetTensorTypeAndShapeInfo();
  ASSERT_EQ(type_info.GetShape(), out_dims);
  size_t total_len = type_info.GetElementCount();
  ASSERT_EQ(values_out0.size(), total_len);

  float* f = ort_outputs[0].GetTensorMutableData<float>();
  for (size_t i = 0; i != total_len; ++i) {
    ASSERT_EQ(values_out0[i], f[i]);
  }
}

// test enabled ort-customops stringlower
TEST(CApiTest, test_enable_ort_customops_stringlower) {
  auto allocator = std::make_unique<MockedOrtAllocator>();

  // Create Inputs
  std::vector<Ort::Value> ort_inputs;
  std::string input_data{"HI, This is ENGINEER from Microsoft."};
  const char* const input_strings[] = {input_data.c_str()};
  std::vector<int64_t> input_dims = {1, 1};

  Ort::Value input_tensor = Ort::Value::CreateTensor(allocator.get(), input_dims.data(), input_dims.size(), ONNX_TENSOR_ELEMENT_DATA_TYPE_STRING);
  input_tensor.FillStringTensor(input_strings, 1U);
  ort_inputs.push_back(std::move(input_tensor));

  // Create Session with ORT CustomOps
  Ort::SessionOptions session_options;
  session_options.EnableOrtCustomOps();
  Ort::Session session(*ort_env, ORT_CUSTOM_OPS_MODEL_URI, session_options);

  // Create Input and Output Names
  std::vector<const char*> input_names = {"input_1"};
  const char* output_names[] = {"customout"};

  // Run Session
  std::vector<Ort::Value> ort_outputs = session.Run(Ort::RunOptions{nullptr}, input_names.data(), ort_inputs.data(), ort_inputs.size(), output_names, countof(output_names));

  // Validate Results
  ASSERT_EQ(ort_outputs.size(), 1u);

  std::vector<int64_t> out_dims = {1, 1};
  auto type_info = ort_outputs[0].GetTensorTypeAndShapeInfo();
  ASSERT_EQ(type_info.GetShape(), out_dims);
  ASSERT_EQ(type_info.GetElementType(), ONNX_TENSOR_ELEMENT_DATA_TYPE_STRING);

  std::string output_data{"hi, this is engineer from microsoft."};
  auto expected_string = output_data.c_str();
  size_t expected_string_len = strlen(expected_string);
  auto data_length = ort_outputs[0].GetStringTensorDataLength();
  ASSERT_EQ(expected_string_len, data_length);

  std::string result(data_length, '\0');
  std::vector<size_t> offsets(type_info.GetElementCount());
  ort_outputs[0].GetStringTensorContent((void*)result.data(), data_length, offsets.data(), offsets.size());
  ASSERT_STREQ(result.c_str(), expected_string);
}
#endif

// test custom op which accepts float and double as inputs
TEST(CApiTest, varied_input_custom_op_handler) {
  std::vector<Input> inputs(2);
  inputs[0].name = "X";
  inputs[0].dims = {3};
  inputs[0].values = {2.0f, 3.0f, 4.0f};
  inputs[1].name = "Y";
  inputs[1].dims = {3};
  inputs[1].values = {5.0f, 6.0f, 7.0f};
  std::vector<int64_t> expected_dims_z = {1};
  std::vector<float> expected_values_z = {10.0f};

#ifdef USE_CUDA
  SliceCustomOp slice_custom_op{onnxruntime::kCudaExecutionProvider};
#else
  SliceCustomOp slice_custom_op{onnxruntime::kCpuExecutionProvider};
#endif

  Ort::CustomOpDomain custom_op_domain("abc");
  custom_op_domain.Add(&slice_custom_op);

#ifdef USE_CUDA
  TestInference<float>(*ort_env, VARIED_INPUT_CUSTOM_OP_MODEL_URI, inputs, "Z",
                       expected_dims_z, expected_values_z, 1, custom_op_domain, nullptr);
#else
  TestInference<float>(*ort_env, VARIED_INPUT_CUSTOM_OP_MODEL_URI, inputs, "Z",
                       expected_dims_z, expected_values_z, 0, custom_op_domain, nullptr);
#endif
}

TEST(CApiTest, multiple_varied_input_custom_op_handler) {
#ifdef USE_CUDA
  cudaStream_t compute_stream = nullptr;
  cudaStreamCreateWithFlags(&compute_stream, cudaStreamNonBlocking);
  MyCustomOpMultipleDynamicInputs custom_op{onnxruntime::kCudaExecutionProvider};
#else
  MyCustomOpMultipleDynamicInputs custom_op{onnxruntime::kCpuExecutionProvider};
#endif

  Ort::CustomOpDomain custom_op_domain("");
  custom_op_domain.Add(&custom_op);

  Ort::SessionOptions session_options;

#ifdef USE_CUDA
  auto cuda_options = CreateDefaultOrtCudaProviderOptionsWithCustomStream(compute_stream);
  session_options.AppendExecutionProvider_CUDA(cuda_options);
#endif

  session_options.Add(custom_op_domain);
  Ort::Session session(*ort_env, VARIED_INPUT_CUSTOM_OP_MODEL_URI_2, session_options);

  Ort::MemoryInfo info("Cpu", OrtDeviceAllocator, 0, OrtMemTypeDefault);

  std::vector<Ort::Value> ort_inputs;
  std::vector<const char*> input_names;

  // input 0 (float type)
  input_names.emplace_back("X");
  std::vector<float> input_0_data = {1.f, 2.f, 3.f, 4.f, 5.f, 6.f};
  std::vector<int64_t> input_0_dims = {3, 2};
  ort_inputs.emplace_back(
      Ort::Value::CreateTensor<float>(info, const_cast<float*>(input_0_data.data()),
                                      input_0_data.size(), input_0_dims.data(), input_0_dims.size()));

  // input 1 (double type)
  input_names.emplace_back("W");
  std::vector<double> input_1_data = {2, 3, 4, 5, 6, 7};
  std::vector<int64_t> input_1_dims = {3, 2};
  ort_inputs.emplace_back(
      Ort::Value::CreateTensor<double>(info, const_cast<double*>(input_1_data.data()),
                                       input_1_data.size(), input_1_dims.data(), input_1_dims.size()));

  // Run
  const char* output_name = "Y";
  auto ort_outputs = session.Run(Ort::RunOptions{}, input_names.data(), ort_inputs.data(), ort_inputs.size(),
                                 &output_name, 1);
  ASSERT_EQ(ort_outputs.size(), 1u);

  // Validate results
  std::vector<int64_t> y_dims = {3, 2};
  std::vector<float> values_y = {3.f, 5.f, 7.f, 9.f, 11.f, 13.f};
  auto type_info = ort_outputs[0].GetTensorTypeAndShapeInfo();
  ASSERT_EQ(type_info.GetShape(), y_dims);
  size_t total_len = type_info.GetElementCount();
  ASSERT_EQ(values_y.size(), total_len);

  float* f = ort_outputs[0].GetTensorMutableData<float>();
  for (size_t i = 0; i != total_len; ++i) {
    ASSERT_EQ(values_y[i], f[i]);
  }

#ifdef USE_CUDA
  cudaStreamDestroy(compute_stream);
#endif
}

TEST(CApiTest, variadic_input_output_custom_op) {
  // Create a custom op with 1 variadic input and 1 variadic output.
  // The model passes in 3 string inputs and expects 3 int64_t outputs.
  TemplatedCustomOp<MyCustomStringLengthsKernel> custom_op(
      "VariadicNode",
      // Input config
      {ONNXTensorElementDataType::ONNX_TENSOR_ELEMENT_DATA_TYPE_STRING},
      {OrtCustomOpInputOutputCharacteristic::INPUT_OUTPUT_VARIADIC},
      1,
      true,
      // Output config
      {ONNXTensorElementDataType::ONNX_TENSOR_ELEMENT_DATA_TYPE_INT64},
      {OrtCustomOpInputOutputCharacteristic::INPUT_OUTPUT_VARIADIC},
      1,
      true);

  Ort::CustomOpDomain custom_op_domain("test");
  custom_op_domain.Add(&custom_op);

  Ort::SessionOptions session_options;
  session_options.Add(custom_op_domain);

  std::vector<Ort::Value> ort_inputs;
  Ort::AllocatorWithDefaultOptions allocator;
  std::vector<std::vector<int64_t>> expected_dims;
  std::vector<std::vector<int64_t>> expected_lens;
  std::vector<std::string> input_names;
  std::vector<std::string> output_names;

  // Create inputs.
  AddInputForCustomStringLengthsKernel("hello", allocator, ort_inputs, input_names, output_names, expected_dims,
                                       expected_lens);
  AddInputForCustomStringLengthsKernel("", allocator, ort_inputs, input_names, output_names, expected_dims,
                                       expected_lens);
  AddInputForCustomStringLengthsKernel("123", allocator, ort_inputs, input_names, output_names, expected_dims,
                                       expected_lens);

  // Create arrays of c-strings for input and output names.
  auto get_c_str = [](const std::string& str) { return str.c_str(); };
  std::vector<const char*> input_name_cstrs(input_names.size());
  std::transform(input_names.begin(), input_names.end(), input_name_cstrs.begin(), get_c_str);
  std::vector<const char*> output_name_cstrs(output_names.size());
  std::transform(output_names.begin(), output_names.end(), output_name_cstrs.begin(), get_c_str);

  Ort::Session session(*ort_env, VARIADIC_INPUT_OUTPUT_CUSTOM_OP_MODEL_URI, session_options);
  auto ort_outputs = session.Run(Ort::RunOptions{}, input_name_cstrs.data(), ort_inputs.data(), ort_inputs.size(),
                                 output_name_cstrs.data(), output_name_cstrs.size());
  ASSERT_EQ(ort_outputs.size(), 3u);

  // Validate outputs.
  for (size_t i = 0; i < ort_outputs.size(); ++i) {
    auto type_info = ort_outputs[i].GetTensorTypeAndShapeInfo();
    ASSERT_EQ(type_info.GetShape(), expected_dims[i]);
    ASSERT_EQ(type_info.GetElementCount(), 1u);

    int64_t* lens_data = ort_outputs[i].GetTensorMutableData<int64_t>();
    ASSERT_EQ(lens_data[0], expected_lens[i][0]);
  }
}

TEST(CApiTest, mixed_variadic_input_output_custom_op) {
  // Create a custom op with 2 inputs (required, variadic) and 2 outputs (required, variadic).
  // The model passes in 3 string inputs and expects 3 int64_t outputs.
  TemplatedCustomOp<MyCustomStringLengthsKernel> custom_op(
      "VariadicNode",
      // Input config
      {ONNXTensorElementDataType::ONNX_TENSOR_ELEMENT_DATA_TYPE_STRING,
       ONNXTensorElementDataType::ONNX_TENSOR_ELEMENT_DATA_TYPE_STRING},
      {OrtCustomOpInputOutputCharacteristic::INPUT_OUTPUT_REQUIRED,
       OrtCustomOpInputOutputCharacteristic::INPUT_OUTPUT_VARIADIC},
      1,
      true,
      // Output config
      {ONNXTensorElementDataType::ONNX_TENSOR_ELEMENT_DATA_TYPE_INT64,
       ONNXTensorElementDataType::ONNX_TENSOR_ELEMENT_DATA_TYPE_INT64},
      {OrtCustomOpInputOutputCharacteristic::INPUT_OUTPUT_REQUIRED,
       OrtCustomOpInputOutputCharacteristic::INPUT_OUTPUT_VARIADIC},
      1,
      true);

  Ort::CustomOpDomain custom_op_domain("test");
  custom_op_domain.Add(&custom_op);

  Ort::SessionOptions session_options;
  session_options.Add(custom_op_domain);

  std::vector<Ort::Value> ort_inputs;
  Ort::AllocatorWithDefaultOptions allocator;
  std::vector<std::vector<int64_t>> expected_dims;
  std::vector<std::vector<int64_t>> expected_lens;
  std::vector<std::string> input_names;
  std::vector<std::string> output_names;

  // Create inputs.
  AddInputForCustomStringLengthsKernel("mixed variadic", allocator, ort_inputs, input_names, output_names,
                                       expected_dims, expected_lens);
  AddInputForCustomStringLengthsKernel("", allocator, ort_inputs, input_names, output_names, expected_dims,
                                       expected_lens);
  AddInputForCustomStringLengthsKernel("abcd", allocator, ort_inputs, input_names, output_names, expected_dims,
                                       expected_lens);

  // Create arrays of c-strings for input and output names.
  auto get_c_str = [](const std::string& str) { return str.c_str(); };
  std::vector<const char*> input_name_cstrs(input_names.size());
  std::transform(input_names.begin(), input_names.end(), input_name_cstrs.begin(), get_c_str);
  std::vector<const char*> output_name_cstrs(output_names.size());
  std::transform(output_names.begin(), output_names.end(), output_name_cstrs.begin(), get_c_str);

  Ort::Session session(*ort_env, VARIADIC_INPUT_OUTPUT_CUSTOM_OP_MODEL_URI, session_options);
  auto ort_outputs = session.Run(Ort::RunOptions{}, input_name_cstrs.data(), ort_inputs.data(), ort_inputs.size(),
                                 output_name_cstrs.data(), output_name_cstrs.size());
  ASSERT_EQ(ort_outputs.size(), 3u);

  // Validate outputs.
  for (size_t i = 0; i < ort_outputs.size(); ++i) {
    auto type_info = ort_outputs[i].GetTensorTypeAndShapeInfo();
    ASSERT_EQ(type_info.GetShape(), expected_dims[i]);
    ASSERT_EQ(type_info.GetElementCount(), 1u);

    int64_t* lens_data = ort_outputs[i].GetTensorMutableData<int64_t>();
    ASSERT_EQ(lens_data[0], expected_lens[i][0]);
  }
}

TEST(CApiTest, variadic_undef_input_output_custom_op) {
  // Create a custom op with 1 variadic input and 1 variadic output.
  // Both the input and output are of undefined element type and allowed to differ in type (hetergeneous).
  // The model passes in inputs (string, int64_t, and float) which are then echoed in
  // reversed order (float, int64_t, string).
  TemplatedCustomOp<MyCustomEchoReversedArgsKernel> custom_op(
      "VariadicNode",
      // Input config
      {ONNXTensorElementDataType::ONNX_TENSOR_ELEMENT_DATA_TYPE_UNDEFINED},
      {OrtCustomOpInputOutputCharacteristic::INPUT_OUTPUT_VARIADIC},
      1,
      false,
      // Output config
      {ONNXTensorElementDataType::ONNX_TENSOR_ELEMENT_DATA_TYPE_UNDEFINED},
      {OrtCustomOpInputOutputCharacteristic::INPUT_OUTPUT_VARIADIC},
      1,
      false);

  Ort::CustomOpDomain custom_op_domain("test");
  custom_op_domain.Add(&custom_op);

  Ort::SessionOptions session_options;
  session_options.Add(custom_op_domain);

  std::vector<Ort::Value> ort_inputs;
  Ort::AllocatorWithDefaultOptions allocator;
  Ort::ConstMemoryInfo mem_info = allocator.GetInfo();
  std::vector<int64_t> input_dims = {1};

  // Set string input.
  std::string str_input("hello_ort");
  Ort::Value& str_input_val = ort_inputs.emplace_back(
      Ort::Value::CreateTensor(allocator, input_dims.data(), input_dims.size(),
                               ONNXTensorElementDataType::ONNX_TENSOR_ELEMENT_DATA_TYPE_STRING));
  str_input_val.FillStringTensorElement(str_input.c_str(), 0);

  // Set int64_t input.
  std::array<int64_t, 1> int_inps = {23};
  ort_inputs.emplace_back(Ort::Value::CreateTensor<int64_t>(mem_info, int_inps.data(), int_inps.size(),
                                                            input_dims.data(), input_dims.size()));

  // Set float input.
  std::array<float, 1> float_inps = {10.0f};
  ort_inputs.emplace_back(Ort::Value::CreateTensor<float>(mem_info, float_inps.data(), float_inps.size(),
                                                          input_dims.data(), input_dims.size()));

<<<<<<< HEAD
  std::array<const char*, 3> input_names = {"input_0", "input_1", "input_2"};
  std::array<const char*, 3> output_names = {"output_0", "output_1", "output_2"};
=======
  constexpr std::array<const char*, 3> input_names = {"input_0", "input_1", "input_2"};
  constexpr std::array<const char*, 3> output_names = {"output_0", "output_1", "output_2"};
>>>>>>> 3bbcc279

  Ort::Session session(*ort_env, VARIADIC_UNDEF_INPUT_OUTPUT_CUSTOM_OP_MODEL_URI, session_options);
  auto ort_outputs = session.Run(Ort::RunOptions{}, input_names.data(), ort_inputs.data(), ort_inputs.size(),
                                 output_names.data(), output_names.size());
  ASSERT_EQ(ort_outputs.size(), 3u);

  // Validate outputs.

  // First output should be a float.
  {
    auto& ort_output = ort_outputs[0];
    auto type_info = ort_output.GetTensorTypeAndShapeInfo();
    ASSERT_EQ(type_info.GetShape(), input_dims);
    ASSERT_EQ(type_info.GetElementCount(), 1u);
    ASSERT_EQ(type_info.GetElementType(), ONNXTensorElementDataType::ONNX_TENSOR_ELEMENT_DATA_TYPE_FLOAT);

    const float* out_ptr = ort_output.GetTensorData<float>();
    ASSERT_EQ(out_ptr[0], float_inps[0]);
  }

  // Second output should be a int64_t.
  {
    auto& ort_output = ort_outputs[1];
    auto type_info = ort_output.GetTensorTypeAndShapeInfo();
    ASSERT_EQ(type_info.GetShape(), input_dims);
    ASSERT_EQ(type_info.GetElementCount(), 1u);
    ASSERT_EQ(type_info.GetElementType(), ONNXTensorElementDataType::ONNX_TENSOR_ELEMENT_DATA_TYPE_INT64);

    const int64_t* out_ptr = ort_output.GetTensorData<int64_t>();
    ASSERT_EQ(out_ptr[0], int_inps[0]);
  }

  // Last output should be a string.
  {
    auto& ort_output = ort_outputs[2];
    auto type_info = ort_output.GetTensorTypeAndShapeInfo();
    ASSERT_EQ(type_info.GetShape(), input_dims);
    ASSERT_EQ(type_info.GetElementCount(), 1u);
    ASSERT_EQ(type_info.GetElementType(), ONNXTensorElementDataType::ONNX_TENSOR_ELEMENT_DATA_TYPE_STRING);

    const size_t str_len = ort_output.GetStringTensorElementLength(0);
    ASSERT_EQ(str_len, str_input.size());

    std::string str;
    str.resize(str_len);

    ort_output.GetStringTensorElement(str_len, 0, str.data());
    ASSERT_EQ(str, str_input);
  }
}

TEST(CApiTest, invalid_variadic_input_not_last_custom_op) {
  // Create an invalid custom op with 2 inputs. The first input is variadic and the last is not.
  // Expect an error because only the last input may be marked as variadic.
  TemplatedCustomOp<MyCustomStringLengthsKernel> custom_op(
      "VariadicNode",
      // Input config
      {ONNXTensorElementDataType::ONNX_TENSOR_ELEMENT_DATA_TYPE_STRING,
       ONNXTensorElementDataType::ONNX_TENSOR_ELEMENT_DATA_TYPE_STRING},
      {OrtCustomOpInputOutputCharacteristic::INPUT_OUTPUT_VARIADIC,
       OrtCustomOpInputOutputCharacteristic::INPUT_OUTPUT_REQUIRED},
      1,
      true,
      // Output config
      {ONNXTensorElementDataType::ONNX_TENSOR_ELEMENT_DATA_TYPE_INT64,
       ONNXTensorElementDataType::ONNX_TENSOR_ELEMENT_DATA_TYPE_INT64},
      {OrtCustomOpInputOutputCharacteristic::INPUT_OUTPUT_REQUIRED,
       OrtCustomOpInputOutputCharacteristic::INPUT_OUTPUT_VARIADIC},
      1,
      true);

  Ort::CustomOpDomain custom_op_domain("test");
  custom_op_domain.Add(&custom_op);

  Ort::SessionOptions session_options;
  session_options.Add(custom_op_domain);

  try {
    Ort::Session session(*ort_env, VARIADIC_INPUT_OUTPUT_CUSTOM_OP_MODEL_URI, session_options);
    FAIL();
  } catch (const Ort::Exception& excpt) {
    ASSERT_THAT(excpt.what(), testing::HasSubstr("Only the last input to a custom op may be marked variadic."));
  }
}

TEST(CApiTest, invalid_variadic_output_not_last_custom_op) {
  // Create an invalid custom op with 2 outputs. The first output is variadic and the last is not.
  // Expect an error because only the last output may be marked as variadic.
  TemplatedCustomOp<MyCustomStringLengthsKernel> custom_op(
      "VariadicNode",
      // Input config
      {ONNXTensorElementDataType::ONNX_TENSOR_ELEMENT_DATA_TYPE_STRING,
       ONNXTensorElementDataType::ONNX_TENSOR_ELEMENT_DATA_TYPE_STRING},
      {OrtCustomOpInputOutputCharacteristic::INPUT_OUTPUT_REQUIRED,
       OrtCustomOpInputOutputCharacteristic::INPUT_OUTPUT_VARIADIC},
      1,
      true,
      // Output config
      {ONNXTensorElementDataType::ONNX_TENSOR_ELEMENT_DATA_TYPE_INT64,
       ONNXTensorElementDataType::ONNX_TENSOR_ELEMENT_DATA_TYPE_INT64},
      {OrtCustomOpInputOutputCharacteristic::INPUT_OUTPUT_VARIADIC,
       OrtCustomOpInputOutputCharacteristic::INPUT_OUTPUT_REQUIRED},
      1,
      true);

  Ort::CustomOpDomain custom_op_domain("test");
  custom_op_domain.Add(&custom_op);

  Ort::SessionOptions session_options;
  session_options.Add(custom_op_domain);

  try {
    Ort::Session session(*ort_env, VARIADIC_INPUT_OUTPUT_CUSTOM_OP_MODEL_URI, session_options);
    FAIL();
  } catch (const Ort::Exception& excpt) {
    ASSERT_THAT(excpt.what(), testing::HasSubstr("Only the last output to a custom op may be marked variadic."));
  }
}

TEST(CApiTest, invalid_variadic_input_min_arity_custom_op) {
  // Create a custom op with a variadic input with a minimum arity of 4.
  // Expect an error because the model passes in less than 4 inputs to the op.
  TemplatedCustomOp<MyCustomStringLengthsKernel> custom_op(
      "VariadicNode",
      // Input config
      {ONNXTensorElementDataType::ONNX_TENSOR_ELEMENT_DATA_TYPE_STRING},
      {OrtCustomOpInputOutputCharacteristic::INPUT_OUTPUT_VARIADIC},
      4,
      true,
      // Output config
      {ONNXTensorElementDataType::ONNX_TENSOR_ELEMENT_DATA_TYPE_INT64},
      {OrtCustomOpInputOutputCharacteristic::INPUT_OUTPUT_VARIADIC},
      1,
      true);

  Ort::CustomOpDomain custom_op_domain("test");
  custom_op_domain.Add(&custom_op);

  Ort::SessionOptions session_options;
  session_options.Add(custom_op_domain);

  try {
    Ort::Session session(*ort_env, VARIADIC_INPUT_OUTPUT_CUSTOM_OP_MODEL_URI, session_options);
    FAIL();
  } catch (const Ort::Exception& excpt) {
    ASSERT_THAT(excpt.what(), testing::HasSubstr("Error Node (VariadicNode0) has input size 3 not in range [min=4"));
  }
}

TEST(CApiTest, invalid_variadic_output_min_arity_custom_op) {
  // Create a custom op with a variadic output with a minimum arity of 4.
  // Expect an error because the model instantiates the op with less than 4 outputs.
  TemplatedCustomOp<MyCustomStringLengthsKernel> custom_op(
      "VariadicNode",
      // Input config
      {ONNXTensorElementDataType::ONNX_TENSOR_ELEMENT_DATA_TYPE_STRING},
      {OrtCustomOpInputOutputCharacteristic::INPUT_OUTPUT_VARIADIC},
      1,
      true,
      // Output config
      {ONNXTensorElementDataType::ONNX_TENSOR_ELEMENT_DATA_TYPE_INT64},
      {OrtCustomOpInputOutputCharacteristic::INPUT_OUTPUT_VARIADIC},
      4,
      true);

  Ort::CustomOpDomain custom_op_domain("test");
  custom_op_domain.Add(&custom_op);

  Ort::SessionOptions session_options;
  session_options.Add(custom_op_domain);

  try {
    Ort::Session session(*ort_env, VARIADIC_INPUT_OUTPUT_CUSTOM_OP_MODEL_URI, session_options);
    FAIL();
  } catch (const Ort::Exception& excpt) {
    ASSERT_THAT(excpt.what(), testing::HasSubstr("Error Node (VariadicNode0) has output size 3 not in range [min=4"));
  }
}

TEST(CApiTest, invalid_variadic_input_homogeneity_custom_op) {
  // Create a custom op with a homogeneous variadic input. The model has heterogeneous inputs,
  // so we expect an error.
  TemplatedCustomOp<MyCustomEchoReversedArgsKernel> custom_op(
      "VariadicNode",
      // Input config
      {ONNXTensorElementDataType::ONNX_TENSOR_ELEMENT_DATA_TYPE_UNDEFINED},
      {OrtCustomOpInputOutputCharacteristic::INPUT_OUTPUT_VARIADIC},
      1,
      true,  // Input homogeneity requirement will cause error!
      // Output config
      {ONNXTensorElementDataType::ONNX_TENSOR_ELEMENT_DATA_TYPE_UNDEFINED},
      {OrtCustomOpInputOutputCharacteristic::INPUT_OUTPUT_VARIADIC},
      1,
      false);

  Ort::CustomOpDomain custom_op_domain("test");
  custom_op_domain.Add(&custom_op);

  Ort::SessionOptions session_options;
  session_options.Add(custom_op_domain);

  try {
    Ort::Session session(*ort_env, VARIADIC_UNDEF_INPUT_OUTPUT_CUSTOM_OP_MODEL_URI, session_options);
    FAIL();
  } catch (const Ort::Exception& excpt) {
    ASSERT_THAT(excpt.what(), testing::HasSubstr("Type Error: Type parameter (T0) of Optype (VariadicNode) bound "
                                                 "to different types"));
  }
}

TEST(CApiTest, optional_input_output_custom_op_handler) {
  MyCustomOpWithOptionalInput custom_op{onnxruntime::kCpuExecutionProvider};

  // `MyCustomOpFooBar` defines a custom op with atmost 3 inputs and the second input is optional.
  // In this test, we are going to try and run 2 models - one with the optional input and one without
  // the optional input.
  Ort::CustomOpDomain custom_op_domain("");
  custom_op_domain.Add(&custom_op);

  Ort::SessionOptions session_options;
  session_options.Add(custom_op_domain);

  std::vector<Ort::Value> ort_inputs;

  Ort::MemoryInfo info("Cpu", OrtDeviceAllocator, 0, OrtMemTypeDefault);

  // input 0
  std::vector<float> input_0_data = {1.f};
  std::vector<int64_t> input_0_dims = {1};
  ort_inputs.emplace_back(
      Ort::Value::CreateTensor<float>(info, const_cast<float*>(input_0_data.data()),
                                      input_0_data.size(), input_0_dims.data(), input_0_dims.size()));

  // input 1
  std::vector<float> input_1_data = {1.f};
  std::vector<int64_t> input_1_dims = {1};
  ort_inputs.emplace_back(
      Ort::Value::CreateTensor<float>(info, const_cast<float*>(input_1_data.data()),
                                      input_1_data.size(), input_1_dims.data(), input_1_dims.size()));

  // input 2
  std::vector<float> input_2_data = {1.f};
  std::vector<int64_t> input_2_dims = {1};
  ort_inputs.emplace_back(
      Ort::Value::CreateTensor<float>(info, const_cast<float*>(input_2_data.data()),
                                      input_2_data.size(), input_2_dims.data(), input_2_dims.size()));

  const char* output_name = "Y";

  // Part 1: Model with optional input present
  {
    std::vector<const char*> input_names = {"X1", "X2", "X3"};
    Ort::Session session(*ort_env, OPTIONAL_INPUT_OUTPUT_CUSTOM_OP_MODEL_URI, session_options);
    auto ort_outputs = session.Run(Ort::RunOptions{}, input_names.data(), ort_inputs.data(), ort_inputs.size(),
                                   &output_name, 1);
    ASSERT_EQ(ort_outputs.size(), 1u);

    // Validate results
    std::vector<int64_t> y_dims = {1};
    std::vector<float> values_y = {3.f};
    auto type_info = ort_outputs[0].GetTensorTypeAndShapeInfo();
    ASSERT_EQ(type_info.GetShape(), y_dims);
    size_t total_len = type_info.GetElementCount();
    ASSERT_EQ(values_y.size(), total_len);

    float* f = ort_outputs[0].GetTensorMutableData<float>();
    for (size_t i = 0; i != total_len; ++i) {
      ASSERT_EQ(values_y[i], f[i]);
    }
  }

  // Part 2: Model with optional input absent
  {
    std::vector<const char*> input_names = {"X1", "X2"};
    ort_inputs.erase(ort_inputs.begin() + 2);  // remove the last input in the container
    Ort::Session session(*ort_env, OPTIONAL_INPUT_OUTPUT_CUSTOM_OP_MODEL_URI_2, session_options);
    auto ort_outputs = session.Run(Ort::RunOptions{}, input_names.data(), ort_inputs.data(), ort_inputs.size(),
                                   &output_name, 1);
    ASSERT_EQ(ort_outputs.size(), 1u);

    // Validate results
    std::vector<int64_t> y_dims = {1};
    std::vector<float> values_y = {2.f};
    auto type_info = ort_outputs[0].GetTensorTypeAndShapeInfo();
    ASSERT_EQ(type_info.GetShape(), y_dims);
    size_t total_len = type_info.GetElementCount();
    ASSERT_EQ(values_y.size(), total_len);

    float* f = ort_outputs[0].GetTensorMutableData<float>();
    for (size_t i = 0; i != total_len; ++i) {
      ASSERT_EQ(values_y[i], f[i]);
    }
  }
}
TEST(CApiTest, custom_op_with_attributes_handler) {
  MyCustomOpWithAttributes custom_op{onnxruntime::kCpuExecutionProvider};

  Ort::CustomOpDomain custom_op_domain("");
  custom_op_domain.Add(&custom_op);

  Ort::SessionOptions session_options;
  session_options.Add(custom_op_domain);

  Ort::Session session(*ort_env, CUSTOM_OP_MODEL_WITH_ATTRIBUTES_URI, session_options);

  Ort::MemoryInfo info("Cpu", OrtDeviceAllocator, 0, OrtMemTypeDefault);

  std::vector<Ort::Value> ort_inputs;
  std::vector<const char*> input_names;

  // input 0 (float type)
  input_names.emplace_back("X");
  std::vector<float> input_0_data = {1.f};
  std::vector<int64_t> input_0_dims = {1};
  ort_inputs.emplace_back(
      Ort::Value::CreateTensor<float>(info, const_cast<float*>(input_0_data.data()),
                                      input_0_data.size(), input_0_dims.data(), input_0_dims.size()));

  // Run
  const char* output_name = "Y";
  auto ort_outputs = session.Run(Ort::RunOptions{}, input_names.data(), ort_inputs.data(), ort_inputs.size(),
                                 &output_name, 1);
  ASSERT_EQ(ort_outputs.size(), 1u);

  // Validate results
  std::vector<int64_t> y_dims = {1};
  std::vector<float> values_y = {15.f};
  auto type_info = ort_outputs[0].GetTensorTypeAndShapeInfo();
  ASSERT_EQ(type_info.GetShape(), y_dims);
  size_t total_len = type_info.GetElementCount();
  ASSERT_EQ(values_y.size(), total_len);

  float* f = ort_outputs[0].GetTensorMutableData<float>();
  for (size_t i = 0; i != total_len; ++i) {
    ASSERT_EQ(values_y[i], f[i]);
  }
}

// Tests registration of a custom op of the same name for both CPU and CUDA EPs
#ifdef USE_CUDA
TEST(CApiTest, RegisterCustomOpForCPUAndCUDA) {
  std::cout << "Tests registration of a custom op of the same name for both CPU and CUDA EPs" << std::endl;

  std::vector<Input> inputs(1);
  Input& input = inputs[0];
  input.name = "X";
  input.dims = {3, 2};
  input.values = {1.0f, 2.0f, 3.0f, 4.0f, 5.0f, 6.0f};

  // prepare expected inputs and outputs
  std::vector<int64_t> expected_dims_y = {3, 2};
  std::vector<float> expected_values_y = {2.0f, 4.0f, 6.0f, 8.0f, 10.0f, 12.0f};

  MyCustomOp custom_op_cpu{onnxruntime::kCpuExecutionProvider};
  // We are going to test session creation only - hence it is not a problem to use the default stream as the compute stream for the custom op
  MyCustomOp custom_op_cuda{onnxruntime::kCudaExecutionProvider};
  Ort::CustomOpDomain custom_op_domain("");
  custom_op_domain.Add(&custom_op_cpu);
  custom_op_domain.Add(&custom_op_cuda);

  TestInference<float>(*ort_env, CUSTOM_OP_MODEL_URI, inputs, "Y", expected_dims_y,
                       expected_values_y, 1, custom_op_domain, nullptr, nullptr, true);
}
#endif


#ifdef USE_OPENVINO
TEST(CApiTest, test_custom_op_openvino_wrapper_library) {
  // Tests a custom operator that wraps an OpenVINO MNIST model (.xml and .bin files serialized into node attributes).
  // The custom op extracts the serialized .xml/.bin bytes and creates an in-memory OpenVINO model
  // during kernel creation. The custom op is passed an image of a hand-drawn "1" as an input during computation, which
  // is then inferenced using OpenVINO APIs.
  std::vector<Input> inputs(1);
  inputs[0].name = "Input3";
  inputs[0].dims = {1, 1, 28, 28};

  // Float image with the digit "1".
  inputs[0].values = {0.0f, 0.0f, 0.0f, 0.0f, 0.0f, 0.0f, 0.0f, 0.0f, 0.0f, 0.0f, 0.0f, 0.0f, 0.0f, 0.0f, 0.0f, 0.0f, 0.0f, 0.0f, 0.0f, 0.0f, 0.0f, 0.0f, 0.0f, 0.0f, 0.0f, 0.0f, 0.0f, 0.0f,
                      0.0f, 0.0f, 0.0f, 0.0f, 0.0f, 0.0f, 0.0f, 0.0f, 0.0f, 0.0f, 0.0f, 0.0f, 0.0f, 0.0f, 0.0f, 0.0f, 0.0f, 0.0f, 0.0f, 0.0f, 0.0f, 0.0f, 0.0f, 0.0f, 0.0f, 0.0f, 0.0f, 0.0f,
                      0.0f, 0.0f, 0.0f, 0.0f, 0.0f, 0.0f, 0.0f, 0.0f, 0.0f, 0.0f, 0.0f, 0.0f, 0.0f, 0.0f, 0.0f, 0.0f, 0.0f, 0.0f, 0.0f, 0.0f, 0.0f, 0.0f, 0.0f, 0.0f, 0.0f, 0.0f, 0.0f, 0.0f,
                      0.0f, 0.0f, 0.0f, 0.0f, 0.0f, 0.0f, 0.0f, 0.0f, 0.0f, 0.0f, 0.0f, 0.0f, 0.0f, 0.0f, 0.0f, 0.0f, 0.0f, 0.0f, 0.0f, 0.0f, 0.0f, 0.0f, 0.0f, 0.0f, 0.0f, 0.0f, 0.0f, 0.0f,
                      0.0f, 0.0f, 0.0f, 0.0f, 0.0f, 0.0f, 0.0f, 0.0f, 0.0f, 0.0f, 0.0f, 0.0f, 0.0f, 0.75f, 1.0f, 0.75f, 0.0f, 0.0f, 0.0f, 0.0f, 0.0f, 0.0f, 0.0f, 0.0f, 0.0f, 0.0f, 0.0f, 0.0f,
                      0.0f, 0.0f, 0.0f, 0.0f, 0.0f, 0.0f, 0.0f, 0.0f, 0.0f, 0.0f, 0.0f, 0.0f, 0.0f, 0.98f, 0.99f, 0.98f, 0.0f, 0.0f, 0.0f, 0.0f, 0.0f, 0.0f, 0.0f, 0.0f, 0.0f, 0.0f, 0.0f, 0.0f,
                      0.0f, 0.0f, 0.0f, 0.0f, 0.0f, 0.0f, 0.0f, 0.0f, 0.0f, 0.0f, 0.0f, 0.0f, 0.0f, 0.85f, 0.99f, 0.85f, 0.0f, 0.0f, 0.0f, 0.0f, 0.0f, 0.0f, 0.0f, 0.0f, 0.0f, 0.0f, 0.0f, 0.0f,
                      0.0f, 0.0f, 0.0f, 0.0f, 0.0f, 0.0f, 0.0f, 0.0f, 0.0f, 0.0f, 0.0f, 0.0f, 0.0f, 0.98f, 0.99f, 0.98f, 0.0f, 0.0f, 0.0f, 0.0f, 0.0f, 0.0f, 0.0f, 0.0f, 0.0f, 0.0f, 0.0f, 0.0f,
                      0.0f, 0.0f, 0.0f, 0.0f, 0.0f, 0.0f, 0.0f, 0.0f, 0.0f, 0.0f, 0.0f, 0.0f, 0.0f, 0.98f, 0.99f, 0.98f, 0.0f, 0.0f, 0.0f, 0.0f, 0.0f, 0.0f, 0.0f, 0.0f, 0.0f, 0.0f, 0.0f, 0.0f,
                      0.0f, 0.0f, 0.0f, 0.0f, 0.0f, 0.0f, 0.0f, 0.0f, 0.0f, 0.0f, 0.0f, 0.0f, 0.0f, 0.98f, 1.0f, 0.98f, 0.0f, 0.0f, 0.0f, 0.0f, 0.0f, 0.0f, 0.0f, 0.0f, 0.0f, 0.0f, 0.0f, 0.0f,
                      0.0f, 0.0f, 0.0f, 0.0f, 0.0f, 0.0f, 0.0f, 0.0f, 0.0f, 0.0f, 0.0f, 0.0f, 0.0f, 0.98f, 0.99f, 0.98f, 0.0f, 0.0f, 0.0f, 0.0f, 0.0f, 0.0f, 0.0f, 0.0f, 0.0f, 0.0f, 0.0f, 0.0f,
                      0.0f, 0.0f, 0.0f, 0.0f, 0.0f, 0.0f, 0.0f, 0.0f, 0.0f, 0.0f, 0.0f, 0.0f, 0.0f, 0.98f, 0.99f, 0.98f, 0.0f, 0.0f, 0.0f, 0.0f, 0.0f, 0.0f, 0.0f, 0.0f, 0.0f, 0.0f, 0.0f, 0.0f,
                      0.0f, 0.0f, 0.0f, 0.0f, 0.0f, 0.0f, 0.0f, 0.0f, 0.0f, 0.0f, 0.0f, 0.0f, 0.0f, 0.98f, 0.99f, 0.98f, 0.0f, 0.0f, 0.0f, 0.0f, 0.0f, 0.0f, 0.0f, 0.0f, 0.0f, 0.0f, 0.0f, 0.0f,
                      0.0f, 0.0f, 0.0f, 0.0f, 0.0f, 0.0f, 0.0f, 0.0f, 0.0f, 0.0f, 0.0f, 0.0f, 0.0f, 0.98f, 0.99f, 0.98f, 0.0f, 0.0f, 0.0f, 0.0f, 0.0f, 0.0f, 0.0f, 0.0f, 0.0f, 0.0f, 0.0f, 0.0f,
                      0.0f, 0.0f, 0.0f, 0.0f, 0.0f, 0.0f, 0.0f, 0.0f, 0.0f, 0.0f, 0.0f, 0.0f, 0.0f, 0.98f, 0.99f, 0.98f, 0.0f, 0.0f, 0.0f, 0.0f, 0.0f, 0.0f, 0.0f, 0.0f, 0.0f, 0.0f, 0.0f, 0.0f,
                      0.0f, 0.0f, 0.0f, 0.0f, 0.0f, 0.0f, 0.0f, 0.0f, 0.0f, 0.0f, 0.0f, 0.0f, 0.0f, 0.98f, 0.99f, 0.98f, 0.0f, 0.0f, 0.0f, 0.0f, 0.0f, 0.0f, 0.0f, 0.0f, 0.0f, 0.0f, 0.0f, 0.0f,
                      0.0f, 0.0f, 0.0f, 0.0f, 0.0f, 0.0f, 0.0f, 0.0f, 0.0f, 0.0f, 0.0f, 0.0f, 0.0f, 0.98f, 0.99f, 0.98f, 0.0f, 0.0f, 0.0f, 0.0f, 0.0f, 0.0f, 0.0f, 0.0f, 0.0f, 0.0f, 0.0f, 0.0f,
                      0.0f, 0.0f, 0.0f, 0.0f, 0.0f, 0.0f, 0.0f, 0.0f, 0.0f, 0.0f, 0.0f, 0.0f, 0.0f, 0.98f, 0.99f, 0.98f, 0.0f, 0.0f, 0.0f, 0.0f, 0.0f, 0.0f, 0.0f, 0.0f, 0.0f, 0.0f, 0.0f, 0.0f,
                      0.0f, 0.0f, 0.0f, 0.0f, 0.0f, 0.0f, 0.0f, 0.0f, 0.0f, 0.0f, 0.0f, 0.0f, 0.0f, 0.98f, 0.99f, 0.98f, 0.0f, 0.0f, 0.0f, 0.0f, 0.0f, 0.0f, 0.0f, 0.0f, 0.0f, 0.0f, 0.0f, 0.0f,
                      0.0f, 0.0f, 0.0f, 0.0f, 0.0f, 0.0f, 0.0f, 0.0f, 0.0f, 0.0f, 0.0f, 0.0f, 0.0f, 0.98f, 0.99f, 0.98f, 0.0f, 0.0f, 0.0f, 0.0f, 0.0f, 0.0f, 0.0f, 0.0f, 0.0f, 0.0f, 0.0f, 0.0f,
                      0.0f, 0.0f, 0.0f, 0.0f, 0.0f, 0.0f, 0.0f, 0.0f, 0.0f, 0.0f, 0.0f, 0.0f, 0.0f, 0.98f, 1.0f, 0.98f, 0.0f, 0.0f, 0.0f, 0.0f, 0.0f, 0.0f, 0.0f, 0.0f, 0.0f, 0.0f, 0.0f, 0.0f,
                      0.0f, 0.0f, 0.0f, 0.0f, 0.0f, 0.0f, 0.0f, 0.0f, 0.0f, 0.0f, 0.0f, 0.0f, 0.0f, 0.99f, 1.0f, 0.99f, 0.0f, 0.0f, 0.0f, 0.0f, 0.0f, 0.0f, 0.0f, 0.0f, 0.0f, 0.0f, 0.0f, 0.0f,
                      0.0f, 0.0f, 0.0f, 0.0f, 0.0f, 0.0f, 0.0f, 0.0f, 0.0f, 0.0f, 0.0f, 0.0f, 0.0f, 0.94f, 0.99f, 0.94f, 0.0f, 0.0f, 0.0f, 0.0f, 0.0f, 0.0f, 0.0f, 0.0f, 0.0f, 0.0f, 0.0f, 0.0f,
                      0.0f, 0.0f, 0.0f, 0.0f, 0.0f, 0.0f, 0.0f, 0.0f, 0.0f, 0.0f, 0.0f, 0.0f, 0.1f, 0.75f, 0.75f, 0.75f, 0.1f, 0.0f, 0.0f, 0.0f, 0.0f, 0.0f, 0.0f, 0.0f, 0.0f, 0.0f, 0.0f, 0.0f,
                      0.0f, 0.0f, 0.0f, 0.0f, 0.0f, 0.0f, 0.0f, 0.0f, 0.0f, 0.0f, 0.0f, 0.0f, 0.0f, 0.0f, 0.0f, 0.0f, 0.0f, 0.0f, 0.0f, 0.0f, 0.0f, 0.0f, 0.0f, 0.0f, 0.0f, 0.0f, 0.0f, 0.0f,
                      0.0f, 0.0f, 0.0f, 0.0f, 0.0f, 0.0f, 0.0f, 0.0f, 0.0f, 0.0f, 0.0f, 0.0f, 0.0f, 0.0f, 0.0f, 0.0f, 0.0f, 0.0f, 0.0f, 0.0f, 0.0f, 0.0f, 0.0f, 0.0f, 0.0f, 0.0f, 0.0f, 0.0f,
                      0.0f, 0.0f, 0.0f, 0.0f, 0.0f, 0.0f, 0.0f, 0.0f, 0.0f, 0.0f, 0.0f, 0.0f, 0.0f, 0.0f, 0.0f, 0.0f, 0.0f, 0.0f, 0.0f, 0.0f, 0.0f, 0.0f, 0.0f, 0.0f, 0.0f, 0.0f, 0.0f, 0.0f,
                      0.0f, 0.0f, 0.0f, 0.0f, 0.0f, 0.0f, 0.0f, 0.0f, 0.0f, 0.0f, 0.0f, 0.0f, 0.0f, 0.0f, 0.0f, 0.0f, 0.0f, 0.0f, 0.0f, 0.0f, 0.0f, 0.0f, 0.0f, 0.0f, 0.0f, 0.0f, 0.0f, 0.0f};

  // prepare expected outputs
  std::vector<int64_t> expected_output_dims = {1, 10};

  // Digit 1 (index 1) has the highest probability (before applying softmax)
  std::vector<float> expected_vals = {-5.34957457f, 13.1904755f, -4.79670954f, -3.59232116f, 2.31260920f,
                                      -4.27866220f, -4.31867933f, 0.587718308f, -2.33952785f, -3.88515306f};

  const char* lib_name;
#if defined(_WIN32)
  lib_name = "custom_op_openvino_wrapper_library.dll";
#elif defined(__APPLE__)
  lib_name = "libcustom_op_openvino_wrapper_library.dylib";
#else
  lib_name = "./libcustom_op_openvino_wrapper_library.so";
#endif

  Ort::SessionOptions session_opts;
  Ort::CustomOpConfigs custom_op_configs;

  custom_op_configs.AddConfig("OpenVINO_Wrapper", "device_type", "CPU");
  session_opts.RegisterCustomOpsLibrary(lib_name, custom_op_configs);

  Ort::Session session(*ort_env, CUSTOM_OP_OPENVINO_WRAPPER_LIB_TEST_MODEL_URI, session_opts);
  auto default_allocator = std::make_unique<MockedOrtAllocator>();

  RunSession(default_allocator.get(), session,
             inputs,
             "Plus214_Output_0",
             expected_output_dims,
             expected_vals,
             nullptr);
}
#endif

// It has memory leak. The OrtCustomOpDomain created in custom_op_library.cc:RegisterCustomOps function was not freed
#if defined(__ANDROID__)
TEST(CApiTest, DISABLED_test_custom_op_library) {
// To accomodate a reduced op build pipeline
#elif defined(REDUCED_OPS_BUILD) && defined(USE_CUDA)
TEST(CApiTest, DISABLED_test_custom_op_library) {
#else
TEST(CApiTest, test_custom_op_library) {
#endif
  std::cout << "Running inference using custom op shared library" << std::endl;

  std::vector<Input> inputs(2);
  inputs[0].name = "input_1";
  inputs[0].dims = {3, 5};
  inputs[0].values = {1.1f, 2.2f, 3.3f, 4.4f, 5.5f,
                      6.6f, 7.7f, 8.8f, 9.9f, 10.0f,
                      11.1f, 12.2f, 13.3f, 14.4f, 15.5f};
  inputs[1].name = "input_2";
  inputs[1].dims = {3, 5};
  inputs[1].values = {15.5f, 14.4f, 13.3f, 12.2f, 11.1f,
                      10.0f, 9.9f, 8.8f, 7.7f, 6.6f,
                      5.5f, 4.4f, 3.3f, 2.2f, 1.1f};

  // prepare expected inputs and outputs
  std::vector<int64_t> expected_dims_y = {3, 5};
  std::vector<int32_t> expected_values_y =
      {17, 17, 17, 17, 17,
       17, 18, 18, 18, 17,
       17, 17, 17, 17, 17};

  std::string lib_name;
#if defined(_WIN32)
  lib_name = "custom_op_library.dll";
#elif defined(__APPLE__)
  lib_name = "libcustom_op_library.dylib";
#else
  lib_name = "./libcustom_op_library.so";
#endif

  void* library_handle = nullptr;
#ifdef USE_CUDA
  TestInference<int32_t>(*ort_env, CUSTOM_OP_LIBRARY_TEST_MODEL_URI, inputs, "output", expected_dims_y,
                         expected_values_y, 1, nullptr, lib_name.c_str(), &library_handle);
#else
  TestInference<int32_t>(*ort_env, CUSTOM_OP_LIBRARY_TEST_MODEL_URI, inputs, "output", expected_dims_y,
                         expected_values_y, 0, nullptr, lib_name.c_str(), &library_handle);
#endif

#ifdef _WIN32
  bool success = ::FreeLibrary(reinterpret_cast<HMODULE>(library_handle));
  ORT_ENFORCE(success, "Error while closing custom op shared library");
#else
  int retval = dlclose(library_handle);
  ORT_ENFORCE(retval == 0, "Error while closing custom op shared library");
#endif
}

#if defined(ENABLE_LANGUAGE_INTEROP_OPS)
std::once_flag my_module_flag;

void PrepareModule() {
  std::ofstream module("mymodule.py");
  module << "class MyKernel:" << std::endl;
  module << "\t"
         << "def __init__(self,A,B,C):" << std::endl;
  module << "\t\t"
         << "self.a,self.b,self.c = A,B,C" << std::endl;
  module << "\t"
         << "def compute(self,x):" << std::endl;
  module << "\t\t"
         << "return x*2" << std::endl;
  module << "class MyKernel_2:" << std::endl;
  module << "\t"
         << "def __init__(self,A,B):" << std::endl;
  module << "\t\t"
         << "self.a,self.b = A,B" << std::endl;
  module << "\t"
         << "def compute(self,x):" << std::endl;
  module << "\t\t"
         << "return x*4" << std::endl;
  module << "class MyKernel_3:" << std::endl;
  module << "\t"
         << "def __init__(self,A,B):" << std::endl;
  module << "\t\t"
         << "self.a,self.b = A,B" << std::endl;
  module << "\t"
         << "def compute(self,*kwargs):" << std::endl;
  module << "\t\t"
         << "return kwargs[0]*5" << std::endl;
  module.close();
}

TEST(CApiTest, test_pyop) {
  std::call_once(my_module_flag, PrepareModule);
  std::vector<Input> inputs(1);
  Input& input = inputs[0];
  input.name = "X";
  input.dims = {2, 2};
  input.values = {1.0f, 2.0f, 3.0f, 4.0f};
  std::vector<int64_t> expected_dims_y = {2, 2};
  std::vector<float> expected_values_y = {2.0f, 4.0f, 6.0f, 8.0f};
  TestInference<float>(*ort_env, PYOP_FLOAT_MODEL_URI, inputs, "Y", expected_dims_y, expected_values_y, 0,
                       nullptr, nullptr);
}

TEST(CApiTest, test_pyop_multi) {
  std::call_once(my_module_flag, PrepareModule);
  std::vector<Input> inputs(1);
  Input& input = inputs[0];
  input.name = "X";
  input.dims = {2, 2};
  input.values = {1.0f, 2.0f, 3.0f, 4.0f};
  std::vector<int64_t> expected_dims_y = {2, 2};
  std::vector<float> expected_values_y = {8.0f, 16.0f, 24.0f, 32.0f};
  TestInference<float>(*ort_env, PYOP_MULTI_MODEL_URI, inputs, "Z", expected_dims_y, expected_values_y, 0,
                       nullptr, nullptr);
}

TEST(CApiTest, test_pyop_kwarg) {
  std::call_once(my_module_flag, PrepareModule);
  std::vector<Input> inputs(1);
  Input& input = inputs[0];
  input.name = "X";
  input.dims = {2, 2};
  input.values = {1.0f, 2.0f, 3.0f, 4.0f};
  std::vector<int64_t> expected_dims_y = {2, 2};
  std::vector<float> expected_values_y = {25.0f, 50.0f, 75.0f, 100.0f};
  TestInference<float>(*ort_env, PYOP_KWARG_MODEL_URI, inputs, "Z", expected_dims_y, expected_values_y, 0,
                       nullptr, nullptr);
}
#endif

#ifdef ORT_RUN_EXTERNAL_ONNX_TESTS
TEST(CApiTest, create_session_without_session_option) {
  constexpr PATH_TYPE model_uri = TSTR("../models/opset8/test_squeezenet/model.onnx");
  Ort::Session ret(*ort_env, model_uri, Ort::SessionOptions{nullptr});
  ASSERT_NE(nullptr, ret);
}
#endif

#ifdef REDUCED_OPS_BUILD
TEST(ReducedOpsBuildTest, test_excluded_ops) {
  // In reduced ops build, test a model containing ops not included in required_ops.config cannot be loaded.
  // See onnxruntime/test/testdata/reduced_build_test.readme.txt for more details of the setup
  constexpr PATH_TYPE model_uri = TSTR("testdata/reduced_build_test.onnx_model_with_excluded_ops");
  std::vector<Input> inputs = {{"X", {3}, {-1.0f, 2.0f, -3.0f}}};
  std::vector<int64_t> expected_dims_y = {3};
  std::vector<float> expected_values_y = {0.1f, 0.1f, 0.1f};
  bool failed = false;
  try {
    // only test model loading, exception expected
    TestInference<float>(*ort_env, model_uri, inputs, "Y", expected_dims_y, expected_values_y, 0,
                         nullptr, nullptr, nullptr, true);
  } catch (const Ort::Exception& e) {
    failed = e.GetOrtErrorCode() == ORT_NOT_IMPLEMENTED;
  }
  ASSERT_EQ(failed, true);
}
#endif

TEST(CApiTest, get_allocator_cpu) {
  Ort::SessionOptions session_options;
  Ort::ThrowOnError(OrtSessionOptionsAppendExecutionProvider_CPU(session_options, 1));
  Ort::Session session(*ort_env, NAMED_AND_ANON_DIM_PARAM_URI, session_options);
  Ort::MemoryInfo info_cpu = Ort::MemoryInfo::CreateCpu(OrtAllocatorType::OrtArenaAllocator, OrtMemTypeDefault);
  Ort::Allocator cpu_allocator(session, info_cpu);

  // CPU OrtMemoryInfo does not return OrtArenaAllocator on x86 but rather a device allocator
  // which causes MemoryInfo that is used to request the allocator and the actual instance
  // of MemoryInfo returned from the allocator exactly match, although they are functionally equivalent.
  auto allocator_info = cpu_allocator.GetInfo();
  ASSERT_EQ(info_cpu.GetAllocatorName(), allocator_info.GetAllocatorName());
  ASSERT_EQ(info_cpu.GetDeviceId(), allocator_info.GetDeviceId());
  ASSERT_EQ(info_cpu.GetMemoryType(), allocator_info.GetDeviceId());
  void* p = cpu_allocator.Alloc(1024);
  ASSERT_NE(p, nullptr);
  cpu_allocator.Free(p);

  auto mem_allocation = cpu_allocator.GetAllocation(1024);
  ASSERT_NE(nullptr, mem_allocation.get());
  ASSERT_EQ(1024U, mem_allocation.size());
}

#ifdef USE_CUDA
TEST(CApiTest, get_allocator_cuda) {
  Ort::SessionOptions session_options;
  Ort::ThrowOnError(OrtSessionOptionsAppendExecutionProvider_CUDA(session_options, 0));
  Ort::Session session(*ort_env, NAMED_AND_ANON_DIM_PARAM_URI, session_options);

  Ort::MemoryInfo info_cuda("Cuda", OrtAllocatorType::OrtArenaAllocator, 0, OrtMemTypeDefault);
  Ort::Allocator cuda_allocator(session, info_cuda);

  auto allocator_info = cuda_allocator.GetInfo();
  ASSERT_TRUE(info_cuda == allocator_info);
  void* p = cuda_allocator.Alloc(1024);
  ASSERT_NE(p, nullptr);
  cuda_allocator.Free(p);

  auto mem_allocation = cuda_allocator.GetAllocation(1024);
  ASSERT_NE(nullptr, mem_allocation.get());
  ASSERT_EQ(1024U, mem_allocation.size());
}
#endif

TEST(CApiTest, io_binding) {
  Ort::SessionOptions session_options;
  Ort::ThrowOnError(OrtSessionOptionsAppendExecutionProvider_CPU(session_options, 1));
  Ort::Session session(*ort_env, MODEL_URI, session_options);

  Ort::MemoryInfo info_cpu = Ort::MemoryInfo::CreateCpu(OrtAllocatorType::OrtArenaAllocator, OrtMemTypeDefault);

  const std::array<int64_t, 2> x_shape = {3, 2};
  std::array<float, 3 * 2> x_values = {1.0f, 2.0f, 3.0f, 4.0f, 5.0f, 6.0f};
  Ort::Value bound_x = Ort::Value::CreateTensor(info_cpu, x_values.data(), x_values.size(),
                                                x_shape.data(), x_shape.size());

  const std::array<float, 3 * 2> expected_y = {1.0f, 4.0f, 9.0f, 16.0f, 25.0f, 36.0f};
  const std::array<int64_t, 2> y_shape = {3, 2};
  std::array<float, 3 * 2> y_values;
  Ort::Value bound_y = Ort::Value::CreateTensor(info_cpu, y_values.data(), y_values.size(),
                                                y_shape.data(), y_shape.size());

  Ort::IoBinding binding(session);
  binding.BindInput("X", bound_x);
  binding.BindOutput("Y", bound_y);

  session.Run(Ort::RunOptions(), binding);
  // Check the values against the bound raw memory
  ASSERT_TRUE(std::equal(std::begin(y_values), std::end(y_values), std::begin(expected_y)));

  // Now compare values via GetOutputValues
  {
    std::vector<Ort::Value> output_values = binding.GetOutputValues();
    ASSERT_EQ(output_values.size(), 1U);
    const Ort::Value& Y_value = output_values[0];
    ASSERT_TRUE(Y_value.IsTensor());
    Ort::TensorTypeAndShapeInfo type_info = Y_value.GetTensorTypeAndShapeInfo();
    ASSERT_EQ(ONNX_TENSOR_ELEMENT_DATA_TYPE_FLOAT, type_info.GetElementType());
    auto count = type_info.GetElementCount();
    ASSERT_EQ(expected_y.size(), count);
    const float* values = Y_value.GetTensorData<float>();
    ASSERT_TRUE(std::equal(values, values + count, std::begin(expected_y)));
  }

  {
    std::vector<std::string> output_names = binding.GetOutputNames();
    ASSERT_EQ(1U, output_names.size());
    ASSERT_EQ(output_names[0].compare("Y"), 0);
  }

  // Now replace binding of Y with an on device binding instead of pre-allocated memory.
  // This is when we can not allocate an OrtValue due to unknown dimensions
  {
    Ort::MemoryInfo info_cpu_dev("Cpu", OrtAllocatorType::OrtArenaAllocator, 0, OrtMemTypeDefault);
    binding.BindOutput("Y", info_cpu_dev);
    session.Run(Ort::RunOptions(), binding);
  }

  // Check the output value allocated based on the device binding.
  {
    std::vector<Ort::Value> output_values = binding.GetOutputValues();
    ASSERT_EQ(output_values.size(), 1U);
    const Ort::Value& Y_value = output_values[0];
    ASSERT_TRUE(Y_value.IsTensor());
    Ort::TensorTypeAndShapeInfo type_info = Y_value.GetTensorTypeAndShapeInfo();
    ASSERT_EQ(ONNX_TENSOR_ELEMENT_DATA_TYPE_FLOAT, type_info.GetElementType());
    auto count = type_info.GetElementCount();
    ASSERT_EQ(expected_y.size(), count);
    const float* values = Y_value.GetTensorData<float>();
    ASSERT_TRUE(std::equal(values, values + count, std::begin(expected_y)));
  }

  binding.ClearBoundInputs();
  binding.ClearBoundOutputs();
}

#if defined(USE_CUDA) || defined(USE_TENSORRT)
TEST(CApiTest, io_binding_cuda) {

  Ort::SessionOptions session_options;
#ifdef USE_TENSORRT
  Ort::ThrowOnError(OrtSessionOptionsAppendExecutionProvider_Tensorrt(session_options, 0));
#else
  Ort::ThrowOnError(OrtSessionOptionsAppendExecutionProvider_CUDA(session_options, 0));
#endif
  Ort::Session session(*ort_env, MODEL_URI, session_options);

  Ort::MemoryInfo info_cuda("Cuda", OrtAllocatorType::OrtArenaAllocator, 0, OrtMemTypeDefault);

  Ort::Allocator cuda_allocator(session, info_cuda);
  auto allocator_info = cuda_allocator.GetInfo();
  ASSERT_TRUE(info_cuda == allocator_info);

  const std::array<int64_t, 2> x_shape = {3, 2};
  std::array<float, 3 * 2> x_values = {1.0f, 2.0f, 3.0f, 4.0f, 5.0f, 6.0f};
  auto input_data = cuda_allocator.GetAllocation(x_values.size() * sizeof(float));
  ASSERT_NE(input_data.get(), nullptr);
  cudaMemcpy(input_data.get(), x_values.data(), sizeof(float) * x_values.size(), cudaMemcpyHostToDevice);

  // Create an OrtValue tensor backed by data on CUDA memory
  Ort::Value bound_x = Ort::Value::CreateTensor(info_cuda, reinterpret_cast<float*>(input_data.get()), x_values.size(),
                                                x_shape.data(), x_shape.size());

  const std::array<int64_t, 2> expected_y_shape = {3, 2};
  const std::array<float, 3 * 2> expected_y = {1.0f, 4.0f, 9.0f, 16.0f, 25.0f, 36.0f};
  auto output_data = cuda_allocator.GetAllocation(expected_y.size() * sizeof(float));
  ASSERT_NE(output_data.get(), nullptr);

  // Create an OrtValue tensor backed by data on CUDA memory
  Ort::Value bound_y = Ort::Value::CreateTensor(info_cuda, reinterpret_cast<float*>(output_data.get()),
                                                expected_y.size(), expected_y_shape.data(), expected_y_shape.size());

  Ort::IoBinding binding(session);
  binding.BindInput("X", bound_x);
  binding.BindOutput("Y", bound_y);
  // Sychronize to make sure the copy on default stream is done since TensorRT isn't using default stream.
  binding.SynchronizeInputs();

  session.Run(Ort::RunOptions(), binding);

  binding.SynchronizeOutputs();

  // Check the values against the bound raw memory (needs copying from device to host first)
  std::array<float, 3 * 2> y_values_0;
  cudaMemcpy(y_values_0.data(), output_data.get(), sizeof(float) * y_values_0.size(), cudaMemcpyDeviceToHost);
  ASSERT_TRUE(std::equal(std::begin(y_values_0), std::end(y_values_0), std::begin(expected_y)));

  // Now compare values via GetOutputValues
  {
    std::vector<Ort::Value> output_values = binding.GetOutputValues();
    ASSERT_EQ(output_values.size(), 1U);
    const Ort::Value& Y_value = output_values[0];
    ASSERT_TRUE(Y_value.IsTensor());
    Ort::TensorTypeAndShapeInfo type_info = Y_value.GetTensorTypeAndShapeInfo();
    ASSERT_EQ(ONNX_TENSOR_ELEMENT_DATA_TYPE_FLOAT, type_info.GetElementType());
    auto count = type_info.GetElementCount();
    ASSERT_EQ(expected_y.size(), count);
    const float* values = Y_value.GetTensorData<float>();

    std::array<float, 3 * 2> y_values_1;
    cudaMemcpy(y_values_1.data(), values, sizeof(float) * y_values_1.size(), cudaMemcpyDeviceToHost);
    ASSERT_TRUE(std::equal(std::begin(y_values_1), std::end(y_values_1), std::begin(expected_y)));
  }

  {
    std::vector<std::string> output_names = binding.GetOutputNames();
    ASSERT_EQ(1U, output_names.size());
    ASSERT_EQ(output_names[0].compare("Y"), 0);
  }

  // Now replace binding of Y with an on device binding instead of pre-allocated memory.
  // This is when we can not allocate an OrtValue due to unknown dimensions
  {
    binding.BindOutput("Y", info_cuda);
    session.Run(Ort::RunOptions(), binding);
  }

  // Check the output value allocated based on the device binding.
  {
    std::vector<Ort::Value> output_values = binding.GetOutputValues();
    ASSERT_EQ(output_values.size(), 1U);
    const Ort::Value& Y_value = output_values[0];
    ASSERT_TRUE(Y_value.IsTensor());
    Ort::TensorTypeAndShapeInfo type_info = Y_value.GetTensorTypeAndShapeInfo();
    ASSERT_EQ(ONNX_TENSOR_ELEMENT_DATA_TYPE_FLOAT, type_info.GetElementType());
    auto count = type_info.GetElementCount();
    ASSERT_EQ(expected_y.size(), count);
    const float* values = Y_value.GetTensorData<float>();

    std::array<float, 3 * 2> y_values_2;
    cudaMemcpy(y_values_2.data(), values, sizeof(float) * y_values_2.size(), cudaMemcpyDeviceToHost);
    ASSERT_TRUE(std::equal(std::begin(y_values_2), std::end(y_values_2), std::begin(expected_y)));
  }

  // Clean up
  binding.ClearBoundInputs();
  binding.ClearBoundOutputs();
}
#endif

#if defined(USE_CUDA)
TEST(CApiTest, cuda_graph) {
  const auto& api = Ort::GetApi();

  // Enable cuda graph in cuda provider option.
  OrtCUDAProviderOptionsV2* cuda_options = nullptr;
  ASSERT_TRUE(api.CreateCUDAProviderOptions(&cuda_options) == nullptr);
  std::unique_ptr<OrtCUDAProviderOptionsV2, decltype(api.ReleaseCUDAProviderOptions)>
      rel_cuda_options(cuda_options, api.ReleaseCUDAProviderOptions);
  std::vector<const char*> keys{"enable_cuda_graph"};
  std::vector<const char*> values{"1"};
  ASSERT_TRUE(api.UpdateCUDAProviderOptions(rel_cuda_options.get(), keys.data(), values.data(), 1) == nullptr);

  Ort::SessionOptions session_options;
  ASSERT_TRUE(api.SessionOptionsAppendExecutionProvider_CUDA_V2(
                  static_cast<OrtSessionOptions*>(session_options),
                  rel_cuda_options.get()) == nullptr);

  // Create IoBinding for inputs and outputs.
  Ort::Session session(*ort_env, MODEL_URI, session_options);
  Ort::MemoryInfo info_cuda("Cuda", OrtAllocatorType::OrtArenaAllocator, 0, OrtMemTypeDefault);

  Ort::Allocator cuda_allocator(session, info_cuda);
  auto allocator_info = cuda_allocator.GetInfo();
  ASSERT_TRUE(info_cuda == allocator_info);

  const std::array<int64_t, 2> x_shape = {3, 2};
  std::array<float, 3 * 2> x_values = {1.0f, 2.0f, 3.0f, 4.0f, 5.0f, 6.0f};
  auto input_data = cuda_allocator.GetAllocation(x_values.size() * sizeof(float));
  
  ASSERT_NE(input_data.get(), nullptr);
  cudaMemcpy(input_data.get(), x_values.data(), sizeof(float) * x_values.size(), cudaMemcpyHostToDevice);

  // Create an OrtValue tensor backed by data on CUDA memory
  Ort::Value bound_x = Ort::Value::CreateTensor(info_cuda, reinterpret_cast<float*>(input_data.get()), x_values.size(),
                                                x_shape.data(), x_shape.size());

  const std::array<int64_t, 2> expected_y_shape = {3, 2};
  std::array<float, 3 * 2> expected_y = {1.0f, 4.0f, 9.0f, 16.0f, 25.0f, 36.0f};
  auto output_data = cuda_allocator.GetAllocation(expected_y.size() * sizeof(float));
  
  ASSERT_NE(output_data.get(), nullptr);

  // Create an OrtValue tensor backed by data on CUDA memory
  Ort::Value bound_y = Ort::Value::CreateTensor(info_cuda, reinterpret_cast<float*>(output_data.get()),
                                                expected_y.size(), expected_y_shape.data(), expected_y_shape.size());

  Ort::IoBinding binding(session);
  binding.BindInput("X", bound_x);
  binding.BindOutput("Y", bound_y);

  // One regular run for necessary memory allocation and graph capturing
  session.Run(Ort::RunOptions(), binding);

  // Check the values against the bound raw memory (needs copying from device to host first)
  std::array<float, 3 * 2> y_values;
  cudaMemcpy(y_values.data(), output_data.get(), sizeof(float) * y_values.size(), cudaMemcpyDeviceToHost);
  ASSERT_THAT(y_values, ::testing::ContainerEq(expected_y));

  // Replay the captured CUDA graph
  session.Run(Ort::RunOptions(), binding);
  cudaMemcpy(y_values.data(), output_data.get(), sizeof(float) * y_values.size(), cudaMemcpyDeviceToHost);
  ASSERT_THAT(y_values, ::testing::ContainerEq(expected_y));

  // Change the input and replay the CUDA graph again.
  x_values = {10.0f, 20.0f, 30.0f, 40.0f, 50.0f, 60.0f};
  cudaMemcpy(input_data.get(), x_values.data(), sizeof(float) * x_values.size(), cudaMemcpyHostToDevice);
  binding.SynchronizeInputs();

  session.Run(Ort::RunOptions(), binding);
  cudaMemcpy(y_values.data(), output_data.get(), sizeof(float) * y_values.size(), cudaMemcpyDeviceToHost);
  expected_y = {10.0f, 40.0f, 90.0f, 160.0f, 250.0f, 360.0f};
  ASSERT_THAT(y_values, ::testing::ContainerEq(expected_y));

  // Clean up
  binding.ClearBoundInputs();
  binding.ClearBoundOutputs();
}
#endif

TEST(CApiTest, create_tensor) {
  const char* s[] = {"abc", "kmp"};
  int64_t expected_len = 2;
  auto default_allocator = std::make_unique<MockedOrtAllocator>();

  Ort::Value tensor = Ort::Value::CreateTensor(default_allocator.get(), &expected_len, 1,
                                               ONNX_TENSOR_ELEMENT_DATA_TYPE_STRING);

  Ort::ThrowOnError(Ort::GetApi().FillStringTensor(tensor, s, expected_len));
  auto shape_info = tensor.GetTensorTypeAndShapeInfo();

  int64_t len = shape_info.GetElementCount();
  ASSERT_EQ(len, expected_len);
  std::vector<int64_t> shape_array(len);

  size_t data_len = tensor.GetStringTensorDataLength();
  std::string result(data_len, '\0');
  std::vector<size_t> offsets(len);
  tensor.GetStringTensorContent((void*)result.data(), data_len, offsets.data(), offsets.size());
}

TEST(CApiTest, fill_string_tensor) {
  const char* s[] = {"abc", "kmp"};
  int64_t expected_len = 2;
  auto default_allocator = std::make_unique<MockedOrtAllocator>();

  Ort::Value tensor = Ort::Value::CreateTensor(default_allocator.get(), &expected_len, 1,
                                               ONNX_TENSOR_ELEMENT_DATA_TYPE_STRING);

  for (int64_t i = 0; i < expected_len; i++) {
    tensor.FillStringTensorElement(s[i], i);
  }

  auto shape_info = tensor.GetTensorTypeAndShapeInfo();

  int64_t len = shape_info.GetElementCount();
  ASSERT_EQ(len, expected_len);
}

TEST(CApiTest, get_string_tensor_element) {
  const char* s[] = {"abc", "kmp"};
  int64_t expected_len = 2;
  int64_t element_index = 0;
  auto default_allocator = std::make_unique<MockedOrtAllocator>();

  Ort::Value tensor = Ort::Value::CreateTensor(default_allocator.get(), &expected_len, 1,
                                               ONNX_TENSOR_ELEMENT_DATA_TYPE_STRING);

  tensor.FillStringTensor(s, expected_len);

  auto expected_string = s[element_index];
  size_t expected_string_len = strnlen(expected_string, onnxruntime::kMaxStrLen);

  std::string result(expected_string_len, '\0');
  tensor.GetStringTensorElement(expected_string_len, element_index, (void*)result.data());
  ASSERT_STREQ(result.c_str(), expected_string);

  auto string_len = tensor.GetStringTensorElementLength(element_index);
  ASSERT_EQ(expected_string_len, string_len);
}

TEST(CApiTest, create_tensor_with_data) {
  float values[] = {3.0f, 1.0f, 2.f, 0.f};
  constexpr size_t values_length = sizeof(values) / sizeof(values[0]);

  Ort::MemoryInfo info("Cpu", OrtDeviceAllocator, 0, OrtMemTypeDefault);

  std::vector<int64_t> dims = {4};
  Ort::Value tensor = Ort::Value::CreateTensor<float>(info, values, values_length, dims.data(), dims.size());

  const float* new_pointer = tensor.GetTensorData<float>();
  ASSERT_EQ(new_pointer, values);

  auto type_info = tensor.GetTypeInfo();
  auto tensor_info = type_info.GetTensorTypeAndShapeInfo();

  ASSERT_NE(tensor_info, nullptr);
  ASSERT_EQ(1u, tensor_info.GetDimensionsCount());
}

TEST(CApiTest, create_tensor_with_data_float16) {
  // Example with C++. However, what we are feeding underneath is really
  // a continuous buffer of uint16_t
  // Use 3rd party libraries such as Eigen to convert floats and doubles to float16 types.
  Ort::Float16_t values[] = {15360, 16384, 16896, 17408, 17664};  // 1.f, 2.f, 3.f, 4.f, 5.f
  constexpr size_t values_length = sizeof(values) / sizeof(values[0]);

  std::vector<int64_t> dims = {static_cast<int64_t>(values_length)};
  Ort::MemoryInfo info("Cpu", OrtDeviceAllocator, 0, OrtMemTypeDefault);

  Ort::Value tensor = Ort::Value::CreateTensor<Ort::Float16_t>(info, values, values_length, dims.data(), dims.size());
  const auto* new_pointer = tensor.GetTensorData<Ort::Float16_t>();
  ASSERT_EQ(new_pointer, values);
  auto type_info = tensor.GetTypeInfo();
  auto tensor_info = type_info.GetTensorTypeAndShapeInfo();
  ASSERT_NE(tensor_info, nullptr);
  ASSERT_EQ(1u, tensor_info.GetDimensionsCount());
  ASSERT_EQ(tensor_info.GetElementType(), ONNX_TENSOR_ELEMENT_DATA_TYPE_FLOAT16);

  Ort::Float16_t value_at_1 = tensor.At<Ort::Float16_t>({1});
  ASSERT_EQ(values[1], value_at_1);
}

TEST(CApiTest, create_tensor_with_data_bfloat16) {
  // Example with C++. However, what we are feeding underneath is really
  // a continuous buffer of uint16_t
  // Conversion from float to bfloat16 is simple. Strip off half of the bytes from float.
  Ort::BFloat16_t values[] = {16256, 16384, 16448, 16512, 16544};  // 1.f, 2.f, 3.f, 4.f, 5.f
  constexpr size_t values_length = sizeof(values) / sizeof(values[0]);
  std::vector<int64_t> dims = {static_cast<int64_t>(values_length)};

  Ort::MemoryInfo info("Cpu", OrtDeviceAllocator, 0, OrtMemTypeDefault);

  Ort::Value tensor = Ort::Value::CreateTensor<Ort::BFloat16_t>(info, values, values_length, dims.data(), dims.size());
  const auto* new_pointer = tensor.GetTensorData<Ort::BFloat16_t>();
  ASSERT_EQ(new_pointer, values);
  auto type_info = tensor.GetTypeInfo();
  auto tensor_info = type_info.GetTensorTypeAndShapeInfo();
  ASSERT_NE(tensor_info, nullptr);
  ASSERT_EQ(1u, tensor_info.GetDimensionsCount());
  ASSERT_EQ(tensor_info.GetElementType(), ONNX_TENSOR_ELEMENT_DATA_TYPE_BFLOAT16);

  Ort::BFloat16_t value_at_1 = tensor.At<Ort::BFloat16_t>({1});
  ASSERT_EQ(values[1], value_at_1);
}

TEST(CApiTest, access_tensor_data_elements) {
  /**
   * Create a 2x3 data blob that looks like:
   *
   *  0 1 2
   *  3 4 5
   */
  std::vector<int64_t> shape = {2, 3};
  int element_count = 6;  // 2*3
  std::vector<float> values(element_count);
  for (int i = 0; i < element_count; i++)
    values[i] = static_cast<float>(i);

  Ort::MemoryInfo info("Cpu", OrtDeviceAllocator, 0, OrtMemTypeDefault);

  Ort::Value tensor = Ort::Value::CreateTensor<float>(info, values.data(), values.size(), shape.data(), shape.size());

  float expected_value = 0;
  for (int64_t row = 0; row < shape[0]; row++) {
    for (int64_t col = 0; col < shape[1]; col++) {
      ASSERT_EQ(expected_value++, tensor.At<float>({row, col}));
    }
  }
}

TEST(CApiTest, override_initializer) {
  Ort::MemoryInfo info("Cpu", OrtDeviceAllocator, 0, OrtMemTypeDefault);
  auto allocator = std::make_unique<MockedOrtAllocator>();
  // CreateTensor which is not owning this ptr
  bool Label_input[] = {true};
  std::vector<int64_t> dims = {1, 1};
  Ort::Value label_input_tensor = Ort::Value::CreateTensor<bool>(info, Label_input, 1U, dims.data(), dims.size());

  std::string f2_data{"f2_string"};
  // Place a string into Tensor OrtValue and assign to the
  Ort::Value f2_input_tensor = Ort::Value::CreateTensor(allocator.get(), dims.data(), dims.size(),
                                                        ONNX_TENSOR_ELEMENT_DATA_TYPE_STRING);
  const char* const input_char_string[] = {f2_data.c_str()};
  f2_input_tensor.FillStringTensor(input_char_string, 1U);

  Ort::SessionOptions session_options;
  Ort::Session session(*ort_env, OVERRIDABLE_INITIALIZER_MODEL_URI, session_options);

  // Get Overrideable initializers
  size_t init_count = session.GetOverridableInitializerCount();
  ASSERT_EQ(init_count, 1U);

  {
    auto f1_init_name = session.GetOverridableInitializerNameAllocated(0, allocator.get());
    ASSERT_TRUE(strcmp("F1", f1_init_name.get()) == 0);
  }

  Ort::TypeInfo init_type_info = session.GetOverridableInitializerTypeInfo(0);
  ASSERT_EQ(ONNX_TYPE_TENSOR, init_type_info.GetONNXType());

  // Let's override the initializer
  float f11_input_data[] = {2.0f};
  Ort::Value f11_input_tensor = Ort::Value::CreateTensor<float>(info, f11_input_data, 1U, dims.data(), dims.size());

  std::vector<Ort::Value> ort_inputs;
  ort_inputs.push_back(std::move(label_input_tensor));
  ort_inputs.push_back(std::move(f2_input_tensor));
  ort_inputs.push_back(std::move(f11_input_tensor));

  std::vector<const char*> input_names = {"Label", "F2", "F1"};
  const char* output_names[] = {"Label0", "F20", "F11"};
  std::vector<Ort::Value> ort_outputs = session.Run(Ort::RunOptions{nullptr}, input_names.data(),
                                                    ort_inputs.data(), ort_inputs.size(),
                                                    output_names, countof(output_names));

  ASSERT_EQ(ort_outputs.size(), 3U);
  // Expecting the last output would be the overridden value of the initializer
  auto type_info = ort_outputs[2].GetTensorTypeAndShapeInfo();
  ASSERT_EQ(type_info.GetShape(), dims);
  ASSERT_EQ(type_info.GetElementType(), ONNX_TENSOR_ELEMENT_DATA_TYPE_FLOAT);
  ASSERT_EQ(type_info.GetElementCount(), 1U);
  float* output_data = ort_outputs[2].GetTensorMutableData<float>();
  ASSERT_EQ(*output_data, f11_input_data[0]);
}

TEST(CApiTest, end_profiling) {
  Ort::MemoryInfo info("Cpu", OrtDeviceAllocator, 0, OrtMemTypeDefault);
  auto allocator = std::make_unique<MockedOrtAllocator>();

  // Create session with profiling enabled (profiling is automatically turned on)
  Ort::SessionOptions session_options_1;
#ifdef _WIN32
  session_options_1.EnableProfiling(L"profile_prefix");
#else
  session_options_1.EnableProfiling("profile_prefix");
#endif
  Ort::Session session_1(*ort_env, MODEL_WITH_CUSTOM_MODEL_METADATA, session_options_1);
  {
    auto profile_file = session_1.EndProfilingAllocated(allocator.get());
    ASSERT_TRUE(std::string(profile_file.get()).find("profile_prefix") != std::string::npos);
  }
  // Create session with profiling disabled
  Ort::SessionOptions session_options_2;
#ifdef _WIN32
  session_options_2.DisableProfiling();
#else
  session_options_2.DisableProfiling();
#endif
  Ort::Session session_2(*ort_env, MODEL_WITH_CUSTOM_MODEL_METADATA, session_options_2);
  {
    auto profile_file = session_2.EndProfilingAllocated(allocator.get());
    ASSERT_TRUE(std::string(profile_file.get()) == std::string());
  }
}

TEST(CApiTest, get_profiling_start_time) {
  // Test whether the C_API can access the profiler's start time
  Ort::MemoryInfo info("Cpu", OrtDeviceAllocator, 0, OrtMemTypeDefault);
  Ort::SessionOptions session_options;
#ifdef _WIN32
  session_options.EnableProfiling(L"profile_prefix");
#else
  session_options.EnableProfiling("profile_prefix");
#endif

  uint64_t before_start_time = std::chrono::duration_cast<std::chrono::nanoseconds>(
                                   std::chrono::high_resolution_clock::now().time_since_epoch())
                                   .count();  // get current time
  Ort::Session session_1(*ort_env, MODEL_WITH_CUSTOM_MODEL_METADATA, session_options);
  uint64_t profiling_start_time = session_1.GetProfilingStartTimeNs();
  uint64_t after_start_time = std::chrono::duration_cast<std::chrono::nanoseconds>(
                                  std::chrono::high_resolution_clock::now().time_since_epoch())
                                  .count();

  // the profiler's start time needs to be between before_time and after_time
  ASSERT_TRUE(before_start_time <= profiling_start_time && profiling_start_time <= after_start_time);
}

TEST(CApiTest, model_metadata) {
  auto allocator = std::make_unique<MockedOrtAllocator>();
  // The following all tap into the c++ APIs which internally wrap over C APIs

  // The following section tests a model containing all metadata supported via the APIs
  {
    Ort::SessionOptions session_options;
    Ort::Session session(*ort_env, MODEL_WITH_CUSTOM_MODEL_METADATA, session_options);

    // Fetch model metadata
    auto model_metadata = session.GetModelMetadata();

    {
      auto producer_name = model_metadata.GetProducerNameAllocated(allocator.get());
      ASSERT_TRUE(strcmp("Hari", producer_name.get()) == 0);
    }

    {
      auto graph_name = model_metadata.GetGraphNameAllocated(allocator.get());
      ASSERT_TRUE(strcmp("matmul test", graph_name.get()) == 0);
    }

    {
      auto domain = model_metadata.GetDomainAllocated(allocator.get());
      ASSERT_TRUE(strcmp("", domain.get()) == 0);
    }

    {
      auto description = model_metadata.GetDescriptionAllocated(allocator.get());
      ASSERT_TRUE(strcmp("This is a test model with a valid ORT config Json", description.get()) == 0);
    }

    {
      auto graph_description = model_metadata.GetGraphDescriptionAllocated(allocator.get());
      ASSERT_TRUE(strcmp("graph description", graph_description.get()) == 0);
    }

    int64_t version = model_metadata.GetVersion();
    ASSERT_TRUE(version == 1);

    {
      auto custom_metadata_map_keys = model_metadata.GetCustomMetadataMapKeysAllocated(allocator.get());
      ASSERT_EQ(custom_metadata_map_keys.size(), 2U);
    }

    auto lookup_value_1 = model_metadata.LookupCustomMetadataMapAllocated("ort_config", allocator.get());
    ASSERT_TRUE(strcmp(lookup_value_1.get(),
                       "{\"session_options\": {\"inter_op_num_threads\": 5, \"intra_op_num_threads\": 2, "
                       "\"graph_optimization_level\": 99, \"enable_profiling\": 1}}") == 0);

    auto lookup_value_2 = model_metadata.LookupCustomMetadataMapAllocated("dummy_key", allocator.get());
    ASSERT_TRUE(strcmp(lookup_value_2.get(), "dummy_value") == 0);

    // key doesn't exist in custom metadata map
    auto lookup_value_3 = model_metadata.LookupCustomMetadataMapAllocated("key_doesnt_exist", allocator.get());
    ASSERT_TRUE(lookup_value_3 == nullptr);
  }

  // The following section tests a model with some missing metadata info
  // Adding this just to make sure the API implementation is able to handle empty/missing info
  {
    Ort::SessionOptions session_options;
    Ort::Session session(*ort_env, MODEL_URI, session_options);

    // Fetch model metadata
    auto model_metadata = session.GetModelMetadata();

    // Model description is empty
    {
      auto description = model_metadata.GetDescriptionAllocated(allocator.get());
      ASSERT_TRUE(strcmp("", description.get()) == 0);
    }

    // Graph description is empty
    {
      auto graph_description = model_metadata.GetGraphDescriptionAllocated(allocator.get());
      ASSERT_TRUE(strcmp("", graph_description.get()) == 0);
    }

    // Model does not contain custom metadata map
    auto custom_metadata_map_keys = model_metadata.GetCustomMetadataMapKeysAllocated(allocator.get());
    ASSERT_TRUE(custom_metadata_map_keys.empty());
  }
}

TEST(CApiTest, get_available_providers) {
  const OrtApi* g_ort = OrtGetApiBase()->GetApi(ORT_API_VERSION);
  int len = 0;
  char** providers;
  ASSERT_EQ(g_ort->GetAvailableProviders(&providers, &len), nullptr);
  ASSERT_GT(len, 0);
  ASSERT_STREQ(providers[len - 1], "CPUExecutionProvider");
  ASSERT_EQ(g_ort->ReleaseAvailableProviders(providers, len), nullptr);
}

TEST(CApiTest, get_available_providers_cpp) {
  std::vector<std::string> providers = Ort::GetAvailableProviders();
  ASSERT_FALSE(providers.empty());
  ASSERT_EQ(providers.back(), "CPUExecutionProvider");

#ifdef USE_CUDA
  // CUDA EP will exist in the list but its position may vary based on other EPs included in the build
  ASSERT_TRUE(std::find(providers.begin(), providers.end(), "CUDAExecutionProvider") != providers.end());
#endif
}
TEST(CApiTest, TestSharedAllocators) {
  OrtEnv* env_ptr = (OrtEnv*)(*ort_env);

  // prepare inputs
  std::vector<Input> inputs(1);
  Input& input = inputs.back();
  input.name = "X";
  input.dims = {3, 2};
  input.values = {1.0f, 2.0f, 3.0f, 4.0f, 5.0f, 6.0f};
  auto allocator_for_input_memory_allocation = std::make_unique<MockedOrtAllocator>();

  // prepare expected outputs
  std::vector<int64_t> expected_dims_y = {3, 2};
  std::vector<float> expected_values_y = {1.0f, 4.0f, 9.0f, 16.0f, 25.0f, 36.0f};

  // Create session options and configure it appropriately
  Ort::SessionOptions session_options;
  // Turn on sharing of the allocator between sessions
  session_options.AddConfigEntry(kOrtSessionOptionsConfigUseEnvAllocators, "1");

  const auto& api = Ort::GetApi();

  // CASE 1: We test creating and registering an ORT-internal allocator implementation instance
  // for sharing between sessions
  {
    OrtMemoryInfo* mem_info = nullptr;
    ASSERT_TRUE(api.CreateCpuMemoryInfo(OrtArenaAllocator, OrtMemTypeDefault, &mem_info) == nullptr);
    std::unique_ptr<OrtMemoryInfo, decltype(api.ReleaseMemoryInfo)> rel_info(mem_info, api.ReleaseMemoryInfo);

    OrtArenaCfg* arena_cfg = nullptr;
    ASSERT_TRUE(api.CreateArenaCfg(0, -1, -1, -1, &arena_cfg) == nullptr);
    std::unique_ptr<OrtArenaCfg, decltype(api.ReleaseArenaCfg)> rel_arena_cfg(arena_cfg, api.ReleaseArenaCfg);

    // This creates an ORT-internal allocator instance and registers it in the environment for sharing
    // NOTE: On x86 builds arenas are not supported and will default to using non-arena based allocator
    ASSERT_TRUE(api.CreateAndRegisterAllocator(env_ptr, mem_info, arena_cfg) == nullptr);

    // Test that duplicates are handled
    std::unique_ptr<OrtStatus, decltype(api.ReleaseStatus)> status_releaser(
        api.CreateAndRegisterAllocator(env_ptr, mem_info, arena_cfg),
        api.ReleaseStatus);
    ASSERT_FALSE(status_releaser.get() == nullptr);

    {
      // create session 1
      Ort::Session session1(*ort_env, MODEL_URI, session_options);
      RunSession<float>(allocator_for_input_memory_allocation.get(),
                        session1,
                        inputs,
                        "Y",
                        expected_dims_y,
                        expected_values_y,
                        nullptr);

      // create session 2
      Ort::Session session2(*ort_env, MODEL_URI, session_options);
      RunSession<float>(allocator_for_input_memory_allocation.get(),
                        session2,
                        inputs,
                        "Y",
                        expected_dims_y,
                        expected_values_y,
                        nullptr);
    }

    // Remove the registered shared allocator for part 2 of this test
    // where-in we will register a custom allocator for the same device.
    ASSERT_TRUE(api.UnregisterAllocator(env_ptr, mem_info) == nullptr);
  }

  // CASE 2: We test registering a custom allocator implementation
  // for sharing between sessions
  {
    // This creates a custom  allocator instance and registers it in the environment for sharing
    // NOTE: This is a very basic allocator implementation. For optimal performance, allocations
    // need to be aligned for certain devices/build configurations/math libraries.
    // See docs/C_API.md for details.
    MockedOrtAllocator custom_allocator;
    ASSERT_TRUE(api.RegisterAllocator(env_ptr, &custom_allocator) == nullptr);

    // Test that duplicates are handled
    std::unique_ptr<OrtStatus, decltype(api.ReleaseStatus)>
        status_releaser(
            api.RegisterAllocator(env_ptr, &custom_allocator),
            api.ReleaseStatus);
    ASSERT_FALSE(status_releaser.get() == nullptr);

    {
      // Keep this scoped to destroy the underlying sessions after use
      // This should trigger frees in our custom allocator

      // create session 1
      Ort::Session session1(*ort_env, MODEL_URI, session_options);
      RunSession<float>(allocator_for_input_memory_allocation.get(),
                        session1,
                        inputs,
                        "Y",
                        expected_dims_y,
                        expected_values_y,
                        nullptr);

      // create session 2
      Ort::Session session2(*ort_env, MODEL_URI, session_options);
      RunSession<float>(allocator_for_input_memory_allocation.get(),
                        session2,
                        inputs,
                        "Y",
                        expected_dims_y,
                        expected_values_y,
                        nullptr);
    }

    // Remove the registered shared allocator from the global environment
    // (common to all tests) to prevent its accidental usage elsewhere
    ASSERT_TRUE(api.UnregisterAllocator(env_ptr, custom_allocator.Info()) == nullptr);

    // Ensure that the registered custom allocator was indeed used for both sessions
    // We should have seen 2 allocations per session (one for the sole initializer
    // and one for the output). So, for two sessions, we should have seen 4 allocations.
    size_t num_allocations = custom_allocator.NumAllocations();
    ASSERT_TRUE(num_allocations == 4);

    // Ensure that there was no leak
    custom_allocator.LeakCheck();
  }
}

TEST(CApiTest, TestSharingOfInitializerAndItsPrepackedVersion) {
  // simple inference test
  // prepare inputs
  std::vector<Input> inputs(1);
  Input& input = inputs.back();
  input.name = "X";
  input.dims = {3, 2};
  input.values = {1.0f, 2.0f, 3.0f, 4.0f, 5.0f, 6.0f};

  // prepare expected inputs and outputs
  std::vector<int64_t> expected_dims_y = {3, 1};
  std::vector<float> expected_values_y = {4.0f, 10.0f, 16.0f};

  Ort::SessionOptions session_options;
  Ort::MemoryInfo mem_info = Ort::MemoryInfo::CreateCpu(OrtArenaAllocator, OrtMemTypeDefault);
  // These values are different from the actual initializer values in the model
  float data[] = {2.0f, 1.0f};
  constexpr int data_len = sizeof(data) / sizeof(data[0]);
  const int64_t shape[] = {2, 1};
  constexpr size_t shape_len = sizeof(shape) / sizeof(shape[0]);
  Ort::Value val = Ort::Value::CreateTensor<float>(mem_info, data, data_len, shape, shape_len);
  session_options.AddInitializer("W", val);

  const auto& api = Ort::GetApi();

  OrtPrepackedWeightsContainer* prepacked_weights_container = nullptr;
  ASSERT_TRUE(api.CreatePrepackedWeightsContainer(&prepacked_weights_container) == nullptr);
  std::unique_ptr<OrtPrepackedWeightsContainer, decltype(api.ReleasePrepackedWeightsContainer)>
      rel_prepacked_weights_container(prepacked_weights_container, api.ReleasePrepackedWeightsContainer);

  auto default_allocator = std::make_unique<MockedOrtAllocator>();

  // create session 1 (using model path)
  Ort::Session session1(*ort_env, MATMUL_MODEL_URI, session_options, prepacked_weights_container);
  RunSession<float>(default_allocator.get(),
                    session1,
                    inputs,
                    "Y",
                    expected_dims_y,
                    expected_values_y,
                    nullptr);

  // create session 2 (using model bytes)
  std::ifstream model_file_stream(MATMUL_MODEL_URI, std::ios::in | std::ios::binary);
  ASSERT_TRUE(model_file_stream.good());

  model_file_stream.seekg(0, std::ios::end);
  size_t size = model_file_stream.tellg();
  model_file_stream.seekg(0, std::ios::beg);
  std::vector<char> file_contents(size, 0);
  model_file_stream.read(&file_contents[0], size);
  model_file_stream.close();

  Ort::Session session2(*ort_env, file_contents.data(), size, session_options, prepacked_weights_container);
  RunSession<float>(default_allocator.get(),
                    session2,
                    inputs,
                    "Y",
                    expected_dims_y,
                    expected_values_y,
                    nullptr);
}

#ifndef ORT_NO_RTTI
TEST(CApiTest, TestIncorrectInputTypeToModel_Tensors) {
  // simple inference test
  // prepare inputs (incorrect type)
  Ort::MemoryInfo mem_info = Ort::MemoryInfo::CreateCpu(OrtArenaAllocator, OrtMemTypeDefault);

  double data[] = {2., 1., 4., 3., 6., 5.};
  constexpr int data_len = sizeof(data) / sizeof(data[0]);
  const int64_t shape[] = {3, 2};
  constexpr size_t shape_len = sizeof(shape) / sizeof(shape[0]);
  Ort::Value val = Ort::Value::CreateTensor<double>(mem_info, data, data_len, shape, shape_len);

  std::vector<const char*> input_names{"X"};
  const char* output_names[] = {"Y"};
  Ort::SessionOptions session_options;
  Ort::Session session(*ort_env, MODEL_URI, session_options);
  bool exception_thrown = false;
  try {
    auto outputs = session.Run(Ort::RunOptions{nullptr}, input_names.data(), &val, 1, output_names, 1);
  } catch (const Ort::Exception& ex) {
    exception_thrown = true;
    const char* exception_string = ex.what();
    ASSERT_TRUE(strcmp(exception_string,
                       "Unexpected input data type. Actual: (tensor(double)) , expected: (tensor(float))") == 0);
  }

  ASSERT_TRUE(exception_thrown);
}
TEST(CApiTest, TestIncorrectInputTypeToModel_SequenceTensors) {
  // simple inference test
  // prepare inputs (incorrect type)
  Ort::MemoryInfo mem_info = Ort::MemoryInfo::CreateCpu(OrtArenaAllocator, OrtMemTypeDefault);

  double data[] = {2., 1., 4., 3., 6., 5.};
  constexpr int data_len = sizeof(data) / sizeof(data[0]);
  const int64_t shape[] = {2, 3};
  constexpr size_t shape_len = sizeof(shape) / sizeof(shape[0]);
  Ort::Value val = Ort::Value::CreateTensor<double>(mem_info, data, data_len, shape, shape_len);

  std::vector<Ort::Value> seq;
  seq.push_back(std::move(val));

  Ort::Value seq_value = Ort::Value::CreateSequence(seq);

  std::vector<const char*> input_names{"X"};
  const char* output_names[] = {"Y"};
  Ort::SessionOptions session_options;
  Ort::Session session(*ort_env, SEQUENCE_MODEL_URI, session_options);
  bool exception_thrown = false;
  try {
    auto outputs = session.Run(Ort::RunOptions{nullptr}, input_names.data(), &seq_value, 1, output_names, 1);
  } catch (const Ort::Exception& ex) {
    exception_thrown = true;
    const char* exception_string = ex.what();
    ASSERT_TRUE(strcmp(exception_string,
                       "Unexpected input data type. Actual: (seq(double)) , expected: (seq(float))") == 0);
  }

  ASSERT_TRUE(exception_thrown);
}
#endif

TEST(CApiTest, AllocateInitializersFromNonArenaMemory) {
  Ort::SessionOptions session_options;

#ifdef USE_CUDA
  Ort::ThrowOnError(OrtSessionOptionsAppendExecutionProvider_CUDA(session_options, 0));
#else
  // arena is enabled but the sole initializer will still be allocated from non-arena memory
  Ort::ThrowOnError(OrtSessionOptionsAppendExecutionProvider_CPU(session_options, 1));
#endif

  // disable using arena for the sole initializer in the model
  session_options.AddConfigEntry(kOrtSessionOptionsUseDeviceAllocatorForInitializers, "1");

  // This is mostly an usage example - if the logging level for the default logger is made INFO (by default it is at WARNING)
  // when the Ort::Env instance is instantiated, logs pertaining to initializer memory being allocated from non-arena memory
  // can be confirmed by seeing logs like "Reserving memory in BFCArena...".
  Ort::Session session(*ort_env, MODEL_URI, session_options);
}

#ifdef USE_CUDA

// Usage example showing how to use CreateArenaCfgV2() API to configure the default memory CUDA arena allocator
TEST(CApiTest, ConfigureCudaArenaAndDemonstrateMemoryArenaShrinkage) {
  const auto& api = Ort::GetApi();

  Ort::SessionOptions session_options;

  const char* keys[] = {"max_mem", "arena_extend_strategy", "initial_chunk_size_bytes", "max_dead_bytes_per_chunk", "initial_growth_chunk_size_bytes"};
  const size_t values[] = {0 /*let ort pick default max memory*/, 0, 1024, 0, 256};

  OrtArenaCfg* arena_cfg = nullptr;
  ASSERT_TRUE(api.CreateArenaCfgV2(keys, values, 5, &arena_cfg) == nullptr);
  std::unique_ptr<OrtArenaCfg, decltype(api.ReleaseArenaCfg)> rel_arena_cfg(arena_cfg, api.ReleaseArenaCfg);

  OrtCUDAProviderOptions cuda_provider_options = CreateDefaultOrtCudaProviderOptionsWithCustomStream(nullptr);
  cuda_provider_options.default_memory_arena_cfg = arena_cfg;

  session_options.AppendExecutionProvider_CUDA(cuda_provider_options);

  Ort::Session session(*ort_env, MODEL_URI, session_options);

  // Use a run option like this while invoking Run() to trigger a memory arena shrinkage post Run()
  // This will shrink memory allocations left unused at the end of Run() and cap the arena growth
  // This does come with associated costs as there are costs to cudaFree() but the goodness it offers
  // is that the memory held by the arena (memory pool) is kept checked.
  Ort::RunOptions run_option;
  run_option.AddConfigEntry(kOrtRunOptionsConfigEnableMemoryArenaShrinkage, "gpu:0");

  // To also trigger a cpu memory arena shrinkage along with the gpu arena shrinkage, use the following-
  // (Memory arena for the CPU should not have been disabled)
  //  run_option.AddConfigEntry(kOrtRunOptionsConfigEnableMemoryArenaShrinkage, "cpu:0;gpu:0");
}
#endif

#ifdef USE_TENSORRT

// This test uses CreateTensorRTProviderOptions/UpdateTensorRTProviderOptions APIs to configure and create a TensorRT Execution Provider
TEST(CApiTest, TestConfigureTensorRTProviderOptions) {
  const auto& api = Ort::GetApi();
  OrtTensorRTProviderOptionsV2* trt_options;
  OrtAllocator* allocator;
  char* trt_options_str;
  ASSERT_TRUE(api.CreateTensorRTProviderOptions(&trt_options) == nullptr);
  std::unique_ptr<OrtTensorRTProviderOptionsV2, decltype(api.ReleaseTensorRTProviderOptions)> rel_trt_options(trt_options, api.ReleaseTensorRTProviderOptions);

  const char* engine_cache_path = "./trt_engine_folder";

  std::vector<const char*> keys{"device_id", "trt_fp16_enable", "trt_int8_enable", "trt_engine_cache_enable", "trt_engine_cache_path"};

  std::vector<const char*> values{"0", "1", "0", "1", engine_cache_path};

  ASSERT_TRUE(api.UpdateTensorRTProviderOptions(rel_trt_options.get(), keys.data(), values.data(), 5) == nullptr);

  ASSERT_TRUE(api.GetAllocatorWithDefaultOptions(&allocator) == nullptr);
  ASSERT_TRUE(api.GetTensorRTProviderOptionsAsString(rel_trt_options.get(), allocator, &trt_options_str) == nullptr);
  std::string s(trt_options_str);
  ASSERT_TRUE(s.find(engine_cache_path) != std::string::npos);
  ASSERT_TRUE(api.AllocatorFree(allocator, (void*)trt_options_str) == nullptr);

  Ort::SessionOptions session_options;
  ASSERT_TRUE(api.SessionOptionsAppendExecutionProvider_TensorRT_V2(static_cast<OrtSessionOptions*>(session_options), rel_trt_options.get()) == nullptr);

  // simple inference test
  // prepare inputs
  std::vector<Input> inputs(1);
  Input& input = inputs.back();
  input.name = "X";
  input.dims = {3, 2};
  input.values = {1.0f, 2.0f, 3.0f, 4.0f, 5.0f, 6.0f};

  // prepare expected inputs and outputs
  std::vector<int64_t> expected_dims_y = {3, 2};
  std::vector<float> expected_values_y = {1.0f, 4.0f, 9.0f, 16.0f, 25.0f, 36.0f};
  std::basic_string<ORTCHAR_T> model_uri = MODEL_URI;

  // if session creation passes, model loads fine
  Ort::Session session(*ort_env, model_uri.c_str(), session_options);
  auto default_allocator = std::make_unique<MockedOrtAllocator>();

  // without preallocated output tensor
  RunSession(default_allocator.get(),
             session,
             inputs,
             "Y",
             expected_dims_y,
             expected_values_y,
             nullptr);

  struct stat buffer;
  ASSERT_TRUE(stat(engine_cache_path, &buffer) == 0);
}
#endif

#ifdef USE_CUDA

// This test uses CreateCUDAProviderOptions/UpdateCUDAProviderOptions APIs to configure and create a CUDA Execution Provider instance
TEST(CApiTest, TestConfigureCUDAProviderOptions) {
  const auto& api = Ort::GetApi();

  OrtCUDAProviderOptionsV2* cuda_options = nullptr;
  ASSERT_TRUE(api.CreateCUDAProviderOptions(&cuda_options) == nullptr);
  std::unique_ptr<OrtCUDAProviderOptionsV2, decltype(api.ReleaseCUDAProviderOptions)> rel_cuda_options(cuda_options, api.ReleaseCUDAProviderOptions);

  std::vector<const char*> keys{
      "device_id", "gpu_mem_limit", "arena_extend_strategy",
      "cudnn_conv_algo_search", "do_copy_in_default_stream", "cudnn_conv_use_max_workspace", "cudnn_conv1d_pad_to_nc1d"};

  std::vector<const char*> values{
      "0", "1024", "kSameAsRequested",
      "DEFAULT", "1", "1"};

  ASSERT_TRUE(api.UpdateCUDAProviderOptions(rel_cuda_options.get(), keys.data(), values.data(), 6) == nullptr);

  OrtAllocator* allocator;
  ASSERT_TRUE(api.GetAllocatorWithDefaultOptions(&allocator) == nullptr);

  char* cuda_options_str = nullptr;
  ASSERT_TRUE(api.GetCUDAProviderOptionsAsString(rel_cuda_options.get(), allocator, &cuda_options_str) == nullptr);
  std::string s;
  if (cuda_options_str != nullptr) {
    s = std::string(cuda_options_str, strnlen(cuda_options_str, 2048));
  }
  ASSERT_TRUE(s.find("device_id=0") != std::string::npos);
  ASSERT_TRUE(s.find("gpu_mem_limit=1024") != std::string::npos);
  ASSERT_TRUE(s.find("arena_extend_strategy=kSameAsRequested") != std::string::npos);
  ASSERT_TRUE(s.find("cudnn_conv_algo_search=DEFAULT") != std::string::npos);
  ASSERT_TRUE(s.find("do_copy_in_default_stream=1") != std::string::npos);
  ASSERT_TRUE(s.find("cudnn_conv_use_max_workspace=1") != std::string::npos);
  ASSERT_TRUE(s.find("cudnn_conv1d_pad_to_nc1d") != std::string::npos);

  ASSERT_TRUE(api.AllocatorFree(allocator, (void*)cuda_options_str) == nullptr);

  Ort::SessionOptions session_options;
  ASSERT_TRUE(api.SessionOptionsAppendExecutionProvider_CUDA_V2(static_cast<OrtSessionOptions*>(session_options), rel_cuda_options.get()) == nullptr);

  // if session creation passes, model loads fine
  std::basic_string<ORTCHAR_T> model_uri = MODEL_URI;
  Ort::Session session(*ort_env, model_uri.c_str(), session_options);
}

#endif

namespace TestPerSessionCustomThreadHooks {

std::vector<std::thread> threads;
int32_t custom_thread_creation_options = 5;
int32_t custom_creation_hook_called = 0;
int32_t custom_join_hook_called = 0;

OrtCustomThreadHandle CreateThreadCustomized(void* options, OrtThreadWorkerFn work_loop, void* param) {
  if (*((int32_t*)options) == 5) {
    custom_creation_hook_called += 1;
  }
  threads.push_back(std::thread(work_loop, param));
  return reinterpret_cast<OrtCustomThreadHandle>(threads.back().native_handle());
}

void JoinThreadCustomized(OrtCustomThreadHandle handle) {
  for (auto& t : threads) {
    if (reinterpret_cast<OrtCustomThreadHandle>(t.native_handle()) == handle) {
      custom_join_hook_called += 1;
      t.join();
    }
  }
}

TEST(CApiTest, TestPerSessionCustomThreadPoolHooks) {
  constexpr int32_t thread_count = 3;
  Ort::SessionOptions session_options;
  // test both intra and inter op thread pool
  session_options.SetExecutionMode(ExecutionMode::ORT_PARALLEL);
  session_options.SetIntraOpNumThreads(thread_count);
  session_options.SetInterOpNumThreads(thread_count);
  session_options.SetCustomCreateThreadFn(CreateThreadCustomized);
  session_options.SetCustomThreadCreationOptions(&custom_thread_creation_options);
  session_options.SetCustomJoinThreadFn(JoinThreadCustomized);
  {
    Ort::Session session(*ort_env, MODEL_URI, session_options);
  }
  ASSERT_TRUE(custom_creation_hook_called == (thread_count - 1) << 1);
  ASSERT_TRUE(custom_join_hook_called == (thread_count - 1) << 1);
}

// Preventing resize tranformer issue:
// https://github.com/microsoft/onnxruntime/issues/9857
#ifndef REDUCED_OPS_BUILD
TEST(CApiTest, crop_and_resize) {
  std::vector<float> input_value_0;
  input_value_0.resize(2 * 36 * 36 * 3);
  for (ptrdiff_t i = 0; i < 36 * 36 * 3; ++i) {
    input_value_0[i] = 1.f;
    input_value_0[i + 36 * 36 * 3] = 2.f;
  }
  std::vector<int64_t> input_shape_0{2, 36, 36, 3};

  std::vector<int32_t> input_value_1{1, 0};
  std::vector<int64_t> input_shape_1{2};

  std::vector<const char*> input_names{"input:0", "input2:0"};
  Ort::MemoryInfo info("Cpu", OrtDeviceAllocator, 0, OrtMemTypeDefault);

  std::vector<Ort::Value> ort_inputs;
  ort_inputs.emplace_back(Ort::Value::CreateTensor<float>(info, input_value_0.data(), input_value_0.size(), input_shape_0.data(), input_shape_0.size()));
  ort_inputs.emplace_back(Ort::Value::CreateTensor<int32_t>(info, input_value_1.data(), input_value_1.size(), input_shape_1.data(), input_shape_1.size()));

  Ort::SessionOptions session_options;
  Ort::Session session(*ort_env, RESIZE_AND_CROP_MODEL_URI, session_options);

  const char* output_names[] = {"output:0"};
  std::vector<int64_t> output_shape{2, 20, 20, 3};

  std::vector<Ort::Value> ort_outputs = session.Run(Ort::RunOptions{}, input_names.data(), ort_inputs.data(), ort_inputs.size(), output_names, countof(output_names));
  ASSERT_EQ(ort_outputs.size(), 1U);
  const auto& output_0 = ort_outputs[0];
  ASSERT_TRUE(output_0.IsTensor());

  auto output_type_shape = output_0.GetTensorTypeAndShapeInfo();
  ASSERT_EQ(ONNX_TENSOR_ELEMENT_DATA_TYPE_FLOAT, output_type_shape.GetElementType());
  ASSERT_EQ(output_shape, output_type_shape.GetShape());
}
#endif

}  // namespace TestPerSessionCustomThreadHooks

#ifdef USE_CUDA
TEST(CApiTest, GitHubIssue10179) {
  // https://github.com/microsoft/onnxruntime/issues/10179
  // the issue was caused by a race condition in CUDAExecutionProvider::GetKernelRegistry()
  // if the test runs to completion, consider that run successful
  auto load_model_thread_fn = []() {
    try {
      const auto* model_path = MODEL_URI;
      Ort::SessionOptions session_options{};
      Ort::ThrowOnError(OrtSessionOptionsAppendExecutionProvider_CUDA(session_options, 0));
      Ort::Session session{*ort_env, model_path, session_options};
    } catch (const std::exception& e) {
      std::cerr << "exception: " << e.what() << "\n";
      throw e;
    }
  };

  constexpr int num_threads = 4;
  constexpr int num_iterations = 10;

  for (int i = 0; i < num_iterations; ++i) {
    std::vector<std::thread> threads(num_threads);
    for (auto& thread : threads) {
      thread = std::thread{load_model_thread_fn};
    }

    for (auto& thread : threads) {
      thread.join();
    }
  }
}

#endif

// Reduced Ops build doesn't support If (16) yet
#if !defined(REDUCED_OPS_BUILD) && defined(USE_CUDA)
TEST(CApiTest, TestCudaMemcpyToHostWithSequenceTensors) {
  const auto* model_path = SEQUENCE_MODEL_URI_2;
  Ort::SessionOptions session_options{};
  Ort::ThrowOnError(OrtSessionOptionsAppendExecutionProvider_CUDA(session_options, 0));
  Ort::Session session{*ort_env, model_path, session_options};

  Ort::MemoryInfo info("Cpu", OrtDeviceAllocator, 0, OrtMemTypeDefault);

  std::vector<Ort::Value> ort_inputs;
  std::vector<const char*> input_names{"cond"};
  bool input_data[] = {false};
  std::vector<int64_t> input_dims{};
  ort_inputs.emplace_back(Ort::Value::CreateTensor<bool>(info, input_data, 1U, input_dims.data(), 0));
  const char* output_names[] = {"sequence"};

  std::vector<Ort::Value> ort_outputs = session.Run(Ort::RunOptions{nullptr}, input_names.data(),
                                                    ort_inputs.data(), ort_inputs.size(),
                                                    output_names, countof(output_names));

  // There is no need to check the contents of the output, we are just checking to see if the
  // model runs without crashing
}

#endif

// Reduced Ops build doesn't support OptionalHasElement (16) yet
#if !defined(REDUCED_OPS_BUILD) && !defined(DISABLE_OPTIONAL_TYPE)
TEST(CApiTest, GH_11717) {
  const auto* model_path = TSTR("testdata/gh_issue_11717.onnx");

  Ort::SessionOptions session_options{};
  // Just check if the model loads fine without a segmentation fault
  // in the default CPU EP
  EXPECT_NO_THROW(Ort::Session session(*ort_env, model_path, session_options));
}
#endif

TEST(CApiTest, TestMultiStreamInferenceSimpleSSD) {
  Ort::SessionOptions session_options{};
  session_options.SetGraphOptimizationLevel(GraphOptimizationLevel::ORT_DISABLE_ALL);
  session_options.AddConfigEntry("session.node_partition_config_file",
                                 "./testdata/multi_stream_models/simplified_ssd_cpu.csv");
  Ort::Session session{*ort_env, SIMPLIFIED_SSD_MODEL_URI, session_options};
  Ort::MemoryInfo info("Cpu", OrtDeviceAllocator, 0, OrtMemTypeDefault);
  std::vector<Ort::Value> ort_inputs;
  const char* input_names[] = {"graph_in"};
  std::unique_ptr<float[]> input_data = std::make_unique<float[]>(3 * 3 * 300 * 300);
  for (int i = 0; i < 3 * 3 * 300 * 300; ++i) {
    input_data[i] = 1.f;
  }
  int64_t input_dims[] = {3, 3, 300, 300};
  ort_inputs.emplace_back(Ort::Value::CreateTensor<float>(info, input_data.get(), 3 * 3 * 300 * 300, input_dims, 4U));
  const char* output_names[] = {"graph_out"};
  std::vector<Ort::Value> ort_outputs = session.Run(Ort::RunOptions{nullptr}, input_names,
                                                    ort_inputs.data(), ort_inputs.size(),
                                                    output_names, countof(output_names));
  ASSERT_TRUE(ort_outputs.size() == 1);
  ASSERT_TRUE(ort_outputs[0].IsTensor());
  const auto& type_shape_info = ort_outputs[0].GetTensorTypeAndShapeInfo();
  std::vector<int64_t> output_dims = type_shape_info.GetShape();
  std::vector<int64_t> expected_output_dims = {3, 256, 150, 150};
  ASSERT_TRUE(output_dims == expected_output_dims);
}<|MERGE_RESOLUTION|>--- conflicted
+++ resolved
@@ -827,13 +827,8 @@
   ort_inputs.emplace_back(Ort::Value::CreateTensor<float>(mem_info, float_inps.data(), float_inps.size(),
                                                           input_dims.data(), input_dims.size()));
 
-<<<<<<< HEAD
-  std::array<const char*, 3> input_names = {"input_0", "input_1", "input_2"};
-  std::array<const char*, 3> output_names = {"output_0", "output_1", "output_2"};
-=======
   constexpr std::array<const char*, 3> input_names = {"input_0", "input_1", "input_2"};
   constexpr std::array<const char*, 3> output_names = {"output_0", "output_1", "output_2"};
->>>>>>> 3bbcc279
 
   Ort::Session session(*ort_env, VARIADIC_UNDEF_INPUT_OUTPUT_CUSTOM_OP_MODEL_URI, session_options);
   auto ort_outputs = session.Run(Ort::RunOptions{}, input_names.data(), ort_inputs.data(), ort_inputs.size(),
