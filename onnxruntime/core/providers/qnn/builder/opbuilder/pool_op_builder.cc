// Copyright (c) Microsoft Corporation. All rights reserved.
// Licensed under the MIT License.

#include "core/providers/common.h"
#include "core/providers/shared/utils/utils.h"
#include "core/framework/tensorprotoutils.h"
#include "core/providers/qnn/builder/qnn_model_wrapper.h"
#include "core/providers/qnn/builder/op_builder_factory.h"
#include "core/common/safeint.h"
#include "onnx/defs/data_type_utils.h"

#include "base_op_builder.h"

namespace onnxruntime {
namespace qnn {

class PoolOpBuilder : public BaseOpBuilder {
 public:
  PoolOpBuilder() : BaseOpBuilder("PoolOpBuilder") {}
  ORT_DISALLOW_COPY_ASSIGNMENT_AND_MOVE(PoolOpBuilder);

  Status IsOpSupported(QnnModelWrapper& qnn_model_wrapper,
                       const NodeUnit& node_unit,
                       const logging::Logger& logger,
                       bool is_quantized_model) const override final ORT_MUST_USE_RESULT;

 protected:
  Status ProcessAttributesAndOutputs(QnnModelWrapper& qnn_model_wrapper,
                                     const NodeUnit& node_unit,
                                     std::vector<std::string>&& input_names,
                                     const logging::Logger& logger,
                                     bool is_quantized_model,
                                     bool do_op_validation) const override ORT_MUST_USE_RESULT;

 private:
  Status SetCommonPoolParams(const NodeAttrHelper& node_helper, std::vector<uint32_t>& filter_size,
                             std::vector<uint32_t>& pad_amount, std::vector<uint32_t>& stride,
                             int32_t& ceil_mode,
                             std::vector<uint32_t>&& input_shape,
                             std::vector<uint32_t>&& output_shape) const;
};

// Pool ops are sensitive with data layout, no special validation so far
// The nodes from 1st call of GetCapability do not get layout transformer applied, it's still NCHW
// The nodes from 2nd call of GetCapability get layout transformer applied, it's NHWC
// Need to do op validation in 1st call of GetCapability
// TODO: Check if node domain == kMSInternalNHWCDomain to determine if the layout has been transformed.
Status PoolOpBuilder::IsOpSupported(QnnModelWrapper& qnn_model_wrapper,
                                    const NodeUnit& node_unit,
                                    const logging::Logger& logger,
                                    bool is_quantized_model) const {
  ORT_UNUSED_PARAMETER(qnn_model_wrapper);
  ORT_UNUSED_PARAMETER(node_unit);
  ORT_UNUSED_PARAMETER(logger);
  const auto& inputs = node_unit.Inputs();
  ONNX_NAMESPACE::DataType input_data_type = inputs[0].node_arg.Type();
  if (!is_quantized_model && input_data_type != ONNX_NAMESPACE::Utils::DataTypeUtils::ToType("float")) {
    return ORT_MAKE_STATUS(ONNXRUNTIME, FAIL, "Data type " + *input_data_type + " is not supported in CPU backend.");
  }

  std::vector<uint32_t> input_shape;
  ORT_RETURN_IF_NOT(qnn_model_wrapper.GetOnnxShape(inputs[0].node_arg, input_shape), "Cannot get shape");
  if (input_shape.size() != 4) {
    return ORT_MAKE_STATUS(ONNXRUNTIME, FAIL, "QNN Conv only support 2D!");
  }

  NodeAttrHelper node_helper(node_unit);
  auto dilation_values = node_helper.Get("dilations", std::vector<int32_t>{1, 1});
  if (dilation_values != std::vector<int32_t>{1, 1}) {
    return ORT_MAKE_STATUS(ONNXRUNTIME, FAIL, "QNN does not support Dialation attribute");
  }

  if (node_unit.Outputs().size() > 1) {
    return ORT_MAKE_STATUS(ONNXRUNTIME, FAIL, "QNN only support 1 output!");
  }
  return Status::OK();
}

Status PoolOpBuilder::SetCommonPoolParams(const NodeAttrHelper& node_helper,
                                          std::vector<uint32_t>& filter_size,
                                          std::vector<uint32_t>& pad_amount, std::vector<uint32_t>& stride,
                                          int32_t& ceil_mode,
                                          std::vector<uint32_t>&& input_shape,
                                          std::vector<uint32_t>&& output_shape) const {
  auto kernel_shape = node_helper.Get("kernel_shape", std::vector<int32_t>{1, 1});
  ORT_RETURN_IF_NOT(kernel_shape.size() == 2, "QNN only support kernel_shape with shape[2].");
  filter_size.clear();
  filter_size.resize(kernel_shape.size());
  std::transform(kernel_shape.begin(), kernel_shape.end(), filter_size.begin(),
                 [](int32_t item) { return (uint32_t)item; });

  auto strides = node_helper.Get("strides", std::vector<int32_t>{1, 1});
  ORT_RETURN_IF_NOT(strides.size() == 2, "QNN only support strides with shape[2].");
  stride.clear();
  stride.resize(strides.size());
  std::transform(strides.begin(), strides.end(), stride.begin(),
                 [](int32_t item) { return (uint32_t)item; });

  std::vector<int32_t> pads = {0, 0, 0, 0};
  auto auto_pad = node_helper.Get("auto_pad", std::string("NOTSET"));
  if (auto_pad.compare("NOTSET") != 0) {
    auto dilation_values = node_helper.Get("dilations", std::vector<int32_t>{1, 1});

    auto total_pads_0 = (output_shape[1] - 1) * stride[0] + (kernel_shape[0] - 1) * dilation_values[0] + 1 - input_shape[1];
    auto total_pads_1 = (output_shape[2] - 1) * stride[1] + (kernel_shape[1] - 1) * dilation_values[1] + 1 - input_shape[2];
    if (auto_pad.compare("SAME_LOWER") != 0) {
      pads[0] = total_pads_0 / 2;
      pads[1] = total_pads_1 / 2;
      pads[2] = total_pads_0 - pads[0];
      pads[3] = total_pads_1 - pads[1];
    } else if (auto_pad.compare("SAME_UPPER") != 0) {
      pads[2] = total_pads_0 / 2;
      pads[3] = total_pads_1 / 2;
      pads[0] = total_pads_0 - pads[2];
      pads[1] = total_pads_1 - pads[3];
    }
  } else {
    pads = node_helper.Get("pads", pads);
  }
  ORT_RETURN_IF_NOT(pads.size() == 4, "QNN only support pads with shape[2, 2].");
  ReArranagePads(pads);
  pad_amount.clear();
  pad_amount.resize(pads.size());
  std::transform(pads.begin(), pads.end(), pad_amount.begin(),
                 [](int32_t item) { return (uint32_t)item; });
  ceil_mode = node_helper.Get("ceil_mode", ceil_mode);
  return Status::OK();
}  // namespace qnn

Status PoolOpBuilder::ProcessAttributesAndOutputs(QnnModelWrapper& qnn_model_wrapper,
                                                  const NodeUnit& node_unit,
                                                  std::vector<std::string>&& input_names,
                                                  const logging::Logger& logger,
                                                  bool is_quantized_model,
                                                  bool do_op_validation) const {
  NodeAttrHelper node_helper(node_unit);
  // Get the NCHW from input data, use HW for the pool filter size and pool stride
  const auto& inputs = node_unit.Inputs();
  std::vector<uint32_t> input_shape;
  ORT_RETURN_IF_NOT(qnn_model_wrapper.GetOnnxShape(inputs[0].node_arg, input_shape), "Cannot get shape");
  ORT_RETURN_IF_NOT(input_shape.size() == 4, "Input should have 4 dimension NCHW.");
  // Default value for GlobalAveragePool
  // Pool use filter & stride with shape [filter_height, filter_width]
  // With layout transformer, the input has shape  [batch, height, width, channel],
  std::vector<uint32_t> filter_size(input_shape.begin() + 1, input_shape.begin() + 3);
  std::vector<uint32_t> stride(filter_size);
  std::vector<uint32_t> filter_size_dim{2};
  std::vector<uint32_t> stride_dim{2};
  std::vector<uint32_t> pad_amount{0, 0, 0, 0};
  std::vector<uint32_t> pad_amount_dim{2, 2};
  int32_t ceil_mode = 0;
  if (node_unit.OpType() == "MaxPool" || node_unit.OpType() == "AveragePool") {
    const auto& outputs = node_unit.Outputs();
    std::vector<uint32_t> output_shape;
    ORT_RETURN_IF_NOT(qnn_model_wrapper.GetOnnxShape(outputs[0].node_arg, output_shape), "Cannot get shape");

    ORT_RETURN_IF_ERROR(SetCommonPoolParams(node_helper, filter_size, pad_amount, stride, ceil_mode,
                                            std::move(input_shape), std::move(output_shape)));
  }

  std::vector<std::string> param_tensor_names;
  QnnParamWrapper filter_size_param(node_unit.Index(),
                                    node_unit.Name(),
                                    qnn_def::filter_size,
                                    std::move(filter_size_dim),
                                    std::move(filter_size));
  param_tensor_names.push_back(filter_size_param.GetParamTensorName());
  qnn_model_wrapper.AddParamWrapper(std::move(filter_size_param));

  QnnParamWrapper pad_amount_param(node_unit.Index(),
                                   node_unit.Name(),
                                   qnn_def::pad_amount,
                                   std::move(pad_amount_dim),
                                   std::move(pad_amount));
  param_tensor_names.push_back(pad_amount_param.GetParamTensorName());
  qnn_model_wrapper.AddParamWrapper(std::move(pad_amount_param));

  QnnParamWrapper stride_param(node_unit.Index(),
                               node_unit.Name(),
                               qnn_def::stride,
                               std::move(stride_dim),
                               std::move(stride));
  param_tensor_names.push_back(stride_param.GetParamTensorName());
  qnn_model_wrapper.AddParamWrapper(std::move(stride_param));
  if (0 != ceil_mode) {
    Qnn_Scalar_t rounding_mode_param = QNN_SCALAR_INIT;
    rounding_mode_param.dataType = QNN_DATATYPE_UINT_32;
    rounding_mode_param.int32Value = ceil_mode;
    QnnParamWrapper rounding_mode_param_wrapper(node_unit.Index(),
                                                node_unit.Name(),
                                                qnn_def::rounding_mode,
                                                rounding_mode_param);
    param_tensor_names.push_back(rounding_mode_param_wrapper.GetParamTensorName());
    qnn_model_wrapper.AddParamWrapper(std::move(rounding_mode_param_wrapper));
  }
  if (node_unit.OpType() == "GlobalAveragePool") {
    Qnn_Scalar_t scalar_param = QNN_SCALAR_INIT;
    scalar_param.dataType = QNN_DATATYPE_BOOL_8;
    scalar_param.bool8Value = 1;
    QnnParamWrapper count_pad_for_edges_param(node_unit.Index(),
                                              node_unit.Name(), 
                                              qnn_def::count_pad_for_edges,
                                              scalar_param);
    param_tensor_names.push_back(count_pad_for_edges_param.GetParamTensorName());
    qnn_model_wrapper.AddParamWrapper(std::move(count_pad_for_edges_param));
  } else if (node_unit.OpType() == "AveragePool") {
    Qnn_Scalar_t scalar_param = QNN_SCALAR_INIT;
    scalar_param.dataType = QNN_DATATYPE_BOOL_8;
    scalar_param.bool8Value = static_cast<uint8_t>(node_helper.Get("count_include_pad", static_cast<int64_t>(0)) != 0);
    QnnParamWrapper count_pad_for_edges_param(node_unit.Index(),
                                              node_unit.Name(),
                                              qnn_def::count_pad_for_edges,
                                              scalar_param);
    param_tensor_names.push_back(count_pad_for_edges_param.GetParamTensorName());
    qnn_model_wrapper.AddParamWrapper(std::move(count_pad_for_edges_param));
  }

<<<<<<< HEAD
=======
  output_count_ = 1;
>>>>>>> f77c8f48
  ORT_RETURN_IF_ERROR(ProcessOutputs(qnn_model_wrapper, node_unit,
                                     std::move(input_names),
                                     std::move(param_tensor_names),
                                     logger, is_quantized_model, do_op_validation));

  return Status::OK();
}

void CreatePoolOpBuilder(const std::string& op_type, OpBuilderRegistrations& op_registrations) {
  op_registrations.AddOpBuilder(op_type, std::make_unique<PoolOpBuilder>());
}

}  // namespace qnn
}  // namespace onnxruntime<|MERGE_RESOLUTION|>--- conflicted
+++ resolved
@@ -215,10 +215,6 @@
     qnn_model_wrapper.AddParamWrapper(std::move(count_pad_for_edges_param));
   }
 
-<<<<<<< HEAD
-=======
-  output_count_ = 1;
->>>>>>> f77c8f48
   ORT_RETURN_IF_ERROR(ProcessOutputs(qnn_model_wrapper, node_unit,
                                      std::move(input_names),
                                      std::move(param_tensor_names),
