--- conflicted
+++ resolved
@@ -269,13 +269,13 @@
 typedef struct OrtCUDAProviderOptions {
   int device_id;                                  // cuda device with id=0 as default device.
   OrtCudnnConvAlgoSearch cudnn_conv_algo_search;  // cudnn conv algo search option
-  size_t gpu_mem_limit;                           // default cuda memory limitation to maximum finite value of size_t.
-<<<<<<< HEAD
-=======
-                                                  // (will be overridden by "max_mem" value used while creating `arena_cfg` if `arena_cfg` is provided)
->>>>>>> 4b691a5c
-  int arena_extend_strategy;                      // default area extend strategy to KNextPowerOfTwo.
-                                                  // (will be overridden by "arena_extend_strategy" value used while creating `arena_cfg` if `arena_cfg` is provided)
+
+  size_t gpu_mem_limit;  // default cuda memory limitation to maximum finite value of size_t.
+                         // (will be overridden by "max_mem" value used while creating `arena_cfg` if `arena_cfg` is provided)
+
+  int arena_extend_strategy;  // default area extend strategy to KNextPowerOfTwo.
+                              // (will be overridden by "arena_extend_strategy" value used while creating `arena_cfg` if `arena_cfg` is provided)
+
   int do_copy_in_default_stream;
   int has_user_compute_stream;
   void* user_compute_stream;
@@ -1286,35 +1286,6 @@
   ORT_API2_STATUS(KernelInfoGetAttributeArray_int64, _In_ const OrtKernelInfo* info, _In_ const char* name,
                   _Out_ int64_t* out, _Inout_ size_t* size);
 
-<<<<<<< HEAD
-  /*
-     * Creates an OrtPrepackedWeightsContainer instance
-    */
-  ORT_API2_STATUS(CreatePrepackedWeightsContainer, _Outptr_ OrtPrepackedWeightsContainer** out);
-
-  /*
-     * Release OrtPrepackedWeightsContainer instance
-     *  Note: The OrtPrepackedWeightsContainer instance must not be released until the sessions using it are released
-    */
-  ORT_CLASS_RELEASE(PrepackedWeightsContainer);
-
-  /**
-     * Samr functionality offered by CreateSession() API except that a container that contains
-     pre-packed weights' buffers is written into/read from by the created session.
-     This is useful when used in conjunction with the AddInitializer() API which injects
-     shared initializer info into sessions. Wherever possible, the pre-packed versions of these 
-     shared initializers are cached in this container so that multiple sessions can just re-use
-     these instead of duplicating these in memory.
-     * \env - OrtEnv instance instance
-     * \model_path - model path
-     * \options - OrtSessionoptions instance
-     * \prepacked_weights_container - OrtPrepackedWeightsContainer instance
-     * \out - created sessio instance
-     */
-  ORT_API2_STATUS(CreateSessionWithPrepackedWeightsContainer, _In_ const OrtEnv* env, _In_ const ORTCHAR_T* model_path,
-                  _In_ const OrtSessionOptions* options, _Inout_ OrtPrepackedWeightsContainer* prepacked_weights_container,
-                  _Outptr_ OrtSession** out);
-=======
   /**
   * Use this API to create the configuration of an arena that can eventually be used to define
   * an arena based allocator's behavior
@@ -1349,7 +1320,34 @@
      */
   ORT_API2_STATUS(AddRunConfigEntry, _Inout_ OrtRunOptions* options,
                   _In_z_ const char* config_key, _In_z_ const char* config_value);
->>>>>>> 4b691a5c
+
+  /*
+     * Creates an OrtPrepackedWeightsContainer instance
+    */
+  ORT_API2_STATUS(CreatePrepackedWeightsContainer, _Outptr_ OrtPrepackedWeightsContainer** out);
+
+  /*
+     * Release OrtPrepackedWeightsContainer instance
+     *  Note: The OrtPrepackedWeightsContainer instance must not be released until the sessions using it are released
+    */
+  ORT_CLASS_RELEASE(PrepackedWeightsContainer);
+
+  /**
+     * Samr functionality offered by CreateSession() API except that a container that contains
+     pre-packed weights' buffers is written into/read from by the created session.
+     This is useful when used in conjunction with the AddInitializer() API which injects
+     shared initializer info into sessions. Wherever possible, the pre-packed versions of these 
+     shared initializers are cached in this container so that multiple sessions can just re-use
+     these instead of duplicating these in memory.
+     * \env - OrtEnv instance instance
+     * \model_path - model path
+     * \options - OrtSessionoptions instance
+     * \prepacked_weights_container - OrtPrepackedWeightsContainer instance
+     * \out - created sessio instance
+     */
+  ORT_API2_STATUS(CreateSessionWithPrepackedWeightsContainer, _In_ const OrtEnv* env, _In_ const ORTCHAR_T* model_path,
+                  _In_ const OrtSessionOptions* options, _Inout_ OrtPrepackedWeightsContainer* prepacked_weights_container,
+                  _Outptr_ OrtSession** out);
 };
 
 /*
