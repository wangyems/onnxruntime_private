﻿// Copyright (c) Microsoft Corporation. All rights reserved.
// Licensed under the MIT License.

#include "orttraining/core/session/training_session.h"

#include "core/framework/data_transfer_utils.h"
#include "core/graph/model.h"
#include "core/session/IOBinding.h"
#include "core/optimizer/rule_based_graph_transformer.h"
#include "core/providers/cpu/controlflow/utils.h"
#include "core/providers/cpu/cpu_execution_provider.h"
#include "orttraining/core/graph/loss_function_builder.h"
#include "orttraining/core/graph/optimizer_builder.h"
#include "orttraining/core/framework/checkpointing.h"
#include "orttraining/core/framework/gradient_graph_builder.h"
#include "orttraining/core/framework/distributed_run_context.h"
#include "orttraining/core/framework/communication/mpi/mpi_context.h"
#include "orttraining/core/graph/optimizer_graph_builder_registry.h"
#include "orttraining/core/optimizer/graph_transformer_utils.h"
#include "orttraining/core/graph/mixed_precision_transformer.h"
#include "orttraining/core/graph/tensorboard_transformer.h"
#include "orttraining/core/graph/pipeline_transformer.h"
#include "orttraining/core/graph/gradient_builder_base.h"
#include "orttraining/core/session/tensor_helper.h"
#include "orttraining/models/runner/training_util.h"
#include "orttraining/core/optimizer/megatron_transformer.h"

//Gist Encoding
#include "orttraining/core/optimizer/gist_encode_decode.h"

#ifdef USE_CUDA
#include "core/providers/cuda/cuda_common.h"
#include "core/providers/cuda/cuda_allocator.h"
#endif

#include "orttraining/training_ops/cpu/controlflow/event_pool.h"
#if defined(USE_CUDA) && defined(ORT_USE_NCCL) && defined(USE_NCCL_P2P)
#include "orttraining/training_ops/cuda/communication/nccl_service.h"
#endif

#ifdef ENABLE_NVTX_PROFILE
#include <set>
#include <thread>
#include "core/profile/context.h"
#endif

namespace onnxruntime {
namespace training {

namespace {
Status SetupOptimizerParams(
    const std::unordered_set<std::string>& weight_names_to_train,
    const std::unordered_map<std::string, NodeArg*>& fp32_weight_names_to_mixed_precision_node_args,
    const optional<std::string>& loss_scale_input_name,
    const TrainingSession::TrainingConfiguration& config,
    OptimizerGraphConfig& opt_graph_config_result,
    std::unordered_map<std::string, OptimizerNodeConfig>& opt_node_configs_result,
    std::unordered_map<std::string, std::string>& weight_name_map_after_graph_transform) {
  ORT_RETURN_IF_NOT(config.optimizer_config.has_value());
  const auto& optimizer_config = config.optimizer_config.value();

  // This is the mapping from the new weight name to the original weight name
  // It is required to look up the optimizer config for the original weight
  // passed in the training session config
  std::unordered_map<std::string, std::string> reversed_weight_names_map;
  for (auto& p : weight_name_map_after_graph_transform) {
    reversed_weight_names_map.insert({p.second, p.first});
  }

  std::unordered_map<std::string, OptimizerNodeConfig> opt_node_configs{};
  for (const auto& weight_name : weight_names_to_train) {
    OptimizerNodeConfig opt_node_config{};
    opt_node_config.name = optimizer_config.name;
    opt_node_config.lr_feed_name = optimizer_config.learning_rate_input_name;
    std::string original_weight_name = weight_name;
    if (reversed_weight_names_map.find(original_weight_name) != reversed_weight_names_map.end()) {
      original_weight_name = reversed_weight_names_map.at(original_weight_name);
    }
    try {
      opt_node_config.attributes = optimizer_config.weight_attributes_generator(original_weight_name);
    } catch (const std::exception& ex) {
      return ORT_MAKE_STATUS(ONNXRUNTIME, FAIL, ex.what());
    }

    try {
      opt_node_config.int_attributes = optimizer_config.weight_int_attributes_generator(original_weight_name);
    } catch (const std::exception& ex) {
      return ORT_MAKE_STATUS(ONNXRUNTIME, FAIL, ex.what());
    }

    // TODO make OptimizerNodeConfig::loss_scale_input_name optional<string>
    opt_node_config.loss_scale_input_name =
        loss_scale_input_name.has_value() ? loss_scale_input_name.value() : "";
    opt_node_config.use_mixed_precision_moments = optimizer_config.use_mixed_precision_moments;

    const auto mixed_precision_weight_name_it = fp32_weight_names_to_mixed_precision_node_args.find(weight_name);
    if (mixed_precision_weight_name_it != fp32_weight_names_to_mixed_precision_node_args.end()) {
      opt_node_config.mixed_precision_weight_arg = mixed_precision_weight_name_it->second;
    }

    // check if initial optimizer states have been provided for weight
    if (config.init_optimizer_states) {
      const auto optim_state_it = config.init_optimizer_states->find(weight_name);
      if (optim_state_it != config.init_optimizer_states->end()) {
        opt_node_config.initial_states = optim_state_it->second;
      }
    }

    opt_node_configs.emplace(weight_name, std::move(opt_node_config));
  }

  OptimizerGraphConfig opt_graph_config{};
  opt_graph_config.use_mixed_precision = config.mixed_precision_config.has_value();
  if (opt_graph_config.use_mixed_precision) {
    opt_graph_config.mixed_precision_type = config.mixed_precision_config.value().mixed_precision_type;
  }

  // TODO make OptimizerGraphConfig::loss_scale_input_name optional<string>
<<<<<<< HEAD
  opt_graph_config.loss_scale_input_name = loss_scale_input_name.has_value() ? loss_scale_input_name.value() : "";
=======
  opt_graph_config.loss_scale_input_name =
      loss_scale_input_name.has_value() ? loss_scale_input_name.value() : "";
>>>>>>> 961bb62a
  opt_graph_config.local_size = DistributedRunContext::RunConfig().local_size;
  opt_graph_config.local_rank = DistributedRunContext::RunConfig().local_rank;
  opt_graph_config.data_parallel_group_rank = DistributedRunContext::RankInGroup(WorkerGroupType::DataParallel);
  opt_graph_config.data_parallel_group_size = DistributedRunContext::GroupSize(WorkerGroupType::DataParallel);
  opt_graph_config.gradient_accumulation_steps = config.gradient_accumulation_steps;
  opt_graph_config.allreduce_in_mixed_precision_type = optimizer_config.do_all_reduce_in_mixed_precision_type;
  opt_graph_config.use_nccl = optimizer_config.use_nccl;
  opt_graph_config.adasum_reduction_type = optimizer_config.adasum_reduction_type;
  opt_graph_config.enable_grad_norm_clip = optimizer_config.enable_grad_norm_clip;
  opt_graph_config.deepspeed_zero = optimizer_config.deepspeed_zero;

  // check if shared initial optimizer states have been provided
  if (config.init_optimizer_states) {
    const auto optim_state_it = config.init_optimizer_states->find(onnxruntime::training::SHARED_OPTIMIZER_STATES_KEY);
    if (optim_state_it != config.init_optimizer_states->end()) {
      opt_graph_config.shared_optimizer_states = std::move(optim_state_it->second);
    }
  }
  opt_node_configs_result = std::move(opt_node_configs);
  opt_graph_config_result = std::move(opt_graph_config);

  return Status::OK();
}

bool IsRootNode(const TrainingSession::TrainingConfiguration& config) {
  return config.distributed_config.world_rank == 0;
}
}  // namespace

void TrainingSession::FilterUnusedWeights(const std::unordered_set<std::string>& weight_names_to_train,
                                          std::unordered_set<std::string>& filtered_weight_names_to_train) {
  filtered_weight_names_to_train.clear();
  for (const auto& name : weight_names_to_train) {
    auto nodes = model_->MainGraph().GetConsumerNodes(name);
    if (!nodes.empty())
      filtered_weight_names_to_train.insert(name);
    else
      LOGS(*session_logger_, WARNING)
          << "Couldn't find any consumer node for weight " << name << ", exclude it from training.";
  }
}

const std::string TrainingSession::training_mode_string_ = "training_mode";

Status TrainingSession::BuildLoss(
    const optional<std::string>& external_loss_name,
    std::string& loss_name,
    const optional<TrainingConfiguration::LossFunctionConfiguration>& loss_function_config,
    optional<std::string>& loss_scale_input_name) {
  // If loss_name has been found in the graph
  // (e.g., one output of forward Send in pipeline parallel's partitioned graph),
  // there is no need to build loss. Only the last pipeline stage
  // can built actual loss such as RMSE and CrossEntropy after this if-block.
  if (!loss_name.empty()) {
    return Status::OK();
  }

  const optional<LossFunctionInfo> loss_function_info =
      loss_function_config.has_value()
          ? loss_function_config.value().loss_function_info
          : optional<LossFunctionInfo>{};
  ORT_RETURN_IF_ERROR(ConfigureLossFunction(
      external_loss_name, loss_function_info,
      loss_scale_input_name.has_value() ? &loss_scale_input_name.value() : nullptr, loss_name));

  ORT_ENFORCE(
      !loss_scale_input_name.has_value() || !loss_scale_input_name.value().empty(),
      "loss_scale_input_name should not be set to an empty string.");

  return Status::OK();
}

Status TrainingSession::BuildLossAndLossScaling(
    const int32_t pipeline_stage_id,
    const optional<std::string>& external_loss_name,
    const optional<TrainingConfiguration::MixedPrecisionConfiguration>& mixed_precision_config,
    const optional<TrainingConfiguration::DistributedConfiguration>& distributed_config,
    const optional<TrainingConfiguration::LossFunctionConfiguration>& loss_function_config,
    std::string& loss_name,
    optional<std::string>& loss_scale_input_name,
    optional<TrainingConfigurationResult::MixedPrecisionConfigurationResult>& mixed_precision_config_result) {
  // Enable loss scale if mixed precision is enabled AND at pipeline last stage if pipeline is used.
  // We are currently making the assumption that no data parallelism is used together with model parallelism.
  // So we can check the last stage by checking the world_rank and world_size. Once DP and MP combination is
  // enabled, we need to devise another way to check MP stages.
  bool enable_loss_scale = is_mixed_precision_enabled_ &&
                           mixed_precision_config.value().mixed_precision_type == MixedPrecisionDataType::FP16 &&
                           (pipeline_stage_id < 0 ||
                            (pipeline_stage_id + 1 == distributed_config.value().pipeline_parallel_size));
  loss_scale_input_name = enable_loss_scale ? optional<std::string>{""} : optional<std::string>{};

  ORT_RETURN_IF_ERROR(BuildLoss(external_loss_name,
                                loss_name,
                                loss_function_config,
                                loss_scale_input_name));

  if (enable_loss_scale) {
    TrainingConfigurationResult::MixedPrecisionConfigurationResult mp_result{};
    mp_result.loss_scale_input_name = loss_scale_input_name.value();
    mixed_precision_config_result = mp_result;
  }

  return Status::OK();
}

Status TrainingSession::PartitionGraphForPipeline(
    const int32_t pipeline_stage_id,
    const optional<TrainingConfiguration::PipelineConfiguration>& pipeline_config,
    const optional<TrainingConfiguration::DistributedConfiguration>& distributed_config,
    const std::unordered_set<std::string>& /*weight_names_to_train*/,
    std::unordered_set<std::string>& /*filtered_config_weight_names_to_train*/) {
  if (!pipeline_config.has_value() || !pipeline_config.value().do_partition) {
    return Status::OK();
  }

  // Apply online pipeline partition to graph obj. This needs to be done first before any graph
  // transportation which may alter node_arg and invalidate cut_list info from the original graph.
  ORT_ENFORCE(pipeline_stage_id >= 0, "invalid pipelie stage id (", pipeline_stage_id, ") before doing online partition.");
  const int n_stages = distributed_config.value().pipeline_parallel_size;
  std::map<const Node*, int> op_to_stage;
  const auto& cut_list = pipeline_config.value().cut_list;
  if (cut_list.size() > 0) {
    ORT_RETURN_IF_ERROR(
        GetDeviceAssignmentMap(model_->MainGraph(), cut_list, op_to_stage, n_stages));
  } else {
    const auto& id_to_stage = pipeline_config.value().op_id_to_stage;
    ORT_RETURN_IF_ERROR(
        GetDeviceAssignmentMap(model_->MainGraph(), id_to_stage, op_to_stage, n_stages));
  }

  auto ranks = DistributedRunContext::GetRanks(WorkerGroupType::PipelineParallel);
  ORT_RETURN_IF_ERROR(
      ApplyPipelinePartitionToMainGraph(model_->MainGraph(), op_to_stage,
                                        pipeline_stage_id, n_stages, ranks));

  if (pipeline_config.value().partitioned_model_path.has_value()) {
    // Save the partitioned file out.
    // To avoid writing conflict, only the ranks in first pipeline group write the partition file out.
    if (DistributedRunContext::GroupId(WorkerGroupType::PipelineParallel) == 0) {
      const auto path = pipeline_config.value().partitioned_model_path.value() + ToPathString(std::to_string(pipeline_stage_id)) + ToPathString(std::string(".onnx"));
      ORT_IGNORE_RETURN_VALUE(Save(path, SaveOption::NO_RELOAD));
    }
  }

  return Status::OK();
}

Status TrainingSession::SetEventSynchronization(
    const int32_t pipeline_stage_id,
    const optional<TrainingConfiguration::PipelineConfiguration>& pipeline_config,
    const optional<TrainingConfiguration::DistributedConfiguration>& /*distributed_config*/,
    const std::unordered_set<std::string>& weight_names_to_train,
    optional<TrainingConfigurationResult::PipelineConfigurationResult>& pipeline_config_result) {
  if (!pipeline_config.has_value()) {
    return Status::OK();
  }

  ORT_ENFORCE(pipeline_stage_id >= 0);
  // Declare a place holder for pipeline configuration.
  TrainingConfigurationResult::PipelineConfigurationResult pipeline_result{};

  // Inert special operators for pipeline parallel. Special tensors (e.g., event IDs) for running pipeline
  // parallel are stored in "pipeline_result.pipeline_tensor_names."
  ORT_RETURN_IF_ERROR(TransformGraphForPipeline(
      false,
      weight_names_to_train,
      {},  // No schema for creating fake output. Used only in Python APIs for pipeline parallel.
      {},  // No must-presenting outputs.
      model_->MainGraph(),
      pipeline_result.pipeline_tensor_names));
  ORT_RETURN_IF_ERROR(DoPostLoadProcessing(*model_));

  // Records which which tensors can be fed into the graph.
  // It may be different than the original graph because of extra event tensors.
  for (auto& node_arg : model_->MainGraph().GetInputsIncludingInitializers()) {
    pipeline_result.feed_names.push_back(node_arg->Name());
  }

  // The following loop is for not to fetch tensors not in this pipeline stage.
  for (size_t i = 0; i < pipeline_config.value().fetch_names.size(); ++i) {
    auto name = pipeline_config.value().fetch_names[i];
    const auto* node_arg = model_->MainGraph().GetNodeArg(name);
    if (!node_arg) {
      // This pipelie stage doesn't contain this name.
      // Let's not to fetch it.
      continue;
    }
    pipeline_result.fetch_names.push_back(name);
  }

  pipeline_result.pipeline_stage_id = pipeline_stage_id;

  // Return pipeline configuration back.
  pipeline_config_result = pipeline_result;

  return Status::OK();
}

// This function only create a graph input to accept loss scale passed in.
// Why do we need it? When pipeline parallel is enabled, only the last pipeline stage
// needs that scale. However, Python API still feed a scale to all pipeline stages, so
// we create a "unused" input for that scale in each graph.
static Status AddFakeLossScaling(
    Graph& graph, std::string& loss_scale_name) {
  GraphAugmenter::GraphDefs defs{};
  loss_scale_name = graph.GenerateNodeArgName("loss_scale");
  const auto* loss_scale_type = defs.CreateTypeProto({1}, ONNX_NAMESPACE::TensorProto_DataType_FLOAT);
  graph.GetOrCreateNodeArg(loss_scale_name, loss_scale_type);
  defs.AddGraphInputs({loss_scale_name});
  ORT_RETURN_IF_ERROR(GraphAugmenter::AugmentGraph(graph, defs));
  return Status::OK();
}

Status TrainingSession::ConfigureForTraining(
    const TrainingConfiguration& config, TrainingConfigurationResult& config_result_out) {
  ORT_RETURN_IF(
      IsInitialized(),
      "TrainingSession::ConfigureForTraining() must be called before TrainingSession::Initialize().");

  if (is_configured_) return Status::OK();

  std::unordered_set<std::string> filtered_config_weight_names_to_train;
  FilterUnusedWeights(config.weight_names_to_train, filtered_config_weight_names_to_train);

  TrainingConfigurationResult config_result{};

  ORT_ENFORCE(config.distributed_config.pipeline_parallel_size > 0,
              "This parameter should be 1 if there is no pipeline parallelism. "
              "Otherwise, it's the number of pipeline stages.");

  DistributedRunContext::CreateInstance({config.distributed_config.world_rank,
                                         config.distributed_config.world_size,
                                         config.distributed_config.local_rank,
                                         config.distributed_config.local_size,
                                         config.distributed_config.data_parallel_size,
                                         config.distributed_config.horizontal_parallel_size,
                                         config.distributed_config.pipeline_parallel_size});

#ifdef USE_MPI
  const std::vector<MPIGroup>& mpi_groups = MPIContext::GetInstance().GetAllMPIGroups();
  for (int i = 0; i < WorkerGroupType::WorkerGroupTypeCount; i++) {
    if (!mpi_groups[i].is_group_initialized && MPIContext::GetInstance().GetWorldSize() > 1) {
      MPIContext::GetInstance().AddMPIGroup(static_cast<WorkerGroupType>(i),
                                            DistributedRunContext::GetInstance().GetWorkerGroup(static_cast<WorkerGroupType>(i)));
    }
  }
#endif

  const int32_t pipeline_stage_id = config.pipeline_config.has_value() ? DistributedRunContext::RankInGroup(WorkerGroupType::PipelineParallel) : -1;

  ORT_RETURN_IF_ERROR(PartitionGraphForPipeline(
      pipeline_stage_id,
      config.pipeline_config,
      config.distributed_config,
      config.weight_names_to_train,
      filtered_config_weight_names_to_train));

  std::string loss_name{};

  if (config.pipeline_config.has_value()) {
    // If use pipeline, first check if model contains send op. If it does, set the
    // send node's output as the start tensor to build gradient graph
    GetPipelineSendOutput(model_->MainGraph(), loss_name);
  }

  optional<std::string> loss_scale_input_name;

  is_mixed_precision_enabled_ = config.mixed_precision_config.has_value();

  ORT_RETURN_IF_ERROR(BuildLossAndLossScaling(
      pipeline_stage_id,
      config.loss_name,
      config.mixed_precision_config,
      config.distributed_config,
      config.loss_function_config,
      loss_name,
      loss_scale_input_name,
      config_result.mixed_precision_config_result));

  if (IsRootNode(config) && config.model_with_loss_function_path.has_value()) {
    ORT_IGNORE_RETURN_VALUE(Save(
        config.model_with_loss_function_path.value(), SaveOption::NO_RELOAD));
  }

  // We need to get trainable weights to prevent constant folding from them. This works well if trainable weights are passed from config.
  // For case we use GetTrainableModelInitializers to get trainable weights such as C++ frontend, it may get more initializers
  // than trainable weights here as it's before transformers. So the constant folding may miss some nodes we actually can fold.
  std::unordered_set<std::string> trainable_initializers =
      !filtered_config_weight_names_to_train.empty()
          ? filtered_config_weight_names_to_train
          : GetTrainableModelInitializers(config.immutable_weights, loss_name);
  if (config.weight_names_to_not_train.size() > 0) {
    LOGS(*session_logger_, INFO) << "Excluding following weights from trainable list as specified in configuration:";
    for (const auto& weight_name_to_not_train : config.weight_names_to_not_train) {
      trainable_initializers.erase(weight_name_to_not_train);
      LOGS(*session_logger_, INFO) << weight_name_to_not_train;
    }
  }

  ORT_RETURN_IF_ERROR(ApplyTransformationsToMainGraph(trainable_initializers, config.graph_transformer_config));

  ORT_RETURN_IF_ERROR(ApplyModelParallelTransformationsToMainGraph(trainable_initializers, config_result));

  weight_partition_info_ = config_result.weight_partition_info;
  
  // Save the model after graph transformations
  if (IsRootNode(config) && config.model_after_graph_transforms_path.has_value()) {
    ORT_IGNORE_RETURN_VALUE(Save(
        config.model_after_graph_transforms_path.value(), SaveOption::NO_RELOAD));
  }

  // Derive actual set of weights to train
  std::unordered_set<std::string> weight_names_to_train =
      !filtered_config_weight_names_to_train.empty()
          ? trainable_initializers
          : GetTrainableModelInitializers(config.immutable_weights, loss_name);

  for (const auto& weight_name_to_not_train : config.weight_names_to_not_train) {
    if (config_result.weight_name_map_after_graph_transform.find(weight_name_to_not_train) !=
        config_result.weight_name_map_after_graph_transform.end()) {
      weight_names_to_train.erase(config_result.weight_name_map_after_graph_transform.at(weight_name_to_not_train));
    } else {
      weight_names_to_train.erase(weight_name_to_not_train);
    }
  }

  {
    std::ostringstream weight_names_stream{};
    for (const auto& weight_name : weight_names_to_train) {
      weight_names_stream << "  " << weight_name << "\n";
    }
    LOGS(*session_logger_, INFO) << "Training weights:\n"
                                 << weight_names_stream.str();
  }

  // Transform for mixed precision on forward graph.
  std::unordered_map<std::string, NodeArg*> fp32_weight_name_to_mixed_precision_node_arg{};
  if (is_mixed_precision_enabled_) {
    const auto& mixed_precision_config = config.mixed_precision_config.value();
    ORT_RETURN_IF_ERROR(EnableMixedPrecision(weight_names_to_train,
                                             mixed_precision_config,
                                             fp32_weight_name_to_mixed_precision_node_arg));
  }

  ORT_RETURN_IF_ERROR(BuildGradientGraph(
      weight_names_to_train, loss_name, config.gradient_graph_config, *session_logger_));
    
  if (IsRootNode(config) && config.model_with_gradient_graph_path.has_value()) {
    ORT_IGNORE_RETURN_VALUE(Save(
        config.model_with_gradient_graph_path.value(), SaveOption::NO_RELOAD));
  }

  ORT_RETURN_IF_ERROR(SetEventSynchronization(
      pipeline_stage_id,
      config.pipeline_config,
      config.distributed_config,
      weight_names_to_train,
      config_result.pipeline_config_result));

  // All non-float tensors are not trainable. Remove those weights.
  // TODO: this is a temp workaround for removing rank tensor before adding optimizer.
  // Re-visit after we port logic for model splitting and hence know the rank tensor name.
  for (auto it = weights_to_train_.begin(); it != weights_to_train_.end();) {
    const auto* node_arg = model_->MainGraph().GetNodeArg(*it);
    ORT_RETURN_IF_NOT(node_arg, "Failed to get NodeArg with name ", *it);
    if (node_arg->TypeAsProto()->tensor_type().elem_type() != ONNX_NAMESPACE::TensorProto_DataType_FLOAT &&
        node_arg->TypeAsProto()->tensor_type().elem_type() != ONNX_NAMESPACE::TensorProto_DataType_FLOAT16 &&
        node_arg->TypeAsProto()->tensor_type().elem_type() != ONNX_NAMESPACE::TensorProto_DataType_BFLOAT16) {
      it = weights_to_train_.erase(it);
    } else {
      ++it;
    }
  }

  // Add optimizer or gradient accumulation
  if (config.optimizer_config.has_value()) {
    OptimizerGraphConfig opt_graph_config{};
    std::unordered_map<std::string, OptimizerNodeConfig> opt_node_configs{};
    ORT_RETURN_IF_ERROR(SetupOptimizerParams(
        weights_to_train_, fp32_weight_name_to_mixed_precision_node_arg,
        loss_scale_input_name, config, opt_graph_config, opt_node_configs, config_result.weight_name_map_after_graph_transform));
    TrainingConfigurationResult::OptimizerConfigurationResult optimizer_config_result{};
    ORT_RETURN_IF_ERROR(BuildOptimizer(
        opt_graph_config, opt_node_configs,
        optimizer_config_result.output_key_to_graph_output_name));
    config_result.opt_config_result = optimizer_config_result;
  } else {
    if (config.gradient_accumulation_steps > 1) {
      ORT_RETURN_IF_ERROR(BuildAccumulationNode(weights_to_train_));
    }
  }

  // Set eval feed names for nodes that differ between training and inferencing.
  ORT_RETURN_IF_ERROR(SetEvalFeedNames());

  // Add Tensorboard
  if (config.tensorboard_config.has_value()) {
    const auto& tensorboard_config = config.tensorboard_config.value();

    std::vector<std::string> tensorboard_scalar_names(tensorboard_config.scalar_node_names);

    if (loss_scale_input_name.has_value()) {
      tensorboard_scalar_names.emplace_back(loss_scale_input_name.value());
    }

    // Add some tensors from optimizer graph outputs
    if (config_result.opt_config_result.has_value()) {
      const auto& opt_output_key_to_graph_output_name =
          config_result.opt_config_result.value().output_key_to_graph_output_name;

      auto add_opt_graph_output_by_key =
          [&tensorboard_scalar_names, &opt_output_key_to_graph_output_name](OptimizerOutputKey key) {
            const auto it = opt_output_key_to_graph_output_name.find(key);
            if (it != opt_output_key_to_graph_output_name.end()) {
              tensorboard_scalar_names.emplace_back(it->second);
            }
          };

      add_opt_graph_output_by_key(OptimizerOutputKey::GradientAllIsFinite);
      add_opt_graph_output_by_key(OptimizerOutputKey::GlobalGradientNorm);
    }

    ORT_RETURN_IF_ERROR(AddTensorboard(
        tensorboard_config.summary_name, tensorboard_scalar_names,
        tensorboard_config.histogram_node_names, tensorboard_config.norm_node_names,
        tensorboard_config.dump_convergence_metrics));
  }

  // Add GIST encoding
  if (config.gist_config.has_value()) {
    ORT_RETURN_IF_ERROR(AddGistEncoding());
  }

  // If the current node is in rank0 or if the current session is running pipeline (in which case different rank would
  // store different model partition), and if model_with_training_graph_path is specified, save the model.
  // Note: in the pipeline case, different ranks may resident in the same node. This could lead to a potential write
  // conflict. It is user's responsibility to make sure different rank is passed in with different. Also, to avoid
  // writing conflict, only the ranks in first pipeline group write the partition file out.
  // model_with_training_graph_path value.
  if ((IsRootNode(config) || (config.pipeline_config.has_value() &&
                              DistributedRunContext::GroupId(WorkerGroupType::PipelineParallel) == 0)) &&
      config.model_with_training_graph_path.has_value()) {
    ORT_IGNORE_RETURN_VALUE(Save(
        config.model_with_training_graph_path.value(), SaveOption::NO_RELOAD));
  }

  // After pipeline partition, we need to return the inputs allowed in this partition.
  if (config.pipeline_config.has_value()) {
    const auto& allowed_inputs = model_->MainGraph().GetInputsIncludingInitializers();
    const auto& allowed_outputs = model_->MainGraph().GetInputsIncludingInitializers();
    for (size_t i = 0; i < allowed_inputs.size(); ++i) {
      const auto name = allowed_inputs[i]->Name();
      config_result.pipeline_config_result.value().feed_names.push_back(name);
    }
    for (size_t i = 0; i < allowed_outputs.size(); ++i) {
      const auto name = allowed_outputs[i]->Name();
      config_result.pipeline_config_result.value().fetch_names.push_back(name);
    }
  }

  config_result_out = std::move(config_result);
  is_configured_ = true;

  return Status::OK();
}

static Status AddLossScaling(
    const std::string& loss_name,
    Graph& graph, std::string* loss_scale_input_name, std::string& scaled_loss_name) {
  if (!loss_scale_input_name) {
    scaled_loss_name = loss_name;
    return Status::OK();
  }

  // Add node to scale loss_name by loss_scale_input_name
  GraphAugmenter::GraphDefs defs{};
  *loss_scale_input_name = graph.GenerateNodeArgName("loss_scale");
  const auto* loss_scale_input_type =
      defs.CreateTypeProto({1}, ONNX_NAMESPACE::TensorProto_DataType_FLOAT);
  scaled_loss_name = graph.GenerateNodeArgName("scaled_loss");
  defs.AddNodeDef(NodeDef{
      "Mul",
      {ArgDef{loss_name}, ArgDef{*loss_scale_input_name, loss_scale_input_type}},
      {ArgDef{scaled_loss_name}},
      NodeAttributes(),
      scaled_loss_name});
  defs.AddGraphInputs({*loss_scale_input_name});

  ORT_RETURN_IF_ERROR(GraphAugmenter::AugmentGraph(graph, defs));

  return Status::OK();
}

static Status ConfigureLossFunctionInternal(
    const optional<std::string>& external_loss_name,
    ILossFunction* loss_graph_builder,
    const optional<LossFunctionInfo>& loss_func_info,
    Graph& graph,
    std::string* loss_scale_input_name,
    std::string& actual_loss_name) {
  // Build loss function or use external one
  ORT_RETURN_IF_NOT(
      (loss_func_info.has_value() && loss_graph_builder) ^ external_loss_name.has_value(),
      "Either loss function information should be provided or an external "
      "loss name should be given.");

  std::string unscaled_loss_name;
  if (external_loss_name.has_value()) {
    unscaled_loss_name = external_loss_name.value();
  } else {
    auto loss_function_graph_defs = (*loss_graph_builder)(graph, loss_func_info.value());
    ORT_RETURN_IF_ERROR(GraphAugmenter::AugmentGraph(graph, loss_function_graph_defs));
    unscaled_loss_name = loss_func_info.value().loss_name;
  }

  ORT_RETURN_IF_ERROR(AddLossScaling(
      unscaled_loss_name, graph, loss_scale_input_name, actual_loss_name));

  return Status::OK();
}

static Status BuildGradientGraphInternal(Graph& graph,
                                         const std::string& loss_function_output_name,
                                         const std::unordered_set<std::string>& node_arg_names_to_train,
                                         const std::unordered_map<std::string, std::string>* p_weight_to_mixed_precision_map,
                                         const GradientGraphConfiguration& gradient_graph_config,
                                         const logging::Logger& logger) {
  std::unordered_set<std::string> names_to_train;
  if (p_weight_to_mixed_precision_map != nullptr) {
    names_to_train = std::unordered_set<std::string>{};
    std::transform((*p_weight_to_mixed_precision_map).begin(), (*p_weight_to_mixed_precision_map).end(),
                   std::inserter(names_to_train, names_to_train.begin()),
                   [](auto pair) { return pair.second; });
  } else {
    names_to_train = node_arg_names_to_train;
  }
  // Compute the gradient graph def.
  // If mixed precision is enabled and use mixed precision initializers,
  // p_weight_to_mixed_precision_map will not be empty and contains arg names of mixed precision initializers,
  // in this case, the original weigth names need to be kept when resolve graph in GradientGraphBuilder::Build.
  GradientGraphBuilder grad_graph_builder(&graph,
                                          {loss_function_output_name},
                                          names_to_train,
                                          loss_function_output_name,
                                          gradient_graph_config,
                                          logger);
  return grad_graph_builder.Build(p_weight_to_mixed_precision_map != nullptr ? &node_arg_names_to_train : nullptr);
}

static Status BuildOptimizerInternal(Graph& graph,
                                     const OptimizerGraphConfig& opt_graph_config,
                                     const std::unordered_map<std::string, OptimizerNodeConfig>& opt_configs,
                                     std::unordered_set<std::string>& opt_state_initializer_names,
                                     OptimizerOutputKeyMap<std::string>& opt_graph_outputs,
                                     std::unordered_map<std::string, std::string>& updated_weight_names_map,
                                     std::unordered_map<std::string, TrainingSession::PartitionInfo>& weight_partition_info,
                                     std::unordered_map<std::string, std::unordered_map<std::string, std::string>>& weight_to_opt_mapping) {
  OptimizerBuilderRegistry& optimizer_registry = OptimizerBuilderRegistry::GetInstance();
  OptimizerGraphBuilderRegistry& optimizer_graph_registry = OptimizerGraphBuilderRegistry::GetInstance();
  std::string graph_builder_name = optimizer_graph_registry.GetNameFromConfig(opt_graph_config);
  auto optimizer_graph_builder = optimizer_graph_registry.MakeUnique(
      graph_builder_name, optimizer_registry, opt_graph_config, opt_configs, updated_weight_names_map, weight_partition_info);
  ORT_RETURN_IF_ERROR(optimizer_graph_builder->Build(
      graph, weight_to_opt_mapping, opt_graph_outputs));
  // set opt_state_initializer_names from weight_to_opt_mapping
  for (const auto& weight_set : weight_to_opt_mapping) {
    for (const auto& optimizer_name_item : weight_set.second) {
      opt_state_initializer_names.emplace(optimizer_name_item.second);
    }
  }
  return Status::OK();
}

static Status AddGradientAccumulationNodes(Graph& graph,
                                           const NodeArgNameGeneratorFn& nodearg_name_generator,
                                           const std::vector<std::string> gradient_names) {
  GraphAugmenter::GraphDefs graph_defs;
  std::vector<ArgDef> gradient_argdefs;
  ORT_RETURN_IF_ERROR(GetArgDefsFromGraph(graph, gradient_names, gradient_argdefs));
  std::vector<ArgDef> gradient_accumulation_buffers;
  gradient_accumulation_buffers.resize(gradient_argdefs.size());
  std::vector<std::string> grad_acc_outputs;
  for (size_t i = 0; i < gradient_argdefs.size(); ++i) {
    grad_acc_outputs.push_back(
        BuildGradientAccumulationNode(
            nodearg_name_generator, gradient_argdefs[i], gradient_accumulation_buffers[i], graph_defs, false)
            .name);
  }
  return GraphAugmenter::AugmentGraph(graph, graph_defs);
}

Status TrainingSession::ApplyTransformationsToMainGraph(const std::unordered_set<std::string>& weights_to_train,
                                                        const TrainingConfiguration::GraphTransformerConfiguration& config) {
  GraphTransformerManager graph_transformation_mgr{2};
  // TODO: ideally we can just reuse the CPU EP registered with the session, but in the training session case
  // the EPs are registered after ConfigureForTraining and before Initialize is called. Hence we don't have access
  // to the registered CPU EP at this stage. Hence creating the EP here again. This is still much better than
  // creating an EP instance for every single node in ConstantFolding.
  // Create execution frame for executing constant nodes.
  std::unique_ptr<CPUExecutionProvider> cpu_execution_provider =
      onnxruntime::make_unique<CPUExecutionProvider>(CPUExecutionProviderInfo());
  AddPreTrainingTransformers(*cpu_execution_provider, graph_transformation_mgr, weights_to_train, config);

  // apply transformers
  Graph& graph = model_->MainGraph();
  for (int i = static_cast<int>(TransformerLevel::Level1); i <= static_cast<int>(TransformerLevel::MaxLevel); i++) {
    ORT_RETURN_IF_ERROR(graph_transformation_mgr.ApplyTransformers(
        graph, static_cast<TransformerLevel>(i), *session_logger_));
  }
  return common::Status::OK();
}

// Registers all the pre transformers with transformer manager
void TrainingSession::AddPreTrainingTransformers(const IExecutionProvider& execution_provider,
                                                 GraphTransformerManager& transformer_manager,
                                                 const std::unordered_set<std::string>& weights_to_train,
                                                 const TrainingConfiguration::GraphTransformerConfiguration& config,
                                                 TransformerLevel graph_optimization_level,
                                                 const std::vector<std::string>& custom_list) {
  auto add_transformers = [&](TransformerLevel level) {
    // Generate and register transformers for level

    auto transformers_to_register = transformer_utils::GeneratePreTrainingTransformers(
        level, weights_to_train, config, execution_provider, custom_list);
    for (auto& entry : transformers_to_register) {
      transformer_manager.Register(std::move(entry), level);
    }
  };

  ORT_ENFORCE(graph_optimization_level <= TransformerLevel::MaxLevel,
              "Exceeded max transformer level. Current level is set to " +
                  std::to_string(static_cast<uint32_t>(graph_optimization_level)));

  for (int i = static_cast<int>(TransformerLevel::Level1); i <= static_cast<int>(TransformerLevel::MaxLevel); i++) {
    TransformerLevel level = static_cast<TransformerLevel>(i);
    if ((graph_optimization_level >= level) || !custom_list.empty()) {
      add_transformers(level);
    }
  }
}

// Registers all the predefined transformers with transformer manager
void TrainingSession::AddPredefinedTransformers(GraphTransformerManager& transformer_manager,
                                                TransformerLevel graph_optimization_level,
                                                const std::vector<std::string>& custom_list) {
  auto add_transformers = [&](TransformerLevel level) {
    // Generate and register transformers for level
    auto transformers_to_register = transformer_utils::GenerateTransformers(
        level, weights_to_train_, GetSessionOptions().free_dimension_overrides, custom_list);
    for (auto& entry : transformers_to_register) {
      transformer_manager.Register(std::move(entry), level);
    }
  };

  ORT_ENFORCE(graph_optimization_level <= TransformerLevel::MaxLevel,
              "Exceeded max transformer level. Current level is set to " +
                  std::to_string(static_cast<uint32_t>(graph_optimization_level)));

  for (int i = static_cast<int>(TransformerLevel::Level1); i <= static_cast<int>(TransformerLevel::MaxLevel); i++) {
    TransformerLevel level = static_cast<TransformerLevel>(i);
    if ((graph_optimization_level >= level) || !custom_list.empty()) {
      add_transformers(level);
    }
  }
}

Status TrainingSession::ApplyModelParallelTransformationsToMainGraph(std::unordered_set<std::string>& weights_to_train,
                                                                     TrainingConfigurationResult& config_result_out) {
  const auto horizontal_parallel_size = training::DistributedRunContext::GroupSize(training::WorkerGroupType::HorizontalParallel);
  if (horizontal_parallel_size == 1) {
    return common::Status::OK();
  }

  GraphTransformerManager graph_transformation_mgr{1};
  std::vector<std::unique_ptr<GraphTransformer>> transformers_to_register;
  std::unordered_set<std::string> compatible_eps = {};
  LOGS_DEFAULT(WARNING) << horizontal_parallel_size << "-way horizontal model parallel is enabled";
  transformers_to_register.emplace_back(onnxruntime::make_unique<MegatronTransformer>(
      training::DistributedRunContext::RankInGroup(training::WorkerGroupType::HorizontalParallel),
      horizontal_parallel_size, config_result_out.weight_name_map_after_graph_transform, weights_to_train,
      config_result_out.weight_partition_info, compatible_eps));

  // Generate and register transformers for level
  for (auto& entry : transformers_to_register) {
    graph_transformation_mgr.Register(std::move(entry), TransformerLevel::Level1);
  }

  Graph& graph = model_->MainGraph();
  ORT_RETURN_IF_ERROR(graph_transformation_mgr.ApplyTransformers(
      graph, TransformerLevel::Level1, *session_logger_));
  return common::Status::OK();
}

Status TrainingSession::AddGistEncoding() {
  try {
    Graph& graph = model_->MainGraph();

    auto rule_transformer_L1 = onnxruntime::make_unique<RuleBasedGraphTransformer>("RuleGistTransformer1");
    rule_transformer_L1->Register(onnxruntime::make_unique<GistEncodeDecode>());
    onnxruntime::GraphTransformerManager graph_transformation_mgr{1};
    graph_transformation_mgr.Register(std::move(rule_transformer_L1), TransformerLevel::Level1);

    ORT_RETURN_IF_ERROR(graph_transformation_mgr.ApplyTransformers(graph, TransformerLevel::Level1, *session_logger_));
  } catch (const OnnxRuntimeException& exp) {
    return ORT_MAKE_STATUS(ONNXRUNTIME, FAIL, "Failed to add Gist Encoding:", exp.what());
  }
  return DoPostLoadProcessing(*model_);
}

Status TrainingSession::AddTensorboard(const std::string& summary_name,
                                       const std::vector<std::string>& scalar_nodes,
                                       const std::vector<std::string>& histogram_nodes,
                                       const std::vector<std::string>& norm_nodes,
                                       const bool dump_convergence_metrics) {
  ORT_RETURN_IF_ERROR(
      TransformGraphForTensorboard(
          model_->MainGraph(), summary_name, scalar_nodes, histogram_nodes, norm_nodes, dump_convergence_metrics));
  return DoPostLoadProcessing(*model_);
}

Status TrainingSession::ConfigureLossFunction(
    const optional<std::string>& external_loss_name,
    const optional<LossFunctionInfo>& loss_function_info,
    std::string* loss_scale_input_name,
    std::string& actual_loss_name) {
  external_loss_name_ = external_loss_name;
  loss_function_info_ = loss_function_info;

  if (loss_function_info_.has_value()) {
    const auto& loss_function_info_value = loss_function_info_.value();
    ORT_RETURN_IF(
        loss_function_info_value.op_def.type.empty() || loss_function_info_value.loss_name.empty(),
        "loss_function_info is invalid.");

    loss_graph_builder_ = LossFunctionBuilder::Build(loss_function_info_value.op_def.type);

    ORT_RETURN_IF_NOT(loss_graph_builder_);
  }

  try {
    ORT_RETURN_IF_ERROR(ConfigureLossFunctionInternal(
        external_loss_name_, loss_graph_builder_.get(), loss_function_info_,
        model_->MainGraph(), loss_scale_input_name, actual_loss_name));
  } catch (const OnnxRuntimeException& exp) {
    return ORT_MAKE_STATUS(ONNXRUNTIME, FAIL, "Failed to add loss function:", exp.what());
  }
  return DoPostLoadProcessing(*model_);
}

Status TrainingSession::EnableMixedPrecision(
    const std::unordered_set<std::string>& weights_to_train,
    const TrainingConfiguration::MixedPrecisionConfiguration& mixed_precision_config,
    std::unordered_map<std::string, NodeArg*>& fp32_weight_name_to_mixed_precision_node_arg) {
  ORT_RETURN_IF_ERROR(TransformGraphForMixedPrecision(
      model_->MainGraph(),
      weights_to_train,
      mixed_precision_config.use_mixed_precision_initializers,
      mixed_precision_config.TensorProtoDataType(),
      fp32_weight_name_to_mixed_precision_node_arg,
      mixed_precision_config.layernorm_stash_as_fp32));

  std::unordered_map<std::string, std::string> weight_to_mixed_precision_map{};
  std::transform(
      weights_to_train.cbegin(), weights_to_train.cend(),
      std::inserter(weight_to_mixed_precision_map, weight_to_mixed_precision_map.begin()),
      [&fp32_weight_name_to_mixed_precision_node_arg](const std::string& name) {
        return fp32_weight_name_to_mixed_precision_node_arg.find(name) != fp32_weight_name_to_mixed_precision_node_arg.end() ? std::make_pair(name, fp32_weight_name_to_mixed_precision_node_arg[name]->Name()) : std::make_pair(name, name);
      });
  weight_to_mixed_precision_map_ = std::move(weight_to_mixed_precision_map);

  return Status::OK();
}

Status TrainingSession::BuildGradientGraph(const std::unordered_set<std::string>& weights_to_train,
                                           const std::string& loss_function_output_name,
                                           const GradientGraphConfiguration& gradient_graph_config,
                                           const logging::Logger& logger) {
  // Fill weights_to_train_ according to weights_to_train
  weights_to_train_ = weights_to_train;
  gradient_graph_config_ = gradient_graph_config;

  ORT_RETURN_IF_ERROR(BuildGradientGraphInternal(model_->MainGraph(),
                                                 loss_function_output_name,
                                                 weights_to_train_,
                                                 weight_to_mixed_precision_map_.empty() ? nullptr : &weight_to_mixed_precision_map_,
                                                 gradient_graph_config_,
                                                 logger));

  return DoPostLoadProcessing(*model_);
}

Status TrainingSession::BuildAccumulationNode(const std::unordered_set<std::string>& weights_to_train) {
  std::vector<std::string> gradient_names;
  gradient_names.reserve(weights_to_train.size());
  std::transform(
      weights_to_train.begin(), weights_to_train.end(), std::back_inserter(gradient_names),
      GradientBuilderBase::GradientName);
  auto nodearg_name_generator = [](const std::string& base_name) {
    return base_name;
  };
  ORT_RETURN_IF_ERROR(AddGradientAccumulationNodes(model_->MainGraph(), nodearg_name_generator, gradient_names));
  return DoPostLoadProcessing(*model_);
}

Status TrainingSession::BuildOptimizer(
    const OptimizerGraphConfig& opt_graph_config,
    const std::unordered_map<std::string, OptimizerNodeConfig>& opt_configs,
    OptimizerOutputKeyMap<std::string>& opt_graph_outputs) {
  ORT_RETURN_IF_NOT(
      opt_configs.size() == weights_to_train_.size(),
      "Number of optimizer configurations does not match number of weights to train.")

  for (const auto& weight_name : weights_to_train_) {
    ORT_RETURN_IF_NOT(
        opt_configs.find(weight_name) != opt_configs.end(),
        "Optimizer configuration was not found for weight to train: ", weight_name);
  }

  opt_graph_config_ = opt_graph_config;
  opt_configs_ = opt_configs;

  ORT_RETURN_IF_ERROR(BuildOptimizerInternal(model_->MainGraph(),
                                             opt_graph_config_,
                                             opt_configs_,
                                             opt_state_initializer_names_,
                                             opt_graph_outputs,
                                             updated_weight_names_map_,
                                             weight_partition_info_,
                                             weight_to_opt_mapping_));

  return DoPostLoadProcessing(*model_);
}

Status TrainingSession::OverrideGraphOutputs(const std::vector<std::string>& outputs) {
  ORT_RETURN_IF_ERROR(GraphAugmenter::OverrideGraphOutputs(model_->MainGraph(), outputs));
  return DoPostLoadProcessing(*model_);
}

NameMLValMap TrainingSession::GetWeights() const {
  return GetSessionState().GetInitializedTensors(weights_to_train_);
}

static Status UpdateWeightsBeforeSaving(
    Graph& graph, const NameMLValMap& weights, const DataTransferManager& data_transfer_manager) {
  // Store MLValue (either in CPU or CUDA) into TensorProto
  // TODO: support more types than float

  static const OrtMemoryInfo cpu_alloc_info{onnxruntime::CPU, OrtDeviceAllocator};
  for (const auto& name_and_ml_value : weights) {
    const auto& src_tensor = name_and_ml_value.second.Get<Tensor>();

    const ONNX_NAMESPACE::TensorProto* old_tensor_proto = nullptr;
    if (!graph.GetInitializedTensor(name_and_ml_value.first, old_tensor_proto)) {
      continue;
    }
    ONNX_NAMESPACE::TensorProto new_tensor_proto = *old_tensor_proto;
    if (new_tensor_proto.has_raw_data()) {
      auto* const raw_data = new_tensor_proto.mutable_raw_data();
      auto dst_span = gsl::make_span(&(*raw_data)[0], raw_data->size());
      ORT_RETURN_IF_ERROR(CopyTensorDataToByteSpan(
          data_transfer_manager, src_tensor, cpu_alloc_info, dst_span));
    } else {
      ORT_ENFORCE(new_tensor_proto.data_type() == ONNX_NAMESPACE::TensorProto_DataType::TensorProto_DataType_FLOAT);
      auto* const float_data = new_tensor_proto.mutable_float_data();
      auto dst_span = gsl::make_span(float_data->mutable_data(), float_data->size());
      ORT_RETURN_IF_ERROR(CopyTensorDataToSpan(
          data_transfer_manager, src_tensor, cpu_alloc_info, dst_span));
    }

    // Replace the TensorProto in the model.
    ORT_RETURN_IF_ERROR(graph.ReplaceInitializedTensor(new_tensor_proto));
  }
  return Status::OK();
}

Status TrainingSession::Save(const PathString& model_uri, TrainingSession::SaveOption opt) {
  // Delete the old file before saving.
  std::remove(ToMBString(model_uri).c_str());  // TODO would be good to have something like RemoveFile(PathString)

  if (opt == TrainingSession::SaveOption::NO_RELOAD) {
    return Model::Save(*model_, model_uri);
  }

  // Have to load the original model again.
  // Because after Initialize(), the model has been optimized and the saved graph doesn't look like what we expect.
  std::shared_ptr<Model> new_model;
  ORT_RETURN_IF_ERROR(Model::Load(model_location_, new_model, nullptr, *session_logger_));
  ORT_RETURN_IF_ERROR(UpdateWeightsBeforeSaving(
      new_model->MainGraph(), GetWeights(), GetSessionState().GetDataTransferMgr()));

  std::string actual_loss_name{};
  optional<std::string> loss_scale_input_name =
      is_mixed_precision_enabled_ ? optional<std::string>{""} : optional<std::string>{};

  if (opt == TrainingSession::SaveOption::WITH_UPDATED_WEIGHTS_AND_LOSS_FUNC /* with weights and loss func*/ ||
      opt == TrainingSession::SaveOption::WITH_UPDATED_WEIGHTS_AND_LOSS_FUNC_AND_GRADIENTS /*with everything*/) {
    ORT_RETURN_IF_ERROR(ConfigureLossFunctionInternal(
        external_loss_name_, loss_graph_builder_.get(), loss_function_info_,
        new_model->MainGraph(),
        loss_scale_input_name.has_value() ? &loss_scale_input_name.value() : nullptr, actual_loss_name));
  }

  if (opt == TrainingSession::SaveOption::WITH_UPDATED_WEIGHTS_AND_LOSS_FUNC_AND_GRADIENTS) {
    ORT_RETURN_IF_ERROR(BuildGradientGraphInternal(new_model->MainGraph(),
                                                   actual_loss_name,
                                                   weights_to_train_,
                                                   weight_to_mixed_precision_map_.empty() ? nullptr : &weight_to_mixed_precision_map_,
                                                   gradient_graph_config_,
                                                   *session_logger_));

    OptimizerOutputKeyMap<std::string> opt_graph_outputs;
    std::unordered_set<std::string> opt_state_initializer_names;
    std::unordered_map<std::string, std::string> updated_weight_names_map;
    std::unordered_map<std::string, TrainingSession::PartitionInfo> weight_partition_info;
    std::unordered_map<std::string, std::unordered_map<std::string, std::string>> weight_to_opt_mapping;
    ORT_RETURN_IF_ERROR(BuildOptimizerInternal(new_model->MainGraph(),
                                               opt_graph_config_,
                                               opt_configs_,
                                               opt_state_initializer_names,
                                               opt_graph_outputs,
                                               updated_weight_names_map,
                                               weight_partition_info,
                                               weight_to_opt_mapping));
  }

  auto status = Model::Save(*new_model, model_uri);

  if (!status.IsOK()) {
    LOGS(*session_logger_, WARNING)
        << "Error when saving model " << ToMBString(model_uri) << " : " << status.ErrorMessage();
  }

  return status;
}

common::Status TrainingSession::GetStateTensors(NameMLValMap& state_tensors) {
  bool allow_missing = (opt_graph_config_.deepspeed_zero.stage != 0);
  return GetSessionState().GetInitializedTensors(GetStateTensorNames(), allow_missing, state_tensors);
}

common::Status TrainingSession::GetOptimizerState(std::unordered_map<std::string, NameMLValMap>& opt_state_tensors) {
  const bool allow_missing = (opt_graph_config_.deepspeed_zero.stage != 0);
  // weight_to_opt_mapping_ is in the format of {weight_name: {prefix: full_optimizer_name, ..}, ..}
  for (const auto& weight_map : weight_to_opt_mapping_) {
    std::unordered_set<std::string> opt_names;
    for (const auto& opt_pair : weight_map.second) {
      opt_names.emplace(opt_pair.second);
    }
    NameMLValMap curr_opt_tensors;
    const auto& weight_name = weight_map.first;
    GetSessionState().GetInitializedTensors(opt_names, allow_missing, curr_opt_tensors);
    opt_state_tensors[weight_name] = {};
    // Keep only prefix in returned value
    for (const auto& opt_pair : weight_map.second) {
      const auto& opt_prefix = opt_pair.first;
      const auto& opt_name = opt_pair.second;
      opt_state_tensors[weight_name][opt_prefix] = curr_opt_tensors[opt_name];
    }
  }
  // Change key from sharded_name to weight_name using partition_info
  for (const auto& weight : weight_partition_info_) {
    const auto& it = opt_state_tensors.find(weight.second.view_name);
    ORT_ENFORCE(it != opt_state_tensors.end(), "Cannot find weight: " + weight.second.view_name + " in weight_partition_info_");
    opt_state_tensors[weight.first] = it->second;
    opt_state_tensors.erase(it);
  }
  return Status::OK();
}

common::Status TrainingSession::GetModelState(std::unordered_map<std::string, NameMLValMap>& model_state_tensors, bool include_mixed_precision_weights) {
  const bool allow_missing = (opt_graph_config_.deepspeed_zero.stage != 0);
  std::unordered_set<std::string> fp_tensor_names{};
  fp_tensor_names.insert(
      weights_to_train_.begin(), weights_to_train_.end());
  // Add zero sharded weights, only needed for fp32 weights in mixed precision run
  for (const auto& weight_sharded_pair : updated_weight_names_map_) {
    fp_tensor_names.erase(weight_sharded_pair.first);  // remove the original name
    fp_tensor_names.insert(weight_sharded_pair.second);
  }
  NameMLValMap fp_weights;
  GetSessionState().GetInitializedTensors(fp_tensor_names, allow_missing, fp_weights);
  // Change key from sharded_name to weight_name
  for (const auto& weight_sharded_pair : updated_weight_names_map_) {
    const auto& it = fp_weights.find(weight_sharded_pair.second);
    ORT_ENFORCE(it != fp_weights.end(), "Cannot find weight: " + weight_sharded_pair.second + " in updated_weight_names_map_");
    fp_weights[weight_sharded_pair.first] = it->second;
    fp_weights.erase(it);
  }
  model_state_tensors["full_precision"] = fp_weights;
  if (include_mixed_precision_weights) {
    std::unordered_set<std::string> mp_tensor_names{};
    std::unordered_set<std::string> mixed_precision_weight_initializer_names{};
    std::transform(weight_to_mixed_precision_map_.begin(), weight_to_mixed_precision_map_.end(),
                   std::inserter(mixed_precision_weight_initializer_names, mixed_precision_weight_initializer_names.begin()),
                   [](auto pair) { return pair.second; });
    mp_tensor_names.insert(
        mixed_precision_weight_initializer_names.begin(), mixed_precision_weight_initializer_names.end());
    NameMLValMap mp_weights;
    GetSessionState().GetInitializedTensors(mp_tensor_names, allow_missing, mp_weights);
    // Change key from fp16_name to weight_name
    for (const auto& weight_fp16_pair : weight_to_mixed_precision_map_) {
      const auto& it = mp_weights.find(weight_fp16_pair.second);
      ORT_ENFORCE(it != mp_weights.end(), "Cannot find weight: " + weight_fp16_pair.second + " in weight_to_mixed_precision_map_");
      mp_weights[weight_fp16_pair.first] = it->second;
      mp_weights.erase(it);
    }
    model_state_tensors["mixed_precision"] = mp_weights;
  }
  return Status::OK();
}

common::Status TrainingSession::GetPartitionInfoMap(std::unordered_map<std::string, std::unordered_map<std::string, std::vector<int>>>& part_info_map) {
  for (const auto& weight : weight_partition_info_) {
    const auto& weight_name = weight.first;
    std::transform(weight_partition_info_[weight_name].original_dim.begin(), weight_partition_info_[weight_name].original_dim.end(),
                   std::inserter(part_info_map[weight_name]["original_dim"], part_info_map[weight_name]["original_dim"].end()),
                   [](const int64_t& dim) { return (int)dim; });
    part_info_map[weight_name]["megatron_row_partition"] = std::vector<int>{weight_partition_info_[weight_name].megatron_row_partition};
  }
  return Status::OK();
}

const DataTransferManager& TrainingSession::GetDataTransferManager() const {
  return GetSessionState().GetDataTransferMgr();
}

bool TrainingSession::IsGraphOutputFp32Node(const std::string& output_name) const {
  auto output_producer_node = model_->MainGraph().GetProducerNode(output_name);
  ORT_ENFORCE(output_producer_node != nullptr, "Output: " + output_name + " is not produced by any node.");

  for (auto output : output_producer_node->OutputDefs()) {
    if (output->Name() == output_name && output->TypeAsProto() != nullptr && output->TypeAsProto()->has_tensor_type() &&
        output->TypeAsProto()->tensor_type().elem_type() == ONNX_NAMESPACE::TensorProto_DataType_FLOAT) {
      return true;
    }
  }

  return false;
}

common::Status TrainingSession::Run(const RunOptions& run_options, IOBinding& io_binding) {
  // Override initializers in eval mode.
  if (!run_options.training_mode) {
    std::vector<std::pair<std::string, OrtValue>> new_feeds;
    if (!dropout_eval_feeds_.empty()) {
      // override all dropout ratios to 0
      for (auto& drop_ratio : dropout_eval_feeds_) {
        OrtValue feed_value;
        // We allocate on CPU first, copy will be taken care of downstream.
        OrtMemoryInfo cpu_location(onnxruntime::CPU, OrtArenaAllocator);
        AllocatorPtr bfc_arena = GetSessionState().GetAllocator(cpu_location);
        feed_value = onnxruntime::MakeScalarMLValue<float>(bfc_arena, 0.f, true /*is_1d*/);
        // Bind new feed to graph input.
        new_feeds.emplace_back(drop_ratio, feed_value);
      }
    } else {
      auto& input_names = io_binding.GetInputNames();
      if (GetSessionState().GetInputNodeInfoMap().find(training_mode_string_) !=
              GetSessionState().GetInputNodeInfoMap().end() &&
          std::find(input_names.begin(), input_names.end(), training_mode_string_) == input_names.end()) {
        // Set training_mode input to false
        OrtValue training_mode_feed_value;
        // We allocate on CPU first, copy will be taken care of downstream.
        OrtMemoryInfo cpu_location(onnxruntime::CPU, OrtArenaAllocator);
        AllocatorPtr bfc_arena = GetSessionState().GetAllocator(cpu_location);
        training_mode_feed_value = onnxruntime::MakeScalarMLValue<bool>(bfc_arena, false, true /*is_1d*/);
        new_feeds.emplace_back(training_mode_string_, training_mode_feed_value);
      }
    }
    for (auto& new_feed : new_feeds) {
      // Bind new feed to graph input.
      ORT_RETURN_IF_ERROR(io_binding.BindInput(new_feed.first, new_feed.second));
    }
  }

  // Call Run in inferenceSession
  return InferenceSession::Run(run_options, io_binding);
}

static const std::unordered_set<std::string> Nodes_Need_Eval_Feeds = {
    // TODO remove this once ONNX TrainableDropout is completely deprecated.
    "TrainableDropout",
    "Dropout",
};

Status TrainingSession::SetEvalFeedNames() {
  Graph& graph = model_->MainGraph();

  GraphAugmenter::GraphDefs defs{};
  std::set<std::string> def_graph_input_names;
  std::set<std::string> def_graph_initializer_names;

  for (auto& node : graph.Nodes()) {
    auto it = Nodes_Need_Eval_Feeds.find(node.OpType());
    if (it != Nodes_Need_Eval_Feeds.cend()) {
      // The opset is < 12, add each ratio input to graph inputs for overriding.
      // Needs to be removed when TrainableDropout is deprecated.
      if (it->compare("TrainableDropout") == 0) {
        auto& ratio_name = node.InputDefs()[1]->Name();
        dropout_eval_feeds_.insert(ratio_name);
        ORT_ENFORCE(model_->MainGraph().GetProducerNode(ratio_name) == nullptr,
                    "Input: " + ratio_name + " should not have any producer node.");
        if (def_graph_input_names.find(ratio_name) == def_graph_input_names.end()) {
          defs.AddGraphInputs({ratio_name});
          def_graph_input_names.insert(ratio_name);
        }
      }
      // Found an opset-12 dropout node, replace initializer name.
      else if (node.InputArgCount().size() > 2) {
        auto& mode_input = node.MutableInputDefs()[2];
        const ONNX_NAMESPACE::TensorProto* mode_initializer = nullptr;
        if (!graph.GetInitializedTensor(training_mode_string_, mode_initializer)) {
          // training_mode initializer has not been added before, add it here.
          // Ideally we want only 1 training_mode initializer to control all relevant nodes.
          const ONNX_NAMESPACE::TensorProto* original_mode_initializer = nullptr;
          ORT_ENFORCE(graph.GetInitializedTensor(mode_input->Name(), original_mode_initializer) == true,
                      "Dropout's input: " + mode_input->Name() + " must be an initializer.");
          ONNX_NAMESPACE::TensorProto new_mode_initializer(*original_mode_initializer);
          new_mode_initializer.set_name(training_mode_string_);
          if (def_graph_initializer_names.find(training_mode_string_) == def_graph_initializer_names.end()) {
            defs.AddInitializers({new_mode_initializer});
            def_graph_initializer_names.insert(training_mode_string_);
          }
        }
        mode_input = &model_->MainGraph().GetOrCreateNodeArg(training_mode_string_, mode_input->TypeAsProto());
        // Set training_mode as graph input if any node that needs eval feed is found,
        // it's okay to add it multiple times since it will be de-dup'ed downstream.
        if (def_graph_input_names.find(training_mode_string_) == def_graph_input_names.end()) {
          defs.AddGraphInputs({training_mode_string_});
          def_graph_input_names.insert(training_mode_string_);
        }
      }
    }
  }

  ORT_RETURN_IF_ERROR(GraphAugmenter::AugmentGraph(graph, defs));
  return DoPostLoadProcessing(*model_);
}

Status TrainingSession::SetStateTensors(const NameMLValMap& state_tensors, bool strict) {
  ORT_RETURN_IF_NOT(IsInitialized(), "Can't update initializers before session has been initialized.");

  std::unordered_set<std::string> ckpt_initializer_names;
  std::transform(state_tensors.begin(), state_tensors.end(),
                 std::inserter(ckpt_initializer_names, ckpt_initializer_names.end()),
                 [](const auto& pair) { return pair.first; });

  NameMLValMap initializers;
  ORT_RETURN_IF_ERROR(GetSessionState().GetInitializedTensors(ckpt_initializer_names, !strict, initializers));

  const std::unordered_set<std::string> valid_state_tensor_names = GetStateTensorNames();

  for (auto& state : state_tensors) {
    const bool is_valid_state_tensor =
        valid_state_tensor_names.find(state.first) != valid_state_tensor_names.end();
    const auto initializer_it = initializers.find(state.first);
    const bool is_tensor_present = initializer_it != initializers.end();

    if (strict) {
      ORT_RETURN_IF_NOT(
          is_valid_state_tensor,
          "Checkpoint tensor: ", state.first, " is not a known state tensor.");
      ORT_RETURN_IF_NOT(
          is_tensor_present,
          "Checkpoint tensor: ", state.first, " is not present in the model.");
    }

    if (is_valid_state_tensor && is_tensor_present) {
      ORT_RETURN_IF_NOT(
          initializer_it->second.IsTensor() && state.second.IsTensor(),
          "Non-tensor type as initializer is not expected.")

      auto* initializer_tensor = initializer_it->second.GetMutable<Tensor>();
      auto& ckpt_tensor = state.second.Get<Tensor>();
      ORT_RETURN_IF_ERROR(GetSessionState().GetDataTransferMgr().CopyTensor(ckpt_tensor, *initializer_tensor));
    }
  }

  return Status::OK();
}

std::unordered_set<std::string> TrainingSession::GetStateTensorNames() const {
  std::unordered_set<std::string> checkpointed_tensor_names{};
  checkpointed_tensor_names.insert(
      weights_to_train_.begin(), weights_to_train_.end());
  for (const auto& p : updated_weight_names_map_) {
    checkpointed_tensor_names.insert(p.second);
  }
  checkpointed_tensor_names.insert(
      opt_state_initializer_names_.begin(), opt_state_initializer_names_.end());
  std::unordered_set<std::string> mixed_precision_weight_initializer_names{};
  std::transform(weight_to_mixed_precision_map_.begin(), weight_to_mixed_precision_map_.end(),
                 std::inserter(mixed_precision_weight_initializer_names, mixed_precision_weight_initializer_names.begin()),
                 [](auto pair) { return pair.second; });
  checkpointed_tensor_names.insert(
      mixed_precision_weight_initializer_names.begin(), mixed_precision_weight_initializer_names.end());
  return checkpointed_tensor_names;
}

bool TrainingSession::IsUntrainable(const Node* node, const std::string& initializer_name,
                                    const logging::Logger* logger) {
  auto it = STOP_GRADIENT_EDGES.find(node->OpType());
  if (it != STOP_GRADIENT_EDGES.end()) {
    for (auto input_idx : it->second) {
      if (input_idx < node->InputDefs().size() &&
          node->InputDefs()[input_idx]->Name() == initializer_name) {
        if (logger) {
          VLOGS(*logger, 1) << "Excluding " << node->Name() << "'s input " << input_idx
                            << " initializer: " << initializer_name;
        }
        return true;
      }
    }
  }
  return false;
}

bool TrainingSession::IsImmutableWeight(const ImmutableWeights& immutable_weights,
                                        const Node* node, const TensorProto* tensor,
                                        const logging::Logger* logger) {
  auto it = immutable_weights.find(node->OpType());
  if (it == immutable_weights.end()) {
    return false;
  }

  for (auto pair : it->second) {
    size_t& input_idx = pair.first;
    float& value = pair.second;

    if (input_idx < node->InputDefs().size() &&
        node->InputDefs()[input_idx]->Name() == tensor->name()) {
      if (tensor->data_type() == ONNX_NAMESPACE::TensorProto_DataType_FLOAT && tensor->dims_size() == 0) {
        float tensor_value;
        if (tensor->has_raw_data()) {
          memcpy(&tensor_value, tensor->raw_data().data(), sizeof(float));
        } else {
          tensor_value = *(tensor->float_data().data());
        }
        if (tensor_value == value) {
          if (logger) {
            VLOGS(*logger, 1) << "Excluding " << node->Name() << "'s input " << input_idx
                              << " initializer: " << tensor->name() << " with value " << tensor_value;
          }
          return true;
        }
      }
    }
  }

  return false;
}

std::unordered_set<std::string> TrainingSession::GetTrainableModelInitializers(
    const ImmutableWeights& immutable_weights, const std::string& loss_name) const {
  const Graph& graph = model_->MainGraph();
  const auto& initialized_tensors = graph.GetAllInitializedTensors();
  std::unordered_set<std::string> trainable_initializers;

  auto add_trainable_initializers = [&](const Node* node) {
    for (auto input : node->InputDefs()) {
      std::string initializer_name = input->Name();
      if (initialized_tensors.count(initializer_name) == 0)
        continue;

      if (IsUntrainable(node, initializer_name, session_logger_) ||
          IsImmutableWeight(immutable_weights, node, initialized_tensors.at(initializer_name), session_logger_))
        continue;

      trainable_initializers.insert(initializer_name);
    }
  };

  auto stop_at_untrainable = [&](const Node* from, const Node* to) {
    auto is_trainable_from_to_link = [&](Node::EdgeEnd e) {
      if (&e.GetNode() != to)
        return false;

      std::string input_name = from->InputDefs()[e.GetDstArgIndex()]->Name();
      return !IsUntrainable(from, input_name, session_logger_);
    };

    bool proceed = std::any_of(from->InputEdgesBegin(), from->InputEdgesEnd(), is_trainable_from_to_link);
    if (!proceed && session_logger_) {
      VLOGS(*session_logger_, 1)
          << "Stopping training parameters discovery traversal from " << from->Name() << " to " << to->Name();
    }

    return !proceed;
  };

  // perform reverse dfs from output node to discover trainable parameters
  graph.ReverseDFSFrom({graph.GetProducerNode(loss_name)}, add_trainable_initializers, {}, {}, stop_at_untrainable);
  return trainable_initializers;
}

#if defined(USE_CUDA) && defined(ORT_USE_NCCL) && defined(USE_NCCL_P2P)
// Create NCCL's communication plan. In runtime, we will provide details such
// as pointer to sent/recieved data and the size of the data in byte. See how
// Send and Recv call SubmitSendAndWait and SubmitRecvAndWait, respectively.
void PipelineTrainingSession::LaunchNcclService(const int pipeline_stage_id) {
  ORT_ENFORCE(pipeline_stage_id >= 0, "Pipeline stage ID cannot be negative.");
  auto& nccl_service = cuda::NcclService::GetInstance();

  // Create NCCL communication plan. The plan is a vector of communication task group.
  // Each communication task group contains tasks which should be done in parallel.
  for (auto& slot : pipeline_schedule_.GetSchedule(pipeline_stage_id)) {
    if (!slot.HasCommute()) {
      continue;
    }
    // Create communication tasks done in parallel.
    nccl_service.PlanNewGroupStart();
    for (auto& task : slot.GetTasks()) {
      if (task.type == pipeline::PipelineTask::Type::Send) {
        // In this time slot, stage "pipeline_stage_id" sendss data to "task.peer_rank".
        nccl_service.PlanSend(task.peer_rank);
      } else if (task.type == pipeline::PipelineTask::Type::Recv) {
        // In this time slot, stage "pipeline_stage_id" recieves data from "task.peer_rank".
        nccl_service.PlanRecv(task.peer_rank);
      }
    }
    // Mark the end of a parallel communication task group.
    nccl_service.PlanNewGroupEnd();
  }
  // Mark the end of the entire communication plan.
  nccl_service.PlanEnd();

  // Launch NCCL service to execute the plan.
  nccl_service.Launch();
}
#endif

Status PipelineTrainingSession::ConfigureForTraining(
    const TrainingConfiguration& config,
    TrainingConfigurationResult& config_result_out) {
  ORT_RETURN_IF_ERROR(TrainingSession::ConfigureForTraining(config, config_result_out));
  if (config.pipeline_config.has_value()) {
    ORT_RETURN_IF_ERROR(SetPipelineContext(config_result_out));
    ORT_RETURN_IF_ERROR(SetExtraDataDependency());
  }
#if defined(USE_CUDA) && defined(ORT_USE_NCCL) && defined(USE_NCCL_P2P)
  LaunchNcclService(pipeline_context_.pipeline_stage_id);
#endif
  return Status::OK();
}

// Set some PipelineContext fields based on the configuration result
// returned by TrainingSession::ConfigureForTraining.
Status PipelineTrainingSession::SetPipelineContext(const TrainingConfigurationResult& config_result_out) {
  auto special_name_pool = config_result_out.opt_config_result.value().output_key_to_graph_output_name;
  auto it = special_name_pool.find(OptimizerOutputKey::GradientAccumulation);
  if (it != special_name_pool.end()) {
    pipeline_context_.accumulation_step_fetches.push_back(it->second);
  }
  return Status::OK();
}

// This function adds extra data dependency using PassThrough from event operators to optimizer nodes.
// The motivation is to avoid assignment semantic before executing normal operators.
Status PipelineTrainingSession::SetExtraDataDependency() {
  // Training graph.
  auto& graph = model_->MainGraph();

  // Event operators' outputs which should be generated before running LAMB/ADAM/etc optimizers.
  // This indrectly forces Send/Recv to happen before optimizers because each Send/Recv
  // is placed right before an event operator.
  std::vector<NodeArg*> dependent_node_args;

  // Append first output of each event operator to fetch_names list to make sure all event ops will
  // be computed.
  pipeline_context_.pipeline_tensor_names.ForEachOutputName(
      [&](const std::string& name) {
        if (name.empty()) {
          return;
        }
        NodeArg* node_arg = graph.GetNodeArg(name);
        ORT_ENFORCE(node_arg->Exists(), "Cannot create data dependency on non-existing variables ", name);
        dependent_node_args.push_back(node_arg);
      });

  // Nodes with assignment semantic should happen after all
  // event and communication operations.
  for (auto& node : model_->MainGraph().Nodes()) {
    if (node.OpType().compare("AdamOptimizer") == 0 ||
        node.OpType().compare("LambOptimizer") == 0 ||
        node.OpType().compare("SGDOptimizer") == 0) {
      SetDataDependency(graph, node, dependent_node_args);
    }
  }

  return Status::OK();
}

Status PipelineTrainingSession::PartitionGraphForPipeline(
    const int32_t pipeline_stage_id,
    const optional<TrainingConfiguration::PipelineConfiguration>& pipeline_config,
    const optional<TrainingConfiguration::DistributedConfiguration>& distributed_config,
    const std::unordered_set<std::string>& weight_names_to_train,
    std::unordered_set<std::string>& filtered_config_weight_names_to_train) {
  ORT_ENFORCE(pipeline_context_.expected_output_names.empty(),
              "Output name list should be empty before running this function. ",
              "It will be filled with the names of model's outputs when pipeline parallel is used.");
  if (pipeline_config.has_value() && pipeline_config.value().do_partition) {
    // Apply online pipeline partition to graph obj. This needs to be done first before any graph
    // transportation which may alter node_arg and invalidate cut_list info from the original graph.
    ORT_ENFORCE(pipeline_stage_id >= 0, "invalid pipelie stage id (", pipeline_stage_id, ") before doing online partition.");

    // Recording the original graph-level outputs before conducting pipeline partition.
    // It's for maintaining the same output schema at each pipeline stage.
    for (auto& output_node_arg : model_->MainGraph().GetOutputs()) {
      std::string name = output_node_arg->Name();
      pipeline_context_.expected_output_names.push_back(name);
    }

    const int n_stages = distributed_config.value().pipeline_parallel_size;
    std::map<const Node*, int> op_to_stage;
    const auto& cut_list = pipeline_config.value().cut_list;
    if (cut_list.size() > 0) {
      ORT_RETURN_IF_ERROR(
          GetDeviceAssignmentMap(model_->MainGraph(), cut_list, op_to_stage, n_stages));
    } else {
      const auto& id_to_stage = pipeline_config.value().op_id_to_stage;
      ORT_RETURN_IF_ERROR(
          GetDeviceAssignmentMap(model_->MainGraph(), id_to_stage, op_to_stage, n_stages));
    }

    auto ranks = DistributedRunContext::GetRanks(WorkerGroupType::PipelineParallel);
    ORT_RETURN_IF_ERROR(
        ApplyPipelinePartitionToMainGraph(model_->MainGraph(), op_to_stage,
                                          pipeline_stage_id, n_stages, ranks));

    if (pipeline_config.value().partitioned_model_path.has_value()) {
      // Save the partitioned file out.
      // To avoid writing conflict, only the ranks in first pipeline group write the partition file out.
      if (DistributedRunContext::GroupId(WorkerGroupType::PipelineParallel) == 0) {
        ORT_IGNORE_RETURN_VALUE(Save(
            pipeline_config.value().partitioned_model_path.value(), SaveOption::NO_RELOAD));
      }
    }
  }

  FilterUnusedWeights(weight_names_to_train, filtered_config_weight_names_to_train);

  // We rely on backprop to build Send-Recv pairs. Thus, all forward Recv's must be visited inside gradient builder.
  // To this end, we add one input of forward Recv to trainable tensor list.
  if (pipeline_config.has_value()) {
    std::string first_send_input_name;
    // Find the only Recv node in forward-only graph.
    GetPipelineRecvInput(model_->MainGraph(), first_send_input_name);
    if (!first_send_input_name.empty()) {
      filtered_config_weight_names_to_train.insert(first_send_input_name);
    }
  }

  return Status::OK();
}

Status PipelineTrainingSession::SetEventSynchronization(
    const int32_t pipeline_stage_id,
    const optional<TrainingConfiguration::PipelineConfiguration>& pipeline_config,
    const optional<TrainingConfiguration::DistributedConfiguration>& distributed_config,
    const std::unordered_set<std::string>& weight_names_to_train,
    optional<TrainingConfigurationResult::PipelineConfigurationResult>& pipeline_config_result) {
  if (!pipeline_config.has_value()) {
    pipeline_schedule_ = pipeline::PipelineScheduler(
        1,
        distributed_config.value().pipeline_parallel_size,
        DistributedRunContext::GetRanks(WorkerGroupType::PipelineParallel));
    pipeline_worker_pool_ = pipeline::PipelineWorkerPool(distributed_config.value().pipeline_parallel_size);
    pipeline_context_.num_pipeline_micro_batches = 1;
    pipeline_context_.num_pipeline_stages = distributed_config.value().pipeline_parallel_size;
    pipeline_context_.pipeline_stage_id = 0;
    return Status::OK();
  }

  ORT_ENFORCE(pipeline_stage_id >= 0);
  ORT_ENFORCE(distributed_config.has_value());

  // The number of batches executed by pipeline parallel.
  const int num_pipeline_micro_batches = distributed_config.value().num_pipeline_micro_batches;
  const int num_pipeline_stages = distributed_config.value().pipeline_parallel_size;
  pipeline_schedule_ = pipeline::PipelineScheduler(num_pipeline_micro_batches,
                                                   num_pipeline_stages,
                                                   DistributedRunContext::GetRanks(WorkerGroupType::PipelineParallel));
  pipeline_worker_pool_ = pipeline::PipelineWorkerPool(num_pipeline_stages);

  // Insert PipelineOps may access "sliced_schema" from "pipeline_context_".
  pipeline_context_.sliced_schema = distributed_config.value().sliced_schema;
  // Declare a place holder for pipeline configuration.
  TrainingConfigurationResult::PipelineConfigurationResult pipeline_result{};
  // Inert special operators for pipeline parallel. It may store information
  // into "pipeline_context_".
  ORT_RETURN_IF_ERROR(TransformGraphForPipeline(
      true,
      weight_names_to_train,
      pipeline_context_.sliced_schema,
      pipeline_context_.expected_output_names,
      model_->MainGraph(),
      pipeline_context_.pipeline_tensor_names));
  ORT_RETURN_IF_ERROR(DoPostLoadProcessing(*model_));
  // Copy information in "pipeline_context_" to config result.
  pipeline_result.pipeline_tensor_names = pipeline_context_.pipeline_tensor_names;

  // Records which which tensors can be fed into the graph.
  // It may be different than the original graph because of extra event tensors.
  for (auto& node_arg : model_->MainGraph().GetInputsIncludingInitializers()) {
    pipeline_result.feed_names.push_back(node_arg->Name());
  }

  // The following loop is for not to fetch tensors not in this pipeline stage.
  for (size_t i = 0; i < pipeline_config.value().fetch_names.size(); ++i) {
    auto name = pipeline_config.value().fetch_names[i];
    const auto* node_arg = model_->MainGraph().GetNodeArg(name);
    if (!node_arg) {
      // This pipelie stage doesn't contain this name.
      // Let's not to fetch it.
      continue;
    }
    pipeline_result.fetch_names.push_back(name);
  }

  pipeline_result.pipeline_stage_id = pipeline_stage_id;

  pipeline_context_.num_pipeline_micro_batches = num_pipeline_micro_batches;
  pipeline_context_.num_pipeline_stages = distributed_config.value().pipeline_parallel_size;
  pipeline_context_.pipeline_stage_id = pipeline_result.pipeline_stage_id;
  pipeline_context_.sliced_axes = distributed_config.value().sliced_axes;
  pipeline_context_.sliced_tensor_names = distributed_config.value().sliced_tensor_names;

  // Create a local function to append non-empty name to fetch_names list.
  auto append_non_empty_name = [&](const std::string& name) {
    if (!name.empty()) {
      pipeline_context_.accumulation_step_fetches.push_back(name);
    }
  };

  // Append first output of each event operator to fetch_names list to make sure all event ops will
  // be computed.
  pipeline_context_.pipeline_tensor_names.ForEachOutputName(append_non_empty_name);

  // Return pipeline configuration back.
  pipeline_config_result = pipeline_result;

  return Status::OK();
}

Status PipelineTrainingSession::BuildLossAndLossScaling(
    const int32_t pipeline_stage_id,
    const optional<std::string>& external_loss_name,
    const optional<TrainingConfiguration::MixedPrecisionConfiguration>& mixed_precision_config,
    const optional<TrainingConfiguration::DistributedConfiguration>& distributed_config,
    const optional<TrainingConfiguration::LossFunctionConfiguration>& loss_function_config,
    std::string& loss_name,
    optional<std::string>& loss_scale_input_name,
    optional<TrainingConfigurationResult::MixedPrecisionConfigurationResult>& mixed_precision_config_result) {
  const bool last_pipeline_stage = pipeline_stage_id + 1 == distributed_config.value().pipeline_parallel_size;
  const bool enable_loss_scale = is_mixed_precision_enabled_ &&
                                 mixed_precision_config.value().mixed_precision_type == MixedPrecisionDataType::FP16;
  // Enable loss scale if mixed precision is enabled AND at pipeline's last stage if pipeline is used.
  const bool enable_true_loss_scale = enable_loss_scale && last_pipeline_stage;
  // Enable fake loss scale if mixed precision is enabled AND at pipeline's non-last stage if pipeline is used.
  // The reason to have fake thing is to have the same input schema for non-last and last pipeline stages.
  const bool enable_fake_loss_scale = enable_loss_scale && !last_pipeline_stage;

  loss_scale_input_name = enable_true_loss_scale ? optional<std::string>{""} : optional<std::string>{};

  ORT_RETURN_IF_ERROR(BuildLoss(
    external_loss_name,
    loss_name,
    loss_function_config,
    loss_scale_input_name));

  if (enable_true_loss_scale) {
    TrainingConfigurationResult::MixedPrecisionConfigurationResult mp_result{};
    mp_result.loss_scale_input_name = loss_scale_input_name.value();
    mixed_precision_config_result = mp_result;
  } else if (enable_fake_loss_scale) {
    TrainingConfigurationResult::MixedPrecisionConfigurationResult mp_result{};
    ORT_RETURN_IF_ERROR(AddFakeLossScaling(model_->MainGraph(), mp_result.loss_scale_input_name));
    mixed_precision_config_result = mp_result;
  }

  return Status::OK();
}

common::Status PipelineTrainingSession::Run(const RunOptions& run_options, IOBinding& io_binding) {
  if (pipeline_context_.num_pipeline_stages > 1) {
    // Run pipeline parallel implemented using multi-threading.
    // Each thread may be responsible for running one micro-batch.
    return RunWithPipeline(run_options, io_binding);
  } else {
    // Run the session without multi-threading.
    // All batches are executed on the main thread.
    return TrainingSession::Run(run_options, io_binding);
  }
}

// This function first create two local helper functions.
// Then, the helpers are used to create micro-batch from input batch.
void PipelineTrainingSession::CreateMicroBatchVariables(
    IOBinding& io_binding,
    IOBinding& sub_io_binding,
    const size_t slice_id,
    const size_t num_slices) {
  // Return true if "element" can be found in "vector". Otherwise, return false.
  auto has_element = [&](const std::vector<std::string>& vector, const std::string& element) {
    auto it = std::find(vector.begin(), vector.end(), element);
    return it != vector.end();
  };

  // Slice "values" and bind their slices to "sub_io_binding" them by calling "bind".
  // names[i] is the name of the slice in values[i].
  auto bind_slices = [&](const std::vector<std::string>& names, const std::vector<OrtValue>& values, common::Status (IOBinding::*bind)(const std::string&, const OrtValue&)) {
    ORT_ENFORCE(names.size() == values.size(), "\"values\" and their \"names\" are parallel. One value should have one name.");

    // At the i-th iteration, we slice the values[i] into a sub-tensor and bind it.
    for (size_t i = 0; i < values.size(); ++i) {
      const auto& name = names[i];
      ORT_ENFORCE(pipeline_context_.sliced_axes[name] >= 0,
                  "Sliced axis of input \"", name, "\" must be non-negative but got ", pipeline_context_.sliced_axes[name]);
      const size_t slice_axis = static_cast<size_t>(pipeline_context_.sliced_axes[name]);
      if (has_element(pipeline_context_.sliced_tensor_names, name)) {
        OrtValue sliced_value = SliceTensor(values[i], slice_id, slice_axis, num_slices, *this);
        (sub_io_binding.*bind)(name, sliced_value);
      } else {
        (sub_io_binding.*bind)(name, values[i]);
      }
    }
  };

  // Add sliced inputs to "sub_io_binding".
  auto& inputs = io_binding.GetInputs();
  const auto& input_names = io_binding.GetInputNames();
  bind_slices(input_names, inputs, &IOBinding::BindInput);

  // Add sliced outputs to "sub_io_binding".
  auto& outputs = io_binding.GetOutputs();
  const auto& output_names = io_binding.GetOutputNames();
  bind_slices(output_names, outputs, &IOBinding::BindOutput);
}

void PipelineTrainingSession::CreatePipelineEvents(
    const bool training_mode,
    const int batch_id,
    const int stage_id,
    IOBinding& io_binding) {
  ORT_ENFORCE(batch_id >= 0);
  ORT_ENFORCE(stage_id >= 0);

  // Define helper function to create events as ORT values.
  auto append_to_io_binding = [&](const std::string event_name, const int64_t event_value) -> void {
    // If an event name is empty, the corresponding event won't be used when running the graph.
    if (event_name.empty()) {
      // No need to add unused event.
      return;
    }

    // Event "-1" means no event to wait or record.
    // A non-negative value means a specific event's ID.
    ORT_ENFORCE(event_value >= -1, "Got event_value ", event_value);

    // Check uniqueness of event names.
    for (auto name : io_binding.GetInputNames()) {
      ORT_ENFORCE(event_name != name, "Two variables cannot have the same name.");
    }
    for (auto name : io_binding.GetOutputNames()) {
      ORT_ENFORCE(event_name != name, "Two variables cannot have the same name.");
    }

    OrtMemoryInfo cpu_location(onnxruntime::CPU, OrtArenaAllocator);
    AllocatorPtr bfc_arena = GetSessionState().GetAllocator(cpu_location);
    auto event = onnxruntime::MakeScalarMLValue<int64_t>(bfc_arena, event_value, false);

    // Add the created event to the list.
    io_binding.BindInput(event_name, event);
  };

  int id = -1;

  // Forward Recv
  id = !training_mode ? -1 : pipeline_schedule_.GetForwardRecvWaitedEvent(batch_id, stage_id);
  append_to_io_binding(pipeline_context_.pipeline_tensor_names.forward_recv_waited_event_name, id);
  id = !training_mode ? -1 : pipeline_schedule_.GetForwardRecvRecordedEvent(batch_id, stage_id);
  append_to_io_binding(pipeline_context_.pipeline_tensor_names.forward_recv_recorded_event_name, id);

  // Forward Send
  id = !training_mode ? -1 : pipeline_schedule_.GetForwardSendWaitedEvent(batch_id, stage_id);
  append_to_io_binding(pipeline_context_.pipeline_tensor_names.forward_send_waited_event_name, id);
  id = !training_mode ? -1 : pipeline_schedule_.GetForwardSendRecordedEvent(batch_id, stage_id);
  append_to_io_binding(pipeline_context_.pipeline_tensor_names.forward_send_recorded_event_name, id);

  // Backward Recv
  id = !training_mode ? -1 : pipeline_schedule_.GetBackwardRecvWaitedEvent(batch_id, stage_id);
  append_to_io_binding(pipeline_context_.pipeline_tensor_names.backward_recv_waited_event_name, id);
  id = !training_mode ? -1 : pipeline_schedule_.GetBackwardRecvRecordedEvent(batch_id, stage_id);
  append_to_io_binding(pipeline_context_.pipeline_tensor_names.backward_recv_recorded_event_name, id);

  // Backward Send
  id = !training_mode ? -1 : pipeline_schedule_.GetBackwardSendWaitedEvent(batch_id, stage_id);
  append_to_io_binding(pipeline_context_.pipeline_tensor_names.backward_send_waited_event_name, id);
  id = !training_mode ? -1 : pipeline_schedule_.GetBackwardSendRecordedEvent(batch_id, stage_id);
  append_to_io_binding(pipeline_context_.pipeline_tensor_names.backward_send_recorded_event_name, id);

  // Forward Compute
  id = !training_mode ? -1 : pipeline_schedule_.GetForwardComputeWaitedEvent(batch_id, stage_id);
  append_to_io_binding(pipeline_context_.pipeline_tensor_names.forward_compute_waited_event_name, id);
  id = !training_mode ? -1 : pipeline_schedule_.GetForwardComputeRecordedEvent(batch_id, stage_id);
  append_to_io_binding(pipeline_context_.pipeline_tensor_names.forward_compute_recorded_event_name, id);

  // Backward Compute
  id = !training_mode ? -1 : pipeline_schedule_.GetBackwardComputeWaitedEvent(batch_id, stage_id);
  append_to_io_binding(pipeline_context_.pipeline_tensor_names.backward_compute_waited_event_name, id);
  id = !training_mode ? -1 : pipeline_schedule_.GetBackwardComputeRecordedEvent(batch_id, stage_id);
  append_to_io_binding(pipeline_context_.pipeline_tensor_names.backward_compute_recorded_event_name, id);
}

// This function splits input batch into several micro-batches and then
// run those micro-batches using pipeline parallel. This function
// is responsible for adding pipeline-related feeds such as event IDs before
// calling the graph.
common::Status PipelineTrainingSession::RunWithPipeline(const RunOptions& run_options, IOBinding& io_binding) {
  const size_t num_steps = pipeline_context_.num_pipeline_micro_batches;
  const size_t stage_id = pipeline_context_.pipeline_stage_id;
  const bool training_mode = true;

  std::vector<std::unique_ptr<IOBinding>> sub_io_bindings(num_steps);

  for (size_t i = 0; i < num_steps; ++i) {
    auto& sub_io_binding = sub_io_bindings[i];
    auto status = NewIOBinding(&sub_io_binding);
    ORT_RETURN_IF_ERROR(status);

    // Add inputs and outputs to the binding.
    CreateMicroBatchVariables(io_binding, *sub_io_binding.get(), i, num_steps);

    // Add proper events to the binding.
    CreatePipelineEvents(training_mode, static_cast<int>(i), static_cast<int>(stage_id), *sub_io_binding.get());

    // Cyclically pick up a worker ID.
    const size_t worker_id = i % pipeline_context_.num_pipeline_stages;
    pipeline_worker_pool_.Join(worker_id);
    pipeline_worker_pool_.workers[worker_id] = std::thread([&](const size_t step) {
#ifdef ENABLE_NVTX_PROFILE
      // Store the tag for the thread which runs session_.Run(...).
      // It will be used to name range in Nvidia's visual profiler.
      auto& profile_context = profile::Context::GetInstance();
      profile_context.SetThreadTag(
          std::this_thread::get_id(), std::to_string(step));
#endif

      if (step != num_steps - 1) {
        RunOptions run_options_ = run_options;
        run_options_.only_execute_path_to_fetches = true;
        std::vector<OrtValue> fetches;
        auto status = InferenceSession::Run(
            run_options_,
            sub_io_bindings[step]->GetInputNames(),
            sub_io_bindings[step]->GetInputs(),
            pipeline_context_.accumulation_step_fetches,
            &fetches);
        ORT_THROW_IF_ERROR(status);
      } else {
        RunOptions run_options_ = run_options;
        run_options_.only_execute_path_to_fetches = false;
        auto status = InferenceSession::Run(
            run_options_,
            sub_io_bindings[step]->GetInputNames(),
            sub_io_bindings[step]->GetInputs(),
            sub_io_bindings[step]->GetOutputNames(),
            &sub_io_bindings[step]->GetOutputs());
        ORT_THROW_IF_ERROR(status);
      }
    },
                                                           i);
  }

  pipeline_worker_pool_.JoinAll();
  onnxruntime::contrib::OrtEventPool::GetInstance().ResetAllEvents();
#if defined(USE_CUDA) && defined(ORT_USE_NCCL) && defined(USE_NCCL_P2P)
  auto& nccl_service = cuda::NcclService::GetInstance();
  nccl_service.Reset();
#endif

  return common::Status::OK();
}

PipelineTrainingSession::~PipelineTrainingSession() {
#if defined(USE_CUDA) && defined(ORT_USE_NCCL) && defined(USE_NCCL_P2P)
  auto& nccl_service = cuda::NcclService::GetInstance();
  nccl_service.Terminate();
#endif
}

}  // namespace training
}  // namespace onnxruntime<|MERGE_RESOLUTION|>--- conflicted
+++ resolved
@@ -116,12 +116,8 @@
   }
 
   // TODO make OptimizerGraphConfig::loss_scale_input_name optional<string>
-<<<<<<< HEAD
-  opt_graph_config.loss_scale_input_name = loss_scale_input_name.has_value() ? loss_scale_input_name.value() : "";
-=======
   opt_graph_config.loss_scale_input_name =
       loss_scale_input_name.has_value() ? loss_scale_input_name.value() : "";
->>>>>>> 961bb62a
   opt_graph_config.local_size = DistributedRunContext::RunConfig().local_size;
   opt_graph_config.local_rank = DistributedRunContext::RunConfig().local_rank;
   opt_graph_config.data_parallel_group_rank = DistributedRunContext::RankInGroup(WorkerGroupType::DataParallel);
@@ -426,7 +422,7 @@
   ORT_RETURN_IF_ERROR(ApplyModelParallelTransformationsToMainGraph(trainable_initializers, config_result));
 
   weight_partition_info_ = config_result.weight_partition_info;
-  
+
   // Save the model after graph transformations
   if (IsRootNode(config) && config.model_after_graph_transforms_path.has_value()) {
     ORT_IGNORE_RETURN_VALUE(Save(
@@ -468,7 +464,7 @@
 
   ORT_RETURN_IF_ERROR(BuildGradientGraph(
       weight_names_to_train, loss_name, config.gradient_graph_config, *session_logger_));
-    
+
   if (IsRootNode(config) && config.model_with_gradient_graph_path.has_value()) {
     ORT_IGNORE_RETURN_VALUE(Save(
         config.model_with_gradient_graph_path.value(), SaveOption::NO_RELOAD));
@@ -1688,10 +1684,10 @@
   loss_scale_input_name = enable_true_loss_scale ? optional<std::string>{""} : optional<std::string>{};
 
   ORT_RETURN_IF_ERROR(BuildLoss(
-    external_loss_name,
-    loss_name,
-    loss_function_config,
-    loss_scale_input_name));
+      external_loss_name,
+      loss_name,
+      loss_function_config,
+      loss_scale_input_name));
 
   if (enable_true_loss_scale) {
     TrainingConfigurationResult::MixedPrecisionConfigurationResult mp_result{};
