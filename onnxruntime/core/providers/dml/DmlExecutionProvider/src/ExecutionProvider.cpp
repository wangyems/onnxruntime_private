// Copyright (c) Microsoft Corporation. All rights reserved.
// Licensed under the MIT License.

#include "precomp.h"

#include "IExecutionProvider.h"
#include "ExecutionProvider.h"
#include "PooledUploadHeap.h"
#include "ReadbackHeap.h"
#include "ExecutionContext.h"
#include "BucketizedBufferAllocator.h"
#include "MLOperatorAuthorImpl.h"
#include "core/providers/dml/OperatorAuthorHelper/MLOperatorAuthorHelper.h"
#include "core/providers/dml/OperatorAuthorHelper/OperatorHelper.h"
#include "AbiCustomRegistry.h"
#include "GraphPartitioner.h"
#include "core/graph/indexed_sub_graph.h"
#include "core/framework/compute_capability.h"
#include "core/framework/fallback_cpu_capability.h"

#ifdef ERROR
#undef ERROR
#endif
#include "core/session/inference_session.h"
#define ERROR 0

#include "core/session/onnxruntime_c_api.h"
#include <wil/wrl.h>
#ifndef _GAMING_XBOX
#include <dxgi1_6.h>
#endif

#define ENABLE_GRAPH_COMPILATION

using namespace Windows::AI::MachineLearning::Adapter;

namespace Dml
{
    using namespace onnxruntime::common;

    ExecutionProvider::~ExecutionProvider()
    {
        if (m_impl)
        {
            m_impl->Close();
        }
    }

    static void CreateDmlKernelRegistry(
        _Out_ std::shared_ptr<onnxruntime::KernelRegistry>* registry,
        _Out_ std::shared_ptr<const InternalRegistrationInfoMap>* internalRegInfoMap)
    {
        ComPtr<AbiCustomRegistry> abiRegistry = wil::MakeOrThrow<AbiCustomRegistry>();
        Dml::RegisterDmlOperators(abiRegistry.Get());

        assert(abiRegistry->GetRegistries().size() == 1);

        auto customRegistry = *abiRegistry->GetRegistries().begin();
        *registry = customRegistry->GetKernelRegistry();
        *internalRegInfoMap = abiRegistry->GetInternalRegInfoMap();
    }

    ExecutionProvider::ExecutionProvider(
        IDMLDevice* dmlDevice,
        ID3D12CommandQueue* commandQueue,
        bool enableMetacommands) :
            IExecutionProvider(onnxruntime::kDmlExecutionProvider)
    {
        D3D12_COMMAND_LIST_TYPE queueType = commandQueue->GetDesc().Type;
        if (queueType != D3D12_COMMAND_LIST_TYPE_DIRECT && queueType != D3D12_COMMAND_LIST_TYPE_COMPUTE)
        {
            // DML requires either DIRECT or COMPUTE command queues.
            ORT_THROW_HR(E_INVALIDARG);
        }

        ComPtr<ID3D12Device> device;
        GRAPHICS_THROW_IF_FAILED(commandQueue->GetDevice(IID_GRAPHICS_PPV_ARGS(device.GetAddressOf())));

        m_impl = wil::MakeOrThrow<ExecutionProviderImpl>(dmlDevice, device.Get(), commandQueue, enableMetacommands);

        // Register the allocators with ORT, through concrete ORT methods on the IExecutionProvider base class
        InsertAllocator(m_impl->GetGpuAllocator());
        InsertAllocator(m_impl->GetCpuInputAllocator());
        InsertAllocator(m_impl->GetCpuOutputAllocator());
    }

    std::vector<std::unique_ptr<onnxruntime::ComputeCapability>>
    ExecutionProvider::GetCapability(
        const onnxruntime::GraphViewer& graph,
        const onnxruntime::IExecutionProvider::IKernelLookup& kernel_lookup) const
    {
#ifdef ENABLE_GRAPH_COMPILATION
        return m_impl->GetCapability(graph, kernel_lookup);
#else
        return onnxruntime::IExecutionProvider::GetCapability(graph, kernel_lookup);
#endif
    }

    void ExecutionProviderImpl::Close()
    {
        m_context->Close();
    }

    void ExecutionProviderImpl::WaitForOutstandingWork()
    {
        Flush();
        m_context->GetCurrentCompletionEvent().WaitForSignal();
    }

    HRESULT __stdcall ExecutionProviderImpl::AllocatePooledResource(
        size_t size,
        AllocatorRoundingMode roundingMode,
        ID3D12Resource **d3dResource,
        IUnknown** pooledResource
    ) const noexcept
    {
        ORT_TRY
        {
        ComPtr<IUnknown> allocation;
        allocation.Attach(static_cast<IUnknown* >(m_allocator->Alloc(size, roundingMode)));

        const auto* allocInfo = m_allocator->DecodeDataHandle(allocation.Get());

        ComPtr<ID3D12Resource> resource = allocInfo->GetResource();
        resource.CopyTo(d3dResource);
        *pooledResource = allocation.Detach();
        return S_OK;
        }
        ORT_CATCH_RETURN
    }

    ID3D12Resource* __stdcall ExecutionProviderImpl::DecodeResource(void* allocation) const noexcept
    {
        ORT_TRY
        {
            const AllocationInfo* allocInfo = m_allocator->DecodeDataHandle(allocation);
            return allocInfo->GetResource();
        }
        ORT_CATCH_GENERIC
        {
            return nullptr;
        }
    }

// ORT release pipelines agent pools do not have 19H1 SDK installed which defines D3D_FEATURE_LEVEL_1_0_CORE.
// Once ORT/WinML github project can be built with VS2019, we can update these pools to use install the 19H1 SDK
// using the command line installer tool with VS2019
// Task 24384515: Update ORT AIInfra release agent pool to install 19H1 SDK on VM bootstrap
#define D3D_FEATURE_LEVEL_1_0_CORE_PRIVATE ((D3D_FEATURE_LEVEL)0x1000)

    ExecutionProviderImpl::ExecutionProviderImpl(IDMLDevice* dmlDevice, ID3D12Device* d3d12Device, ID3D12CommandQueue* queue, bool enableMetacommands)
        : m_d3d12Device(d3d12Device),
          m_dmlDevice(dmlDevice),
          m_areMetacommandsEnabled(enableMetacommands)
    {

        D3D12_FEATURE_DATA_FEATURE_LEVELS featureLevels = {};

        D3D_FEATURE_LEVEL featureLevelsList[] = {
            D3D_FEATURE_LEVEL_1_0_CORE_PRIVATE,
            D3D_FEATURE_LEVEL_11_0,
            D3D_FEATURE_LEVEL_11_1,
            D3D_FEATURE_LEVEL_12_0,
            D3D_FEATURE_LEVEL_12_1
        };

        featureLevels.NumFeatureLevels = ARRAYSIZE(featureLevelsList);
        featureLevels.pFeatureLevelsRequested = featureLevelsList;
        ORT_THROW_IF_FAILED(d3d12Device->CheckFeatureSupport(
            D3D12_FEATURE_FEATURE_LEVELS,
            &featureLevels,
            sizeof(featureLevels)
            ));

        m_isMcdmDevice = (featureLevels.MaxSupportedFeatureLevel == D3D_FEATURE_LEVEL_1_0_CORE_PRIVATE);

        m_context = std::make_shared<ExecutionContext>(m_d3d12Device.Get(), m_dmlDevice.Get(), queue);

        // Create an allocator for D3D12 buffers used to hold tensor data. The returned buffers from the allocator
        // should be DEFAULT heap buffers which can be used as UAVs, and which start in UAV state.
        m_allocator = std::make_shared<BucketizedBufferAllocator>(
            m_d3d12Device.Get(),
            m_context,
            CD3DX12_HEAP_PROPERTIES(D3D12_HEAP_TYPE_DEFAULT),
            D3D12_HEAP_FLAG_NONE,
            D3D12_RESOURCE_FLAG_ALLOW_UNORDERED_ACCESS,
            D3D12_RESOURCE_STATE_UNORDERED_ACCESS);

        m_context->SetAllocator(m_allocator);

        m_uploadHeap = std::make_unique<PooledUploadHeap>(m_d3d12Device.Get(), m_context);
        m_readbackHeap = std::make_unique<ReadbackHeap>(m_d3d12Device.Get(), m_context);

        // CPU Allocator used to create buffers for the MemcpyFromHost, Shape and Size operators.
        m_cpuInputAllocator = std::make_shared<CPUAllocator>(OrtMemType::OrtMemTypeCPUInput);
        m_cpuOutputAllocator = std::make_shared<CPUAllocator>(OrtMemType::OrtMemTypeCPUOutput);

        CreateDmlKernelRegistry(&m_kernelRegistry, &m_internalRegInfoMap);
    }

    HRESULT __stdcall ExecutionProviderImpl::GetD3DDevice(_COM_Outptr_ ID3D12Device** d3dDevice) const noexcept
    {
        m_d3d12Device.CopyTo(d3dDevice);
        _Analysis_assume_(*d3dDevice != nullptr);
        return S_OK;
    }

    HRESULT __stdcall ExecutionProviderImpl::GetDmlDevice(_COM_Outptr_ IDMLDevice** dmlDevice) const noexcept
    {
        m_dmlDevice.CopyTo(dmlDevice);
        _Analysis_assume_(*dmlDevice != nullptr);
        return S_OK;
    }

    HRESULT __stdcall ExecutionProviderImpl::ExecuteCommandList(
        ID3D12GraphicsCommandList* commandList,
        _Outptr_ ID3D12Fence** fence,
        _Out_ uint64_t* completionValue
        ) const noexcept
    {
        ORT_TRY
        {
        assert(!m_closed);
        m_context->ExecuteCommandList(commandList, fence, completionValue);

        return S_OK;
        }
        ORT_CATCH_RETURN
    }

    HRESULT __stdcall ExecutionProviderImpl::AddUAVBarrier() const noexcept
    {
        ORT_TRY
        {
        assert(!m_closed);

        m_context->AddUAVBarrier();

        return S_OK;
        }
        ORT_CATCH_RETURN
    }

    HRESULT __stdcall ExecutionProviderImpl::InitializeOperator(
        IDMLCompiledOperator* op,
        _In_opt_ const DML_BUFFER_BINDING* persistentResourceBinding,
        gsl::span<const DML_BUFFER_BINDING> inputBindings
        ) const noexcept
    {
        ORT_TRY
        {
        assert(!m_closed);

        bool hasInputsToBind = false;
        std::vector<DML_BUFFER_BINDING> inputBufferBindings(inputBindings.size());

        for (size_t i = 0; i < inputBindings.size(); i++)
        {
            if (inputBindings[i].Buffer)
            {
                hasInputsToBind = true;
                inputBufferBindings[i] = { inputBindings[i].Buffer, inputBindings[i].Offset, inputBindings[i].SizeInBytes };
            }
        }

        DML_BINDING_DESC persistentResourceBindingDesc =
            persistentResourceBinding
            ? DML_BINDING_DESC{ DML_BINDING_TYPE_BUFFER, persistentResourceBinding }
            : DML_BINDING_DESC{ DML_BINDING_TYPE_NONE, nullptr };

        DML_BUFFER_ARRAY_BINDING inputBufferArrayDesc;
        inputBufferArrayDesc.BindingCount = gsl::narrow_cast<uint32_t>(inputBufferBindings.size());
        inputBufferArrayDesc.Bindings = inputBufferBindings.data();

        DML_BINDING_DESC inputArrayBindingDesc = hasInputsToBind ?
            DML_BINDING_DESC{ DML_BINDING_TYPE_BUFFER_ARRAY, &inputBufferArrayDesc } :
            DML_BINDING_DESC{ DML_BINDING_TYPE_NONE, nullptr };

        m_context->InitializeOperator(
            op,
            persistentResourceBindingDesc,
            inputArrayBindingDesc);

        return S_OK;
        }
        ORT_CATCH_RETURN
    }

    HRESULT __stdcall ExecutionProviderImpl::ExecuteOperator(
        IDMLCompiledOperator* op,
        _In_opt_ const DML_BUFFER_BINDING* persistentResourceBinding,
        gsl::span<IMLOperatorTensor*> inputTensors,
        gsl::span<IMLOperatorTensor*> outputTensors
        ) const noexcept
    {
        ORT_TRY
        {
        assert(!m_closed);

        std::vector<uint32_t> shape;

        for (IMLOperatorTensor* tensor : inputTensors)
        {
            if (tensor)
            {
                shape.resize(tensor->GetDimensionCount());
                ORT_THROW_IF_FAILED(tensor->GetShape(tensor->GetDimensionCount(), shape.data()));

                if (OperatorHelper::ContainsEmptyDimensions(shape))
                {
                    return S_OK;
                }
            }
        }

        for (IMLOperatorTensor* tensor : outputTensors)
        {
            if (tensor)
            {
                shape.resize(tensor->GetDimensionCount());
                ORT_THROW_IF_FAILED(tensor->GetShape(tensor->GetDimensionCount(), shape.data()));

                if (OperatorHelper::ContainsEmptyDimensions(shape))
                {
                    return S_OK;
                }
            }
        }

        auto FillBindings = [this](auto& bufferBindings, auto& bindingDescs, auto& tensors)
        {
            for (IMLOperatorTensor* tensor : tensors)
            {
                if (tensor)
                {
                    assert(tensor->IsDataInterface());
                    const AllocationInfo* allocInfo = m_allocator->DecodeDataHandle(MLOperatorTensor(tensor).GetDataInterface().Get());
                    ID3D12Resource* resource = allocInfo->GetResource();
                    D3D12_RESOURCE_DESC resourceDesc = resource->GetDesc();
                    bufferBindings.push_back({ resource, 0, resourceDesc.Width });
                    bindingDescs.push_back({ DML_BINDING_TYPE_BUFFER, &bufferBindings.back() });
                }
                else
                {
                    bufferBindings.push_back({ nullptr, 0, 0 });
                    bindingDescs.push_back({ DML_BINDING_TYPE_NONE, nullptr });
                }
            }
        };

        std::vector<DML_BUFFER_BINDING> inputBufferBindings;
        inputBufferBindings.reserve(inputTensors.size());
        std::vector<DML_BINDING_DESC> inputBindings;
        inputBindings.reserve(inputTensors.size());
        FillBindings(inputBufferBindings, inputBindings, inputTensors);

        std::vector<DML_BUFFER_BINDING> outputBufferBindings;
        outputBufferBindings.reserve(outputTensors.size());
        std::vector<DML_BINDING_DESC> outputBindings;
        outputBindings.reserve(outputTensors.size());
        FillBindings(outputBufferBindings, outputBindings, outputTensors);

        ORT_THROW_IF_FAILED(ExecuteOperator(op, persistentResourceBinding, inputBindings, outputBindings));

        return S_OK;
        }
        ORT_CATCH_RETURN
    }

    HRESULT __stdcall ExecutionProviderImpl::ExecuteOperator(
        IDMLCompiledOperator* op,
        _In_opt_ const DML_BUFFER_BINDING* persistentResourceBinding,
        gsl::span<DML_BINDING_DESC> inputTensors,
        gsl::span<DML_BINDING_DESC> outputTensors
        ) const noexcept
    {
        ORT_TRY
        {
        assert(!m_closed);

        DML_BINDING_DESC persistentResourceBindingDesc =
            persistentResourceBinding
            ? DML_BINDING_DESC{ DML_BINDING_TYPE_BUFFER, persistentResourceBinding }
            : DML_BINDING_DESC{ DML_BINDING_TYPE_NONE, nullptr };

        m_context->ExecuteOperator(
            op,
            persistentResourceBindingDesc,
            inputTensors,
            outputTensors);

        return S_OK;
        }
        ORT_CATCH_RETURN
    }

    static gsl::span<const std::byte> AsByteSpan(const void* data, size_t sizeInBytes)
    {
        return gsl::make_span(static_cast<const std::byte*>(data), sizeInBytes);
    }

    static gsl::span<std::byte> AsByteSpan(void* data, size_t sizeInBytes)
    {
        return gsl::make_span(static_cast<std::byte*>(data), sizeInBytes);
    }

    HRESULT __stdcall ExecutionProviderImpl::CopyTensor(IMLOperatorTensor* dst, IMLOperatorTensor* src) const noexcept
    {
        ORT_TRY
        {
        assert(!m_closed);

        const size_t sourceSizeInBytes = ComputeByteSizeFromTensor(*src);
        const size_t dataSizeInBytes = ComputeByteSizeFromTensor(*dst);
        ORT_THROW_HR_IF(E_INVALIDARG, dataSizeInBytes != sourceSizeInBytes); // Tensors must be the same size

        if (dataSizeInBytes == 0)
        {
            return S_OK;
        }

        if (src->IsCpuData() && !dst->IsCpuData())
        {
            //
            // CPU -> GPU copy (upload)
            //
            const AllocationInfo* dstAllocInfo = m_allocator->DecodeDataHandle(MLOperatorTensor(dst).GetDataInterface().Get());

            ID3D12Resource* dstData = dstAllocInfo->GetResource();
            const void* srcData = src->GetData();

            const uint64_t dstOffset = 0;
            const auto dstState = D3D12_RESOURCE_STATE_UNORDERED_ACCESS; // GPU resources are always kept in UAV state

            m_uploadHeap->BeginUploadToGpu(dstData, dstOffset, dstState, AsByteSpan(srcData, dataSizeInBytes));
        }
        else if (!src->IsCpuData() && dst->IsCpuData())
        {
            //
            // GPU -> CPU copy (readback)
            //

            void* dstData = dst->GetData();
            const AllocationInfo* srcAllocInfo = m_allocator->DecodeDataHandle(MLOperatorTensor(src).GetDataInterface().Get());

            ID3D12Resource* srcData = srcAllocInfo->GetResource();

            const uint64_t srcOffset = 0;
            const auto srcState = D3D12_RESOURCE_STATE_UNORDERED_ACCESS; // GPU resources are always kept in UAV state

            // Performs a blocking call to synchronize and read back data from the GPU into the destination buffer
            m_readbackHeap->ReadbackFromGpu(AsByteSpan(dstData, dataSizeInBytes), srcData, srcOffset, srcState);
        }
        else if (!src->IsCpuData() && !dst->IsCpuData())
        {
            //
            // GPU -> GPU copy
            //
            const AllocationInfo* srcAllocInfo = m_allocator->DecodeDataHandle(MLOperatorTensor(src).GetDataInterface().Get());
            const AllocationInfo* dstAllocInfo = m_allocator->DecodeDataHandle(MLOperatorTensor(dst).GetDataInterface().Get());

            ID3D12Resource* srcData = srcAllocInfo->GetResource();
            ID3D12Resource* dstData = dstAllocInfo->GetResource();
            m_context->CopyBufferRegion(dstData, 0, D3D12_RESOURCE_STATE_UNORDERED_ACCESS, srcData, 0, D3D12_RESOURCE_STATE_UNORDERED_ACCESS, dataSizeInBytes);
        }
        else
        {
            // CPU -> CPU copies not supported
            ORT_THROW_HR(E_INVALIDARG);
        }

        return S_OK;
        }
        ORT_CATCH_RETURN
    }

    HRESULT STDMETHODCALLTYPE ExecutionProviderImpl::FillTensorWithPattern(
        IMLOperatorTensor* dst,
        gsl::span<const std::byte> rawValue // Data type agnostic rawValue, treated as raw bits
        ) const noexcept
    {
        ORT_TRY
        {
        auto mlTensor = MLOperatorTensor(dst).GetDataInterface();
        if (mlTensor != nullptr)
        {
            const AllocationInfo* dstAllocInfo = m_allocator->DecodeDataHandle(mlTensor.Get());
            ID3D12Resource* dstData = dstAllocInfo->GetResource();
            m_context->FillBufferWithPattern(dstData, rawValue);
        }

        return S_OK;
        }
        ORT_CATCH_RETURN
    }

    HRESULT __stdcall ExecutionProviderImpl::UploadToResource(ID3D12Resource* dstData, const void* srcData, uint64_t srcDataSize) const noexcept
    {
        ORT_TRY
        {
        assert(!m_closed);

        m_uploadHeap->BeginUploadToGpu(dstData, 0, D3D12_RESOURCE_STATE_UNORDERED_ACCESS, AsByteSpan(srcData, static_cast<size_t>(srcDataSize)));

        return S_OK;
        }
        ORT_CATCH_RETURN
    }

    uint32_t ExecutionProviderImpl::GetSupportedDeviceDataTypeMask() const
    {
        // The DML provider registers all supported kernels up-front regardless of actual device capability,
        // but this is problematic later when executing the graph because DirectML will fail to create
        // the operator, and by that late phase, it's long past too late to recover. So, this function queries
        // the actual type capabilities so the partitioner may assigns nodes to the CPU if the GPU cannot
        // handle them, similar to the fallback in CUDAExecutionProvider::GetCapability for certain RNN/GRU/Conv
        // attributes.

        return Dml::GetSupportedDeviceDataTypeMask(m_dmlDevice.Get());
    }

    bool TryGetTensorDataType(
        const onnxruntime::NodeArg& nodeArg,
        _Out_ MLOperatorTensorDataType* onnxElementType
    )
    {
        *onnxElementType = MLOperatorTensorDataType::Undefined;

        const ::onnx::TypeProto* typeProto = nodeArg.TypeAsProto();
        if (typeProto != nullptr && typeProto->has_tensor_type())
        {
            const ::onnx::TypeProto_Tensor& tensorTypeProto = typeProto->tensor_type();
            if (tensorTypeProto.has_elem_type())
            {
                *onnxElementType = static_cast<MLOperatorTensorDataType>(tensorTypeProto.elem_type());
                return true;
            }
        }

        return false;
    }

    bool DoesNodeContainSupportedDataTypes(
        const onnxruntime::Node& node,
        _In_opt_ const InternalRegistrationInfo* regInfo,
        uint32_t supportedDeviceDataTypeMask // Each bit corresponds to each DML_TENSOR_DATA_TYPE.
        )
    {
        std::vector<onnxruntime::NodeArg const*> constantCpuInputs;

        if (regInfo != nullptr)
        {
            // Collect the list of CPU-bound input tensors, needed when checking 64-bit fallback
            // or for other data types like int-8 which may be supported for CPU inputs but not
            // GPU inputs.
            auto inputDefinitions = node.InputDefs();
            for (uint32_t i : regInfo->requiredConstantCpuInputs)
            {
                if (i < inputDefinitions.size())
                {
                    constantCpuInputs.push_back(inputDefinitions[i]);
                }
            }
        }

        // Assume data types are supported until proven otherwise.
        bool nodeContainsSupportedDataTypes = true;

        // Callback to check each node's data type against registered operator support.
        std::function<void(const onnxruntime::NodeArg& nodeArg, bool isInput)> nodeCallback = [&](const onnxruntime::NodeArg& nodeArg, bool isInput) -> void
        {
            // Get the tensor element data type for this node, comparing against what the device actually supports.
            // Use the enumeration from the proto instead of nodeArg.Type() which returns a string.

            // Reject node if undefined data type or non-tensor, as DML cannot handle it.
            MLOperatorTensorDataType onnxElementType;
            if (!TryGetTensorDataType(nodeArg, &onnxElementType))
            {
                // We shouldn't have arrived here because (1) no DML operators should have been
                // registered which use non-tensor types (2) ONNX validation should have already
                // been done, checking for the right kind of inputs and attributes. In theory,
                // this branch could be reached with a bad custom operator or malformed file. If
                // a legitimate case reaches here and DML needs to support a new input/output type
                // besides tensors, then remove the assert.
                assert(false);
                nodeContainsSupportedDataTypes = false;
                return;
            }

            // Reject node for unknown DML data types.
            DML_TENSOR_DATA_TYPE dmlElementType = GetDmlDataTypeFromMlDataTypeNoThrow(onnxElementType);
            if (dmlElementType == DML_TENSOR_DATA_TYPE_UNKNOWN)
            {
                nodeContainsSupportedDataTypes = false;
                return;
            }

            // Succeed if the tensor is CPU-bound, as the CPU-side reading code is generic enough
            // to handle multiple types regardless of GPU capability (typically these are just
            // scalars or simple 1D arrays).
            bool isConstantCpuInput = isInput && std::find(constantCpuInputs.begin(), constantCpuInputs.end(), &nodeArg) != constantCpuInputs.end();
            if (isConstantCpuInput)
            {
                // Leave nodeContainsSupportedDataTypes alone.
                return;
            }

            bool isDataTypeSupported = (1 << dmlElementType) & supportedDeviceDataTypeMask;

            // Reject node if the data type is unsupported by the device.
            if (!isDataTypeSupported)
            {
                nodeContainsSupportedDataTypes = false;
                return;
            }

            // Otherwise the node supports the tensor data type.
        };

        // Check whether the node uses any data types which are unsupported by the device.
        node.ForEachDef(nodeCallback);

        return nodeContainsSupportedDataTypes;
    }

    bool ExecutionProviderImpl::IsNodeSupportedByDml(
        const onnxruntime::Node& node,
        const onnxruntime::IExecutionProvider::IKernelLookup& kernel_lookup,
        uint32_t supportedDeviceDataTypeMask // Each bit corresponds to each DML_TENSOR_DATA_TYPE.
        ) const
    {
        const onnxruntime::KernelCreateInfo* createInfo = kernel_lookup.LookUpKernel(node);
        if (!createInfo)
        {
            return false;
        }

        auto regInfoIter = m_internalRegInfoMap->find(createInfo->kernel_def.get());
        std::shared_ptr<InternalRegistrationInfo> internalRegInfo;
        if (regInfoIter != m_internalRegInfoMap->end())
        {
            internalRegInfo = regInfoIter->second;
            if (internalRegInfo->supportQuery && !internalRegInfo->supportQuery(node))
            {
                return false;
            }
        }

        // Check whether the node uses any data types which are unsupported by the device.
        if (!DoesNodeContainSupportedDataTypes(node, internalRegInfo.get(), supportedDeviceDataTypeMask))
        {
            return false;
        }

        return true;
    }

    std::vector<std::unique_ptr<onnxruntime::ComputeCapability>>
    ExecutionProviderImpl::GetCapability(
        const onnxruntime::GraphViewer& graph,
        const onnxruntime::IExecutionProvider::IKernelLookup& kernel_lookup) const
    {
        uint32_t deviceDataTypeMask = GetSupportedDeviceDataTypeMask(); // Each bit corresponds to each DML_TENSOR_DATA_TYPE.

        std::vector<std::unique_ptr<onnxruntime::ComputeCapability>> result;

        // Get the list of node indices in toplogical order, so nodes are visited before
        // downstream nodes consuming them.
        const std::vector<onnxruntime::NodeIndex>& toplogicalOrder = graph.GetNodesInTopologicalOrder();
<<<<<<< HEAD
=======

        std::vector<onnxruntime::NodeIndex> tentativeNodes;
        tentativeNodes.reserve(toplogicalOrder.size());

        for (onnxruntime::NodeIndex nodeIndex : toplogicalOrder)
        {
            const onnxruntime::Node& node = *graph.GetNode(nodeIndex);
            const auto* kernelInfo = kernel_lookup.LookUpKernel(node);
            if (kernelInfo != nullptr)
            {
                tentativeNodes.push_back(nodeIndex);
            }
        }

        // Get the list of nodes that should stay on the CPU
        auto cpuPreferredNodes = GetCpuPreferredNodes(graph, kernel_lookup, tentativeNodes);

>>>>>>> a0b470bc
        for (size_t nodeIndex : toplogicalOrder)
        {
            const onnxruntime::Node& node = *graph.GetNode(nodeIndex);
            if (IsNodeSupportedByDml(node, kernel_lookup, deviceDataTypeMask)
                && cpuPreferredNodes.find(nodeIndex) == cpuPreferredNodes.end())
            {
                std::unique_ptr<onnxruntime::IndexedSubGraph> subGraph = std::make_unique<onnxruntime::IndexedSubGraph>();
                subGraph->nodes = {nodeIndex};
                result.push_back(std::make_unique<onnxruntime::ComputeCapability>(std::move(subGraph)));
            }
        }
        return result;
    }

    bool IsGpuTensor(const onnxruntime::Tensor& tensor)
    {
        return strcmp(tensor.Location().name, onnxruntime::CPU) &&
            !(tensor.Location().mem_type == ::OrtMemType::OrtMemTypeCPUOutput || tensor.Location().mem_type == ::OrtMemType::OrtMemTypeCPUInput);
    }

    Status ExecutionProviderImpl::CopyTensor(const onnxruntime::Tensor& src, onnxruntime::Tensor& dst) const
    {
        assert(!m_closed);

        auto provider = const_cast<ExecutionProviderImpl*>(this);

        TensorWrapper destInternal(
            &dst,
            IsGpuTensor(dst),
            provider,
            true);

        TensorWrapper srcInternal(
            const_cast<onnxruntime::Tensor*>(&src),
            IsGpuTensor(src),
            provider,
            true);

        ORT_THROW_IF_FAILED(CopyTensor(&destInternal, &srcInternal));

        return onnxruntime::common::Status::OK();
    }

    Status ExecutionProviderImpl::CopyTensors(const std::vector<onnxruntime::IDataTransfer::SrcDstPair>& src_dst_pairs) const
    {
        // Source and destination for batched GPU -> CPU copies
        std::vector<ID3D12Resource*> srcDatas;
        std::vector<void*> dstDatas;
        std::vector<uint32_t> dataSizesInBytes;

        assert(!m_closed);
        auto provider = const_cast<ExecutionProviderImpl*>(this);

        for (uint32_t i = 0; i < src_dst_pairs.size(); ++i)
        {
            // This batching implementation only handles GPU -> CPU copies.  Other copies do not require synchronization
            // and are batched across multiple calls to CopyTensor.
            if (!IsGpuTensor(src_dst_pairs[i].src) || IsGpuTensor(src_dst_pairs[i].dst))
            {
                ORT_RETURN_IF_ERROR(CopyTensor(src_dst_pairs[i].src, src_dst_pairs[i].dst));
                continue;
            }

            TensorWrapper srcWrapper = TensorWrapper(
                const_cast<onnxruntime::Tensor*>(&src_dst_pairs[i].src.get()),
                true,
                provider,
                true);

            TensorWrapper dstWrapper = TensorWrapper(
                &src_dst_pairs[i].dst.get(),
                false,
                provider,
                true);

            const size_t dataSizeInBytes = ComputeByteSizeFromTensor(dstWrapper);
            ORT_THROW_HR_IF(E_INVALIDARG, dataSizeInBytes != ComputeByteSizeFromTensor(srcWrapper)); // Tensors must be the same size

            if (dataSizeInBytes == 0)
            {
                return onnxruntime::common::Status::OK();
            }

            dataSizesInBytes.push_back(static_cast<uint32_t>(ComputeByteSizeFromTensor(dstWrapper)));
            ORT_THROW_HR_IF(E_INVALIDARG, dataSizesInBytes[i] != ComputeByteSizeFromTensor(srcWrapper)); // Tensors must be the same size

            dstDatas.push_back(dstWrapper.GetData());
            const AllocationInfo* srcAllocInfo = m_allocator->DecodeDataHandle(MLOperatorTensor(&srcWrapper).GetDataInterface().Get());

            srcDatas.push_back(srcAllocInfo->GetResource());
        }

        const uint64_t srcOffset = 0;
        const auto srcState = D3D12_RESOURCE_STATE_UNORDERED_ACCESS; // GPU resources are always kept in UAV state

        // Performs a blocking call to synchronize and read back data from the GPU into the destination buffer
        m_readbackHeap->ReadbackFromGpu(dstDatas, dataSizesInBytes, srcDatas, srcState);

        return onnxruntime::common::Status::OK();
    }

    void __stdcall ExecutionProviderImpl::Flush() const
    {
        assert(!m_closed);
        m_context->Flush();
    }

    void ExecutionProviderImpl::SetDefaultRoundingMode(AllocatorRoundingMode roundingMode)
    {
        m_allocator->SetDefaultRoundingMode(roundingMode);
    }

    void ExecutionProviderImpl::ReleaseCompletedReferences()
    {
         m_context->ReleaseCompletedReferences();
    }

    void ExecutionProviderImpl::QueueReference(IUnknown* object)
    {
        assert(!m_closed);
        m_context->QueueReference(object);
    }

    void ExecutionProviderImpl::GetShadowCopyIfRequired(
        bool isInternalOperator,
        IUnknown* data,
        IUnknown** dataCopy) const
    {
        assert(!m_closed);

        *dataCopy = data;
        data->AddRef();
    }

    void ExecutionProviderImpl::GetABIDataInterface(
        bool isInternalOperator,
        IUnknown* data,
        IUnknown** abiData) const
    {
        assert(!m_closed);

        if (isInternalOperator)
        {
            *abiData = data;
            data->AddRef();
        }
        else
        {
#ifdef _GAMING_XBOX
            ComPtr<GraphicsUnknownWrapper> wrappedResource = Microsoft::WRL::Make<GraphicsUnknownWrapper>(m_allocator->DecodeDataHandle(data)->GetResource());
            *abiData = wrappedResource.Detach();
#else
            ComPtr<ID3D12Resource> resource = m_allocator->DecodeDataHandle(data)->GetResource();
            *abiData = resource.Detach();
#endif
        }
    }

    uint64_t ExecutionProviderImpl::TryGetPooledAllocationId(
        IUnknown* data,
        bool isInternalOperator)
    {
        assert(!isInternalOperator);
        return m_allocator->DecodeDataHandle(data)->GetPooledResourceId();
    }

    void ExecutionProviderImpl::GetABIExecutionInterfaceAndInvalidateState(
        bool isInternalOperator,
        IUnknown** abiExecutionObject) const
    {
        assert(!m_closed);

        if (isInternalOperator)
        {
            ComPtr<IUnknown> thisPtr = const_cast<IExecutionProvider*>(static_cast<const IExecutionProvider*>(this));
            *abiExecutionObject = thisPtr.Detach();
        }
        else
        {
            ComPtr<ID3D12GraphicsCommandList> commandList;
            m_context->GetCommandListForRecordingAndInvalidateState(commandList.GetAddressOf());
#ifdef _GAMING_XBOX
            ComPtr<GraphicsUnknownWrapper> wrappedCommandList = Microsoft::WRL::Make<GraphicsUnknownWrapper>(commandList.Get());
            *abiExecutionObject = wrappedCommandList.Detach();
#else
            *abiExecutionObject = commandList.Detach();
#endif
        }
    }

    bool ExecutionProviderImpl::TransitionsRequiredForOperator(
        bool isInternalOperator
    )
    {
        // External operators receive resources in Common state, while internal operators receive
        // them in UAV state. Resources are otherwise kept in UAV state (or are promotable to UAV).
        return !isInternalOperator;
    }

    void ExecutionProviderImpl::TransitionResourcesForOperator(
        bool isBeforeOp,
        uint32_t resourceCount,
        IUnknown** resources
    )
    {
        std::vector<D3D12_RESOURCE_BARRIER> barriers;
        barriers.reserve(resourceCount);

        for (uint32_t i = 0; i < resourceCount; ++i)
        {
            ComPtr<ID3D12Resource> resource;
            ORT_THROW_IF_FAILED(resources[i]->QueryInterface(resource.GetAddressOf()));

            // Custom operators receive resources in Common state and must return them to Common
            // state when finished.  Resources are otherwise kept in UAV state (or are promotable to UAV).
            barriers.push_back(CD3DX12_RESOURCE_BARRIER::Transition(
                resource.Get(),
                isBeforeOp ? D3D12_RESOURCE_STATE_UNORDERED_ACCESS : D3D12_RESOURCE_STATE_COMMON,
                isBeforeOp ? D3D12_RESOURCE_STATE_COMMON : D3D12_RESOURCE_STATE_UNORDERED_ACCESS
            ));
        }

        if (!barriers.empty())
        {
            m_context->ResourceBarrier(barriers);
        }
    }

    D3D12_COMMAND_LIST_TYPE __stdcall ExecutionProviderImpl::GetCommandListTypeForQueue() const
    {
        return m_context->GetCommandListTypeForQueue();
    }

    bool __stdcall ExecutionProviderImpl::IsMcdmDevice() const noexcept
    {
        return m_isMcdmDevice;
    }

    bool __stdcall ExecutionProviderImpl::MetacommandsEnabled() const noexcept
    {
        return m_areMetacommandsEnabled;
    }

    std::shared_ptr<const Windows::AI::MachineLearning::Adapter::InternalRegistrationInfoMap>
    ExecutionProviderImpl::GetInternalRegistrationInfoMap() const
    {
        return m_internalRegInfoMap;
    }

    std::shared_ptr<onnxruntime::IAllocator> ExecutionProviderImpl::GetGpuAllocator()
    {
        return m_allocator;
    }

    std::shared_ptr<onnxruntime::IAllocator> ExecutionProviderImpl::GetCpuInputAllocator()
    {
        return m_cpuInputAllocator;
    }

    std::shared_ptr<onnxruntime::IAllocator> ExecutionProviderImpl::GetCpuOutputAllocator()
    {
        return m_cpuOutputAllocator;
    }


    onnxruntime::common::Status ExecutionProviderImpl::OnSessionInitializationEnd()
    {
        // Flush and trim resources, including staging memory used to upload weights.
        // This reduces memory usage immediately after session creation, and avoids
        // performance impact of deallocation during first evaluation.
        Flush();
        m_context->GetCurrentCompletionEvent().WaitForSignal();
        m_context->ReleaseCompletedReferences();
        m_uploadHeap->Trim();

        return onnxruntime::common::Status::OK();
    }

    onnxruntime::common::Status ExecutionProviderImpl::ValidateSessionOptions(const onnxruntime::SessionOptions& so) const {
        // DML's memory is not byte addressable and hence mem pattern doesn't work.
        if (so.enable_mem_pattern) {
            return ORT_MAKE_STATUS(ONNXRUNTIME, FAIL,
                                   "Having memory pattern enabled is not supported "
                                   "while using the DML Execution Provider. "
                                   "Please disable it for this session by setting 'so.enable_mem_pattern = false;'.");
        }

        // Parallel execution mode does not support DML EP
        if (so.execution_mode != ExecutionMode::ORT_SEQUENTIAL) {
            return ORT_MAKE_STATUS(ONNXRUNTIME, FAIL,
                                   "Parallel execution mode is incompatible with DML Execution Provider. "
                                   "Please set the execution mode as sequential for this session.");
        }
        return onnxruntime::common::Status::OK();
    }

    std::unique_ptr<onnxruntime::IExecutionProvider> CreateExecutionProvider(
        IDMLDevice* dmlDevice,
        ID3D12CommandQueue* commandQueue,
        bool enableMetacommands)
    {
        return std::make_unique<Dml::ExecutionProvider>(dmlDevice, commandQueue, enableMetacommands);
    }

    ID3D12Resource* GetD3D12ResourceFromAllocation(onnxruntime::IAllocator* allocator, void* ptr)
    {
        Dml::BucketizedBufferAllocator* pAllocationInfo = static_cast<Dml::BucketizedBufferAllocator*>(allocator);
        return pAllocationInfo->DecodeDataHandle(ptr)->GetResource();
    }

    void FlushContext(onnxruntime::IExecutionProvider* provider)
    {
        ExecutionProvider* dmlexecutionprovider = static_cast<Dml::ExecutionProvider*>(provider);
        dmlexecutionprovider->Flush();
    }

    void SetDefaultRoundingMode(onnxruntime::IExecutionProvider* provider, AllocatorRoundingMode roundingMode)
    {
        ExecutionProvider* dmlexecutionprovider = static_cast<Dml::ExecutionProvider*>(provider);
        dmlexecutionprovider->SetDefaultRoundingMode(roundingMode);
    }

    void ReleaseCompletedReferences(onnxruntime::IExecutionProvider * provider)
    {
        ExecutionProvider* dmlexecutionprovider = static_cast<Dml::ExecutionProvider*>(provider);
        dmlexecutionprovider->ReleaseCompletedReferences();
    }

    onnxruntime::common::Status CopyTensor(
        onnxruntime::IExecutionProvider* provider,
        const onnxruntime::Tensor& src,
        onnxruntime::Tensor& dst
    )
    {
        ExecutionProvider* dmlexecutionprovider = static_cast<Dml::ExecutionProvider*>(provider);
        return dmlexecutionprovider->GetImpl()->CopyTensor(src, dst);
    }

    void* CreateGPUAllocationFromD3DResource(ID3D12Resource* pResource)
    {
        uint64_t pooledResourceId = 0; // Not a pooled resource
        ComPtr<AllocationInfo> allocInfo = wil::MakeOrThrow<AllocationInfo>(nullptr, 0, pooledResourceId, pResource, (size_t)pResource->GetDesc().Width);
        return allocInfo.Detach();
    }
    void FreeGPUAllocation(void* ptr)
    {
        ComPtr<AllocationInfo> allocInfo;
        allocInfo.Attach(static_cast<AllocationInfo*>(ptr));
    }

} // namespace Dml<|MERGE_RESOLUTION|>--- conflicted
+++ resolved
@@ -667,8 +667,6 @@
         // Get the list of node indices in toplogical order, so nodes are visited before
         // downstream nodes consuming them.
         const std::vector<onnxruntime::NodeIndex>& toplogicalOrder = graph.GetNodesInTopologicalOrder();
-<<<<<<< HEAD
-=======
 
         std::vector<onnxruntime::NodeIndex> tentativeNodes;
         tentativeNodes.reserve(toplogicalOrder.size());
@@ -686,7 +684,6 @@
         // Get the list of nodes that should stay on the CPU
         auto cpuPreferredNodes = GetCpuPreferredNodes(graph, kernel_lookup, tentativeNodes);
 
->>>>>>> a0b470bc
         for (size_t nodeIndex : toplogicalOrder)
         {
             const onnxruntime::Node& node = *graph.GetNode(nodeIndex);
