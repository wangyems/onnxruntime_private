--- conflicted
+++ resolved
@@ -177,8 +177,6 @@
     const auto* result_vals = sequences.GetTensorData<int32_t>();
     auto result_span = gsl::make_span(result_vals, expected_output.size());
     ASSERT_TRUE(std::equal(expected_output.cbegin(), expected_output.cend(), result_span.begin(), result_span.end()));
-<<<<<<< HEAD
-=======
   }
 }
 
@@ -349,93 +347,8 @@
     const auto* result_vals = sequences.GetTensorData<int32_t>();
     auto result_span = gsl::make_span(result_vals, expected_output.size());
     ASSERT_TRUE(std::equal(expected_output.cbegin(), expected_output.cend(), result_span.begin(), result_span.end()));
->>>>>>> 8372c86e
   }
 }
 
-TEST(BeamSearchTest, GptBeamSearchFp16_VocabPadded) {
-  std::vector<int64_t> input_ids_shape{3, 12};
-  std::vector<int32_t> input_ids{
-      0, 0, 0, 0, 0, 52, 195, 731, 321, 301, 734, 620,
-      41, 554, 74, 622, 206, 222, 75, 223, 221, 198, 224, 572,
-      0, 0, 0, 52, 328, 219, 328, 206, 288, 227, 896, 328};
-
-  std::vector<int64_t> parameter_shape{1};
-  std::vector<int32_t> max_length{20};
-  std::vector<int32_t> min_length{1};
-  std::vector<int32_t> num_beams{4};
-  std::vector<int32_t> num_return_sequences{1};
-  std::vector<float> length_penalty{1.0f};
-  std::vector<float> repetition_penalty{1.0f};
-
-  std::vector<int64_t> expected_output_shape{input_ids_shape[0], num_return_sequences[0], max_length[0]};
-
-  std::vector<int32_t> expected_output{
-      0, 0, 0, 0, 0, 52, 195, 731, 321, 301, 734, 620, 131, 131, 131, 181, 638, 638, 638, 638,
-      41, 554, 74, 622, 206, 222, 75, 223, 221, 198, 224, 572, 292, 292, 292, 292, 292, 292, 292, 292,
-      0, 0, 0, 52, 328, 219, 328, 206, 288, 227, 896, 328, 328, 669, 669, 669, 669, 669, 669, 669};
-
-  Ort::MemoryInfo info("Cpu", OrtDeviceAllocator, 0, OrtMemTypeDefault);
-  auto input_ids_tensor = Ort::Value::CreateTensor(
-      info, input_ids.data(), input_ids.size(), input_ids_shape.data(), input_ids_shape.size());
-
-  auto max_length_tensor = Ort::Value::CreateTensor(
-      info, max_length.data(), max_length.size(), parameter_shape.data(), parameter_shape.size());
-
-  auto min_length_tensor = Ort::Value::CreateTensor(
-      info, min_length.data(), min_length.size(), parameter_shape.data(), parameter_shape.size());
-
-  auto num_beams_tensor = Ort::Value::CreateTensor(
-      info, num_beams.data(), num_beams.size(), parameter_shape.data(), parameter_shape.size());
-
-  auto num_return_sequences_tensor = Ort::Value::CreateTensor(
-      info, num_return_sequences.data(), num_return_sequences.size(), parameter_shape.data(), parameter_shape.size());
-
-  auto length_penalty_tensor = Ort::Value::CreateTensor(
-      info, length_penalty.data(), length_penalty.size(), parameter_shape.data(), parameter_shape.size());
-
-  auto repetition_penalty_tensor = Ort::Value::CreateTensor(
-      info, repetition_penalty.data(), repetition_penalty.size(), parameter_shape.data(), parameter_shape.size());
-
-  std::vector<Ort::Value> ort_inputs;
-  ort_inputs.push_back(std::move(input_ids_tensor));
-  ort_inputs.push_back(std::move(max_length_tensor));
-  ort_inputs.push_back(std::move(min_length_tensor));
-  ort_inputs.push_back(std::move(num_beams_tensor));
-  ort_inputs.push_back(std::move(num_return_sequences_tensor));
-  ort_inputs.push_back(std::move(length_penalty_tensor));
-  ort_inputs.push_back(std::move(repetition_penalty_tensor));
-  const char* input_names[] = {"input_ids", "max_length", "min_length", "num_beams", "num_return_sequences",
-                               "length_penalty", "repetition_penalty"};
-  const char* const output_names[] = {"sequences"};
-
-  constexpr int min_cuda_architecture = 530;
-  if (HasCudaEnvironment(min_cuda_architecture)) {
-    Ort::SessionOptions session_options;
-#ifdef USE_CUDA
-    Ort::ThrowOnError(OrtSessionOptionsAppendExecutionProvider_CUDA(session_options, 0));
-#endif
-
-    // The following model was obtained by padding the vocabulary size in testdata/transformers/tiny_gpt2_beamsearch_fp16.onnx
-    // from 1000 to 1600 (just for illustrative and testing purposes) to see if the beam search implementation can handle
-    // such a scenario
-    Ort::Session session(*ort_env, ORT_TSTR("testdata/transformers/tiny_gpt2_beamsearch_fp16_padded_vocab.onnx"), session_options);
-
-    auto ort_outputs = session.Run(Ort::RunOptions{}, input_names, ort_inputs.data(), ort_inputs.size(),
-                                   output_names, 1);
-
-    ASSERT_EQ(ort_outputs.size(), 1U);
-    const auto& sequences = ort_outputs[0];
-    ASSERT_TRUE(sequences.IsTensor());
-
-    auto result_ts = sequences.GetTensorTypeAndShapeInfo();
-    ASSERT_EQ(ONNX_TENSOR_ELEMENT_DATA_TYPE_INT32, result_ts.GetElementType());
-
-    ASSERT_EQ(expected_output_shape, result_ts.GetShape());
-    const auto* result_vals = sequences.GetTensorData<int32_t>();
-    auto result_span = gsl::make_span(result_vals, expected_output.size());
-    ASSERT_TRUE(std::equal(expected_output.cbegin(), expected_output.cend(), result_span.begin(), result_span.end()));
-  }
-}
 }  // namespace test
 }  // namespace onnxruntime