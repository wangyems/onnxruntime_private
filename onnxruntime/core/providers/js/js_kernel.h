--- conflicted
+++ resolved
@@ -95,23 +95,11 @@
       return ORT_MAKE_STATUS(ONNXRUNTIME, FAIL, "Failed to allocate memory for serialized kernel context.");
     }
 
-<<<<<<< HEAD
     p_serialized_kernel_context[0] = reinterpret_cast<size_t>(context);
     p_serialized_kernel_context[1] = static_cast<size_t>(context->InputCount());
     p_serialized_kernel_context[2] = static_cast<size_t>(context->OutputCount());
     p_serialized_kernel_context[3] = reinterpret_cast<size_t>(custom_data_ptr);
     p_serialized_kernel_context[4] = static_cast<size_t>(custom_data_size);
-    size_t index = 5;
-    for (int i = 0; i < context->InputCount(); i++) {
-      p_serialized_kernel_context[index++] = static_cast<size_t>(context->Input<Tensor>(i)->GetElementType());
-      p_serialized_kernel_context[index++] = reinterpret_cast<size_t>(context->Input<Tensor>(i)->DataRaw());
-      p_serialized_kernel_context[index++] = static_cast<size_t>(context->Input<Tensor>(i)->Shape().NumDimensions());
-=======
-    p_serialized_kernel_context[0] = reinterpret_cast<uint32_t>(context);
-    p_serialized_kernel_context[1] = static_cast<uint32_t>(context->InputCount());
-    p_serialized_kernel_context[2] = static_cast<uint32_t>(context->OutputCount());
-    p_serialized_kernel_context[3] = reinterpret_cast<uint32_t>(custom_data_ptr);
-    p_serialized_kernel_context[4] = static_cast<uint32_t>(custom_data_size);
     size_t index = 5;
     for (int i = 0; i < context->InputCount(); i++) {
       p_serialized_kernel_context[index++] = static_cast<uint32_t>(context->Input<Tensor>(i)->GetElementType());
@@ -122,9 +110,8 @@
         p_serialized_kernel_context[index++] = 0;
         continue;
       }
-      p_serialized_kernel_context[index++] = reinterpret_cast<uint32_t>(ptr->DataRaw());
-      p_serialized_kernel_context[index++] = static_cast<uint32_t>(context->Input<Tensor>(i)->Shape().NumDimensions());
->>>>>>> 6e6f582e
+      p_serialized_kernel_context[index++] = reinterpret_cast<size_t>(ptr->DataRaw());
+      p_serialized_kernel_context[index++] = static_cast<size_t>(context->Input<Tensor>(i)->Shape().NumDimensions());
       for (size_t d = 0; d < context->Input<Tensor>(i)->Shape().NumDimensions(); d++) {
         p_serialized_kernel_context[index++] = static_cast<size_t>(context->Input<Tensor>(i)->Shape()[d]);
       }
