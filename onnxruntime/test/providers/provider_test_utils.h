// Copyright (c) Microsoft Corporation. All rights reserved.
// Licensed under the MIT License.

#pragma once

#include "core/common/logging/logging.h"
#include "core/framework/allocatormgr.h"
#include "core/framework/customregistry.h"
#include "core/framework/execution_frame.h"
#include "core/framework/op_kernel.h"
#include "core/framework/run_options.h"
#include "core/framework/session_state.h"
#include "core/framework/tensor.h"
#include "core/graph/graph_viewer.h"
#include "core/graph/model.h"
#include "core/framework/data_types.h"
#include "test/test_environment.h"
#include "test/framework/TestAllocatorManager.h"

#include "gmock/gmock.h"
#include "gtest/gtest.h"
#include <gsl/gsl_byte>
#include "core/util/math_cpuonly.h"

namespace onnxruntime {
class InferenceSession;

namespace test {
// unfortunately std::optional is in C++17 so use a miniversion of it
template <typename T>
class optional {
 public:
  optional(T v) : has_value_(true), value_(v) {}
  optional() : has_value_(false) {}
  bool has_value() const { return has_value_; }
  const T& value() const {
    ORT_ENFORCE(has_value_);
    return value_;
  }

 private:
  bool has_value_;
  T value_;
};

// Function templates to translate C++ types into ONNX_NAMESPACE::TensorProto_DataTypes
template <typename T>
constexpr ONNX_NAMESPACE::TensorProto_DataType TypeToDataType();

template <>
constexpr ONNX_NAMESPACE::TensorProto_DataType TypeToDataType<float>() { return ONNX_NAMESPACE::TensorProto_DataType_FLOAT; }

template <>
constexpr ONNX_NAMESPACE::TensorProto_DataType TypeToDataType<double>() { return ONNX_NAMESPACE::TensorProto_DataType_DOUBLE; }

template <>
constexpr ONNX_NAMESPACE::TensorProto_DataType TypeToDataType<int32_t>() { return ONNX_NAMESPACE::TensorProto_DataType_INT32; }

template <>
constexpr ONNX_NAMESPACE::TensorProto_DataType TypeToDataType<int64_t>() { return ONNX_NAMESPACE::TensorProto_DataType_INT64; }

template <>
constexpr ONNX_NAMESPACE::TensorProto_DataType TypeToDataType<bool>() { return ONNX_NAMESPACE::TensorProto_DataType_BOOL; }

template <>
constexpr ONNX_NAMESPACE::TensorProto_DataType TypeToDataType<int8_t>() { return ONNX_NAMESPACE::TensorProto_DataType_INT8; }

template <>
constexpr ONNX_NAMESPACE::TensorProto_DataType TypeToDataType<int16_t>() { return ONNX_NAMESPACE::TensorProto_DataType_INT16; }

template <>
constexpr ONNX_NAMESPACE::TensorProto_DataType TypeToDataType<uint8_t>() { return ONNX_NAMESPACE::TensorProto_DataType_UINT8; }

template <>
constexpr ONNX_NAMESPACE::TensorProto_DataType TypeToDataType<uint16_t>() { return ONNX_NAMESPACE::TensorProto_DataType_UINT16; }

template <>
constexpr ONNX_NAMESPACE::TensorProto_DataType TypeToDataType<uint32_t>() { return ONNX_NAMESPACE::TensorProto_DataType_UINT32; }

template <>
constexpr ONNX_NAMESPACE::TensorProto_DataType TypeToDataType<uint64_t>() { return ONNX_NAMESPACE::TensorProto_DataType_UINT64; }

template <>
constexpr ONNX_NAMESPACE::TensorProto_DataType TypeToDataType<std::string>() { return ONNX_NAMESPACE::TensorProto_DataType_STRING; }

template <>
constexpr ONNX_NAMESPACE::TensorProto_DataType TypeToDataType<MLFloat16>() { return ONNX_NAMESPACE::TensorProto_DataType_FLOAT16; }

template <>
constexpr ONNX_NAMESPACE::TensorProto_DataType TypeToDataType<BFloat16>() { return ONNX_NAMESPACE::TensorProto_DataType_BFLOAT16; }

template <typename T>
struct TTypeProto : ONNX_NAMESPACE::TypeProto {
  TTypeProto(const std::vector<int64_t>* shape = nullptr) {
    mutable_tensor_type()->set_elem_type(TypeToDataType<T>());

    if (shape) {
      auto mutable_shape = mutable_tensor_type()->mutable_shape();
      for (auto i : *shape) {
        auto* mutable_dim = mutable_shape->add_dim();
        if (i != -1)
          mutable_dim->set_dim_value(i);
        else
          mutable_dim->set_dim_param("symbolic");
      }
    }
  }
};

// Variable template for ONNX_NAMESPACE::TensorProto_DataTypes, s_type_proto<float>, etc..
template <typename T>
const TTypeProto<T> s_type_proto;

//TypeProto for map<TKey, TVal>
template <typename TKey, typename TVal>
struct MTypeProto : ONNX_NAMESPACE::TypeProto {
  MTypeProto() {
    mutable_map_type()->set_key_type(TypeToDataType<TKey>());
    mutable_map_type()->mutable_value_type()->mutable_tensor_type()->set_elem_type(TypeToDataType<TVal>());
    mutable_map_type()->mutable_value_type()->mutable_tensor_type()->mutable_shape()->clear_dim();
  }
};

template <typename TKey, typename TVal>
const MTypeProto<TKey, TVal> s_map_type_proto;

//TypeProto for vector<map<TKey, TVal>>
template <typename TKey, typename TVal>
struct VectorOfMapTypeProto : ONNX_NAMESPACE::TypeProto {
  VectorOfMapTypeProto() {
    auto* map_type = mutable_sequence_type()->mutable_elem_type()->mutable_map_type();
    map_type->set_key_type(TypeToDataType<TKey>());
    map_type->mutable_value_type()->mutable_tensor_type()->set_elem_type(TypeToDataType<TVal>());
    map_type->mutable_value_type()->mutable_tensor_type()->mutable_shape()->clear_dim();
  }
};

template <typename TKey, typename TVal>
const VectorOfMapTypeProto<TKey, TVal> s_vec_map_type_proto;

// To use OpTester:
//  1. Create one with the op name
//  2. Call AddAttribute with any attributes
//  3. Call AddInput for all the inputs
//  4. Call AddOutput with all expected outputs
//  5. Call Run
// Not all tensor types and output types are added, if a new input type is used, add it to the TypeToDataType list above
// for new output types, add a new specialization for Check<>
// See current usage for an example, should be self explanatory
class OpTester {
 public:
  explicit OpTester(const char* op, int opset_version = 7, const char* domain = onnxruntime::kOnnxDomain, bool verify_output = true)
      : op_(op), domain_(domain), opset_version_(opset_version), verify_output_(verify_output) {}

  virtual ~OpTester();

  // Set whether the NodeArg created by AddInput/AddOutput should include shape information
  // for Tensor types. If not added, shape inferencing should resolve. If added, shape inferencing
  // should validate. Default is to not add.
  // Additionally a symbolic dimension will be added if symbolic_dim matches a dimension in the input.
  OpTester& AddShapeToTensorData(bool add_shape = true, int symbolic_dim = -1) {
    add_shape_to_tensor_data_ = add_shape;
    add_symbolic_dim_to_tensor_data_ = symbolic_dim;
    return *this;
  }

  // We have an initializer_list and vector version of the Add functions because std::vector is specialized for
  // bool and we can't get the raw data out. So those cases must use an initializer_list
  template <typename T>
  void AddInput(const char* name, const std::vector<int64_t>& dims, const std::initializer_list<T>& values, bool is_initializer = false) {
    AddData(input_data_, name, dims, values.begin(), values.size(), is_initializer);
  }

  template <typename T>
  void AddInput(const char* name, const std::vector<int64_t>& dims, const std::vector<T>& values, bool is_initializer = false) {
    AddData(input_data_, name, dims, values.data(), values.size(), is_initializer);
  }

<<<<<<< HEAD
  // Add other registered types, possibly experimental
  template <typename T>
  void AddInput(const char* name, const T& val) {
    auto mltype = DataTypeImpl::GetType<T>();
    ORT_ENFORCE(mltype != nullptr, "T must be a registered cpp type");
    auto ptr = std::make_unique<T>(val);
    OrtValue value;
    value.Init(ptr.get(), mltype, mltype->GetDeleteFunc());
    ptr.release();
    input_data_.push_back({{name, mltype->GetTypeProto()}, value, optional<float>(), optional<float>()});
  }

  template <typename T>
  void AddInput(const char* name, T&& val) {
    auto mltype = DataTypeImpl::GetType<T>();
    ORT_ENFORCE(mltype != nullptr, "T must be a registered cpp type");
    auto ptr = std::make_unique<T>(std::move(val));
    OrtValue value;
    value.Init(ptr.get(), mltype, mltype->GetDeleteFunc());
    ptr.release();
    input_data_.push_back({{name, mltype->GetTypeProto()}, value, optional<float>(), optional<float>()});
  }


=======
  template <typename T>
  void AddInput(const char* name, const std::vector<int64_t>& dims, const T* p_values, const size_t size, bool is_initializer = false) {
    AddData(input_data_, name, dims, p_values, size, is_initializer);
  }

>>>>>>> ebeade5f
  template <typename TKey, typename TVal>
  void AddInput(const char* name, const std::map<TKey, TVal>& val) {
    std::unique_ptr<std::map<TKey, TVal>> ptr = std::make_unique<std::map<TKey, TVal>>(val);
    OrtValue value;
    value.Init(ptr.release(),
               DataTypeImpl::GetType<std::map<TKey, TVal>>(),
               DataTypeImpl::GetType<std::map<TKey, TVal>>()->GetDeleteFunc());
    input_data_.push_back({{name, &s_map_type_proto<TKey, TVal>}, value, optional<float>(), optional<float>()});
  }

  template <typename T>
  void AddMissingOptionalInput() {
    std::string name;  // empty == input doesn't exist
    input_data_.push_back({{name, &s_type_proto<T>}, {}, optional<float>(), optional<float>()});
  }

  template <typename T>
  void AddOutput(const char* name, const std::vector<int64_t>& dims, const std::initializer_list<T>& expected_values) {
    AddData(output_data_, name, dims, expected_values.begin(), expected_values.size());
  }

  // This function doesn't work for vector<bool> because const vector<bool> cannot invoke its data().
  template <typename T>
  void AddOutput(const char* name, const std::vector<int64_t>& dims, const std::vector<T>& expected_values) {
    AddData(output_data_, name, dims, expected_values.data(), expected_values.size());
  }

  template <typename T>
  void AddMissingOptionalOutput() {
    std::string name;  // empty == input doesn't exist
    output_data_.push_back({{name, &s_type_proto<T>}, {}, optional<float>(), optional<float>()});
  }

  // Add other registered types, possibly experimental
  template <typename T>
  void AddOutput(const char* name, const T& val) {
    auto mltype = DataTypeImpl::GetType<T>();
    ORT_ENFORCE(mltype != nullptr, "T must be a registered cpp type");
    auto ptr = std::make_unique<T>(val);
    OrtValue value;
    value.Init(ptr.get(), mltype, mltype->GetDeleteFunc());
    ptr.release();
    output_data_.push_back({{name, mltype->GetTypeProto()}, value, optional<float>(), optional<float>()});
  }

  template <typename T>
  void AddOutput(const char* name, T&& val) {
    auto mltype = DataTypeImpl::GetType<T>();
    ORT_ENFORCE(mltype != nullptr, "T must be a registered cpp type");
    auto ptr = std::make_unique<T>(std::move(val));
    OrtValue value;
    value.Init(ptr.get(), mltype, mltype->GetDeleteFunc());
    ptr.release();
    output_data_.push_back({{name, mltype->GetTypeProto()}, value, optional<float>(), optional<float>()});
  }

  // Add non tensor output
  template <typename TKey, typename TVal>
  void AddOutput(const char* name, const std::vector<std::map<TKey, TVal>>& val) {
    auto ptr = std::make_unique<std::vector<std::map<TKey, TVal>>>(val);
    OrtValue ml_value;
    ml_value.Init(ptr.release(),
                  DataTypeImpl::GetType<std::vector<std::map<TKey, TVal>>>(),
                  DataTypeImpl::GetType<std::vector<std::map<TKey, TVal>>>()->GetDeleteFunc());
    output_data_.push_back({{name, &s_vec_map_type_proto<TKey, TVal>}, ml_value, optional<float>(), optional<float>()});
  }

  void AddCustomOpRegistry(std::shared_ptr<CustomRegistry> registry) {
    custom_schema_registries_.push_back(registry->GetOpschemaRegistry());
    custom_session_registries_.push_back(registry);
  }

  void SetOutputAbsErr(const char* name, float v);
  void SetOutputRelErr(const char* name, float v);

  // Number of times to call InferenceSession::Run. The same feeds are used each time.
  // e.g. used to verify the generator ops behave as expected
  void SetNumRunCalls(int n) {
    ORT_ENFORCE(n > 0);
    num_run_calls_ = n;
  }

  template <typename T>
  void AddAttribute(std::string name, T value) {
    // Generate a the proper AddAttribute call for later
    add_attribute_funcs_.emplace_back(
        [name = std::move(name), value = std::move(value)](onnxruntime::Node& node) { node.AddAttribute(name, value); });
  }

  enum class ExpectResult {
    kExpectSuccess,
    kExpectFailure
  };

  void Run(ExpectResult expect_result = ExpectResult::kExpectSuccess, const std::string& expected_failure_string = "",
           const std::unordered_set<std::string>& excluded_provider_types = {},
           const RunOptions* run_options = nullptr,
           std::vector<std::unique_ptr<IExecutionProvider>>* execution_providers = nullptr,
           bool sequential_execution = true);

  std::vector<MLValue> GetFetches() { return fetches_; }

  struct Data {
    onnxruntime::NodeArg def_;
    OrtValue data_;
    optional<float> relative_error_;
    optional<float> absolute_error_;
  };

 protected:
  virtual void AddNodes(onnxruntime::Graph& graph,
                        std::vector<onnxruntime::NodeArg*>& graph_input_defs,
                        std::vector<onnxruntime::NodeArg*>& graph_output_defs,
                        std::vector<std::function<void(onnxruntime::Node& node)>>& add_attribute_funcs);

  void AddInitializers(onnxruntime::Graph& graph);

  void FillFeedsAndOutputNames(std::unordered_map<std::string, OrtValue>& feeds,
                               std::vector<std::string>& output_names);

  std::unique_ptr<onnxruntime::Model> BuildGraph();

  template <class SessionType>
  std::vector<MLValue> ExecuteModel(Model& model,
                                    SessionType& session_object,
                                    ExpectResult expect_result,
                                    const std::string& expected_failure_string,
                                    const RunOptions* run_options,
                                    std::unordered_map<std::string, OrtValue> feeds,
                                    std::vector<std::string> output_names,
                                    const std::string& provider_type);

  const char* op_;
  std::vector<Data> input_data_;
  std::vector<Data> output_data_;
  std::vector<OrtValue> fetches_;

#ifndef NDEBUG
  bool run_called_{};
#endif

 protected:
  template <typename T>
  void AddData(std::vector<Data>& data, const char* name,
               const std::vector<int64_t>& dims, const T* values,
               int64_t values_count, bool is_initializer = false) {
    try {
      TensorShape shape{dims};
      ORT_ENFORCE(shape.Size() == values_count, values_count,
                  " input values doesn't match tensor size of ", shape.Size());

      auto allocator = test::AllocatorManager::Instance().GetAllocator(CPU);
      auto p_tensor = std::make_unique<Tensor>(DataTypeImpl::GetType<T>(),
                                               shape,
                                               allocator);

      auto* data_ptr = p_tensor->template MutableData<T>();
      for (int64_t i = 0; i < values_count; i++) {
        data_ptr[i] = values[i];
      }

      std::vector<int64_t> dims_for_proto{dims};
      if (add_symbolic_dim_to_tensor_data_ >= 0 &&
          dims.size() > static_cast<size_t>(add_symbolic_dim_to_tensor_data_)) {
        dims_for_proto[add_symbolic_dim_to_tensor_data_] = -1;
      }

      TTypeProto<T> type_proto(add_shape_to_tensor_data_ ? &dims_for_proto : nullptr);
      OrtValue value;
      value.Init(p_tensor.release(), DataTypeImpl::GetType<Tensor>(), DataTypeImpl::GetType<Tensor>()->GetDeleteFunc());
      data.push_back({{name, &type_proto}, value, optional<float>(), optional<float>()});
      if (is_initializer)
        initializer_index_.push_back(data.size() - 1);
    } catch (const std::exception& ex) {
      std::cerr << "AddData for '" << name << "' threw: " << ex.what();
      throw;
    }
  }

 private:
  const char* domain_;
  int opset_version_;
  bool add_shape_to_tensor_data_ = true;
  int add_symbolic_dim_to_tensor_data_ = -1;
  int num_run_calls_ = 1;
  std::vector<size_t> initializer_index_;
  std::vector<std::function<void(onnxruntime::Node& node)>> add_attribute_funcs_;

  IOnnxRuntimeOpSchemaRegistryList custom_schema_registries_;
  std::vector<std::shared_ptr<CustomRegistry>> custom_session_registries_;

  bool verify_output_;
};

template <typename TException>
void ExpectThrow(OpTester& test, const std::string& error_msg) {
  try {
    test.Run();
    // should throw and not reach this
    EXPECT_TRUE(false) << "Expected Run() to throw";
  } catch (TException ex) {
    EXPECT_THAT(ex.what(), testing::HasSubstr(error_msg));
  }
}

void DebugTrap();

void Check(const OpTester::Data& expected_data, const Tensor& output_tensor, const std::string& provider_type);

// Only used for CUDA test since no toher kernel has float 16 support
#ifdef USE_CUDA
inline void ConvertFloatToMLFloat16(const float* f_datat, MLFloat16* h_data, int input_size) {
  auto in_vector = ConstEigenVectorMap<float>(f_datat, input_size);
  auto output_vector = EigenVectorMap<Eigen::half>(static_cast<Eigen::half*>(static_cast<void*>(h_data)), input_size);
  output_vector = in_vector.template cast<Eigen::half>();
}
#endif

inline void ConvertMLFloat16ToFloat(const MLFloat16* h_data, float* f_data, int input_size) {
  auto in_vector = ConstEigenVectorMap<Eigen::half>(static_cast<const Eigen::half*>(static_cast<const void*>(h_data)), input_size);
  auto output_vector = EigenVectorMap<float>(f_data, input_size);
  output_vector = in_vector.template cast<float>();
}

}  // namespace test
}  // namespace onnxruntime<|MERGE_RESOLUTION|>--- conflicted
+++ resolved
@@ -176,38 +176,11 @@
     AddData(input_data_, name, dims, values.data(), values.size(), is_initializer);
   }
 
-<<<<<<< HEAD
-  // Add other registered types, possibly experimental
-  template <typename T>
-  void AddInput(const char* name, const T& val) {
-    auto mltype = DataTypeImpl::GetType<T>();
-    ORT_ENFORCE(mltype != nullptr, "T must be a registered cpp type");
-    auto ptr = std::make_unique<T>(val);
-    OrtValue value;
-    value.Init(ptr.get(), mltype, mltype->GetDeleteFunc());
-    ptr.release();
-    input_data_.push_back({{name, mltype->GetTypeProto()}, value, optional<float>(), optional<float>()});
-  }
-
-  template <typename T>
-  void AddInput(const char* name, T&& val) {
-    auto mltype = DataTypeImpl::GetType<T>();
-    ORT_ENFORCE(mltype != nullptr, "T must be a registered cpp type");
-    auto ptr = std::make_unique<T>(std::move(val));
-    OrtValue value;
-    value.Init(ptr.get(), mltype, mltype->GetDeleteFunc());
-    ptr.release();
-    input_data_.push_back({{name, mltype->GetTypeProto()}, value, optional<float>(), optional<float>()});
-  }
-
-
-=======
   template <typename T>
   void AddInput(const char* name, const std::vector<int64_t>& dims, const T* p_values, const size_t size, bool is_initializer = false) {
     AddData(input_data_, name, dims, p_values, size, is_initializer);
   }
 
->>>>>>> ebeade5f
   template <typename TKey, typename TVal>
   void AddInput(const char* name, const std::map<TKey, TVal>& val) {
     std::unique_ptr<std::map<TKey, TVal>> ptr = std::make_unique<std::map<TKey, TVal>>(val);
