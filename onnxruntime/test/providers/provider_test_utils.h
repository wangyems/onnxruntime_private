// Copyright (c) Microsoft Corporation. All rights reserved.
// Licensed under the MIT License.

#pragma once

#include "core/common/logging/logging.h"
#include "core/framework/allocatormgr.h"
#include "core/framework/customregistry.h"
#include "core/framework/execution_frame.h"
#include "core/framework/op_kernel.h"
#include "core/framework/run_options.h"
#include "core/framework/session_state.h"
#include "core/framework/tensor.h"
#include "core/graph/graph_viewer.h"
#include "core/graph/model.h"
#include "core/framework/data_types.h"
#include "test/test_environment.h"
#include "test/framework/TestAllocatorManager.h"

#include "gmock/gmock.h"
#include "gtest/gtest.h"
#include <gsl/gsl>
#include "core/util/math_cpuonly.h"

namespace onnxruntime {
class InferenceSession;
struct SessionOptions;

namespace test {
// unfortunately std::optional is in C++17 so use a miniversion of it
template <typename T>
class optional {
 public:
  optional(T v) : has_value_(true), value_(v) {}
  optional() : has_value_(false) {}
  bool has_value() const { return has_value_; }
  const T& value() const {
    ORT_ENFORCE(has_value_);
    return value_;
  }

 private:
  bool has_value_;
  T value_;
};

// Function templates to translate C++ types into ONNX_NAMESPACE::TensorProto_DataTypes
template <typename T>
constexpr ONNX_NAMESPACE::TensorProto_DataType TypeToDataType();

template <>
constexpr ONNX_NAMESPACE::TensorProto_DataType TypeToDataType<float>() {
  return ONNX_NAMESPACE::TensorProto_DataType_FLOAT;
}

template <>
constexpr ONNX_NAMESPACE::TensorProto_DataType TypeToDataType<double>() {
  return ONNX_NAMESPACE::TensorProto_DataType_DOUBLE;
}

template <>
constexpr ONNX_NAMESPACE::TensorProto_DataType TypeToDataType<int32_t>() {
  return ONNX_NAMESPACE::TensorProto_DataType_INT32;
}

template <>
constexpr ONNX_NAMESPACE::TensorProto_DataType TypeToDataType<int64_t>() {
  return ONNX_NAMESPACE::TensorProto_DataType_INT64;
}

template <>
constexpr ONNX_NAMESPACE::TensorProto_DataType TypeToDataType<bool>() {
  return ONNX_NAMESPACE::TensorProto_DataType_BOOL;
}

template <>
constexpr ONNX_NAMESPACE::TensorProto_DataType TypeToDataType<int8_t>() {
  return ONNX_NAMESPACE::TensorProto_DataType_INT8;
}

template <>
constexpr ONNX_NAMESPACE::TensorProto_DataType TypeToDataType<int16_t>() {
  return ONNX_NAMESPACE::TensorProto_DataType_INT16;
}

template <>
constexpr ONNX_NAMESPACE::TensorProto_DataType TypeToDataType<uint8_t>() {
  return ONNX_NAMESPACE::TensorProto_DataType_UINT8;
}

template <>
constexpr ONNX_NAMESPACE::TensorProto_DataType TypeToDataType<uint16_t>() {
  return ONNX_NAMESPACE::TensorProto_DataType_UINT16;
}

template <>
constexpr ONNX_NAMESPACE::TensorProto_DataType TypeToDataType<uint32_t>() {
  return ONNX_NAMESPACE::TensorProto_DataType_UINT32;
}

template <>
constexpr ONNX_NAMESPACE::TensorProto_DataType TypeToDataType<uint64_t>() {
  return ONNX_NAMESPACE::TensorProto_DataType_UINT64;
}

template <>
constexpr ONNX_NAMESPACE::TensorProto_DataType TypeToDataType<std::string>() {
  return ONNX_NAMESPACE::TensorProto_DataType_STRING;
}

template <>
constexpr ONNX_NAMESPACE::TensorProto_DataType TypeToDataType<MLFloat16>() {
  return ONNX_NAMESPACE::TensorProto_DataType_FLOAT16;
}

template <>
constexpr ONNX_NAMESPACE::TensorProto_DataType TypeToDataType<BFloat16>() {
  return ONNX_NAMESPACE::TensorProto_DataType_BFLOAT16;
}

template <typename T>
struct TTypeProto : ONNX_NAMESPACE::TypeProto {
  TTypeProto(const std::vector<int64_t>* shape = nullptr) {
    mutable_tensor_type()->set_elem_type(TypeToDataType<T>());

    if (shape) {
      auto mutable_shape = mutable_tensor_type()->mutable_shape();
      for (auto i : *shape) {
        auto* mutable_dim = mutable_shape->add_dim();
        if (i != -1)
          mutable_dim->set_dim_value(i);
        else
          mutable_dim->set_dim_param("symbolic");
      }
    }
  }
};

// Variable template for ONNX_NAMESPACE::TensorProto_DataTypes, s_type_proto<float>, etc..
template <typename T>
struct TTensorType {
  static const TTypeProto<T> s_type_proto;
};

template <typename T>
const TTypeProto<T> TTensorType<T>::s_type_proto;

// TypeProto for map<TKey, TVal>
template <typename TKey, typename TVal>
struct MTypeProto : ONNX_NAMESPACE::TypeProto {
  MTypeProto() {
    mutable_map_type()->set_key_type(TypeToDataType<TKey>());
    mutable_map_type()->mutable_value_type()->mutable_tensor_type()->set_elem_type(TypeToDataType<TVal>());
    mutable_map_type()->mutable_value_type()->mutable_tensor_type()->mutable_shape()->clear_dim();
  }
};

template <typename TKey, typename TVal>
struct MMapType {
  static const MTypeProto<TKey, TVal> s_map_type_proto;
};

template <typename TKey, typename TVal>
const MTypeProto<TKey, TVal> MMapType<TKey, TVal>::s_map_type_proto;

// TypeProto for vector<map<TKey, TVal>>
template <typename TKey, typename TVal>
struct VectorOfMapTypeProto : ONNX_NAMESPACE::TypeProto {
  VectorOfMapTypeProto() {
    auto* map_type = mutable_sequence_type()->mutable_elem_type()->mutable_map_type();
    map_type->set_key_type(TypeToDataType<TKey>());
    map_type->mutable_value_type()->mutable_tensor_type()->set_elem_type(TypeToDataType<TVal>());
    map_type->mutable_value_type()->mutable_tensor_type()->mutable_shape()->clear_dim();
  }
};

template <typename TKey, typename TVal>
struct VectorOfMapType {
  static const VectorOfMapTypeProto<TKey, TVal> s_vec_map_type_proto;
};

template <typename TKey, typename TVal>
const VectorOfMapTypeProto<TKey, TVal> VectorOfMapType<TKey, TVal>::s_vec_map_type_proto;

// To use OpTester:
//  1. Create one with the op name
//  2. Call AddAttribute with any attributes
//  3. Call AddInput for all the inputs
//  4. Call AddOutput with all expected outputs
//  5. Call Run
// Not all tensor types and output types are added, if a new input type is used, add it to the TypeToDataType list
// above for new output types, add a new specialization for Check<> See current usage for an example, should be self
// explanatory
class OpTester {
 public:
  explicit OpTester(const char* op, int opset_version = 7, const char* domain = onnxruntime::kOnnxDomain)
      : op_(op), domain_(domain), opset_version_(opset_version) {}

  ~OpTester();

  // Set whether the NodeArg created by AddInput/AddOutput should include shape information
  // for Tensor types. If not added, shape inferencing should resolve. If added, shape inferencing
  // should validate. Default is to not add.
  // Additionally a symbolic dimension will be added if symbolic_dim matches a dimension in the input.
  OpTester& AddShapeToTensorData(bool add_shape = true, int symbolic_dim = -1) {
    add_shape_to_tensor_data_ = add_shape;
    add_symbolic_dim_to_tensor_data_ = symbolic_dim;
    return *this;
  }

  // We have an initializer_list and vector version of the Add functions because std::vector is specialized for
  // bool and we can't get the raw data out. So those cases must use an initializer_list
  template <typename T>
  void AddInput(const char* name, const std::vector<int64_t>& dims, const std::initializer_list<T>& values,
                bool is_initializer = false) {
    AddData(input_data_, name, dims, values.begin(), values.size(), is_initializer);
  }

  template <typename T>
  void AddInput(const char* name, const std::vector<int64_t>& dims, const std::vector<T>& values,
                bool is_initializer = false) {
    AddData(input_data_, name, dims, values.data(), values.size(), is_initializer);
  }

  // Add other registered types, possibly experimental
  template <typename T>
  void AddInput(const char* name, const T& val) {
    auto mltype = DataTypeImpl::GetType<T>();
    ORT_ENFORCE(mltype != nullptr, "T must be a registered cpp type");
    auto ptr = onnxruntime::make_unique<T>(val);
    OrtValue value;
    value.Init(ptr.get(), mltype, mltype->GetDeleteFunc());
    ptr.release();
    input_data_.push_back(Data(NodeArg(name, mltype->GetTypeProto()), std::move(value), optional<float>(),
                               optional<float>()));
  }

  template <typename T>
  void AddInput(const char* name, T&& val) {
    auto mltype = DataTypeImpl::GetType<T>();
    ORT_ENFORCE(mltype != nullptr, "T must be a registered cpp type");
    auto ptr = onnxruntime::make_unique<T>(std::move(val));
    OrtValue value;
    value.Init(ptr.get(), mltype, mltype->GetDeleteFunc());
    ptr.release();
    input_data_.push_back(Data(NodeArg(name, mltype->GetTypeProto()), std::move(value), optional<float>(),
                               optional<float>()));
  }

  template <typename TKey, typename TVal>
  void AddInput(const char* name, const std::map<TKey, TVal>& val) {
    std::unique_ptr<std::map<TKey, TVal>> ptr = onnxruntime::make_unique<std::map<TKey, TVal>>(val);
    OrtValue value;
    value.Init(ptr.release(), DataTypeImpl::GetType<std::map<TKey, TVal>>(),
               DataTypeImpl::GetType<std::map<TKey, TVal>>()->GetDeleteFunc());
    input_data_.push_back(Data(NodeArg(name, &MMapType<TKey, TVal>::s_map_type_proto), std::move(value),
                               optional<float>(), optional<float>()));
  }

  template <typename T>
  void AddMissingOptionalInput() {
    std::string name;  // empty == input doesn't exist
    input_data_.push_back(Data(NodeArg(name, &TTensorType<T>::s_type_proto), OrtValue(), optional<float>(),
                               optional<float>()));
  }

  template <typename T>
  void AddOutput(const char* name, const std::vector<int64_t>& dims, const std::initializer_list<T>& expected_values,
                 bool sort_output = false) {
    AddData(output_data_, name, dims, expected_values.begin(), expected_values.size(), false, sort_output);
  }

  template <typename T>
  void AddOutput(const char* name, const std::vector<int64_t>& dims, const std::vector<T>& expected_values,
                 bool sort_output = false) {
    AddData(output_data_, name, dims, expected_values.data(), expected_values.size(), false, sort_output);
  }

  template <typename T>
  void AddMissingOptionalOutput() {
    std::string name;  // empty == input doesn't exist
    output_data_.push_back(Data(NodeArg(name, &TTensorType<T>::s_type_proto), OrtValue(), optional<float>(),
                                optional<float>()));
  }

  // Add other registered types, possibly experimental
  template <typename T>
  void AddOutput(const char* name, const T& val) {
    auto mltype = DataTypeImpl::GetType<T>();
    ORT_ENFORCE(mltype != nullptr, "T must be a registered cpp type");
    auto ptr = onnxruntime::make_unique<T>(val);
    OrtValue value;
    value.Init(ptr.get(), mltype, mltype->GetDeleteFunc());
    ptr.release();
    output_data_.push_back(Data(NodeArg(name, mltype->GetTypeProto()), std::move(value), optional<float>(),
                                optional<float>()));
  }

  template <typename T>
  void AddOutput(const char* name, T&& val) {
    auto mltype = DataTypeImpl::GetType<T>();
    ORT_ENFORCE(mltype != nullptr, "T must be a registered cpp type");
    auto ptr = onnxruntime::make_unique<T>(std::move(val));
    OrtValue value;
    value.Init(ptr.get(), mltype, mltype->GetDeleteFunc());
    ptr.release();
    output_data_.push_back(Data(NodeArg(name, mltype->GetTypeProto()), std::move(value), optional<float>(),
                                optional<float>()));
  }

  // Add non tensor output
  template <typename TKey, typename TVal>
  void AddOutput(const char* name, const std::vector<std::map<TKey, TVal>>& val) {
    auto ptr = onnxruntime::make_unique<std::vector<std::map<TKey, TVal>>>(val);
    OrtValue ml_value;
    ml_value.Init(ptr.release(), DataTypeImpl::GetType<std::vector<std::map<TKey, TVal>>>(),
                  DataTypeImpl::GetType<std::vector<std::map<TKey, TVal>>>()->GetDeleteFunc());
    output_data_.push_back(Data(NodeArg(name, &VectorOfMapType<TKey, TVal>::s_vec_map_type_proto), std::move(ml_value),
                                optional<float>(), optional<float>()));
  }

  void AddCustomOpRegistry(std::shared_ptr<CustomRegistry> registry) {
    custom_schema_registries_.push_back(registry->GetOpschemaRegistry());
    custom_session_registries_.push_back(registry);
  }

  void SetOutputAbsErr(const char* name, float v);
  void SetOutputRelErr(const char* name, float v);

  // Number of times to call InferenceSession::Run. The same feeds are used each time.
  // e.g. used to verify the generator ops behave as expected
  void SetNumRunCalls(int n) {
    ORT_ENFORCE(n > 0);
    num_run_calls_ = n;
  }

  template <typename T>
  void AddAttribute(std::string name, T value) {
    // Generate a the proper AddAttribute call for later
    add_attribute_funcs_.emplace_back([name = std::move(name), value = std::move(value)](onnxruntime::Node& node) {
      node.AddAttribute(name, value);
    });
  }

  enum class ExpectResult { kExpectSuccess,
                            kExpectFailure };

  void Run(ExpectResult expect_result = ExpectResult::kExpectSuccess, const std::string& expected_failure_string = "",
           const std::unordered_set<std::string>& excluded_provider_types = {},
           const RunOptions* run_options = nullptr,
           std::vector<std::unique_ptr<IExecutionProvider>>* execution_providers = nullptr,
           bool sequential_execution = true);

  void Run(const SessionOptions& session_options,
           ExpectResult expect_result = ExpectResult::kExpectSuccess,
           const std::string& expected_failure_string = "",
           const std::unordered_set<std::string>& excluded_provider_types = {},
           const RunOptions* run_options = nullptr,
           std::vector<std::unique_ptr<IExecutionProvider>>* execution_providers = nullptr);

  struct Data {
    onnxruntime::NodeArg def_;
    OrtValue data_;
    optional<float> relative_error_;
    optional<float> absolute_error_;
<<<<<<< HEAD
    bool sort_output_;
    Data(onnxruntime::NodeArg&& def, OrtValue&& data, optional<float>&& rel, optional<float>&& abs,
         bool sort_output = false)
        : def_(std::move(def)),
          data_(std::move(data)),
          relative_error_(std::move(rel)),
          absolute_error_(abs),
          sort_output_(sort_output) {}
=======
    Data(onnxruntime::NodeArg&& def, OrtValue&& data, optional<float>&& rel, optional<float>&& abs) : def_(std::move(def)), data_(std::move(data)), relative_error_(std::move(rel)), absolute_error_(abs) {}
>>>>>>> 7d2f0c79
    Data(Data&&) = default;
    Data& operator=(Data&&) = default;
  };

 protected:
  virtual void AddNodes(onnxruntime::Graph& graph, std::vector<onnxruntime::NodeArg*>& graph_input_defs,
                        std::vector<onnxruntime::NodeArg*>& graph_output_defs,
                        std::vector<std::function<void(onnxruntime::Node& node)>>& add_attribute_funcs);

  void AddInitializers(onnxruntime::Graph& graph);

  void FillFeedsAndOutputNames(std::unordered_map<std::string, OrtValue>& feeds,
                               std::vector<std::string>& output_names);

  std::unique_ptr<onnxruntime::Model> BuildGraph();

  const char* op_;

#ifndef NDEBUG
  bool run_called_{};
#endif

 private:
  template <typename T>
  void AddData(std::vector<Data>& data, const char* name, const std::vector<int64_t>& dims, const T* values,
               int64_t values_count, bool is_initializer = false, bool sort_output = false) {
    try {
      TensorShape shape{dims};
      ORT_ENFORCE(shape.Size() == values_count, values_count, " input values doesn't match tensor size of ",
                  shape.Size());

      auto allocator = test::AllocatorManager::Instance().GetAllocator(CPU);
      auto p_tensor = onnxruntime::make_unique<Tensor>(DataTypeImpl::GetType<T>(), shape, allocator);

      auto* data_ptr = p_tensor->template MutableData<T>();
      for (int64_t i = 0; i < values_count; i++) {
        data_ptr[i] = values[i];
      }

      std::vector<int64_t> dims_for_proto{dims};
      if (add_symbolic_dim_to_tensor_data_ >= 0 &&
          dims.size() > static_cast<size_t>(add_symbolic_dim_to_tensor_data_)) {
        dims_for_proto[add_symbolic_dim_to_tensor_data_] = -1;
      }

      TTypeProto<T> type_proto(add_shape_to_tensor_data_ ? &dims_for_proto : nullptr);
      OrtValue value;
      value.Init(p_tensor.release(), DataTypeImpl::GetType<Tensor>(),
                 DataTypeImpl::GetType<Tensor>()->GetDeleteFunc());
      data.push_back(Data(NodeArg(name, &type_proto), std::move(value), optional<float>(), optional<float>(), sort_output));
      if (is_initializer) initializer_index_.push_back(data.size() - 1);
    } catch (const std::exception& ex) {
      std::cerr << "AddData for '" << name << "' threw: " << ex.what();
      throw;
    }
  }

  void ExecuteModel(Model& model, InferenceSession& session_object, ExpectResult expect_result,
                    const std::string& expected_failure_string, const RunOptions* run_options,
                    std::unordered_map<std::string, OrtValue> feeds, std::vector<std::string> output_names,
                    const std::string& provider_type);

  const char* domain_;
  int opset_version_;
  bool add_shape_to_tensor_data_ = true;
  int add_symbolic_dim_to_tensor_data_ = -1;
  int num_run_calls_ = 1;
  std::vector<Data> input_data_;
  std::vector<Data> output_data_;
  std::vector<size_t> initializer_index_;
  std::vector<std::function<void(onnxruntime::Node& node)>> add_attribute_funcs_;

  IOnnxRuntimeOpSchemaRegistryList custom_schema_registries_;
  std::vector<std::shared_ptr<CustomRegistry>> custom_session_registries_;
};

template <typename TException>
void ExpectThrow(OpTester& test, const std::string& error_msg) {
  try {
    test.Run();
    // should throw and not reach this
    EXPECT_TRUE(false) << "Expected Run() to throw";
  } catch (TException ex) {
    EXPECT_THAT(ex.what(), testing::HasSubstr(error_msg));
  }
}

void DebugTrap();

void Check(const OpTester::Data& expected_data, const Tensor& output_tensor, const std::string& provider_type);

// Only used for CUDA test since no toher kernel has float 16 support
#ifdef USE_CUDA
inline void ConvertFloatToMLFloat16(const float* f_datat, MLFloat16* h_data, int input_size) {
  auto in_vector = ConstEigenVectorMap<float>(f_datat, input_size);
  auto output_vector = EigenVectorMap<Eigen::half>(static_cast<Eigen::half*>(static_cast<void*>(h_data)), input_size);
  output_vector = in_vector.template cast<Eigen::half>();
}
#endif

inline void ConvertMLFloat16ToFloat(const MLFloat16* h_data, float* f_data, int input_size) {
  auto in_vector =
      ConstEigenVectorMap<Eigen::half>(static_cast<const Eigen::half*>(static_cast<const void*>(h_data)), input_size);
  auto output_vector = EigenVectorMap<float>(f_data, input_size);
  output_vector = in_vector.template cast<float>();
}

}  // namespace test
}  // namespace onnxruntime<|MERGE_RESOLUTION|>--- conflicted
+++ resolved
@@ -363,7 +363,6 @@
     OrtValue data_;
     optional<float> relative_error_;
     optional<float> absolute_error_;
-<<<<<<< HEAD
     bool sort_output_;
     Data(onnxruntime::NodeArg&& def, OrtValue&& data, optional<float>&& rel, optional<float>&& abs,
          bool sort_output = false)
@@ -372,9 +371,8 @@
           relative_error_(std::move(rel)),
           absolute_error_(abs),
           sort_output_(sort_output) {}
-=======
-    Data(onnxruntime::NodeArg&& def, OrtValue&& data, optional<float>&& rel, optional<float>&& abs) : def_(std::move(def)), data_(std::move(data)), relative_error_(std::move(rel)), absolute_error_(abs) {}
->>>>>>> 7d2f0c79
+    Data(onnxruntime::NodeArg&& def, OrtValue&& data, optional<float>&& rel, optional<float>&& abs)
+        : def_(std::move(def)), data_(std::move(data)), relative_error_(std::move(rel)), absolute_error_(abs) {}
     Data(Data&&) = default;
     Data& operator=(Data&&) = default;
   };
