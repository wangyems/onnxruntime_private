--- conflicted
+++ resolved
@@ -1064,31 +1064,10 @@
     result.push_back(NodeDef("Unsqueeze", {GO(0)}, {grad}, {MakeAttribute("axes", axes_values)}));
   }
 
-<<<<<<< HEAD
-  result.push_back(NodeDef("Size", {I(0)}, {IA("Input_Size")}));
-  result.push_back(NodeDef("Size", {GO(0)}, {IA("Output_Size")}));
-  result.push_back(NodeDef("Div",{IA("Input_Size"), IA("Output_Size")},{IA("Scale")}));
+  result.push_back(NodeDef("Size", {I(0)}, {IA("Sized_X")}));
+  result.push_back(NodeDef("Size", {GO(0)}, {IA("Sized_Grad")}));
+  result.push_back(NodeDef("Div",{IA("Sized_X"), IA("Sized_Grad")}, {IA("Scale")}));
   result.push_back(NodeDef(OpDef{"Scale", kMSDomain, 1}, {grad, IA("Scale")}, {IA("Scaled_Grad")}));
-=======
-  const int64_t type_float = static_cast<int64_t>(OElemType(0));
-  result.push_back(NodeDef("Size", {I(0)}, {IA("Scale_Denominator")}));
-  result.push_back(
-      NodeDef("Cast",
-              {IA("Scale_Denominator")},
-              {IA("Casted_Scale_Denominator")},
-              {MakeAttribute("to", type_float)}));
-  result.push_back(NodeDef("Size", {GO(0)}, {IA("Scale_Numerator")}));
-  result.push_back(
-      NodeDef("Cast",
-              {IA("Scale_Numerator")},
-              {IA("Casted_Scale_Numerator")},
-              {MakeAttribute("to", type_float)}));
-  result.push_back(
-      NodeDef("Div",
-              {IA("Casted_Scale_Numerator"), IA("Casted_Scale_Denominator")},
-              {IA("Scale")}));
-  result.push_back(NodeDef("Mul", {grad, IA("Scale")}, {IA("Scaled_Grad")}));
->>>>>>> 16d35266
   result.push_back(NodeDef("Shape", {I(0)}, {IA("Shaped_X")}));
   result.push_back(NodeDef("Expand", {IA("Scaled_Grad"), IA("Shaped_X")}, {GI(0)}));
   return result;
