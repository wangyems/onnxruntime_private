--- conflicted
+++ resolved
@@ -226,12 +226,9 @@
 
   SessionOptions& DisablePerSessionThreads();
 
-<<<<<<< HEAD
   SessionOptions& EnablePrePacking();
   SessionOptions& DisablePrePacking();
-=======
   SessionOptions& AddConfigEntry(const char* config_key, const char* config_value);
->>>>>>> fff0b41f
 };
 
 struct ModelMetadata : Base<OrtModelMetadata> {
