--- conflicted
+++ resolved
@@ -13,11 +13,7 @@
     13,
     kJsExecutionProvider,
     (*KernelDefBuilder::Create())
-<<<<<<< HEAD
-        .TypeConstraint("T", JsepSupportedDataTypes())
-=======
         .TypeConstraint("T", JsepSupportedDataTypes)
->>>>>>> f2985321
         .TypeConstraint("axes", DataTypeImpl::GetTensorType<int64_t>())
         .Alias(0, 0)
         .InputMemoryType(OrtMemTypeCPU, 1),
@@ -29,11 +25,7 @@
     11, 12,
     kJsExecutionProvider,
     (*KernelDefBuilder::Create())
-<<<<<<< HEAD
-        .TypeConstraint("T", JsepSupportedDataTypes())
-=======
         .TypeConstraint("T", JsepSupportedDataTypes)
->>>>>>> f2985321
         .Alias(0, 0),
     Unsqueeze);
 
@@ -43,11 +35,7 @@
     1, 10,
     kJsExecutionProvider,
     (*KernelDefBuilder::Create())
-<<<<<<< HEAD
-        .TypeConstraint("T", JsepSupportedDataTypes())
-=======
         .TypeConstraint("T", JsepSupportedDataTypes)
->>>>>>> f2985321
         .Alias(0, 0),
     Unsqueeze);
 
