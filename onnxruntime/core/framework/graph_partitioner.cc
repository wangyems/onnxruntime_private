--- conflicted
+++ resolved
@@ -56,16 +56,11 @@
   return builder;
 }
 
-<<<<<<< HEAD
 Status GraphPartitioner::Partition(onnxruntime::Graph& graph, const SessionState& session_state) const {
-=======
-Status GraphPartitioner::Partition(onnxruntime::Graph& graph) const {
   // It is a greedy partitioning algorithm per provider preferences user provided when calling ONNX RUNTIME right now.
   // 1. Execution providers' capabilities are checked one by one.
   // 2. All sub-graphs that an execution provider returns will be assigned to it if it's not assigned yet.
   // 3. CPU execution provider is expected to be able to run any node and is the last one in execution provider preference.
-
->>>>>>> d0544a80
   if (providers_.Empty()) {
     return Status(ONNXRUNTIME, INVALID_ARGUMENT, "No provider specified.");
   }
@@ -84,12 +79,8 @@
   int i = 0;
   for (auto& provider : providers_) {
     int count = 0;
-<<<<<<< HEAD
     std::vector<Node*> nodes_need_compile;
-    for (auto& capability : capability_results) {
-=======
     for (auto& capability : capabilities_of_all_providers[i++]) {
->>>>>>> d0544a80
       if (nullptr == capability || nullptr == capability->sub_graph) {
         continue;
       }
@@ -106,12 +97,24 @@
       } else {
         // The <provider> can run a fused <sub_graph> in the <graph>.
         ORT_ENFORCE(nullptr != capability->sub_graph->GetMetaDef());
-<<<<<<< HEAD
-        std::string node_name = provider->Type() + "_" + capability->sub_graph->GetMetaDef()->name + "_" + std::to_string(count++);
-        auto& fused_node = graph.FuseSubGraph(std::move(capability->sub_graph), node_name);
-        fused_node.SetExecutionProviderType(provider->Type());
-        if (capability->need_compile)
-          nodes_need_compile.push_back(&fused_node);
+        // Check whether any node in the <sub_graph> was already assigned.
+        bool sub_graph_available_for_assignment = true;
+        for (auto node_index : capability->sub_graph->nodes) {
+          auto node = graph.GetNode(node_index);
+          if (nullptr == node || !node->GetExecutionProviderType().empty()) {
+            // The node was fused or assigned, so that the whole sub-graph will not be assigned to this <provider>
+            // The assumption is that this <provider> can only run the sub-graph as a whole unit.
+            sub_graph_available_for_assignment = false;
+            break;
+          }
+        }
+        if (sub_graph_available_for_assignment) {
+          std::string node_name = provider->Type() + "_" + capability->sub_graph->GetMetaDef()->name + "_" + std::to_string(count++);
+          auto& fused_node = graph.FuseSubGraph(std::move(capability->sub_graph), node_name);
+          fused_node.SetExecutionProviderType(provider->Type());
+          if (capability->need_compile)
+            nodes_need_compile.push_back(&fused_node);
+		}
       }
     }
     if (nodes_need_compile.size() > 0) {
@@ -124,42 +127,14 @@
         std::vector<NodeComputeInfo> node_compute_funcs;
         ORT_RETURN_IF_ERROR(provider->Compile(nodes_need_compile, node_compute_funcs));
         ORT_ENFORCE(node_compute_funcs.size() == nodes_need_compile.size(), "Provider doesn't return correct number of compiled functions");
-        for (auto i = 0; i < nodes_need_compile.size(); i++)
-          ORT_RETURN_IF_ERROR(const_cast<FuseFuncManager*>(session_state.GetFusedFuncMgr())->AddFuncInfo(nodes_need_compile[i]->Name(), node_compute_funcs[i].compute_func, node_compute_funcs[i].create_state_func, node_compute_funcs[i].release_state_func));
+        for (auto j = 0; j < nodes_need_compile.size(); j++)
+          ORT_RETURN_IF_ERROR(const_cast<FuseFuncManager*>(session_state.GetFusedFuncMgr())->AddFuncInfo(nodes_need_compile[j]->Name(), node_compute_funcs[j].compute_func, node_compute_funcs[j].create_state_func, node_compute_funcs[j].release_state_func));
       }
       for (auto* node : nodes_need_compile) {
         //prepare the func kernel
         KernelDefBuilder builder;
         BuildFusedKernelDef(builder, *node);
         fused_kernel_registry->Register(builder, [](const OpKernelInfo& info) { return new FunctionKernel(info); });
-=======
-
-        // Check whether any node in the <sub_graph> was already assigned.
-        bool sub_graph_available_for_assignment = true;
-        for (auto node_index : capability->sub_graph->nodes) {
-          auto node = graph.GetNode(node_index);
-          if (nullptr == node || !node->GetExecutionProviderType().empty()) {
-            // The node was fused or assigned, so that the whole sub-graph will not be assigned to this <provider>
-            // The assumption is that this <provider> can only run the sub-graph as a whole unit.
-            sub_graph_available_for_assignment = false;
-            break;
-          }
-        }
-
-        if (sub_graph_available_for_assignment) {
-          // Add fused node into <graph>
-          std::string node_name = provider->Type() + "_" + capability->sub_graph->GetMetaDef()->name + "_" + std::to_string(count++);
-          auto& fused_node = graph.FuseSubGraph(std::move(capability->sub_graph), node_name);
-          fused_node.SetExecutionProviderType(provider->Type());
-          auto fused_kernel_func = capability->fuse_kernel_function;
-          if (fused_kernel_func != nullptr) {
-            // build the kernel definition on the fly, and register it to the fused_kernel_regisitry.
-            KernelDefBuilder builder;
-            BuildFusedKernelDef(builder, fused_node);
-            fused_kernel_registry->Register(builder, fused_kernel_func);
-          }
-        }
->>>>>>> d0544a80
       }
     }
   }
