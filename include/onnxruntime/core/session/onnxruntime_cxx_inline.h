// Copyright (c) Microsoft Corporation. All rights reserved.
// Licensed under the MIT License.

// Do not include this file directly. Please include "onnxruntime_cxx_api.h" instead.
// If interested in trying out features of the new experimental C++ API, include "experimental_onnxruntime_cxx_api.h" instead.
//
// These are the inline implementations of the C++ header APIs. They're in this separate file as to not clutter
// the main C++ file with implementation details.

namespace Ort {

namespace detail {
inline void ThrowStatus(const Status& st) {
  std::string error_message = st.GetErrorMessage();
  OrtErrorCode error_code = st.GetErrorCode();
  ORT_CXX_API_THROW(std::move(error_message), error_code);
}
}  // namespace detail

inline void ThrowOnError(OrtStatus* ort_status) {
  if (ort_status) {
    Ort::Status st(ort_status);
    detail::ThrowStatus(st);
  }
}

inline void ThrowOnError(const Status& st) {
  if (st) {
    detail::ThrowStatus(st);
  }
}

inline Status::Status(OrtStatus* status) : Base<OrtStatus>{status} {
}

inline Status::Status(const std::exception& e) {
  p_ = GetApi().CreateStatus(ORT_FAIL, e.what());
}

inline Status::Status(const Exception& e) {
  p_ = GetApi().CreateStatus(e.GetOrtErrorCode(), e.what());
}

inline std::string Status::GetErrorMessage() const {
  std::string message(GetApi().GetErrorMessage(p_));
  return message;
}

inline OrtErrorCode Status::GetErrorCode() const {
  return GetApi().GetErrorCode(p_);
}

// This template converts a C++ type into it's ONNXTensorElementDataType
template <typename T>
struct TypeToTensorType;
template <>
struct TypeToTensorType<float> {
  static constexpr ONNXTensorElementDataType type = ONNX_TENSOR_ELEMENT_DATA_TYPE_FLOAT;
};
template <>
struct TypeToTensorType<Float16_t> {
  static constexpr ONNXTensorElementDataType type = ONNX_TENSOR_ELEMENT_DATA_TYPE_FLOAT16;
};
template <>
struct TypeToTensorType<BFloat16_t> {
  static constexpr ONNXTensorElementDataType type = ONNX_TENSOR_ELEMENT_DATA_TYPE_BFLOAT16;
};
template <>
struct TypeToTensorType<double> {
  static constexpr ONNXTensorElementDataType type = ONNX_TENSOR_ELEMENT_DATA_TYPE_DOUBLE;
};
template <>
struct TypeToTensorType<int8_t> {
  static constexpr ONNXTensorElementDataType type = ONNX_TENSOR_ELEMENT_DATA_TYPE_INT8;
};
template <>
struct TypeToTensorType<int16_t> {
  static constexpr ONNXTensorElementDataType type = ONNX_TENSOR_ELEMENT_DATA_TYPE_INT16;
};
template <>
struct TypeToTensorType<int32_t> {
  static constexpr ONNXTensorElementDataType type = ONNX_TENSOR_ELEMENT_DATA_TYPE_INT32;
};
template <>
struct TypeToTensorType<int64_t> {
  static constexpr ONNXTensorElementDataType type = ONNX_TENSOR_ELEMENT_DATA_TYPE_INT64;
};
template <>
struct TypeToTensorType<uint8_t> {
  static constexpr ONNXTensorElementDataType type = ONNX_TENSOR_ELEMENT_DATA_TYPE_UINT8;
};
template <>
struct TypeToTensorType<uint16_t> {
  static constexpr ONNXTensorElementDataType type = ONNX_TENSOR_ELEMENT_DATA_TYPE_UINT16;
};
template <>
struct TypeToTensorType<uint32_t> {
  static constexpr ONNXTensorElementDataType type = ONNX_TENSOR_ELEMENT_DATA_TYPE_UINT32;
};
template <>
struct TypeToTensorType<uint64_t> {
  static constexpr ONNXTensorElementDataType type = ONNX_TENSOR_ELEMENT_DATA_TYPE_UINT64;
};
template <>
struct TypeToTensorType<bool> {
  static constexpr ONNXTensorElementDataType type = ONNX_TENSOR_ELEMENT_DATA_TYPE_BOOL;
};

inline MemoryAllocation::MemoryAllocation(OrtAllocator* allocator, void* p, size_t size)
    : allocator_(allocator), p_(p), size_(size) {
}

inline MemoryAllocation::~MemoryAllocation() {
  if (p_ != nullptr) {
    // We do not throw out of destructor
    auto ret = GetApi().AllocatorFree(allocator_, p_);
    static_cast<void>(ret);
  }
}

inline MemoryAllocation::MemoryAllocation(MemoryAllocation&& o) noexcept : allocator_(nullptr), p_(nullptr), size_(0) {
  *this = std::move(o);
}

inline MemoryAllocation& MemoryAllocation::operator=(MemoryAllocation&& o) noexcept {
  OrtAllocator* alloc = nullptr;
  void* p = nullptr;
  size_t sz = 0;

  // Swap out this
  std::swap(alloc, allocator_);
  std::swap(p, p_);
  std::swap(sz, size_);

  // Swap with incoming
  std::swap(allocator_, o.allocator_);
  std::swap(p_, o.p_);
  std::swap(size_, o.size_);

  // Destroy this instance if needed
  MemoryAllocation this_alloc(alloc, p, sz);
  return *this;
}

namespace detail {

template <typename T>
inline void* AllocatorImpl<T>::Alloc(size_t size) {
  void* out;
  ThrowOnError(GetApi().AllocatorAlloc(this->p_, size, &out));
  return out;
}

template <typename T>
inline MemoryAllocation AllocatorImpl<T>::GetAllocation(size_t size) {
  void* out;
  ThrowOnError(GetApi().AllocatorAlloc(this->p_, size, &out));
  MemoryAllocation result(this->p_, out, size);
  return result;
}

template <typename T>
inline void AllocatorImpl<T>::Free(void* p) {
  ThrowOnError(GetApi().AllocatorFree(this->p_, p));
}

template <typename T>
inline ConstMemoryInfo AllocatorImpl<T>::GetInfo() const {
  const OrtMemoryInfo* out;
  ThrowOnError(GetApi().AllocatorGetInfo(this->p_, &out));
  return ConstMemoryInfo{out};
}

}  // namespace detail

inline AllocatorWithDefaultOptions::AllocatorWithDefaultOptions() {
  ThrowOnError(GetApi().GetAllocatorWithDefaultOptions(&this->p_));
}

inline Allocator::Allocator(const Session& sess, const OrtMemoryInfo* mem_info) {
  ThrowOnError(GetApi().CreateAllocator(sess, mem_info, &this->p_));
}

namespace detail {

template <typename T>
inline std::string MemoryInfoImpl<T>::GetAllocatorName() const {
  const char* name = nullptr;
  ThrowOnError(GetApi().MemoryInfoGetName(this->p_, &name));
  return std::string(name);
}

template <typename T>
inline OrtAllocatorType MemoryInfoImpl<T>::GetAllocatorType() const {
  OrtAllocatorType type;
  ThrowOnError(GetApi().MemoryInfoGetType(this->p_, &type));
  return type;
}

template <typename T>
inline int MemoryInfoImpl<T>::GetDeviceId() const {
  int id = 0;
  ThrowOnError(GetApi().MemoryInfoGetId(this->p_, &id));
  return id;
}

template <typename T>
inline OrtMemoryInfoDeviceType MemoryInfoImpl<T>::GetDeviceType() const {
  OrtMemoryInfoDeviceType type;
  GetApi().MemoryInfoGetDeviceType(this->p_, &type);
  return type;
}

template <typename T>
inline OrtMemType MemoryInfoImpl<T>::GetMemoryType() const {
  OrtMemType type;
  ThrowOnError(GetApi().MemoryInfoGetMemType(this->p_, &type));
  return type;
}

template <typename T>
template <typename U>
inline bool MemoryInfoImpl<T>::operator==(const MemoryInfoImpl<U>& o) const {
  int comp_result = 0;
  ThrowOnError(Ort::GetApi().CompareMemoryInfo(this->p_, o, &comp_result));
  return comp_result == 0;
}

}  // namespace detail

inline MemoryInfo MemoryInfo::CreateCpu(OrtAllocatorType type, OrtMemType mem_type) {
  OrtMemoryInfo* p;
  ThrowOnError(GetApi().CreateCpuMemoryInfo(type, mem_type, &p));
  return MemoryInfo(p);
}

inline MemoryInfo::MemoryInfo(const char* name, OrtAllocatorType type, int id, OrtMemType mem_type) {
  ThrowOnError(GetApi().CreateMemoryInfo(name, type, id, mem_type, &this->p_));
}

namespace detail {
template <typename T>
inline std::vector<std::string> ConstIoBindingImpl<T>::GetOutputNames() const {
  AllocatorWithDefaultOptions allocator;
  return binding_utils::GetOutputNamesHelper(this->p_, allocator);
}

template <typename T>
inline std::vector<std::string> ConstIoBindingImpl<T>::GetOutputNames(OrtAllocator* allocator) const {
  return binding_utils::GetOutputNamesHelper(this->p_, allocator);
}

template <typename T>
inline std::vector<Value> ConstIoBindingImpl<T>::GetOutputValues() const {
  AllocatorWithDefaultOptions allocator;
  return binding_utils::GetOutputValuesHelper(this->p_, allocator);
}

template <typename T>
inline std::vector<Value> ConstIoBindingImpl<T>::GetOutputValues(OrtAllocator* allocator) const {
  return binding_utils::GetOutputValuesHelper(this->p_, allocator);
}

template <typename T>
inline void IoBindingImpl<T>::BindInput(const char* name, const Value& value) {
  ThrowOnError(GetApi().BindInput(this->p_, name, value));
}

template <typename T>
inline void IoBindingImpl<T>::BindOutput(const char* name, const Value& value) {
  ThrowOnError(GetApi().BindOutput(this->p_, name, value));
}

template <typename T>
inline void IoBindingImpl<T>::BindOutput(const char* name, const OrtMemoryInfo* mem_info) {
  ThrowOnError(GetApi().BindOutputToDevice(this->p_, name, mem_info));
}

template <typename T>
inline void IoBindingImpl<T>::ClearBoundInputs() {
  GetApi().ClearBoundInputs(this->p_);
}

template <typename T>
inline void IoBindingImpl<T>::ClearBoundOutputs() {
  GetApi().ClearBoundOutputs(this->p_);
}

template <typename T>
inline void IoBindingImpl<T>::SynchronizeInputs() {
  ThrowOnError(GetApi().SynchronizeBoundInputs(this->p_));
}

template <typename T>
inline void IoBindingImpl<T>::SynchronizeOutputs() {
  ThrowOnError(GetApi().SynchronizeBoundOutputs(this->p_));
}

namespace binding_utils {
inline std::vector<std::string> GetOutputNamesHelper(const OrtIoBinding* binding, OrtAllocator* allocator) {
  std::vector<std::string> result;
  auto free_fn = detail::AllocatedFree(allocator);
  using Ptr = std::unique_ptr<void, decltype(free_fn)>;

  char* buffer = nullptr;
  size_t* lengths = nullptr;
  size_t count = 0;
  ThrowOnError(GetApi().GetBoundOutputNames(binding, allocator, &buffer, &lengths, &count));

  if (count == 0) {
    return result;
  }

  Ptr buffer_g(buffer, free_fn);
  Ptr lengths_g(lengths, free_fn);

  result.reserve(count);
  for (size_t i = 0; i < count; ++i) {
    auto sz = *lengths;
    result.emplace_back(buffer, sz);
    buffer += sz;
    ++lengths;
  }
  return result;
}

inline std::vector<Value> GetOutputValuesHelper(const OrtIoBinding* binding, OrtAllocator* allocator) {
  std::vector<Value> result;
  size_t owned = 0;
  size_t output_count = 0;
  // Lambda to release the buffer when no longer needed and
  // make sure that we destroy all instances on exception
  auto free_fn = [&owned, &output_count, allocator](OrtValue** buffer) {
    if (buffer) {
      while (owned < output_count) {
        auto* p = buffer + owned++;
        GetApi().ReleaseValue(*p);
      }
      allocator->Free(allocator, buffer);
    }
  };
  using Ptr = std::unique_ptr<OrtValue*, decltype(free_fn)>;

  OrtValue** output_buffer = nullptr;
  ThrowOnError(GetApi().GetBoundOutputValues(binding, allocator, &output_buffer, &output_count));
  if (output_count == 0) {
    return result;
  }

  Ptr buffer_g(output_buffer, free_fn);

  result.reserve(output_count);
  for (size_t i = 0; i < output_count; ++i) {
    result.emplace_back(output_buffer[i]);
    ++owned;
  }
  return result;
}

}  // namespace binding_utils
}  // namespace detail

inline IoBinding::IoBinding(Session& session) {
  ThrowOnError(GetApi().CreateIoBinding(session, &this->p_));
}

inline ArenaCfg::ArenaCfg(size_t max_mem, int arena_extend_strategy, int initial_chunk_size_bytes, int max_dead_bytes_per_chunk) {
  ThrowOnError(GetApi().CreateArenaCfg(max_mem, arena_extend_strategy, initial_chunk_size_bytes, max_dead_bytes_per_chunk, &p_));
}

inline ThreadingOptions::ThreadingOptions() {
  ThrowOnError(GetApi().CreateThreadingOptions(&p_));
}

inline ThreadingOptions& ThreadingOptions::SetGlobalIntraOpNumThreads(int intra_op_num_threads) {
  ThrowOnError(GetApi().SetGlobalIntraOpNumThreads(p_, intra_op_num_threads));
  return *this;
}

inline ThreadingOptions& ThreadingOptions::SetGlobalInterOpNumThreads(int inter_op_num_threads) {
  ThrowOnError(GetApi().SetGlobalInterOpNumThreads(p_, inter_op_num_threads));
  return *this;
}

inline ThreadingOptions& ThreadingOptions::SetGlobalSpinControl(int allow_spinning) {
  ThrowOnError(GetApi().SetGlobalSpinControl(p_, allow_spinning));
  return *this;
}

inline ThreadingOptions& ThreadingOptions::SetGlobalDenormalAsZero() {
  ThrowOnError(GetApi().SetGlobalDenormalAsZero(p_));
  return *this;
}

inline ThreadingOptions& ThreadingOptions::SetGlobalCustomCreateThreadFn(OrtCustomCreateThreadFn ort_custom_create_thread_fn) {
  ThrowOnError(GetApi().SetGlobalCustomCreateThreadFn(p_, ort_custom_create_thread_fn));
  return *this;
}

inline ThreadingOptions& ThreadingOptions::SetGlobalCustomThreadCreationOptions(void* ort_custom_thread_creation_options) {
  ThrowOnError(GetApi().SetGlobalCustomThreadCreationOptions(p_, ort_custom_thread_creation_options));
  return *this;
}

inline ThreadingOptions& ThreadingOptions::SetGlobalCustomJoinThreadFn(OrtCustomJoinThreadFn ort_custom_join_thread_fn) {
  ThrowOnError(GetApi().SetGlobalCustomJoinThreadFn(p_, ort_custom_join_thread_fn));
  return *this;
}

inline Env::Env(OrtLoggingLevel logging_level, _In_ const char* logid) {
  ThrowOnError(GetApi().CreateEnv(logging_level, logid, &p_));
  if (strcmp(logid, "onnxruntime-node") == 0) {
    ThrowOnError(GetApi().SetLanguageProjection(p_, OrtLanguageProjection::ORT_PROJECTION_NODEJS));
  } else {
    ThrowOnError(GetApi().SetLanguageProjection(p_, OrtLanguageProjection::ORT_PROJECTION_CPLUSPLUS));
  }
}

inline Env::Env(OrtLoggingLevel logging_level, const char* logid, OrtLoggingFunction logging_function, void* logger_param) {
  ThrowOnError(GetApi().CreateEnvWithCustomLogger(logging_function, logger_param, logging_level, logid, &p_));
  if (strcmp(logid, "onnxruntime-node") == 0) {
    ThrowOnError(GetApi().SetLanguageProjection(p_, OrtLanguageProjection::ORT_PROJECTION_NODEJS));
  } else {
    ThrowOnError(GetApi().SetLanguageProjection(p_, OrtLanguageProjection::ORT_PROJECTION_CPLUSPLUS));
  }
}

inline Env::Env(const OrtThreadingOptions* tp_options, OrtLoggingLevel logging_level, _In_ const char* logid) {
  ThrowOnError(GetApi().CreateEnvWithGlobalThreadPools(logging_level, logid, tp_options, &p_));
  if (strcmp(logid, "onnxruntime-node") == 0) {
    ThrowOnError(GetApi().SetLanguageProjection(p_, OrtLanguageProjection::ORT_PROJECTION_NODEJS));
  } else {
    ThrowOnError(GetApi().SetLanguageProjection(p_, OrtLanguageProjection::ORT_PROJECTION_CPLUSPLUS));
  }
}

inline Env::Env(const OrtThreadingOptions* tp_options, OrtLoggingFunction logging_function, void* logger_param,
                OrtLoggingLevel logging_level, _In_ const char* logid) {
  ThrowOnError(GetApi().CreateEnvWithCustomLoggerAndGlobalThreadPools(logging_function, logger_param, logging_level, logid, tp_options, &p_));
  if (strcmp(logid, "onnxruntime-node") == 0) {
    ThrowOnError(GetApi().SetLanguageProjection(p_, OrtLanguageProjection::ORT_PROJECTION_NODEJS));
  } else {
    ThrowOnError(GetApi().SetLanguageProjection(p_, OrtLanguageProjection::ORT_PROJECTION_CPLUSPLUS));
  }
}

inline Env& Env::EnableTelemetryEvents() {
  ThrowOnError(GetApi().EnableTelemetryEvents(p_));
  return *this;
}

inline Env& Env::DisableTelemetryEvents() {
  ThrowOnError(GetApi().DisableTelemetryEvents(p_));
  return *this;
}

inline Env& Env::UpdateEnvWithCustomLogLevel(OrtLoggingLevel log_severity_level) {
  ThrowOnError(GetApi().UpdateEnvWithCustomLogLevel(p_, log_severity_level));
  return *this;
}

inline Env& Env::CreateAndRegisterAllocator(const OrtMemoryInfo* mem_info, const OrtArenaCfg* arena_cfg) {
  ThrowOnError(GetApi().CreateAndRegisterAllocator(p_, mem_info, arena_cfg));
  return *this;
}

inline Status detail::LogImpl(OrtLoggingLevel severity, const char* message, const char* file_path, int line_number,
                              const char* func_name) noexcept {
  OrtStatus* status = GetApi().OrtLog(severity, message, file_path, line_number, func_name);
  return Status{status};
}

inline CustomOpDomain::CustomOpDomain(const char* domain) {
  ThrowOnError(GetApi().CreateCustomOpDomain(domain, &p_));
}

inline void CustomOpDomain::Add(const OrtCustomOp* op) {
  ThrowOnError(GetApi().CustomOpDomain_Add(p_, op));
}

inline RunOptions::RunOptions() {
  ThrowOnError(GetApi().CreateRunOptions(&p_));
}

inline RunOptions& RunOptions::SetRunLogVerbosityLevel(int level) {
  ThrowOnError(GetApi().RunOptionsSetRunLogVerbosityLevel(p_, level));
  return *this;
}

inline RunOptions& RunOptions::SetRunLogSeverityLevel(int level) {
  ThrowOnError(GetApi().RunOptionsSetRunLogSeverityLevel(p_, level));
  return *this;
}

inline int RunOptions::GetRunLogVerbosityLevel() const {
  int out;
  ThrowOnError(GetApi().RunOptionsGetRunLogVerbosityLevel(p_, &out));
  return out;
}

inline int RunOptions::GetRunLogSeverityLevel() const {
  int out;
  ThrowOnError(GetApi().RunOptionsGetRunLogSeverityLevel(p_, &out));
  return out;
}

inline RunOptions& RunOptions::SetRunTag(const char* run_tag) {
  ThrowOnError(GetApi().RunOptionsSetRunTag(p_, run_tag));
  return *this;
}

inline const char* RunOptions::GetRunTag() const {
  const char* out;
  ThrowOnError(GetApi().RunOptionsGetRunTag(p_, &out));
  return out;
}

inline RunOptions& RunOptions::AddConfigEntry(const char* config_key, const char* config_value) {
  ThrowOnError(GetApi().AddRunConfigEntry(p_, config_key, config_value));
  return *this;
}

inline RunOptions& RunOptions::SetTerminate() {
  ThrowOnError(GetApi().RunOptionsSetTerminate(p_));
  return *this;
}

inline RunOptions& RunOptions::UnsetTerminate() {
  ThrowOnError(GetApi().RunOptionsUnsetTerminate(p_));
  return *this;
}

namespace detail {

template <typename T>
inline Ort::SessionOptions ConstSessionOptionsImpl<T>::Clone() const {
  OrtSessionOptions* out;
  ThrowOnError(GetApi().CloneSessionOptions(this->p_, &out));
  return SessionOptions{out};
}

template <typename T>
inline std::string ConstSessionOptionsImpl<T>::GetConfigEntry(const char* config_key) const {
  size_t size = 0;
  // Feed nullptr for the data buffer to query the true size of the string value
  Ort::ThrowOnError(GetApi().GetSessionConfigEntry(this->p_, config_key, nullptr, &size));

  std::string out;
  out.resize(size);
  Ort::ThrowOnError(GetApi().GetSessionConfigEntry(this->p_, config_key, &out[0], &size));
  out.resize(size - 1);  // remove the terminating character '\0'

  return out;
}

template <typename T>
inline bool ConstSessionOptionsImpl<T>::HasConfigEntry(const char* config_key) const {
  int out = 0;
  Ort::ThrowOnError(GetApi().HasSessionConfigEntry(this->p_, config_key, &out));
  return static_cast<bool>(out);
}

template <typename T>
inline std::string ConstSessionOptionsImpl<T>::GetConfigEntryOrDefault(const char* config_key, const std::string& def) {
  if (!this->HasConfigEntry(config_key)) {
    return def;
  }

  return this->GetConfigEntry(config_key);
}

template <typename T>
inline SessionOptionsImpl<T>& SessionOptionsImpl<T>::SetIntraOpNumThreads(int intra_op_num_threads) {
  ThrowOnError(GetApi().SetIntraOpNumThreads(this->p_, intra_op_num_threads));
  return *this;
}

template <typename T>
inline SessionOptionsImpl<T>& SessionOptionsImpl<T>::SetInterOpNumThreads(int inter_op_num_threads) {
  ThrowOnError(GetApi().SetInterOpNumThreads(this->p_, inter_op_num_threads));
  return *this;
}

template <typename T>
inline SessionOptionsImpl<T>& SessionOptionsImpl<T>::SetGraphOptimizationLevel(GraphOptimizationLevel graph_optimization_level) {
  ThrowOnError(GetApi().SetSessionGraphOptimizationLevel(this->p_, graph_optimization_level));
  return *this;
}

template <typename T>
inline SessionOptionsImpl<T>& SessionOptionsImpl<T>::SetOptimizedModelFilePath(const ORTCHAR_T* optimized_model_filepath) {
  ThrowOnError(GetApi().SetOptimizedModelFilePath(this->p_, optimized_model_filepath));
  return *this;
}

template <typename T>
inline SessionOptionsImpl<T>& SessionOptionsImpl<T>::EnableProfiling(const ORTCHAR_T* profile_file_prefix) {
  ThrowOnError(GetApi().EnableProfiling(this->p_, profile_file_prefix));
  return *this;
}

template <typename T>
inline SessionOptionsImpl<T>& SessionOptionsImpl<T>::DisableProfiling() {
  ThrowOnError(GetApi().DisableProfiling(this->p_));
  return *this;
}

template <typename T>
inline SessionOptionsImpl<T>& SessionOptionsImpl<T>::EnableOrtCustomOps() {
  ThrowOnError(GetApi().EnableOrtCustomOps(this->p_));
  return *this;
}

template <typename T>
inline SessionOptionsImpl<T>& SessionOptionsImpl<T>::EnableMemPattern() {
  ThrowOnError(GetApi().EnableMemPattern(this->p_));
  return *this;
}

template <typename T>
inline SessionOptionsImpl<T>& SessionOptionsImpl<T>::DisableMemPattern() {
  ThrowOnError(GetApi().DisableMemPattern(this->p_));
  return *this;
}

template <typename T>
inline SessionOptionsImpl<T>& SessionOptionsImpl<T>::EnableCpuMemArena() {
  ThrowOnError(GetApi().EnableCpuMemArena(this->p_));
  return *this;
}

template <typename T>
inline SessionOptionsImpl<T>& SessionOptionsImpl<T>::DisableCpuMemArena() {
  ThrowOnError(GetApi().DisableCpuMemArena(this->p_));
  return *this;
}

template <typename T>
inline SessionOptionsImpl<T>& SessionOptionsImpl<T>::SetExecutionMode(ExecutionMode execution_mode) {
  ThrowOnError(GetApi().SetSessionExecutionMode(this->p_, execution_mode));
  return *this;
}

template <typename T>
inline SessionOptionsImpl<T>& SessionOptionsImpl<T>::SetLogId(const char* logid) {
  ThrowOnError(GetApi().SetSessionLogId(this->p_, logid));
  return *this;
}

template <typename T>
inline SessionOptionsImpl<T>& SessionOptionsImpl<T>::SetLogSeverityLevel(int level) {
  ThrowOnError(GetApi().SetSessionLogSeverityLevel(this->p_, level));
  return *this;
}

template <typename T>
inline SessionOptionsImpl<T>& SessionOptionsImpl<T>::Add(OrtCustomOpDomain* custom_op_domain) {
  ThrowOnError(GetApi().AddCustomOpDomain(this->p_, custom_op_domain));
  return *this;
}

template <typename T>
inline SessionOptionsImpl<T>& SessionOptionsImpl<T>::AddConfigEntry(const char* config_key, const char* config_value) {
  ThrowOnError(GetApi().AddSessionConfigEntry(this->p_, config_key, config_value));
  return *this;
}

template <typename T>
inline SessionOptionsImpl<T>& SessionOptionsImpl<T>::AddInitializer(const char* name, const OrtValue* ort_val) {
  ThrowOnError(GetApi().AddInitializer(this->p_, name, ort_val));
  return *this;
}

template <typename T>
inline SessionOptionsImpl<T>& SessionOptionsImpl<T>::DisablePerSessionThreads() {
  ThrowOnError(GetApi().DisablePerSessionThreads(this->p_));
  return *this;
}

template <typename T>
inline SessionOptionsImpl<T>& SessionOptionsImpl<T>::AddExternalInitializers(const std::vector<std::string>& names,
                                                                             const std::vector<Value>& ort_values) {
  const size_t inputs_num = names.size();
  if (inputs_num != ort_values.size()) {
    ORT_CXX_API_THROW("Expecting names and ort_values to have the same length", ORT_INVALID_ARGUMENT);
  }
  std::vector<const char*> names_ptr;
  std::vector<const OrtValue*> ort_values_ptrs;
  names_ptr.reserve(inputs_num);
  ort_values_ptrs.reserve(inputs_num);
  for (size_t i = 0; i < inputs_num; ++i) {
    names_ptr.push_back(names[i].c_str());
    ort_values_ptrs.push_back(ort_values[i]);
  }
  ThrowOnError(GetApi().AddExternalInitializers(this->p_, names_ptr.data(), ort_values_ptrs.data(), inputs_num));
  return *this;
}

template <typename T>
inline SessionOptionsImpl<T>& SessionOptionsImpl<T>::AppendExecutionProvider_CUDA(const OrtCUDAProviderOptions& provider_options) {
  ThrowOnError(GetApi().SessionOptionsAppendExecutionProvider_CUDA(this->p_, &provider_options));
  return *this;
}

template <typename T>
inline SessionOptionsImpl<T>& SessionOptionsImpl<T>::AppendExecutionProvider_CUDA_V2(const OrtCUDAProviderOptionsV2& provider_options) {
  ThrowOnError(GetApi().SessionOptionsAppendExecutionProvider_CUDA_V2(this->p_, &provider_options));
  return *this;
}

template <typename T>
inline SessionOptionsImpl<T>& SessionOptionsImpl<T>::AppendExecutionProvider_ROCM(const OrtROCMProviderOptions& provider_options) {
  ThrowOnError(GetApi().SessionOptionsAppendExecutionProvider_ROCM(this->p_, &provider_options));
  return *this;
}

template <typename T>
inline SessionOptionsImpl<T>& SessionOptionsImpl<T>::AppendExecutionProvider_TensorRT(const OrtTensorRTProviderOptions& provider_options) {
  ThrowOnError(GetApi().SessionOptionsAppendExecutionProvider_TensorRT(this->p_, &provider_options));
  return *this;
}

template <typename T>
inline SessionOptionsImpl<T>& SessionOptionsImpl<T>::AppendExecutionProvider_TensorRT_V2(const OrtTensorRTProviderOptionsV2& provider_options) {
  ThrowOnError(GetApi().SessionOptionsAppendExecutionProvider_TensorRT_V2(this->p_, &provider_options));
  return *this;
}

template <typename T>
inline SessionOptionsImpl<T>& SessionOptionsImpl<T>::AppendExecutionProvider_MIGraphX(const OrtMIGraphXProviderOptions& provider_options) {
  ThrowOnError(GetApi().SessionOptionsAppendExecutionProvider_MIGraphX(this->p_, &provider_options));
  return *this;
}

template <typename T>
inline SessionOptionsImpl<T>& SessionOptionsImpl<T>::AppendExecutionProvider_CANN(const OrtCANNProviderOptions& provider_options) {
  ThrowOnError(GetApi().SessionOptionsAppendExecutionProvider_CANN(this->p_, &provider_options));
  return *this;
}

template <typename T>
inline SessionOptionsImpl<T>& SessionOptionsImpl<T>::AppendExecutionProvider(
    const std::string& provider_name,
    const std::unordered_map<std::string, std::string>& provider_options) {
  auto num_entries = provider_options.size();
  std::vector<const char*> keys, values;
  if (num_entries > 0) {
    keys.reserve(num_entries);
    values.reserve(num_entries);

    for (const auto& entry : provider_options) {
      keys.push_back(entry.first.c_str());
      values.push_back(entry.second.c_str());
    }
  }

  ThrowOnError(GetApi().SessionOptionsAppendExecutionProvider(this->p_, provider_name.c_str(),
                                                              keys.data(), values.data(), num_entries));

  return *this;
}

template <typename T>
inline SessionOptionsImpl<T>& SessionOptionsImpl<T>::SetCustomCreateThreadFn(OrtCustomCreateThreadFn ort_custom_create_thread_fn) {
  ThrowOnError(GetApi().SessionOptionsSetCustomCreateThreadFn(this->p_, ort_custom_create_thread_fn));
  return *this;
}

template <typename T>
inline SessionOptionsImpl<T>& SessionOptionsImpl<T>::SetCustomThreadCreationOptions(void* ort_custom_thread_creation_options) {
  ThrowOnError(GetApi().SessionOptionsSetCustomThreadCreationOptions(this->p_, ort_custom_thread_creation_options));
  return *this;
}

template <typename T>
inline SessionOptionsImpl<T>& SessionOptionsImpl<T>::SetCustomJoinThreadFn(OrtCustomJoinThreadFn ort_custom_join_thread_fn) {
  ThrowOnError(GetApi().SessionOptionsSetCustomJoinThreadFn(this->p_, ort_custom_join_thread_fn));
  return *this;
}

template <typename T>
inline SessionOptionsImpl<T>& SessionOptionsImpl<T>::AppendExecutionProvider_OpenVINO(const OrtOpenVINOProviderOptions& provider_options) {
  ThrowOnError(GetApi().SessionOptionsAppendExecutionProvider_OpenVINO(this->p_, &provider_options));
  return *this;
}

template <typename T>
<<<<<<< HEAD
inline void SessionOptionsImpl<T>::RegisterCustomOpsLibrary(const ORTCHAR_T* library_name, const CustomOpConfigs& custom_op_configs) {
  // Add custom op config entries before registering the custom op library. Otherwise, the config entries _may_ be ignored by
  // the custom op library.
  for (const auto& config_iter : custom_op_configs.GetFlattenedConfigs()) {
    AddConfigEntry(config_iter.first.c_str(), config_iter.second.c_str());
  }

=======
inline SessionOptionsImpl<T>& SessionOptionsImpl<T>::RegisterCustomOpsLibrary(const ORTCHAR_T* library_name) {
>>>>>>> 3898b22a
  ThrowOnError(GetApi().RegisterCustomOpsLibrary_V2(this->p_, library_name));
  return *this;
}

template <typename T>
inline SessionOptionsImpl<T>& SessionOptionsImpl<T>::RegisterCustomOpsUsingFunction(const char* registration_function_name) {
  ThrowOnError(GetApi().RegisterCustomOpsUsingFunction(this->p_, registration_function_name));
  return *this;
}

/// Session
template <typename T>
inline size_t ConstSessionImpl<T>::GetInputCount() const {
  size_t out;
  ThrowOnError(GetApi().SessionGetInputCount(this->p_, &out));
  return out;
}

template <typename T>
inline size_t ConstSessionImpl<T>::GetOutputCount() const {
  size_t out;
  ThrowOnError(GetApi().SessionGetOutputCount(this->p_, &out));
  return out;
}

template <typename T>
inline size_t ConstSessionImpl<T>::GetOverridableInitializerCount() const {
  size_t out;
  ThrowOnError(GetApi().SessionGetOverridableInitializerCount(this->p_, &out));
  return out;
}

template <typename T>
inline AllocatedStringPtr ConstSessionImpl<T>::GetInputNameAllocated(size_t index, OrtAllocator* allocator) const {
  char* out;
  ThrowOnError(GetApi().SessionGetInputName(this->p_, index, allocator, &out));
  return AllocatedStringPtr(out, detail::AllocatedFree(allocator));
}

template <typename T>
inline AllocatedStringPtr ConstSessionImpl<T>::GetOutputNameAllocated(size_t index, OrtAllocator* allocator) const {
  char* out;
  ThrowOnError(GetApi().SessionGetOutputName(this->p_, index, allocator, &out));
  return AllocatedStringPtr(out, detail::AllocatedFree(allocator));
}

template <typename T>
inline AllocatedStringPtr ConstSessionImpl<T>::GetOverridableInitializerNameAllocated(size_t index, OrtAllocator* allocator) const {
  char* out;
  ThrowOnError(GetApi().SessionGetOverridableInitializerName(this->p_, index, allocator, &out));
  return AllocatedStringPtr(out, detail::AllocatedFree(allocator));
}

template <typename T>
inline uint64_t ConstSessionImpl<T>::GetProfilingStartTimeNs() const {
  uint64_t out;
  ThrowOnError(GetApi().SessionGetProfilingStartTimeNs(this->p_, &out));
  return out;
}

template <typename T>
inline ModelMetadata ConstSessionImpl<T>::GetModelMetadata() const {
  OrtModelMetadata* out;
  ThrowOnError(GetApi().SessionGetModelMetadata(this->p_, &out));
  return ModelMetadata{out};
}

template <typename T>
inline TypeInfo ConstSessionImpl<T>::GetInputTypeInfo(size_t index) const {
  OrtTypeInfo* out;
  ThrowOnError(GetApi().SessionGetInputTypeInfo(this->p_, index, &out));
  return TypeInfo{out};
}

template <typename T>
inline TypeInfo ConstSessionImpl<T>::GetOutputTypeInfo(size_t index) const {
  OrtTypeInfo* out;
  ThrowOnError(GetApi().SessionGetOutputTypeInfo(this->p_, index, &out));
  return TypeInfo{out};
}

template <typename T>
inline TypeInfo ConstSessionImpl<T>::GetOverridableInitializerTypeInfo(size_t index) const {
  OrtTypeInfo* out;
  ThrowOnError(GetApi().SessionGetOverridableInitializerTypeInfo(this->p_, index, &out));
  return TypeInfo{out};
}

template <typename T>
inline std::vector<Value> SessionImpl<T>::Run(const RunOptions& run_options, const char* const* input_names, const Value* input_values, size_t input_count,
                                              const char* const* output_names, size_t output_count) {
  std::vector<Value> output_values;
  output_values.reserve(output_count);
  for (size_t i = 0; i < output_count; i++)
    output_values.emplace_back(nullptr);
  Run(run_options, input_names, input_values, input_count, output_names, output_values.data(), output_count);
  return output_values;
}

template <typename T>
inline void SessionImpl<T>::Run(const RunOptions& run_options, const char* const* input_names, const Value* input_values, size_t input_count,
                                const char* const* output_names, Value* output_values, size_t output_count) {
  static_assert(sizeof(Value) == sizeof(OrtValue*), "Value is really just an array of OrtValue* in memory, so we can reinterpret_cast safely");
  auto ort_input_values = reinterpret_cast<const OrtValue* const*>(input_values);
  auto ort_output_values = reinterpret_cast<OrtValue**>(output_values);
  ThrowOnError(GetApi().Run(this->p_, run_options, input_names, ort_input_values, input_count, output_names, output_count, ort_output_values));
}

template <typename T>
inline void SessionImpl<T>::Run(const RunOptions& run_options, const IoBinding& io_binding) {
  ThrowOnError(GetApi().RunWithBinding(this->p_, run_options, io_binding));
}

template <typename T>
inline AllocatedStringPtr SessionImpl<T>::EndProfilingAllocated(OrtAllocator* allocator) {
  char* out = nullptr;
  ThrowOnError(GetApi().SessionEndProfiling(this->p_, allocator, &out));
  return AllocatedStringPtr(out, detail::AllocatedFree(allocator));
}

}  // namespace detail

inline SessionOptions::SessionOptions() {
  ThrowOnError(GetApi().CreateSessionOptions(&this->p_));
}

/// CustomOpConfigs
inline std::string detail::MakeCustomOpConfigEntryKey(const char* custom_op_name, const char* config) {
  std::string config_key = "custom_op.";

  config_key += custom_op_name;
  config_key += ".";
  config_key += config;

  return config_key;
}

inline CustomOpConfigs& CustomOpConfigs::AddConfig(const char* custom_op_name, const char* config_key, const char* config_value) {
  const std::string full_flat_key = detail::MakeCustomOpConfigEntryKey(custom_op_name, config_key);
  flat_configs_[full_flat_key] = config_value;
  return *this;
}

inline const std::unordered_map<std::string, std::string>& CustomOpConfigs::GetFlattenedConfigs() const {
  return flat_configs_;
}

inline Session::Session(const Env& env, const ORTCHAR_T* model_path, const SessionOptions& options) {
  ThrowOnError(GetApi().CreateSession(env, model_path, options, &this->p_));
}

inline Session::Session(const Env& env, const ORTCHAR_T* model_path, const SessionOptions& options,
                        OrtPrepackedWeightsContainer* prepacked_weights_container) {
  ThrowOnError(GetApi().CreateSessionWithPrepackedWeightsContainer(env, model_path, options, prepacked_weights_container, &this->p_));
}

inline Session::Session(const Env& env, const void* model_data, size_t model_data_length, const SessionOptions& options) {
  ThrowOnError(GetApi().CreateSessionFromArray(env, model_data, model_data_length, options, &this->p_));
}

inline Session::Session(const Env& env, const void* model_data, size_t model_data_length,
                        const SessionOptions& options, OrtPrepackedWeightsContainer* prepacked_weights_container) {
  ThrowOnError(GetApi().CreateSessionFromArrayWithPrepackedWeightsContainer(env, model_data, model_data_length, options,
                                                                            prepacked_weights_container, &this->p_));
}

inline AllocatedStringPtr ModelMetadata::GetProducerNameAllocated(OrtAllocator* allocator) const {
  char* out;
  ThrowOnError(GetApi().ModelMetadataGetProducerName(p_, allocator, &out));
  return AllocatedStringPtr(out, detail::AllocatedFree(allocator));
}

inline AllocatedStringPtr ModelMetadata::GetGraphNameAllocated(OrtAllocator* allocator) const {
  char* out;
  ThrowOnError(GetApi().ModelMetadataGetGraphName(p_, allocator, &out));
  return AllocatedStringPtr(out, detail::AllocatedFree(allocator));
}

inline AllocatedStringPtr ModelMetadata::GetDomainAllocated(OrtAllocator* allocator) const {
  char* out;
  ThrowOnError(GetApi().ModelMetadataGetDomain(p_, allocator, &out));
  return AllocatedStringPtr(out, detail::AllocatedFree(allocator));
}

inline AllocatedStringPtr Ort::ModelMetadata::GetDescriptionAllocated(OrtAllocator* allocator) const {
  char* out;
  ThrowOnError(GetApi().ModelMetadataGetDescription(p_, allocator, &out));
  return AllocatedStringPtr(out, detail::AllocatedFree(allocator));
}

inline AllocatedStringPtr ModelMetadata::GetGraphDescriptionAllocated(OrtAllocator* allocator) const {
  char* out;
  ThrowOnError(GetApi().ModelMetadataGetGraphDescription(p_, allocator, &out));
  return AllocatedStringPtr(out, detail::AllocatedFree(allocator));
}

inline AllocatedStringPtr ModelMetadata::LookupCustomMetadataMapAllocated(const char* key, OrtAllocator* allocator) const {
  char* out;
  ThrowOnError(GetApi().ModelMetadataLookupCustomMetadataMap(p_, allocator, key, &out));
  return AllocatedStringPtr(out, detail::AllocatedFree(allocator));
}

inline std::vector<AllocatedStringPtr> ModelMetadata::GetCustomMetadataMapKeysAllocated(OrtAllocator* allocator) const {
  auto deletor = detail::AllocatedFree(allocator);
  std::vector<AllocatedStringPtr> result;

  char** out = nullptr;
  int64_t num_keys = 0;
  ThrowOnError(GetApi().ModelMetadataGetCustomMetadataMapKeys(p_, allocator, &out, &num_keys));
  if (num_keys <= 0) {
    return result;
  }

  // array of pointers will be freed
  std::unique_ptr<void, decltype(deletor)> array_guard(out, deletor);
  // reserve may throw
  auto strings_deletor = [&deletor, num_keys](char** out) { for(int64_t i = 0; i < num_keys; ++i) deletor(out[i]); };
  std::unique_ptr<char*, decltype(strings_deletor)> strings_guard(out, strings_deletor);
  result.reserve(static_cast<size_t>(num_keys));
  strings_guard.release();
  for (int64_t i = 0; i < num_keys; ++i) {
    result.push_back(AllocatedStringPtr(out[i], deletor));
  }

  return result;
}

inline int64_t ModelMetadata::GetVersion() const {
  int64_t out;
  ThrowOnError(GetApi().ModelMetadataGetVersion(p_, &out));
  return out;
}

namespace detail {

template <typename T>
inline ONNXTensorElementDataType TensorTypeAndShapeInfoImpl<T>::GetElementType() const {
  ONNXTensorElementDataType out;
  ThrowOnError(GetApi().GetTensorElementType(this->p_, &out));
  return out;
}

template <typename T>
inline size_t TensorTypeAndShapeInfoImpl<T>::GetElementCount() const {
  size_t out;
  ThrowOnError(GetApi().GetTensorShapeElementCount(this->p_, &out));
  return static_cast<size_t>(out);
}

template <typename T>
inline size_t TensorTypeAndShapeInfoImpl<T>::GetDimensionsCount() const {
  size_t out;
  ThrowOnError(GetApi().GetDimensionsCount(this->p_, &out));
  return out;
}

template <typename T>
inline void TensorTypeAndShapeInfoImpl<T>::GetDimensions(int64_t* values, size_t values_count) const {
  ThrowOnError(GetApi().GetDimensions(this->p_, values, values_count));
}

template <typename T>
inline void TensorTypeAndShapeInfoImpl<T>::GetSymbolicDimensions(const char** values, size_t values_count) const {
  ThrowOnError(GetApi().GetSymbolicDimensions(this->p_, values, values_count));
}

template <typename T>
inline std::vector<int64_t> TensorTypeAndShapeInfoImpl<T>::GetShape() const {
  std::vector<int64_t> out(GetDimensionsCount(), 0);
  ThrowOnError(GetApi().GetDimensions(this->p_, out.data(), out.size()));
  return out;
}

}  // namespace detail

namespace detail {
template <typename T>
inline ConstTensorTypeAndShapeInfo TypeInfoImpl<T>::GetTensorTypeAndShapeInfo() const {
  const OrtTensorTypeAndShapeInfo* out;
  ThrowOnError(GetApi().CastTypeInfoToTensorInfo(this->p_, &out));
  return ConstTensorTypeAndShapeInfo{out};
}

template <typename T>
inline ConstSequenceTypeInfo TypeInfoImpl<T>::GetSequenceTypeInfo() const {
  const OrtSequenceTypeInfo* out;
  ThrowOnError(GetApi().CastTypeInfoToSequenceTypeInfo(this->p_, &out));
  return ConstSequenceTypeInfo{out};
}

template <typename T>
inline ConstMapTypeInfo TypeInfoImpl<T>::GetMapTypeInfo() const {
  const OrtMapTypeInfo* out;
  ThrowOnError(GetApi().CastTypeInfoToMapTypeInfo(this->p_, &out));
  return ConstMapTypeInfo{out};
}

template <typename T>
inline ONNXType TypeInfoImpl<T>::GetONNXType() const {
  ONNXType out;
  ThrowOnError(GetApi().GetOnnxTypeFromTypeInfo(this->p_, &out));
  return out;
}

}  // namespace detail

namespace detail {
template <typename T>
inline TypeInfo SequenceTypeInfoImpl<T>::GetSequenceElementType() const {
  OrtTypeInfo* output;
  ThrowOnError(GetApi().GetSequenceElementType(this->p_, &output));
  return TypeInfo{output};
}

}  // namespace detail

namespace detail {
template <typename T>
inline ONNXTensorElementDataType MapTypeInfoImpl<T>::GetMapKeyType() const {
  ONNXTensorElementDataType out;
  ThrowOnError(GetApi().GetMapKeyType(this->p_, &out));
  return out;
}

template <typename T>
inline TypeInfo MapTypeInfoImpl<T>::GetMapValueType() const {
  OrtTypeInfo* output;
  ThrowOnError(GetApi().GetMapValueType(this->p_, &output));
  return TypeInfo{output};
}
}  // namespace detail

namespace detail {

template <typename T>
template <typename R>
inline void ConstValueImpl<T>::GetOpaqueData(const char* domain, const char* type_name, R& out) const {
  ThrowOnError(GetApi().GetOpaqueValue(domain, type_name, this->p_, &out, sizeof(R)));
}

template <typename T>
inline bool ConstValueImpl<T>::IsTensor() const {
  int out;
  ThrowOnError(GetApi().IsTensor(this->p_, &out));
  return out != 0;
}

template <typename T>
inline bool ConstValueImpl<T>::HasValue() const {
  int out;
  ThrowOnError(GetApi().HasValue(this->p_, &out));
  return out != 0;
}

template <typename T>
inline size_t ConstValueImpl<T>::GetCount() const {
  size_t out;
  ThrowOnError(GetApi().GetValueCount(this->p_, &out));
  return out;
}

template <typename T>
inline Value ConstValueImpl<T>::GetValue(int index, OrtAllocator* allocator) const {
  OrtValue* out;
  ThrowOnError(GetApi().GetValue(this->p_, index, allocator, &out));
  return Value{out};
}

template <typename T>
inline size_t ConstValueImpl<T>::GetStringTensorDataLength() const {
  size_t out;
  ThrowOnError(GetApi().GetStringTensorDataLength(this->p_, &out));
  return out;
}

template <typename T>
inline size_t ConstValueImpl<T>::GetStringTensorElementLength(size_t element_index) const {
  size_t out;
  ThrowOnError(GetApi().GetStringTensorElementLength(this->p_, element_index, &out));
  return out;
}

template <typename T>
template <typename R>
inline const R* ConstValueImpl<T>::GetTensorData() const {
  R* out;
  ThrowOnError(GetApi().GetTensorMutableData(const_cast<OrtValue*>(this->p_), (void**)&out));
  return out;
}

template <typename T>
inline const void* ConstValueImpl<T>::GetTensorRawData() const {
  void* out;
  ThrowOnError(GetApi().GetTensorMutableData(const_cast<OrtValue*>(this->p_), &out));
  return out;
}

template <typename T>
inline TypeInfo ConstValueImpl<T>::GetTypeInfo() const {
  OrtTypeInfo* output;
  ThrowOnError(GetApi().GetTypeInfo(this->p_, &output));
  return TypeInfo{output};
}

template <typename T>
inline TensorTypeAndShapeInfo ConstValueImpl<T>::GetTensorTypeAndShapeInfo() const {
  OrtTensorTypeAndShapeInfo* output;
  ThrowOnError(GetApi().GetTensorTypeAndShape(this->p_, &output));
  return TensorTypeAndShapeInfo{output};
}

template <typename T>
inline ConstMemoryInfo ConstValueImpl<T>::GetTensorMemoryInfo() const {
  const OrtMemoryInfo* mem_info;
  ThrowOnError(GetApi().GetTensorMemoryInfo(this->p_, &mem_info));
  return ConstMemoryInfo(mem_info);
}

template <typename T>
inline void ConstValueImpl<T>::GetStringTensorElement(size_t buffer_length, size_t element_index, void* buffer) const {
  ThrowOnError(GetApi().GetStringTensorElement(this->p_, buffer_length, element_index, buffer));
}

template <typename T>
inline void ConstValueImpl<T>::GetStringTensorContent(void* buffer, size_t buffer_length, size_t* offsets, size_t offsets_count) const {
  ThrowOnError(GetApi().GetStringTensorContent(this->p_, buffer, buffer_length, offsets, offsets_count));
}

#if !defined(DISABLE_SPARSE_TENSORS)
template <typename T>
inline OrtSparseFormat ConstValueImpl<T>::GetSparseFormat() const {
  OrtSparseFormat format;
  ThrowOnError(GetApi().GetSparseTensorFormat(this->p_, &format));
  return format;
}

template <typename T>
inline TensorTypeAndShapeInfo ConstValueImpl<T>::GetSparseTensorValuesTypeAndShapeInfo() const {
  OrtTensorTypeAndShapeInfo* output;
  ThrowOnError(GetApi().GetSparseTensorValuesTypeAndShape(this->p_, &output));
  return TensorTypeAndShapeInfo{output};
}

template <typename T>
inline TensorTypeAndShapeInfo ConstValueImpl<T>::GetSparseTensorIndicesTypeShapeInfo(OrtSparseIndicesFormat indices_format) const {
  OrtTensorTypeAndShapeInfo* output;
  ThrowOnError(GetApi().GetSparseTensorIndicesTypeShape(this->p_, indices_format, &output));
  return TensorTypeAndShapeInfo{output};
}

template <typename T>
template <typename R>
inline const R* ConstValueImpl<T>::GetSparseTensorIndicesData(OrtSparseIndicesFormat indices_format, size_t& num_indices) const {
  const void* out;
  ThrowOnError(GetApi().GetSparseTensorIndices(this->p_, indices_format, &num_indices, &out));
  return reinterpret_cast<const R*>(out);
}

template <typename T>
inline bool ConstValueImpl<T>::IsSparseTensor() const {
  int out;
  ThrowOnError(GetApi().IsSparseTensor(this->p_, &out));
  return out != 0;
}

template <typename T>
template <typename R>
inline const R* ConstValueImpl<T>::GetSparseTensorValues() const {
  const void* out;
  ThrowOnError(GetApi().GetSparseTensorValues(this->p_, &out));
  return reinterpret_cast<const R*>(out);
}

#endif

template <typename T>
void ValueImpl<T>::FillStringTensor(const char* const* s, size_t s_len) {
  ThrowOnError(GetApi().FillStringTensor(this->p_, s, s_len));
}

template <typename T>
void ValueImpl<T>::FillStringTensorElement(const char* s, size_t index) {
  ThrowOnError(GetApi().FillStringTensorElement(this->p_, s, index));
}

template <typename T>
void* ValueImpl<T>::GetTensorMutableRawData() {
  void* out;
  ThrowOnError(GetApi().GetTensorMutableData(this->p_, &out));
  return out;
}

template <typename T>
template <typename R>
R* ValueImpl<T>::GetTensorMutableData() {
  R* out;
  ThrowOnError(GetApi().GetTensorMutableData(this->p_, (void**)&out));
  return out;
}

template <typename T>
template <typename R>
R& ValueImpl<T>::At(const std::vector<int64_t>& location) {
  static_assert(!std::is_same<T, std::string>::value, "this api does not support std::string");
  R* out;
  ThrowOnError(GetApi().TensorAt(this->p_, location.data(), location.size(), (void**)&out));
  return *out;
}

#if !defined(DISABLE_SPARSE_TENSORS)
template <typename T>
void ValueImpl<T>::UseCooIndices(int64_t* indices_data, size_t indices_num) {
  ThrowOnError(GetApi().UseCooIndices(this->p_, indices_data, indices_num));
}

template <typename T>
void ValueImpl<T>::UseCsrIndices(int64_t* inner_data, size_t inner_num, int64_t* outer_data, size_t outer_num) {
  ThrowOnError(GetApi().UseCsrIndices(this->p_, inner_data, inner_num, outer_data, outer_num));
}

template <typename T>
void ValueImpl<T>::UseBlockSparseIndices(const Shape& indices_shape, int32_t* indices_data) {
  ThrowOnError(GetApi().UseBlockSparseIndices(this->p_, indices_shape.shape, indices_shape.shape_len, indices_data));
}

template <typename T>
void ValueImpl<T>::FillSparseTensorCoo(const OrtMemoryInfo* mem_info, const OrtSparseValuesParam& values_param,
                                       const int64_t* indices_data, size_t indices_num) {
  ThrowOnError(GetApi().FillSparseTensorCoo(this->p_, mem_info, values_param.values_shape,
                                            values_param.values_shape_len, values_param.data.p_data,
                                            indices_data, indices_num));
}

template <typename T>
void ValueImpl<T>::FillSparseTensorCsr(const OrtMemoryInfo* data_mem_info,
                                       const OrtSparseValuesParam& values,
                                       const int64_t* inner_indices_data, size_t inner_indices_num,
                                       const int64_t* outer_indices_data, size_t outer_indices_num) {
  ThrowOnError(GetApi().FillSparseTensorCsr(this->p_, data_mem_info, values.values_shape, values.values_shape_len, values.data.p_data,
                                            inner_indices_data, inner_indices_num,
                                            outer_indices_data, outer_indices_num));
}

template <typename T>
void ValueImpl<T>::FillSparseTensorBlockSparse(const OrtMemoryInfo* data_mem_info,
                                               const OrtSparseValuesParam& values,
                                               const Shape& indices_shape,
                                               const int32_t* indices_data) {
  ThrowOnError(GetApi().FillSparseTensorBlockSparse(this->p_, data_mem_info, values.values_shape, values.values_shape_len, values.data.p_data,
                                                    indices_shape.shape, indices_shape.shape_len,
                                                    indices_data));
}

#endif  // !defined(DISABLE_SPARSE_TENSORS)

}  // namespace detail

template <typename T>
inline Value Value::CreateTensor(const OrtMemoryInfo* info, T* p_data, size_t p_data_element_count, const int64_t* shape, size_t shape_len) {
  return CreateTensor(info, p_data, p_data_element_count * sizeof(T), shape, shape_len, TypeToTensorType<T>::type);
}

inline Value Value::CreateTensor(const OrtMemoryInfo* info, void* p_data, size_t p_data_byte_count, const int64_t* shape, size_t shape_len,
                                 ONNXTensorElementDataType type) {
  OrtValue* out;
  ThrowOnError(GetApi().CreateTensorWithDataAsOrtValue(info, p_data, p_data_byte_count, shape, shape_len, type, &out));
  return Value{out};
}

template <typename T>
inline Value Value::CreateTensor(OrtAllocator* allocator, const int64_t* shape, size_t shape_len) {
  return CreateTensor(allocator, shape, shape_len, TypeToTensorType<T>::type);
}

inline Value Value::CreateTensor(OrtAllocator* allocator, const int64_t* shape, size_t shape_len, ONNXTensorElementDataType type) {
  OrtValue* out;
  ThrowOnError(GetApi().CreateTensorAsOrtValue(allocator, shape, shape_len, type, &out));
  return Value{out};
}

#if !defined(DISABLE_SPARSE_TENSORS)

template <typename T>
inline Value Value::CreateSparseTensor(const OrtMemoryInfo* info, T* p_data, const Shape& dense_shape,
                                       const Shape& values_shape) {
  return CreateSparseTensor(info, p_data, dense_shape, values_shape, TypeToTensorType<T>::type);
}

inline Value Value::CreateSparseTensor(const OrtMemoryInfo* info, void* p_data, const Shape& dense_shape,
                                       const Shape& values_shape, ONNXTensorElementDataType type) {
  OrtValue* out;
  ThrowOnError(GetApi().CreateSparseTensorWithValuesAsOrtValue(info, p_data, dense_shape.shape, dense_shape.shape_len,
                                                               values_shape.shape, values_shape.shape_len, type, &out));
  return Value{out};
}

template <typename T>
inline Value Value::CreateSparseTensor(OrtAllocator* allocator, const Shape& dense_shape) {
  return CreateSparseTensor(allocator, dense_shape, TypeToTensorType<T>::type);
}

inline Value Value::CreateSparseTensor(OrtAllocator* allocator, const Shape& dense_shape,
                                       ONNXTensorElementDataType type) {
  OrtValue* out;
  ThrowOnError(GetApi().CreateSparseTensorAsOrtValue(allocator, dense_shape.shape, dense_shape.shape_len, type, &out));
  return Value{out};
}
#endif  // !defined(DISABLE_SPARSE_TENSORS)

inline Value Value::CreateMap(Value& keys, Value& values) {
  OrtValue* out;
  OrtValue* inputs[2] = {keys, values};
  ThrowOnError(GetApi().CreateValue(inputs, 2, ONNX_TYPE_MAP, &out));
  return Value{out};
}

inline Value Value::CreateSequence(std::vector<Value>& values) {
  OrtValue* out;
  std::vector<OrtValue*> values_ort{values.data(), values.data() + values.size()};
  ThrowOnError(GetApi().CreateValue(values_ort.data(), values_ort.size(), ONNX_TYPE_SEQUENCE, &out));
  return Value{out};
}

template <typename T>
inline Value Value::CreateOpaque(const char* domain, const char* type_name, const T& data_container) {
  OrtValue* out;
  ThrowOnError(GetApi().CreateOpaqueValue(domain, type_name, &data_container, sizeof(T), &out));
  return Value{out};
}

//
// Custom OP Inlines
//
inline KernelContext::KernelContext(OrtKernelContext* context) : ctx_(context) {
}

inline size_t KernelContext::GetInputCount() const {
  size_t out;
  Ort::ThrowOnError(GetApi().KernelContext_GetInputCount(ctx_, &out));
  return out;
}

inline size_t KernelContext::GetOutputCount() const {
  size_t out;
  Ort::ThrowOnError(GetApi().KernelContext_GetOutputCount(ctx_, &out));
  return out;
}

inline ConstValue KernelContext::GetInput(size_t index) const {
  const OrtValue* out;
  Ort::ThrowOnError(GetApi().KernelContext_GetInput(ctx_, index, &out));
  return ConstValue{out};
}

inline UnownedValue KernelContext::GetOutput(size_t index, const int64_t* dim_values, size_t dim_count) const {
  OrtValue* out;
  Ort::ThrowOnError(GetApi().KernelContext_GetOutput(ctx_, index, dim_values, dim_count, &out));
  return UnownedValue(out);
}

inline UnownedValue KernelContext::GetOutput(size_t index, const std::vector<int64_t>& dims) const {
  OrtValue* out;
  Ort::ThrowOnError(GetApi().KernelContext_GetOutput(ctx_, index, dims.data(), dims.size(), &out));
  return UnownedValue(out);
}

inline void* KernelContext::GetGPUComputeStream() const {
  void* out;
  Ort::ThrowOnError(GetApi().KernelContext_GetGPUComputeStream(ctx_, &out));
  return out;
}

inline OpAttr::OpAttr(const char* name, const void* data, int len, OrtOpAttrType type) {
  Ort::ThrowOnError(GetApi().CreateOpAttr(name, data, len, type, &p_));
}

namespace detail {
template <typename T>
inline KernelInfo KernelInfoImpl<T>::Copy() const {
  OrtKernelInfo* info_copy = nullptr;
  Ort::ThrowOnError(GetApi().CopyKernelInfo(this->p_, &info_copy));
  return KernelInfo{info_copy};
}

template <typename T>
inline size_t KernelInfoImpl<T>::GetInputCount() const {
  size_t out = 0;
  ThrowOnError(GetApi().KernelInfo_GetInputCount(this->p_, &out));
  return out;
}

template <typename T>
inline size_t KernelInfoImpl<T>::GetOutputCount() const {
  size_t out = 0;
  ThrowOnError(GetApi().KernelInfo_GetOutputCount(this->p_, &out));
  return out;
}

template <typename T>
inline std::string KernelInfoImpl<T>::GetInputName(size_t index) const {
  size_t size = 0;

  // Feed nullptr for the data buffer to query the true size of the string value
  Ort::ThrowOnError(GetApi().KernelInfo_GetInputName(this->p_, index, nullptr, &size));

  std::string out;
  out.resize(size);
  Ort::ThrowOnError(GetApi().KernelInfo_GetInputName(this->p_, index, &out[0], &size));
  out.resize(size - 1);  // remove the terminating character '\0'

  return out;
}

template <typename T>
inline std::string KernelInfoImpl<T>::GetOutputName(size_t index) const {
  size_t size = 0;

  // Feed nullptr for the data buffer to query the true size of the string value
  Ort::ThrowOnError(GetApi().KernelInfo_GetOutputName(this->p_, index, nullptr, &size));

  std::string out;
  out.resize(size);
  Ort::ThrowOnError(GetApi().KernelInfo_GetOutputName(this->p_, index, &out[0], &size));
  out.resize(size - 1);  // remove the terminating character '\0'

  return out;
}

template <typename T>
inline TypeInfo KernelInfoImpl<T>::GetInputTypeInfo(size_t index) const {
  OrtTypeInfo* out = nullptr;
  ThrowOnError(GetApi().KernelInfo_GetInputTypeInfo(this->p_, index, &out));
  return TypeInfo{out};
}

template <typename T>
inline TypeInfo KernelInfoImpl<T>::GetOutputTypeInfo(size_t index) const {
  OrtTypeInfo* out = nullptr;
  ThrowOnError(GetApi().KernelInfo_GetOutputTypeInfo(this->p_, index, &out));
  return TypeInfo{out};
}

template <typename T>
inline Value KernelInfoImpl<T>::GetTensorAttribute(const char* name, OrtAllocator* allocator) const {
  OrtValue* out = nullptr;
  ThrowOnError(GetApi().KernelInfoGetAttribute_tensor(this->p_, name, allocator, &out));
  return Value{out};
}

inline void attr_utils::GetAttr(const OrtKernelInfo* p, const char* name, float& out) {
  Ort::ThrowOnError(GetApi().KernelInfoGetAttribute_float(p, name, &out));
}

inline void attr_utils::GetAttr(const OrtKernelInfo* p, const char* name, int64_t& out) {
  Ort::ThrowOnError(GetApi().KernelInfoGetAttribute_int64(p, name, &out));
}

inline void attr_utils::GetAttr(const OrtKernelInfo* p, const char* name, std::string& result) {
  size_t size = 0;
  // Feed nullptr for the data buffer to query the true size of the string attribute
  Ort::ThrowOnError(GetApi().KernelInfoGetAttribute_string(p, name, nullptr, &size));

  std::string out;
  out.resize(size);
  Ort::ThrowOnError(GetApi().KernelInfoGetAttribute_string(p, name, &out[0], &size));
  out.resize(size - 1);  // remove the terminating character '\0'
  out.swap(result);
}

inline void attr_utils::GetAttrs(const OrtKernelInfo* p, const char* name, std::vector<float>& result) {
  size_t size = 0;
  // Feed nullptr for the data buffer to query the true size of the attribute
  Ort::ThrowOnError(GetApi().KernelInfoGetAttributeArray_float(p, name, nullptr, &size));

  std::vector<float> out;
  out.resize(size);
  Ort::ThrowOnError(GetApi().KernelInfoGetAttributeArray_float(p, name, out.data(), &size));
  out.swap(result);
}

inline void attr_utils::GetAttrs(const OrtKernelInfo* p, const char* name, std::vector<int64_t>& result) {
  size_t size = 0;

  // Feed nullptr for the data buffer to query the true size of the attribute
  Ort::ThrowOnError(GetApi().KernelInfoGetAttributeArray_int64(p, name, nullptr, &size));

  std::vector<int64_t> out;
  out.resize(size);
  Ort::ThrowOnError(GetApi().KernelInfoGetAttributeArray_int64(p, name, out.data(), &size));
  out.swap(result);
}
}  // namespace detail

inline KernelInfo::KernelInfo(OrtKernelInfo* info) : detail::KernelInfoImpl<OrtKernelInfo>{info} {}

inline Op::Op(OrtOp* p) : Base<OrtOp>(p) {}

inline Op Op::Create(const OrtKernelInfo* info, const char* op_name, const char* domain, int version,
                     const char** type_constraint_names,
                     const ONNXTensorElementDataType* type_constraint_values,
                     size_t type_constraint_count,
                     const OpAttr* attr_values, size_t attr_count,
                     size_t input_count, size_t output_count) {
  static_assert(sizeof(OpAttr) == sizeof(OrtOpAttr*),
                "OpAttr's is expected to be just an array of OrtOpAttr in memory so we can reinterpret safely");
  auto attr_input_values = reinterpret_cast<const OrtOpAttr* const*>(attr_values);
  OrtOp* op;
  Ort::ThrowOnError(GetApi().CreateOp(info, op_name, domain, version, type_constraint_names, type_constraint_values,
                                      static_cast<int>(type_constraint_count),
                                      attr_input_values,
                                      static_cast<int>(attr_count),
                                      static_cast<int>(input_count),
                                      static_cast<int>(output_count), &op));
  return Op{op};
}

inline void Op::Invoke(const OrtKernelContext* context,
                       const Value* input_values,
                       size_t input_count,
                       Value* output_values,
                       size_t output_count) {
  static_assert(sizeof(Value) == sizeof(OrtValue*),
                "Value is really just an array of OrtValue* in memory, so we can reinterpret_cast safely");
  auto ort_input_values = reinterpret_cast<const OrtValue* const*>(input_values);
  auto ort_output_values = reinterpret_cast<OrtValue**>(output_values);
  Ort::ThrowOnError(GetApi().InvokeOp(context, p_, ort_input_values, static_cast<int>(input_count),
                                      ort_output_values, static_cast<int>(output_count)));
}

inline void Op::Invoke(const OrtKernelContext* context,
                       const OrtValue* const* input_values,
                       size_t input_count,
                       OrtValue* const* output_values,
                       size_t output_count) {
  Ort::ThrowOnError(GetApi().InvokeOp(context, p_, input_values, static_cast<int>(input_count),
                                      output_values, static_cast<int>(output_count)));
}

inline void CustomOpApi::ThrowOnError(OrtStatus* status) {
  Ort::ThrowOnError(status);
}

template <>
inline float CustomOpApi::KernelInfoGetAttribute<float>(_In_ const OrtKernelInfo* info, _In_ const char* name) {
  float out;
  Ort::ThrowOnError(api_.KernelInfoGetAttribute_float(info, name, &out));
  return out;
}

template <>
inline int64_t CustomOpApi::KernelInfoGetAttribute<int64_t>(_In_ const OrtKernelInfo* info, _In_ const char* name) {
  int64_t out;
  Ort::ThrowOnError(api_.KernelInfoGetAttribute_int64(info, name, &out));
  return out;
}

template <>
inline std::string CustomOpApi::KernelInfoGetAttribute<std::string>(_In_ const OrtKernelInfo* info, _In_ const char* name) {
  size_t size = 0;
  std::string out;

  // Feed nullptr for the data buffer to query the true size of the string attribute
  OrtStatus* status = api_.KernelInfoGetAttribute_string(info, name, nullptr, &size);

  if (status == nullptr) {
    out.resize(size);
    Ort::ThrowOnError(api_.KernelInfoGetAttribute_string(info, name, &out[0], &size));
    out.resize(size - 1);  // remove the terminating character '\0'
  } else {
    Ort::ThrowOnError(status);
  }
  return out;
}

template <>
inline std::vector<float> CustomOpApi::KernelInfoGetAttribute(_In_ const OrtKernelInfo* info, _In_ const char* name) {
  size_t size = 0;
  std::vector<float> out;

  // Feed nullptr for the data buffer to query the true size of the attribute
  OrtStatus* status = api_.KernelInfoGetAttributeArray_float(info, name, nullptr, &size);

  if (status == nullptr) {
    out.resize(size);
    Ort::ThrowOnError(api_.KernelInfoGetAttributeArray_float(info, name, out.data(), &size));
  } else {
    Ort::ThrowOnError(status);
  }
  return out;
}

template <>
inline std::vector<int64_t> CustomOpApi::KernelInfoGetAttribute(_In_ const OrtKernelInfo* info, _In_ const char* name) {
  size_t size = 0;
  std::vector<int64_t> out;

  // Feed nullptr for the data buffer to query the true size of the attribute
  OrtStatus* status = api_.KernelInfoGetAttributeArray_int64(info, name, nullptr, &size);

  if (status == nullptr) {
    out.resize(size);
    Ort::ThrowOnError(api_.KernelInfoGetAttributeArray_int64(info, name, out.data(), &size));
  } else {
    Ort::ThrowOnError(status);
  }
  return out;
}
inline OrtTensorTypeAndShapeInfo* CustomOpApi::GetTensorTypeAndShape(_In_ const OrtValue* value) {
  OrtTensorTypeAndShapeInfo* out;
  Ort::ThrowOnError(api_.GetTensorTypeAndShape(value, &out));
  return out;
}

inline size_t CustomOpApi::GetTensorShapeElementCount(_In_ const OrtTensorTypeAndShapeInfo* info) {
  size_t out;
  Ort::ThrowOnError(api_.GetTensorShapeElementCount(info, &out));
  return out;
}

inline ONNXTensorElementDataType CustomOpApi::GetTensorElementType(const OrtTensorTypeAndShapeInfo* info) {
  ONNXTensorElementDataType out;
  Ort::ThrowOnError(api_.GetTensorElementType(info, &out));
  return out;
}

inline size_t CustomOpApi::GetDimensionsCount(_In_ const OrtTensorTypeAndShapeInfo* info) {
  size_t out;
  Ort::ThrowOnError(api_.GetDimensionsCount(info, &out));
  return out;
}

inline void CustomOpApi::GetDimensions(_In_ const OrtTensorTypeAndShapeInfo* info, _Out_ int64_t* dim_values, size_t dim_values_length) {
  Ort::ThrowOnError(api_.GetDimensions(info, dim_values, dim_values_length));
}

inline void CustomOpApi::SetDimensions(OrtTensorTypeAndShapeInfo* info, _In_ const int64_t* dim_values, size_t dim_count) {
  Ort::ThrowOnError(api_.SetDimensions(info, dim_values, dim_count));
}

template <typename T>
inline T* CustomOpApi::GetTensorMutableData(_Inout_ OrtValue* value) {
  T* data;
  Ort::ThrowOnError(api_.GetTensorMutableData(value, reinterpret_cast<void**>(&data)));
  return data;
}

inline const OrtMemoryInfo* CustomOpApi::GetTensorMemoryInfo(_In_ const OrtValue* value) {
  const OrtMemoryInfo* mem_info;
  Ort::ThrowOnError(api_.GetTensorMemoryInfo(value, &mem_info));
  return mem_info;
}

template <typename T>
inline const T* CustomOpApi::GetTensorData(_Inout_ const OrtValue* value) {
  T* data = nullptr;
  Ort::ThrowOnError(api_.GetTensorMutableData(const_cast<OrtValue*>(value), reinterpret_cast<void**>(&data)));
  return data;
}

inline std::vector<int64_t> CustomOpApi::GetTensorShape(const OrtTensorTypeAndShapeInfo* info) {
  size_t out;
  Ort::ThrowOnError(api_.GetDimensionsCount(info, &out));
  std::vector<int64_t> output(out);
  Ort::ThrowOnError(api_.GetDimensions(info, output.data(), out));
  return output;
}

inline void CustomOpApi::ReleaseTensorTypeAndShapeInfo(OrtTensorTypeAndShapeInfo* input) {
  api_.ReleaseTensorTypeAndShapeInfo(input);
}

inline size_t CustomOpApi::KernelContext_GetInputCount(const OrtKernelContext* context) {
  size_t out;
  Ort::ThrowOnError(api_.KernelContext_GetInputCount(context, &out));
  return out;
}

inline const OrtValue* CustomOpApi::KernelContext_GetInput(const OrtKernelContext* context, _In_ size_t index) {
  const OrtValue* out;
  Ort::ThrowOnError(api_.KernelContext_GetInput(context, index, &out));
  return out;
}

inline size_t CustomOpApi::KernelContext_GetOutputCount(const OrtKernelContext* context) {
  size_t out;
  Ort::ThrowOnError(api_.KernelContext_GetOutputCount(context, &out));
  return out;
}

inline OrtValue* CustomOpApi::KernelContext_GetOutput(OrtKernelContext* context, _In_ size_t index,
                                                      _In_ const int64_t* dim_values, size_t dim_count) {
  OrtValue* out;
  Ort::ThrowOnError(api_.KernelContext_GetOutput(context, index, dim_values, dim_count, &out));
  return out;
}

inline void* CustomOpApi::KernelContext_GetGPUComputeStream(const OrtKernelContext* context) {
  void* out;
  Ort::ThrowOnError(api_.KernelContext_GetGPUComputeStream(context, &out));
  return out;
}

inline OrtOpAttr* CustomOpApi::CreateOpAttr(_In_ const char* name,
                                            _In_ const void* data,
                                            _In_ int len,
                                            _In_ OrtOpAttrType type) {
  OrtOpAttr* op_attr{};
  Ort::ThrowOnError(api_.CreateOpAttr(name, data, len, type, &op_attr));
  return op_attr;
}

inline void CustomOpApi::ReleaseOpAttr(_Frees_ptr_opt_ OrtOpAttr* op_attr) {
  api_.ReleaseOpAttr(op_attr);
}

inline OrtOp* CustomOpApi::CreateOp(_In_ const OrtKernelInfo* info,
                                    _In_ const char* op_name,
                                    _In_ const char* domain,
                                    _In_ int version,
                                    _In_opt_ const char** type_constraint_names,
                                    _In_opt_ const ONNXTensorElementDataType* type_constraint_values,
                                    _In_opt_ int type_constraint_count,
                                    _In_opt_ const OrtOpAttr* const* attr_values,
                                    _In_opt_ int attr_count,
                                    _In_ int input_count,
                                    _In_ int output_count) {
  OrtOp* ort_op{};
  Ort::ThrowOnError(api_.CreateOp(info, op_name, domain, version, type_constraint_names, type_constraint_values,
                                  type_constraint_count, attr_values, attr_count, input_count, output_count, &ort_op));
  return ort_op;
}

inline void CustomOpApi::InvokeOp(_In_ const OrtKernelContext* context,
                                  _In_ const OrtOp* ort_op,
                                  _In_ const OrtValue* const* input_values,
                                  _In_ int input_count,
                                  _Inout_ OrtValue* const* output_values,
                                  _In_ int output_count) {
  Ort::ThrowOnError(api_.InvokeOp(context, ort_op, input_values, input_count, output_values, output_count));
}

inline void CustomOpApi::ReleaseOp(_Frees_ptr_opt_ OrtOp* ort_op) {
  api_.ReleaseOp(ort_op);
}

inline OrtKernelInfo* CustomOpApi::CopyKernelInfo(_In_ const OrtKernelInfo* info) {
  OrtKernelInfo* info_copy{};
  Ort::ThrowOnError(api_.CopyKernelInfo(info, &info_copy));
  return info_copy;
}

inline void CustomOpApi::ReleaseKernelInfo(_Frees_ptr_opt_ OrtKernelInfo* info_copy) {
  api_.ReleaseKernelInfo(info_copy);
}

inline std::vector<std::string> GetAvailableProviders() {
  int len;
  char** providers;
  ThrowOnError(GetApi().GetAvailableProviders(&providers, &len));
  std::vector<std::string> available_providers(providers, providers + len);
  ThrowOnError(GetApi().ReleaseAvailableProviders(providers, len));
  return available_providers;
}

SessionOptions& AddInitializer(const char* name, const OrtValue* ort_val);

template <typename TOp, typename TKernel>
void CustomOpBase<TOp, TKernel>::GetSessionConfigs(std::unordered_map<std::string, std::string>& out,
                                                   ConstSessionOptions options) const {
  const TOp* derived = static_cast<const TOp*>(this);
  std::vector<std::string> keys = derived->GetSessionConfigKeys();

  out.reserve(keys.size());

  std::string config_entry_key = detail::MakeCustomOpConfigEntryKey(derived->GetName(), "");
  const size_t prefix_size = config_entry_key.length();

  for (const auto& key : keys) {
    config_entry_key.resize(prefix_size);
    config_entry_key.append(key);
    out[key] = options.GetConfigEntryOrDefault(config_entry_key.c_str(), "");
  }
}

}  // namespace Ort<|MERGE_RESOLUTION|>--- conflicted
+++ resolved
@@ -785,17 +785,14 @@
 }
 
 template <typename T>
-<<<<<<< HEAD
-inline void SessionOptionsImpl<T>::RegisterCustomOpsLibrary(const ORTCHAR_T* library_name, const CustomOpConfigs& custom_op_configs) {
+inline SessionOptionsImpl<T>& SessionOptionsImpl<T>::RegisterCustomOpsLibrary(const ORTCHAR_T* library_name,
+                                                                              const CustomOpConfigs& custom_op_configs) {
   // Add custom op config entries before registering the custom op library. Otherwise, the config entries _may_ be ignored by
   // the custom op library.
   for (const auto& config_iter : custom_op_configs.GetFlattenedConfigs()) {
     AddConfigEntry(config_iter.first.c_str(), config_iter.second.c_str());
   }
 
-=======
-inline SessionOptionsImpl<T>& SessionOptionsImpl<T>::RegisterCustomOpsLibrary(const ORTCHAR_T* library_name) {
->>>>>>> 3898b22a
   ThrowOnError(GetApi().RegisterCustomOpsLibrary_V2(this->p_, library_name));
   return *this;
 }
