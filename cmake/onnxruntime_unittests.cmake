--- conflicted
+++ resolved
@@ -1538,7 +1538,6 @@
                ${ONNXRUNTIME_CUSTOM_OP_INVALID_LIB_LINK_FLAG})
 endif()
 
-<<<<<<< HEAD
 if (NOT onnxruntime_BUILD_WEBASSEMBLY AND (NOT onnxruntime_MINIMAL_BUILD OR onnxruntime_MINIMAL_BUILD_CUSTOM_OPS))
 
   file(GLOB_RECURSE custom_op_get_const_input_test_library_src 
@@ -1568,7 +1567,8 @@
 
   set_property(TARGET custom_op_get_const_input_test_library APPEND_STRING PROPERTY LINK_FLAGS
                ${ONNXRUNTIME_CUSTOM_OP_GET_CONST_INPUT_TEST_LIB_LINK_FLAG})
-=======
+endif()
+
 if (onnxruntime_BUILD_SHARED_LIB AND NOT onnxruntime_BUILD_WEBASSEMBLY AND NOT onnxruntime_MINIMAL_BUILD)
   set (onnxruntime_logging_apis_test_SRC
        ${ONNXRUNTIME_LOGGING_APIS_TEST_SRC_DIR}/test_logging_apis.cc)
@@ -1585,7 +1585,6 @@
           LIBS ${onnxruntime_logging_apis_test_LIBS}
           DEPENDS ${all_dependencies}
   )
->>>>>>> e42f7487
 endif()
 
 if (NOT onnxruntime_BUILD_WEBASSEMBLY AND onnxruntime_USE_OPENVINO AND (NOT onnxruntime_MINIMAL_BUILD OR
