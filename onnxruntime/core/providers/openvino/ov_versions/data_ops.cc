--- conflicted
+++ resolved
@@ -320,22 +320,7 @@
 
   //populate unsupportedmode_t
   {
-<<<<<<< HEAD
-    UnsupportedOpMode obj = {{V_2021_4},
-                             [this](const Node* node, const InitializedTensorSet&) {
-                               for (size_t i = 0; i < node->InputDefs().size(); i++) {
-                                 if (node->InputDefs()[i]->TypeAsProto()->tensor_type().elem_type() != ONNX_NAMESPACE::TensorProto_DataType::TensorProto_DataType_FLOAT)
-                                   return true;
-                               }
-                               return false;
-                             }};
-    op_list_.insert({"Abs", obj});
-  }
-  {
-    UnsupportedOpMode obj = {{V_2022_1, V_2022_2},
-=======
-    UnsupportedOpMode obj = {{V_2022_1, V_2022_2, V_2022_3},
->>>>>>> 8372c86e
+    UnsupportedOpMode obj = {{V_2022_1, V_2022_2, V_2022_3},
                              [this](const Node* node, const InitializedTensorSet&) {
                                //Abs is not supproted with INT8 or INT32 as input data type on GPU
                                if (device_id_.find("GPU") != std::string::npos) {
@@ -350,11 +335,7 @@
     op_list_.insert({"Abs", obj});
   }
   {
-<<<<<<< HEAD
-    UnsupportedOpMode obj = {{V_2021_4, V_2022_1, V_2022_2},
-=======
-    UnsupportedOpMode obj = {{V_2022_1, V_2022_2, V_2022_3},
->>>>>>> 8372c86e
+    UnsupportedOpMode obj = {{V_2022_1, V_2022_2, V_2022_3},
                              [this](const Node* node, const InitializedTensorSet&) {
                                //tensor type does not support select last index
                                auto& attributes = node->GetAttributes();
@@ -370,38 +351,7 @@
     op_list_.insert({"ArgMin", obj});
   }
   {
-<<<<<<< HEAD
-    UnsupportedOpMode obj = {{V_2021_4},
-                             [this](const Node* node, const InitializedTensorSet&) {
-                               //auto pad null value is not supported
-                               const auto& attributes = node->GetAttributes();
-                               auto auto_attr = attributes.find("auto_pad");
-                               if (auto_attr->second().s() == "") {
-                                 return true;
-                               }
-                               // default value of ceil_mode (0) is supported.
-                               auto ceil_attr = attributes.find("ceil_mode");
-                               if (ceil_attr != attributes.end() && ceil_attr->second().i() != 0) return true;
-                               return (!dimension_unsupported(node));
-                             }};
-    op_list_.insert({"AveragePool", obj});
-  }
-  {
-    UnsupportedOpMode obj = {{V_2021_4},
-                             [this](const Node* node, const InitializedTensorSet&) {
-                               //Only float 16, float and double data types are supported
-                               const bool data_is_float = node->InputDefs()[0]->Type()->find("float") != std::string::npos;
-                               const bool data_is_float16 = node->InputDefs()[0]->Type()->find("float16") != std::string::npos;
-                               const bool data_is_double = node->InputDefs()[0]->Type()->find("double") != std::string::npos;
-                               return !(data_is_float || data_is_float16 || data_is_double);
-                             }};
-    op_list_.insert({"Clip", obj});
-  }
-  {
-    UnsupportedOpMode obj = {{V_2022_1, V_2022_2},
-=======
-    UnsupportedOpMode obj = {{V_2022_1, V_2022_2, V_2022_3},
->>>>>>> 8372c86e
+    UnsupportedOpMode obj = {{V_2022_1, V_2022_2, V_2022_3},
                              [this](const Node* node, const InitializedTensorSet&) {
                                if (device_id_.find("GPU") != std::string::npos) {
                                 //int64 data type is not supported on GPU
@@ -420,11 +370,7 @@
     op_list_.insert({"Clip", obj});
   }
   {
-<<<<<<< HEAD
-    UnsupportedOpMode obj = {{V_2021_4},
-=======
-    UnsupportedOpMode obj = {{V_2022_1, V_2022_2, V_2022_3},
->>>>>>> 8372c86e
+    UnsupportedOpMode obj = {{V_2022_1, V_2022_2, V_2022_3},
                              [this](const Node* node, const InitializedTensorSet& ) {
                                if (device_id_.find("MYRIAD") != std::string::npos) {
                                   const auto& attributes = node->GetAttributes();
@@ -457,111 +403,7 @@
     op_list_.insert({"Conv", obj});
   }
   {
-<<<<<<< HEAD
-    UnsupportedOpMode obj = {{V_2022_1, V_2022_2},
-                             [this](const Node* node, const InitializedTensorSet& ) {
-                               if (device_id_.find("MYRIAD") != std::string::npos) {
-                                  const auto& attributes = node->GetAttributes();
-                                  auto conv_filter = attributes.find("kernel_shape");
-                                  auto& ints = conv_filter->second().ints();
-                                  //If the kernel size is not 2D, the op is rejected in case of MYRIAD
-                                  if(ints.size() !=2) {
-                                    return true;
-                                  }
-                               }
-                               if (device_id_.find("GPU") != std::string::npos) {
-                                  bool if_bias = false;
-                                  const auto& attributes = node->GetAttributes();
-                                  auto conv_filter = attributes.find("kernel_shape");
-                                  if (conv_filter != attributes.end()) {
-                                    auto& ints = conv_filter->second().ints();
-                                    // check if the Input for the op has bias
-                                    if (node->InputDefs().size() > 2) {
-                                      if (node->InputDefs()[2]->Name() == "B")
-                                        if_bias = true;
-                                    }
-                                    // If the kernel size is 3D and the input doesnot have bias,
-                                    // the op is rejected in case of GPU
-                                    if (ints.size() == 3 && !if_bias)
-                                      return true;
-                                  }
-                                }
-                                return false;
-                             }};
-    op_list_.insert({"Conv", obj});
-  }
-  {
-    UnsupportedOpMode obj = {{V_2021_4},
-                             [this](const Node* node, const InitializedTensorSet&) {
-                               auto& attributes = node->GetAttributes();
-                               if (attributes.count("auto_pad") == 0 || attributes.at("auto_pad").s() == "") {
-                                 return true;
-                               }
-                               return false;
-                             }};
-    op_list_.insert({"Conv", obj});
-  }
-  {
-    UnsupportedOpMode obj = {{V_2021_4},
-                             [this](const Node* node, const InitializedTensorSet& initializers) {
-                               if (device_id_.find("MYRIAD") != std::string::npos) {
-                                 if (GetInputCount(node, initializers) > 1)
-                                  return true;
-                               }
-                               bool if_bias = false;
-                               const auto& attributes = node->GetAttributes();
-                               auto out_shape_attr = attributes.find("output_shape");
-
-                               // If the device is GPU
-                               if (device_id_.find("GPU") != std::string::npos) {
-                                 auto conv_filter = attributes.find("kernel_shape");
-                                 if (conv_filter != attributes.end()) {
-                                   auto& kernel_size = conv_filter->second().ints();
-
-                                   //If 3D convolution, reject the op
-                                   if(kernel_size.size() == 3)
-                                     return true;
-                                   //In 1D conv, if the pads are asymmetric, then the op is rejected
-                                   if(kernel_size.size() == 1) {
-                                     if (attributes.count("pads") > 0) {
-                                     auto& pads_attr = attributes.at("pads");
-                                     auto int_size = pads_attr.ints_size();
-                                     if (int_size > 1 && (pads_attr.ints(0) != pads_attr.ints(1)))
-                                       return true;
-                                     }
-                                   }
-                                   //check if the Input for the op has bias
-                                   if(node->InputDefs().size() > 2) {
-                                     if(node->InputDefs()[2]->Name() == "B")
-                                       if_bias = true;
-                                   }
-                                   //If the kernel size is 2D, the input has no bias, the padding is 0 and the op has dilations, the op is rejected
-                                   if(kernel_size.size() == 2 && !if_bias) {
-                                     if (attributes.count("pads") > 0) {
-                                     auto& pads_attr = attributes.at("pads");
-                                     auto int_size = pads_attr.ints_size();
-                                     // comparing if all the 4 values in the padding are equal to 1
-                                     if (int_size == 4 && (pads_attr.ints(0) == pads_attr.ints(1) == pads_attr.ints(2) == pads_attr.ints(3))) {
-                                       if(pads_attr.ints(0) == 1)
-                                           return false;
-                                     }
-                                     // If the op has dilations as an attribute after the above checks, then the op is rejected.
-                                     auto dilation_attr = attributes.find("dilations");
-                                     if (dilation_attr != attributes.end())
-                                       return true;
-                                     }
-                                   }
-                                  }
-                                 }
-                                 return false;
-                             }};
-    op_list_.insert({"ConvTranspose", obj});
-  }
-  {
-    UnsupportedOpMode obj = {{V_2022_1, V_2022_2},
-=======
-    UnsupportedOpMode obj = {{V_2022_1, V_2022_2, V_2022_3},
->>>>>>> 8372c86e
+    UnsupportedOpMode obj = {{V_2022_1, V_2022_2, V_2022_3},
                              [this](const Node* node, const InitializedTensorSet& initializers) {
                                if (device_id_.find("MYRIAD") != std::string::npos) {
                                  if (GetInputCount(node, initializers) > 1)
@@ -593,73 +435,7 @@
     op_list_.insert({"ConvTranspose", obj});
   }
   {
-<<<<<<< HEAD
-    UnsupportedOpMode obj = {{V_2021_4},
-                             [this](const Node* node, const InitializedTensorSet&) {
-                               auto& attributes = node->GetAttributes();
-                               if (attributes.count("auto_pad") == 0 || attributes.at("auto_pad").s() == "") {
-                                 return true;
-                               }
-                               return false;
-                             }};
-    op_list_.insert({"ConvTranspose", obj});
-  }
-  {
-    UnsupportedOpMode obj = {{V_2021_4},
-                             [this](const Node* node, const InitializedTensorSet& initializers) {
-                               // all ConvInteger zero points need to be constants
-                               if (node->InputDefs().size() == 3) {
-                                 return (initializers.find(node->InputDefs()[2]->Name()) == initializers.end());
-                               } else if (node->InputDefs().size() == 4) {
-                                 return initializers.find(node->InputDefs()[2]->Name()) == initializers.end() ||
-                                        initializers.find(node->InputDefs()[3]->Name()) == initializers.end();
-                               }
-                               return false;
-                             }};
-    op_list_.insert({"ConvInteger", obj});
-  }
-  {
-    UnsupportedOpMode obj = {{V_2021_4},
-                             [this](const Node* node, const InitializedTensorSet&) {
-                               if (device_id_.find("GPU") != std::string::npos) {
-                                 const auto& input = node->InputDefs()[0];
-                                 auto graph_inputs = graph_viewer_.GetInputs();
-                                 auto it = find(graph_inputs.begin(), graph_inputs.end(), input);
-                                 if (it != graph_inputs.end()) {
-                                   const auto& indices_arg = node->InputDefs()[1];
-                                   if (indices_arg->TypeAsProto()->tensor_type().elem_type() == ONNX_NAMESPACE::TensorProto_DataType::TensorProto_DataType_INT64)
-                                     return true;
-                                 }
-                                 auto output_data_type = node->OutputDefs()[0]->TypeAsProto()->tensor_type().elem_type();
-                                 //If the output of Gather op is INT8 or UINT8, it is rejected for GPU.
-                                 if (output_data_type == ONNX_NAMESPACE::TensorProto_DataType::TensorProto_DataType_INT8 ||
-                                    output_data_type == ONNX_NAMESPACE::TensorProto_DataType::TensorProto_DataType_UINT8)
-                                   return true;
-                               }
-                               return false;
-                             }};
-    op_list_.insert({"Gather", obj});
-  }
-  {
-    UnsupportedOpMode obj = {{V_2021_4},
-                             [this](const Node* node, const InitializedTensorSet&) {
-                               const auto& indices_arg = node->InputDefs()[0];
-                               const auto& output_arg = node->OutputDefs()[0];
-                               if (indices_arg->TypeAsProto()->tensor_type().elem_type() != output_arg->TypeAsProto()->tensor_type().elem_type())
-                                 return true;
-                               if ((indices_arg->TypeAsProto()->tensor_type().elem_type() == ONNX_NAMESPACE::TensorProto_DataType::TensorProto_DataType_FLOAT16) ||
-                                   (indices_arg->TypeAsProto()->tensor_type().elem_type() == ONNX_NAMESPACE::TensorProto_DataType::TensorProto_DataType_FLOAT)) {
-                                 return false;
-                               }
-                               return true;
-                             }};
-    op_list_.insert({"GatherElements", obj});
-  }
-  {
-    UnsupportedOpMode obj = {{V_2022_1, V_2022_2},
-=======
-    UnsupportedOpMode obj = {{V_2022_1, V_2022_2, V_2022_3},
->>>>>>> 8372c86e
+    UnsupportedOpMode obj = {{V_2022_1, V_2022_2, V_2022_3},
                              [this](const Node* node, const InitializedTensorSet&) {
                                if (device_id_.find("MYRIAD") != std::string::npos) {
                                 const auto& indices_arg = node->InputDefs()[0];
@@ -677,29 +453,6 @@
                              }};
     op_list_.insert({"GatherElements", obj});
   }
-<<<<<<< HEAD
-  {
-    UnsupportedOpMode obj = {{V_2021_4},
-                             [this](const Node* node, const InitializedTensorSet&) {
-                               const auto& input = node->InputDefs()[0];
-                               const auto& output = node->OutputDefs()[0];
-                               auto graph_inputs = this->graph_viewer_.GetInputs();
-                               auto graph_outputs = this->graph_viewer_.GetOutputs();
-                               auto input_it = find(graph_inputs.begin(), graph_inputs.end(), input);
-                               auto output_it = find(graph_outputs.begin(), graph_outputs.end(), output);
-                               if (input_it != graph_inputs.end() && output_it != graph_outputs.end())
-                                 return true;
-                               return false;
-                             }};
-    op_list_.insert({"Identity", obj});
-  }
-  {
-    UnsupportedOpMode obj = {{V_2021_4},
-                             [this](const Node* node, const InitializedTensorSet& initializers) {
-                               //Loop has to be initializer
-                               const auto& cond = node->InputDefs()[1];
-                               return (initializers.find(cond->Name()) == initializers.end());
-=======
    {
     UnsupportedOpMode obj = {{V_2022_3},
                              [this](const Node* node, const InitializedTensorSet&) {
@@ -712,16 +465,11 @@
                                 }
                                }
                                return true;
->>>>>>> 8372c86e
                              }};
     op_list_.insert({"If", obj});
   }
   {
-<<<<<<< HEAD
-    UnsupportedOpMode obj = {{V_2022_1, V_2022_2},
-=======
-    UnsupportedOpMode obj = {{V_2022_1, V_2022_2, V_2022_3},
->>>>>>> 8372c86e
+    UnsupportedOpMode obj = {{V_2022_1, V_2022_2, V_2022_3},
                              [this](const Node* node, const InitializedTensorSet&) {
                                //If the Input size of LSTM is greater than 3, it is rejected.
                                if (device_id_.find("MYRIAD") != std::string::npos) {
@@ -733,39 +481,7 @@
     op_list_.insert({"LSTM", obj});
   }
   {
-<<<<<<< HEAD
-    UnsupportedOpMode obj = {{V_2021_4},
-                             [this](const Node* node, const InitializedTensorSet&) {
-                               //MaxPool "indices" output is not currently supported.
-                               //if (node->OutputDefs().size() > 1)
-                               //  return true;
-                               const auto& attributes = node->GetAttributes();
-                               /* default value of ceil_mode (0) is supported.
-      auto ceil_attr = attributes.find("ceil_mode");
-      if (ceil_attr != attributes.end() && ceil_attr->second().i() != 0)
-        return true;*/
-                               auto auto_attr = attributes.find("auto_pad");
-                               //auto pad null value is not supported
-                               if (auto_attr->second().s() == "")
-                                 return true;
-                               // dilations attrs are not supported in nGraph
-                               if (attributes.find("dilations") != attributes.end())
-                                 return true;
-                               // uint8 as output type for maxpool op is not supported on GPU
-                               if (device_id_.find("GPU") != std::string::npos) {
-                                 auto output_data_type = node->OutputDefs()[0]->TypeAsProto()->tensor_type().elem_type();
-                                 if (output_data_type == ONNX_NAMESPACE::TensorProto_DataType::TensorProto_DataType_UINT8)
-                                  return true;
-                               }
-                               return (!this->dimension_unsupported(node));
-                             }};
-    op_list_.insert({"MaxPool", obj});
-  }
-  {
-    UnsupportedOpMode obj = {{V_2022_1, V_2022_2},
-=======
-    UnsupportedOpMode obj = {{V_2022_1, V_2022_2, V_2022_3},
->>>>>>> 8372c86e
+    UnsupportedOpMode obj = {{V_2022_1, V_2022_2, V_2022_3},
                              [this](const Node* node, const InitializedTensorSet&) {
                                const auto& attributes = node->GetAttributes();
                                // dilations attrs are not supported yet for Maxpool
@@ -776,51 +492,7 @@
     op_list_.insert({"MaxPool", obj});
   }
   {
-<<<<<<< HEAD
-    UnsupportedOpMode obj = {{V_2021_4},
-                             [this](const Node* node, const InitializedTensorSet& initializers) {
-                               if (device_id_.find("MYRIAD") == std::string::npos) {
-                                 if (GetInputCount(node, initializers) == 1)
-                                   return true;
-                               }
-                               return false;
-                             }};
-    op_list_.insert({"Max", obj});
-    op_list_.insert({"Min", obj});
-    op_list_.insert({"Mean", obj});
-    op_list_.insert({"Sum", obj});
-  }
-  {
-    UnsupportedOpMode obj = {{V_2021_4},
-                             [this](const Node* node, const InitializedTensorSet&) {
-                               //All matmuls except float have computation missmatch
-                               const bool A_is_float = node->InputDefs()[0]->Type()->find("float") != std::string::npos;
-                               const bool B_is_float = node->InputDefs()[1]->Type()->find("float") != std::string::npos;
-                               return (A_is_float && B_is_float) ? false : true;
-                             }};
-    op_list_.insert({"MatMul", obj});
-  }
-  {
-    UnsupportedOpMode obj = {{V_2021_4},
-                             [this](const Node* node, const InitializedTensorSet& initializers) {
-                               // all MatMulInteger zero points need to be constants
-                               if (node->InputDefs().size() == 3) {
-                                 // not found in initializers -> not const
-                                 return initializers.find(node->InputDefs()[2]->Name()) == initializers.end();
-                               } else if (node->InputDefs().size() == 4) {
-                                 // not found in initializers -> not const
-                                 return ((initializers.find(node->InputDefs()[2]->Name()) == initializers.end()) ||
-                                         (initializers.find(node->InputDefs()[2]->Name()) == initializers.end()));
-                               }
-                               return false;
-                             }};
-    op_list_.insert({"MatMulInteger", obj});
-  }
-  {
-    UnsupportedOpMode obj = {{V_2022_1, V_2022_2},
-=======
-    UnsupportedOpMode obj = {{V_2022_1, V_2022_2, V_2022_3},
->>>>>>> 8372c86e
+    UnsupportedOpMode obj = {{V_2022_1, V_2022_2, V_2022_3},
                              [this](const Node* node, const InitializedTensorSet&) {
                                if (device_id_.find("GPU") != std::string::npos) {
                                  auto x_data_type = node->InputDefs()[0]->TypeAsProto()->tensor_type().elem_type();
@@ -855,11 +527,7 @@
     op_list_.insert({"Pow", obj});
   }
   {
-<<<<<<< HEAD
-    UnsupportedOpMode obj = {{V_2021_4},
-=======
-    UnsupportedOpMode obj = {{V_2022_1, V_2022_2, V_2022_3},
->>>>>>> 8372c86e
+    UnsupportedOpMode obj = {{V_2022_1, V_2022_2, V_2022_3},
                              [this](const Node* node, const InitializedTensorSet&) {
                                // Max op with one input is not supporting for GPU_FP16
                                if (device_id_.find("GPU") != std::string::npos) {
@@ -875,11 +543,7 @@
     op_list_.insert({"Max", obj});
   }
   {
-<<<<<<< HEAD
-    UnsupportedOpMode obj = {{V_2021_4, V_2022_1, V_2022_2},
-=======
-    UnsupportedOpMode obj = {{V_2022_1, V_2022_2, V_2022_3},
->>>>>>> 8372c86e
+    UnsupportedOpMode obj = {{V_2022_1, V_2022_2, V_2022_3},
                              [this](const Node* node, const InitializedTensorSet&) {
                                // Min op with one input is not supporting for GPU_FP16
                                if (device_id_.find("GPU") != std::string::npos) {
@@ -895,10 +559,9 @@
     op_list_.insert({"Min", obj});
   }
   {
-<<<<<<< HEAD
-    UnsupportedOpMode obj = {{V_2022_1, V_2022_2},
-                             [this](const Node* node, const InitializedTensorSet&) {
-                               // Max op with one input is not supporting for GPU_FP16
+    UnsupportedOpMode obj = {{V_2022_1, V_2022_2, V_2022_3},
+                             [this](const Node* node, const InitializedTensorSet&) {
+                               // Sum op with one input is not supporting for GPU_FP16
                                if (device_id_.find("GPU") != std::string::npos) {
                                 auto prec_str = openvino_ep::BackendManager::GetGlobalContext().precision_str;
                                 if (prec_str == "FP16") {
@@ -909,70 +572,10 @@
                                }
                                return false;
                              }};
-    op_list_.insert({"Max", obj});
-  }
-  {
-    UnsupportedOpMode obj = {{V_2022_1, V_2022_2},
-                             [this](const Node* node, const InitializedTensorSet&) {
-                               // Min op with one input is not supporting for GPU_FP16
-                               if (device_id_.find("GPU") != std::string::npos) {
-                                auto prec_str = openvino_ep::BackendManager::GetGlobalContext().precision_str;
-                                if (prec_str == "FP16") {
-                                 if (node->InputDefs().size() == 1) {
-                                   return true;
-                                 }
-                                }
-                               }
-                               return false;
-                             }};
-    op_list_.insert({"Min", obj});
-  }
-  {
-    UnsupportedOpMode obj = {{V_2022_1, V_2022_2},
-=======
-    UnsupportedOpMode obj = {{V_2022_1, V_2022_2, V_2022_3},
->>>>>>> 8372c86e
-                             [this](const Node* node, const InitializedTensorSet&) {
-                               // Sum op with one input is not supporting for GPU_FP16
-                               if (device_id_.find("GPU") != std::string::npos) {
-                                auto prec_str = openvino_ep::BackendManager::GetGlobalContext().precision_str;
-                                if (prec_str == "FP16") {
-                                 if (node->InputDefs().size() == 1) {
-                                   return true;
-<<<<<<< HEAD
-                                 }
-                                }
-                               }
-                               return false;
-                             }};
     op_list_.insert({"Sum", obj});
   }
   {
-    UnsupportedOpMode obj = {{V_2021_4},
-                             [this](const Node* node, const InitializedTensorSet& initializers) {
-                               auto slope = node->InputDefs()[1];
-                               //PRelu slope has to be an initializer or needs to come from a constant node
-                               if (initializers.count(slope->Name()))
-                                 return false;
-                               else {
-                                 for (auto input_node = node->InputNodesBegin(); input_node != node->InputNodesEnd(); ++input_node) {
-                                   if (GetInputCount(this->graph_viewer_.GetNode((*input_node).Index()), initializers) == 0)
-                                     return false;
-=======
->>>>>>> 8372c86e
-                                 }
-                                }
-                               }
-                               return false;
-                             }};
-    op_list_.insert({"Sum", obj});
-  }
-  {
-<<<<<<< HEAD
-    UnsupportedOpMode obj = {{V_2022_1, V_2022_2},
-=======
-    UnsupportedOpMode obj = {{V_2022_1, V_2022_2, V_2022_3},
->>>>>>> 8372c86e
+    UnsupportedOpMode obj = {{V_2022_1, V_2022_2, V_2022_3},
                              [this](const Node* node, const InitializedTensorSet& initializers) {
                                if (device_id_.find("GPU") != std::string::npos) {
                                 auto slope = node->InputDefs()[1];
@@ -991,24 +594,7 @@
     op_list_.insert({"PRelu", obj});
   }
   {
-<<<<<<< HEAD
-    UnsupportedOpMode obj = {{V_2021_4},
-                             [this](const Node* node, const InitializedTensorSet& initializers) {
-                               bool non_const_zero_point = false;
-                               // check if any of the zero points is NOT in the initializers list
-                               non_const_zero_point |= initializers.find(node->InputDefs()[2]->Name()) == initializers.end();
-                               non_const_zero_point |= initializers.find(node->InputDefs()[5]->Name()) == initializers.end();
-                               non_const_zero_point |= initializers.find(node->InputDefs()[7]->Name()) == initializers.end();
-                               // QLinearMatMul is not supported if any of the zero points is a dynamic input
-                               return non_const_zero_point;
-                             }};
-    op_list_.insert({"QLinearMatMul", obj});
-  }
-  {
-    UnsupportedOpMode obj = {{V_2021_4, V_2022_1, V_2022_2},
-=======
-    UnsupportedOpMode obj = {{V_2022_1, V_2022_2, V_2022_3},
->>>>>>> 8372c86e
+    UnsupportedOpMode obj = {{V_2022_1, V_2022_2, V_2022_3},
                              [this](const Node* node, const InitializedTensorSet&) {
                                 const auto& input_arg = node->InputDefs()[1];
                                 auto shape = input_arg->Shape();
@@ -1024,7 +610,7 @@
     op_list_.insert({"Reshape", obj});
   }
   {
-    UnsupportedOpMode obj = {{V_2022_1, V_2022_2},
+    UnsupportedOpMode obj = {{V_2022_1},
                              [this](const Node* node, const InitializedTensorSet&) {
                                 auto& attributes = node->GetAttributes();
                                 if (attributes.count("mode") ==1 && attributes.at("mode").s() == "linear") {
@@ -1037,25 +623,7 @@
     op_list_.insert({"Resize", obj});
   }
   {
-<<<<<<< HEAD
-    UnsupportedOpMode obj = {{V_2021_4},
-                             [this](const Node* node, const InitializedTensorSet&) {
-                                if (device_id_.find("GPU") != std::string::npos) {
-                                 auto output_data_type = node->OutputDefs()[0]->TypeAsProto()->tensor_type().elem_type();
-                                 //If the output of ReduceMax op is INT8 or UINT8, it is rejected for GPU.
-                                 if (output_data_type == ONNX_NAMESPACE::TensorProto_DataType::TensorProto_DataType_INT8 ||
-                                   output_data_type == ONNX_NAMESPACE::TensorProto_DataType::TensorProto_DataType_UINT8)
-                                   return true;
-                               }
-                               return false;
-                             }};
-    op_list_.insert({"ReduceMax", obj});
-  }
-  {
-    UnsupportedOpMode obj = {{V_2022_1, V_2022_2},
-=======
-    UnsupportedOpMode obj = {{V_2022_1, V_2022_2, V_2022_3},
->>>>>>> 8372c86e
+    UnsupportedOpMode obj = {{V_2022_1, V_2022_2, V_2022_3},
                              [this](const Node* node, const InitializedTensorSet&) {
                                if (device_id_.find("GPU") != std::string::npos || device_id_.find("MYRIAD") != std::string::npos) {
                                  //INT32 dataype is not supported as input
@@ -1069,15 +637,15 @@
     op_list_.insert({"ReduceLogSumExp", obj});
   }
   {
-<<<<<<< HEAD
-    UnsupportedOpMode obj = {{V_2021_4},
-                             [this](const Node* node, const InitializedTensorSet&) {
-                               const auto& attributes = node->GetAttributes();
-                               auto axis_attr = attributes.find("axis");
-                               //Negative axis is not supported
-                               if (axis_attr->second().i() < 0)
-                                 return true;
+    UnsupportedOpMode obj = {{V_2022_1, V_2022_2, V_2022_3},
+                             [this](const Node* node, const InitializedTensorSet&) {
                                if (device_id_.find("MYRIAD") != std::string::npos) {
+                                 const auto& attributes = node->GetAttributes();
+                                 auto axis_attr = attributes.find("axis");
+                                 //Negative axis is not supported
+                                 if (axis_attr->second().i() < 0)
+                                   return true;
+
                                  const auto& input_arg = node->InputDefs()[2];
                                  auto updates_shape = input_arg->Shape();
                                  const auto& output_arg = node->OutputDefs()[0];
@@ -1098,43 +666,7 @@
     op_list_.insert({"ScatterElements", obj});
   }
   {
-    UnsupportedOpMode obj = {{V_2022_1, V_2022_2},
-=======
-    UnsupportedOpMode obj = {{V_2022_1, V_2022_2, V_2022_3},
->>>>>>> 8372c86e
-                             [this](const Node* node, const InitializedTensorSet&) {
-                               if (device_id_.find("MYRIAD") != std::string::npos) {
-                                 const auto& attributes = node->GetAttributes();
-                                 auto axis_attr = attributes.find("axis");
-                                 //Negative axis is not supported
-                                 if (axis_attr->second().i() < 0)
-                                   return true;
-
-                                 const auto& input_arg = node->InputDefs()[2];
-                                 auto updates_shape = input_arg->Shape();
-                                 const auto& output_arg = node->OutputDefs()[0];
-                                 auto out_shape = output_arg->Shape();
-                                 //If updates attribute dim value greater than output_shape dim value, we reject
-                                 if(node->InputDefs()[2]->Name() == "updates")
-                                 {
-                                  size_t updates_size = updates_shape->dim_size();
-                                  if(updates_size == 2) {
-                                    if(updates_shape->dim(1).dim_value() > out_shape->dim(1).dim_value())
-                                      return true;
-                                  }
-                                  }
-                               }
-                               return false;
-                             }};
-    op_list_.insert({"Scatter", obj});
-    op_list_.insert({"ScatterElements", obj});
-  }
-  {
-<<<<<<< HEAD
-    UnsupportedOpMode obj = {{V_2022_1, V_2022_2},
-=======
-    UnsupportedOpMode obj = {{V_2022_1, V_2022_2, V_2022_3},
->>>>>>> 8372c86e
+    UnsupportedOpMode obj = {{V_2022_1, V_2022_2, V_2022_3},
                              [this](const Node* node, const InitializedTensorSet&) {
                                if (device_id_.find("GPU") != std::string::npos) {
                                 auto output_data_type = node->OutputDefs()[0]->TypeAsProto()->tensor_type().elem_type();
@@ -1149,11 +681,7 @@
     op_list_.insert({"Scatter", obj});
   }
   {
-<<<<<<< HEAD
-    UnsupportedOpMode obj = {{V_2022_1, V_2022_2},
-=======
-    UnsupportedOpMode obj = {{V_2022_1, V_2022_2, V_2022_3},
->>>>>>> 8372c86e
+    UnsupportedOpMode obj = {{V_2022_1, V_2022_2, V_2022_3},
                              [this](const Node* node, const InitializedTensorSet&) {
                                //If the Input of Shrink op is UINT8, it is rejected (Due to output mismatch)
                                for (size_t i = 0; i < node->InputDefs().size(); i++) {
@@ -1165,11 +693,7 @@
     op_list_.insert({"Shrink", obj});
   }
   {
-<<<<<<< HEAD
-    UnsupportedOpMode obj = {{V_2021_4, V_2022_1, V_2022_2},
-=======
-    UnsupportedOpMode obj = {{V_2022_1, V_2022_2, V_2022_3},
->>>>>>> 8372c86e
+    UnsupportedOpMode obj = {{V_2022_1, V_2022_2, V_2022_3},
                              [this](const Node* node, const InitializedTensorSet& initializers) {
                                //start, end, axes need to be a initializer
                                bool cond_for_slice = false;
@@ -1195,18 +719,6 @@
     op_list_.insert({"Slice", obj});
   }
   {
-<<<<<<< HEAD
-    UnsupportedOpMode obj = {{V_2021_4},
-                             [this](const Node* node, const InitializedTensorSet&) {
-                               //Shape can't have empty axes attribute
-                               const auto& attributes = node->GetAttributes();
-                               if (attributes.count("axes") == 0)
-                                 return true;
-                               return false;
-                             }};
-    op_list_.insert({"Squeeze", obj});
-  }
-  {
     UnsupportedOpMode obj = {{V_2022_1, V_2022_2},
                              [this](const Node* node, const InitializedTensorSet&) {
                                if (device_id_.find("GPU") != std::string::npos) {
@@ -1221,38 +733,7 @@
     op_list_.insert({"Squeeze", obj});
   }
   {
-    UnsupportedOpMode obj = {{V_2021_4},
-=======
-    UnsupportedOpMode obj = {{V_2022_1, V_2022_2},
->>>>>>> 8372c86e
-                             [this](const Node* node, const InitializedTensorSet&) {
-                               if (device_id_.find("GPU") != std::string::npos) {
-                                if (node->InputDefs().size() > 1 &&
-                                 (node->InputDefs()[0]->TypeAsProto()->tensor_type().elem_type() ==
-                                 ONNX_NAMESPACE::TensorProto_DataType::TensorProto_DataType_FLOAT)) {
-                                  return true;
-                                }
-                               }
-                               return false;
-                             }};
-<<<<<<< HEAD
-    op_list_.insert({"Transpose", obj});
-  }
-  {
-    UnsupportedOpMode obj = {{V_2021_4},
-                             [this](const Node* node, const InitializedTensorSet&) {
-                               return (!this->dimension_unsupported(node));
-                             }};
-    op_list_.insert({"Unsqueeze", obj});
-  }
-  {
-    UnsupportedOpMode obj = {{V_2022_1, V_2022_2},
-=======
-    op_list_.insert({"Squeeze", obj});
-  }
-  {
-    UnsupportedOpMode obj = {{V_2022_1, V_2022_2, V_2022_3},
->>>>>>> 8372c86e
+    UnsupportedOpMode obj = {{V_2022_1, V_2022_2, V_2022_3},
                              [this](const Node* node, const InitializedTensorSet&) {
                                 //If the operator is unsqueeze
                                 //If axes is an input, then we cannot produce a static graph. Conversion fails in convert_function_to_cnn_network.
@@ -1266,11 +747,7 @@
     op_list_.insert({"Unsqueeze", obj});
   }
   {
-<<<<<<< HEAD
-    UnsupportedOpMode obj = {{V_2021_4, V_2022_1, V_2022_2},
-=======
-    UnsupportedOpMode obj = {{V_2022_1, V_2022_2, V_2022_3},
->>>>>>> 8372c86e
+    UnsupportedOpMode obj = {{V_2022_1, V_2022_2, V_2022_3},
                              [this](const Node* node, const InitializedTensorSet&) {
                                //check for attributes
                                auto& upsample_attr = node->GetAttributes();
@@ -1302,16 +779,6 @@
                              }};
     op_list_.insert({"Upsample", obj});
   }
-<<<<<<< HEAD
-  {
-    UnsupportedOpMode obj = {{V_2021_4},
-                             [this](const Node* node, const InitializedTensorSet&) {
-                               return (!this->dimension_unsupported(node));
-                             }};
-    op_list_.insert({"ReduceSum", obj});
-  }
-=======
->>>>>>> 8372c86e
 }
 
 bool DataOps::op_is_supported(std::string name, std::vector<SupportedOp>& op_list) {
