# -------------------------------------------------------------------------
# Copyright (c) Microsoft Corporation.  All rights reserved.
# Licensed under the MIT License.
# --------------------------------------------------------------------------

# Convert Bert ONNX model converted from TensorFlow or exported from PyTorch to use Attention, Gelu,
# SkipLayerNormalization and EmbedLayerNormalization ops to optimize
# performance on NVidia GPU and CPU.
#
# For Bert model exported from PyTorch, OnnxRuntime has bert model optimization support internally.
# You can use the option --use_onnxruntime to check optimizations from OnnxRuntime.
# For Bert model file like name.onnx, optimized model for GPU or CPU from OnnxRuntime will output as
# name_ort_gpu.onnx or name_ort_cpu.onnx in the same directory.
#
# This script is retained for experiment purpose. Useful scenarios like the following:
#  (1) Change model from fp32 to fp16 for mixed precision inference in GPU with Tensor Core.
#  (2) Change input data type from int64 to int32.
#  (3) Some model cannot be handled by OnnxRuntime, and you can modify this script to get optimized model.

import argparse
import logging
import os
from typing import Dict, Optional

import coloredlogs
from fusion_options import FusionOptions
from onnx import ModelProto, load_model
from onnx_model_bart import BartOnnxModel
from onnx_model_bert import BertOnnxModel
from onnx_model_bert_keras import BertOnnxModelKeras
from onnx_model_bert_tf import BertOnnxModelTF
from onnx_model_gpt2 import Gpt2OnnxModel
from onnx_model_tnlr import TnlrOnnxModel

logger = logging.getLogger(__name__)

# Map model type to tuple: optimizer class, export tools (pytorch, tf2onnx, keras2onnx), and default opt_level
MODEL_TYPES = {
    "bart": (BartOnnxModel, "pytorch", 1),
    "bert": (BertOnnxModel, "pytorch", 1),
    "bert_tf": (BertOnnxModelTF, "tf2onnx", 0),
    "bert_keras": (BertOnnxModelKeras, "keras2onnx", 0),
    "gpt2": (Gpt2OnnxModel, "pytorch", 1),
    "gpt2_tf": (
        Gpt2OnnxModel,
        "tf2onnx",
        0,
    ),  # might add a class for GPT2OnnxModel for TF later.
    "tnlr": (TnlrOnnxModel, "pytorch", 1),
}


def optimize_by_onnxruntime(
    onnx_model_path: str,
    use_gpu: bool = False,
    optimized_model_path: Optional[str] = None,
    opt_level: Optional[int] = 99,
    disabled_optimizers=[],
) -> str:
    """
    Use onnxruntime to optimize model.

    Args:
        onnx_model_path (str): the path of input onnx model.
        use_gpu (bool): whether the optimized model is targeted to run in GPU.
        optimized_model_path (str or None): the path of optimized model.
        opt_level (int): graph optimization level.
        disabled_optimizers (List[str]): a list of names of disabled optimizers
    Returns:
        optimized_model_path (str): the path of optimized model
    """
    assert opt_level in [1, 2, 99]
    import onnxruntime

    if use_gpu and "CUDAExecutionProvider" not in onnxruntime.get_available_providers():
        logger.error("There is no gpu for onnxruntime to do optimization.")
        return onnx_model_path

    sess_options = onnxruntime.SessionOptions()
    if opt_level == 1:
        sess_options.graph_optimization_level = onnxruntime.GraphOptimizationLevel.ORT_ENABLE_BASIC
    elif opt_level == 2:
        sess_options.graph_optimization_level = onnxruntime.GraphOptimizationLevel.ORT_ENABLE_EXTENDED
    else:
        sess_options.graph_optimization_level = onnxruntime.GraphOptimizationLevel.ORT_ENABLE_ALL

    if optimized_model_path is None:
        path_prefix = onnx_model_path[:-5]  # remove .onnx suffix
        optimized_model_path = "{}_o{}_{}.onnx".format(path_prefix, opt_level, "gpu" if use_gpu else "cpu")

    sess_options.optimized_model_filepath = optimized_model_path

    kwargs = {}
    if disabled_optimizers:
        kwargs["disabled_optimizers"] = disabled_optimizers

    if not use_gpu:
        session = onnxruntime.InferenceSession(
            onnx_model_path, sess_options, providers=["CPUExecutionProvider"], **kwargs
        )
    else:
        session = onnxruntime.InferenceSession(
            onnx_model_path, sess_options, providers=["CUDAExecutionProvider"], **kwargs
        )
        assert "CUDAExecutionProvider" in session.get_providers()  # Make sure there is GPU

    assert os.path.exists(optimized_model_path) and os.path.isfile(optimized_model_path)
    logger.debug("Save optimized model by onnxruntime to {}".format(optimized_model_path))
    return optimized_model_path


def optimize_by_fusion(
    model: ModelProto,
    model_type: str = "bert",
    num_heads: int = 0,
    hidden_size: int = 0,
    optimization_options: Optional[FusionOptions] = None,
):
    """Optimize Model by graph fusion logic.

    Note that ONNXRuntime graph optimizations (like constant folding) will not be applied. So it is better to enable
    constant folding during exporting ONNX model, or run optimize_by_onnxruntime on the model first like optimize_model.

    For BERT model, num_heads and hidden_size are optional. For other model types, you need specify these parameters.

    Args:
        model (ModelProto): model object
        model_type (str, optional): model type - like bert, bert_tf, bert_keras or gpt2. Defaults to 'bert'.
        num_heads (int, optional): number of attention heads. Defaults to 0.
                                   0 allows detect the parameter from graph automatically (for model_type "bert" only).
        hidden_size (int, optional): hidden size. Defaults to 0.
                                     0 allows detect the parameter from graph automatically (for model_type "bert" only).
        optimization_options (FusionOptions, optional): optimization options that turn on/off some fusions. Defaults to None.

     Returns:
        object of an optimizer class.
    """
    if model_type != "bert" and (num_heads == 0 or hidden_size == 0):
        logger.warning("Please specify parameters of num_heads and hidden_size when model_type is not 'bert'")

    (optimizer_class, producer, _) = MODEL_TYPES[model_type]

    if model.producer_name and producer != model.producer_name:
        logger.warning(
            f'Model producer not matched: Expected "{producer}", Got "{model.producer_name}".'
            "Please specify correct --model_type parameter."
        )

    if optimization_options is None:
        optimization_options = FusionOptions(model_type)

    optimizer = optimizer_class(model, num_heads, hidden_size)

    optimizer.optimize(optimization_options)

    optimizer.topological_sort()

    optimizer.model.producer_name = "onnxruntime.transformers"
    from onnxruntime import __version__ as onnxruntime_version

    optimizer.model.producer_version = onnxruntime_version

    return optimizer


def optimize_model(
    input: str,
    model_type: str = "bert",
    num_heads: int = 0,
    hidden_size: int = 0,
    optimization_options: Optional[FusionOptions] = None,
    opt_level: Optional[int] = None,
    use_gpu: bool = False,
    only_onnxruntime: bool = False,
):
    """Optimize Model by OnnxRuntime and/or python fusion logic.

    ONNX Runtime has graph optimizations (https://onnxruntime.ai/docs/resources/graph-optimizations.html).
    However, the coverage is limited. We also have graph fusions that implemented in Python to improve the coverage.
    They can combined: ONNX Runtime will run first when opt_level > 0, then graph fusions in Python will be applied.

    To use ONNX Runtime only and no Python fusion logic, use only_onnxruntime flag and a positive opt_level like
        optimize_model(input, opt_level=1, use_gpu=False, only_onnxruntime=True)

    When opt_level is None, we will choose default optimization level according to model type.

    When opt_level is 0 and only_onnxruntime is False, only python fusion logic is used and onnxruntime is disabled.

    When opt_level > 1, use_gpu shall set properly since the optimized graph might contain operators for GPU or CPU only.
    If your model is intended for GPU inference only (especially float16 or mixed precision model), it is recommended to
    set use_gpu to be True, otherwise the model is not optimized for GPU inference.

    For BERT model, num_heads and hidden_size are optional. For other model types, you need specify these parameters.

    Args:
        input (str): input model path.
        model_type (str, optional): model type - like bert, bert_tf, bert_keras or gpt2. Defaults to 'bert'.
        num_heads (int, optional): number of attention heads. Defaults to 0.
                                   0 allows detect the parameter from graph automatically (for model_type "bert" only).
        hidden_size (int, optional): hidden size. Defaults to 0.
                                     0 allows detect the parameter from graph automatically (for model_type "bert" only).
        optimization_options (FusionOptions, optional): optimization options that turn on/off some fusions. Defaults to None.
        opt_level (int, optional): onnxruntime graph optimization level (0, 1, 2 or 99) or None. Defaults to None.
                                   When the value is None, default value (1 for bert and gpt2, 0 for other model types) will be used.
                                   When the level > 0, onnxruntime will be used to optimize model first.
        use_gpu (bool, optional): use gpu or not for onnxruntime. Defaults to False.
        only_onnxruntime (bool, optional): only use onnxruntime to optimize model, and no python fusion. Defaults to False.

     Returns:
        object of an optimizer class.
    """
    assert opt_level is None or opt_level in [0, 1, 2, 99]

    if model_type != "bert" and (num_heads == 0 or hidden_size == 0):
        logger.warning("Please specify parameters of num_heads and hidden_size when model_type is not 'bert'")

    (optimizer_class, _producer, default_opt_level) = MODEL_TYPES[model_type]

    if opt_level is None:
        opt_level = default_opt_level

    temp_model_path = None
    if opt_level > 1:
        # Disable some optimizers that might cause failure in symbolic shape inference or attention fusion.
        disabled_optimizers = (
            []
            if only_onnxruntime
            else [
                "QDQPropagationTransformer",
                "MatMulScaleFusion",
                "MatMulAddFusion",
                "SimplifiedLayerNormFusion",
                "GemmActivationFusion",
                "BiasSoftmaxFusion",
            ]
        )
        temp_model_path = optimize_by_onnxruntime(
            input,
            use_gpu=use_gpu,
            opt_level=opt_level,
            disabled_optimizers=disabled_optimizers,
        )
    elif opt_level == 1:
<<<<<<< HEAD
        disabled_optimizers = (        
            []
            if only_onnxruntime
            else [
                "QDQPropagationTransformer",
            ]
        )    
=======
>>>>>>> a4ef0e7f
        # basic optimizations (like constant folding and cast elimination) are not specified to execution provider.
        # CPU provider is used here so that there is no extra node for GPU memory copy.
        temp_model_path = optimize_by_onnxruntime(input, use_gpu=False, opt_level=1, 
                                                  disabled_optimizers=disabled_optimizers)

    if only_onnxruntime and not temp_model_path:
        logger.warning("Please specify a positive value for opt_level when only_onnxruntime is True")

    model = load_model(temp_model_path or input)

    if only_onnxruntime:
        optimizer = optimizer_class(model, num_heads, hidden_size)
    else:
        optimizer = optimize_by_fusion(model, model_type, num_heads, hidden_size, optimization_options)

    # Remove the temporary model.
    if temp_model_path:
        os.remove(temp_model_path)
        logger.debug("Remove temporary model: {}".format(temp_model_path))

    return optimizer


def get_fusion_statistics(optimized_model_path: str) -> Dict[str, int]:
    """
    Get counter of fused operators in optimized model.

    Args:
        optimized_model_path (str): the path of onnx model.

    Returns:
        A dictionary with operator type as key, and count as value
    """
    model = load_model(optimized_model_path, format=None, load_external_data=True)
    optimizer = BertOnnxModel(model)
    return optimizer.get_fused_operator_statistics()


def _parse_arguments():
    parser = argparse.ArgumentParser(
        description="Graph optimization tool for ONNX Runtime. It transforms ONNX graph to use optimized operators for Transformer models."
    )
    parser.add_argument("--input", required=False, type=str, default= "C:\\Users\\hasesh\\Desktop\\input.onnx", help="input onnx model path")

    parser.add_argument("--output", required=False, type=str, default= "C:\\Users\\hasesh\\Desktop\\output.onnx", help="optimized onnx model path")

    parser.add_argument(
        "--model_type",
        required=False,
        type=str.lower,
        default="bert",
        choices=list(MODEL_TYPES.keys()),
        help="Model type selected in the list: " + ", ".join(MODEL_TYPES.keys()),
    )

    parser.add_argument(
        "--num_heads",
        required=False,
        type=int,
        default=0,
        help="number of attention heads like 12 for bert-base and 16 for bert-large. Default is 0 to detect automatically for BERT. For other model type, this parameter need specify correctly.",
    )

    parser.add_argument(
        "--hidden_size",
        required=False,
        type=int,
        default=0,
        help="hidden size like 768 for bert-base and 1024 for bert-large. Default is 0 to detect automatically for BERT. For other model type, this parameter need specify correctly.",
    )

    parser.add_argument(
        "--input_int32",
        required=False,
        action="store_true",
        help="Use int32 (instead of int64) inputs. It could avoid unnecessary data cast when EmbedLayerNormalization is fused for BERT.",
    )
    parser.set_defaults(input_int32=False)

    parser.add_argument(
        "--float16",
        required=False,
        action="store_true",
        help="Convert all weights and nodes in float32 to float16. It has potential loss in precision compared to mixed precision conversion (see convert_float_to_float16).",
    )
    parser.set_defaults(float16=False)

    FusionOptions.add_arguments(parser)

    parser.add_argument("--verbose", required=False, action="store_true", help="show debug information.")
    parser.set_defaults(verbose=False)

    parser.add_argument(
        "--use_gpu",
        required=False,
        action="store_true",
        help="Use GPU for inference. Set this flag if your model is intended for GPU when opt_level > 1.",
    )
    parser.set_defaults(use_gpu=False)

    parser.add_argument(
        "--only_onnxruntime",
        required=False,
        action="store_true",
        help="optimized by onnxruntime only, and no graph fusion in Python",
    )
    parser.set_defaults(only_onnxruntime=False)

    parser.add_argument(
        "--opt_level",
        required=False,
        type=int,
        choices=[0, 1, 2, 99],
        default=1,
        help="onnxruntime optimization level. 0 will disable onnxruntime graph optimization. The recommended value is 1. When opt_level > 1 is used, optimized model for GPU might not run in CPU. Level 2 and 99 are intended for --only_onnxruntime.",
    )

    parser.add_argument(
        "--use_external_data_format",
        required=False,
        action="store_true",
        help="use external data format to store large model (>2GB)",
    )
    parser.set_defaults(use_external_data_format=False)

    args = parser.parse_args()

    return args


def _setup_logger(verbose):
    if verbose:
        coloredlogs.install(
            level="DEBUG",
            fmt="[%(filename)s:%(lineno)s - %(funcName)20s()] %(message)s",
        )
    else:
        coloredlogs.install(fmt="%(funcName)20s: %(message)s")


def main():
    args = _parse_arguments()

    _setup_logger(args.verbose)

    logger.debug(f"arguments:{args}")

    if os.path.realpath(args.input) == os.path.realpath(args.output):
        logger.warning(f"Specified the same input and output path. Note that this may overwrite the original model")

    optimization_options = FusionOptions.parse(args)

    optimizer = optimize_model(
        args.input,
        args.model_type,
        args.num_heads,
        args.hidden_size,
        opt_level=args.opt_level,
        optimization_options=optimization_options,
        use_gpu=args.use_gpu,
        only_onnxruntime=args.only_onnxruntime,
    )

    if args.float16:
        optimizer.convert_float_to_float16(keep_io_types=True)

    if args.input_int32:
        optimizer.change_graph_inputs_to_int32()

    optimizer.save_model_to_file(args.output, args.use_external_data_format)

    if optimizer.is_fully_optimized():
        logger.info("The model has been fully optimized.")
    else:
        logger.info("The model has been optimized.")


if __name__ == "__main__":
    main()<|MERGE_RESOLUTION|>--- conflicted
+++ resolved
@@ -241,16 +241,13 @@
             disabled_optimizers=disabled_optimizers,
         )
     elif opt_level == 1:
-<<<<<<< HEAD
         disabled_optimizers = (        
             []
             if only_onnxruntime
             else [
                 "QDQPropagationTransformer",
             ]
-        )    
-=======
->>>>>>> a4ef0e7f
+        )
         # basic optimizations (like constant folding and cast elimination) are not specified to execution provider.
         # CPU provider is used here so that there is no extra node for GPU memory copy.
         temp_model_path = optimize_by_onnxruntime(input, use_gpu=False, opt_level=1, 
