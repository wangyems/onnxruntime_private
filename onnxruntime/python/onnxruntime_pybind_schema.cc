--- conflicted
+++ resolved
@@ -61,11 +61,7 @@
 #ifdef USE_DML
             []() {
               ConfigOptions config_options{};
-<<<<<<< HEAD
-              return onnxruntime::DMLProviderFactoryCreator::Create(config_options, 0, false, false);
-=======
               return onnxruntime::DMLProviderFactoryCreator::Create(config_options, 0, false, false, false);
->>>>>>> 6bd6d879
             }(),
 #endif
 #ifdef USE_NNAPI
