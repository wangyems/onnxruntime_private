{
   "Registrations":[
      {
         "component":{
            "type":"git",
            "git":{
               "commitHash":"e7e1482087f58913b80a20b04d5c58d9d6d90155",
               "repositoryUrl":"https://github.com/HowardHinnant/date.git"
            }
         }
      },
      {
         "component":{
            "type":"git",
            "git":{
               "commitHash":"42c53187a56c12dc5518cc25e778e5e3e7dbaf72",
               "repositoryUrl":"https://github.com/google/gemmlowp.git"
            }
         }
      },
      {
         "component":{
            "type":"git",
            "git":{
               "commitHash":"9bda90b7e5e08c4c37a832d0cea218aed6af6470",
               "repositoryUrl":"https://github.com/google/googletest.git"
            }
         }
      },
      {
         "component":{
            "type":"git",
            "git":{
               "commitHash":"cee3125af7208258d024a75e24f73977eddaec5b",
               "repositoryUrl":"https://github.com/Microsoft/GSL.git"
            }
         }
      },
      {
         "component":{
            "type":"git",
            "git":{
               "commitHash":"8f50e4463c2c7ba9b3f580c61ca21abc91197b7c",
               "repositoryUrl":"https://github.com/google/nsync.git"
            }
         }
      },
      {
         "component":{
            "type":"git",
            "git":{
               "commitHash":"2896c77cfc628f18b6ca6b28e3a380807fa00f53",
               "repositoryUrl":"https://github.com/onnx/onnx.git"
            }
         }
      },
      {
         "component":{
            "type":"git",
            "git":{
               "commitHash":"e776aa0275e293707b6a0901e0e8d8a8a3679508",
               "repositoryUrl":"https://github.com/google/benchmark.git"
            }
         }
      },
      {
         "component":{
            "type":"git",
            "git":{
               "commitHash":"a1041190c8b8ff0cd9e2f0752248ad5e3789ea0c",
               "repositoryUrl":"https://github.com/pybind/pybind11.git"
            }
         }
      },
      {
         "component":{
            "type":"git",
            "git":{
               "commitHash":"6a00cbc4a9b8e68b71caf7f774b3f9c753ae84d5",
               "repositoryUrl":"https://github.com/wjakob/clang-cindex-python3.git"
            }
         }
      },
      {
         "component":{
            "type":"git",
            "git":{
               "commitHash":"5b7683f49e1e9223cf9927b24f6fd3d6bd82e3f8",
               "repositoryUrl":"https://github.com/google/benchmark.git"
            }
         }
      },
      {
         "component":{
            "type":"git",
            "git":{
               "commitHash":"c3bb0ee2a63279a803aaad956b9b26d74bf9e6e2",
               "repositoryUrl":"https://github.com/google/googletest.git"
            }
         }
      },
      {
         "component":{
            "type":"git",
            "git":{
               "commitHash":"c2b36154778503a509a70a3b5309b201969eccab",
               "repositoryUrl":"https://github.com/dmlc/tvm.git"
            }
         }
      },
      {
         "component":{
            "type":"git",
            "git":{
               "commitHash":"e4a4c02764d37c9c3db0d64c4996651a3ef9513c",
               "repositoryUrl":"https://github.com/dmlc/HalideIR.git"
            }
         }
      },
      {
         "component":{
            "type":"git",
            "git":{
               "commitHash":"bee4d1dd8dc1ee4a1fd8fa6a96476c2f8b7492a3",
               "repositoryUrl":"https://github.com/dmlc/dlpack.git"
            }
         }
      },
      {
         "component":{
            "type":"git",
            "git":{
               "commitHash":"4d49691f1a9d944c3b0aa5e63f1db3cad1f941f8",
               "repositoryUrl":"https://github.com/dmlc/dmlc-core.git"
            }
         }
      },
      {
         "component":{
            "type":"git",
            "git":{
               "commitHash":"cf794d3b741a6278df169e58461f8529f43bce5d",
               "repositoryUrl":"https://github.com/eigenteam/eigen-git-mirror.git"
            }
         }
      },
      {
         "component":{
            "type":"git",
            "git":{
               "commitHash":"e02b83cc5e3c4d30f93dba945162e3aa58d962d6",
               "repositoryUrl":"https://github.com/jemalloc/jemalloc.git"
            }
         }
      },
      {
         "component":{
            "type":"git",
            "git":{
               "commitHash":"b9ce57acb12f71776a3130ed6f031cc00757de3c",
               "repositoryUrl":"https://github.com/intel/mkl-dnn.git"
            }
         }
      },
      {
         "component":{
            "type":"git",
            "git":{
               "commitHash":"d860915b0198ddb96f93e9e97a789af156544dc6",
               "repositoryUrl":"https://github.com/tensorflow/tensorflow.git"
            }
         }
      },
      {
         "component":{
            "type":"git",
            "git":{
               "commitHash":"eddf9023206dc40974c26f589ee2ad63a4227a1e",
               "repositoryUrl":"https://github.com/glennrp/libpng.git"
            }
         }
      },
      {
         "component":{
            "type":"git",
            "git":{
               "commitHash":"217f52fb121ef92491e5d5f71394b07ce4ead1d0",
               "repositoryUrl":"https://github.com/KjellKod/g3log.git"
            }
         }
      },
      {
         "component":{
            "type":"git",
            "git":{
               "commitHash":"50893291621658f355bc5b4d450a8d06a563053d",
               "repositoryUrl":"https://github.com/madler/zlib.git"
            }
         }
      },
      {
         "component":{
            "type":"git",
            "git":{
               "commitHash":"d264a2603493fecda607c1d1cda87fedba77d36b",
               "repositoryUrl":"https://github.com/Microsoft/CNTK.git"
            }
         }
      },
      {
         "component":{
            "type":"git",
            "git":{
               "commitHash":"971e2e89d08deeae0139d3011d15646fdac13c92",
               "repositoryUrl":"https://github.com/numpy/numpy.git"
            }
         }
      },
      {
         "component":{
            "type":"git",
            "git":{
               "commitHash":"90537289a04ef5d572496240e2ac3a881be518d2",
               "repositoryUrl":"https://github.com/pytorch/pytorch.git"
            }
         }
      },
      {
         "component":{
            "type":"git",
            "git":{
               "commitHash":"7389dbac82d362f296dc2746f10e43ffa1615660",
               "repositoryUrl":"https://github.com/scikit-learn/scikit-learn.git"
              }
<<<<<<< HEAD
         },
=======
         }
>>>>>>> 290c4728
      {
         "component":{
            "type":"git",
            "git":{
               "commitHash":"30cad267151fa8f1b17da8c1ef0571da6da9a8f1",
               "repositoryUrl":"https://github.com/google/re2.git"
            }
         }
      },
      {
         "component":{
            "type":"git",
            "git":{
               "commitHash":"48cb18e5c419ddd23d9badcfe4e9df7bde1979b2",
               "repositoryUrl":"https://github.com/protocolbuffers/protobuf.git"
              }
         },
      {
         "component":{
            "type":"git",
            "git":{
               "commitHash":"eeebdab16155d34ff8f5f42137da7df4d1c7eab0",
               "repositoryUrl":"https://github.com/BVLC/caffe.git"
              }
         },
      {
         "component":{
            "Type":"other",
            "Other":{
               "Name":"LLVM",
               "Version":"6.0.1",
               "DownloadUrl":"https://releases.llvm.org/6.0.1/llvm-6.0.1.src.tar.xz"
            }
         }
      },
      {
         "component":{
            "Type":"other",
            "Other":{
               "Name":"FreeBSD GetOpt",
               "Version":"12.0.0",
               "DownloadUrl":"https://svnweb.freebsd.org/base/release/12.0.0/lib/libc/stdlib/getopt.c?revision=341707&view=co"
            }
         }
      }
   ],
   "Version":1
}<|MERGE_RESOLUTION|>--- conflicted
+++ resolved
@@ -231,12 +231,9 @@
             "git":{
                "commitHash":"7389dbac82d362f296dc2746f10e43ffa1615660",
                "repositoryUrl":"https://github.com/scikit-learn/scikit-learn.git"
-              }
-<<<<<<< HEAD
-         },
-=======
-         }
->>>>>>> 290c4728
+            }
+         }    
+      },
       {
          "component":{
             "type":"git",
