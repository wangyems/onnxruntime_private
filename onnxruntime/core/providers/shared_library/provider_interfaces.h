// Copyright (c) Microsoft Corporation. All rights reserved.
// Licensed under the MIT License.

#include <optional>

// Public wrappers around internal ort interfaces (currently)
#include "core/providers/shared_library/provider_host_api.h"

#include "core/common/inlined_containers_fwd.h"
#include "core/providers/shared/common.h"

#define PROVIDER_DISALLOW_ALL(TypeName)     \
  TypeName() = delete;                      \
  TypeName(const TypeName&) = delete;       \
  void operator=(const TypeName&) = delete; \
  static void operator delete(void*) = delete;

namespace ONNX_NAMESPACE {
using namespace onnxruntime;

enum AttributeProto_AttributeType : int;
enum OperatorStatus : int;

// String pointer as unique TypeProto identifier.
using DataType = const std::string*;

}  // namespace ONNX_NAMESPACE

namespace onnxruntime {
// These types don't directly map to internal types
struct ProviderHost;
struct ProviderHostCPU;

class PhiloxGenerator;
using ProviderType = const std::string&;
class RandomGenerator;

#ifdef ENABLE_TRAINING_TORCH_INTEROP
namespace contrib {
class PythonOpBase;
class PythonOpGradBase;
}  // namespace contrib

namespace language_interop_ops {
namespace torch {
class RefCountTracker;
}  // namespace torch
}  // namespace language_interop_ops
#endif

namespace training {
class DistributedRunContext;
}

template <typename T, typename TResult>
struct IteratorHolder {
  IteratorHolder(std::unique_ptr<T>&& p) : p_{std::move(p)} {}

  bool operator!=(const IteratorHolder& p) const { return p_->operator!=(*p.p_); }

  void operator++() { p_->operator++(); }
  const TResult& operator*() { return p_->operator*(); }
  T* operator->() { return p_.get(); }

 private:
  std::unique_ptr<T> p_;
};

struct NodeAttributes_Iterator {
  virtual ~NodeAttributes_Iterator() {}

  virtual bool operator!=(const NodeAttributes_Iterator& p) const = 0;

  virtual void operator++() = 0;
  virtual const std::pair<const std::string, ONNX_NAMESPACE::AttributeProto>& operator*() const = 0;

  virtual const std::string& first() const = 0;
  virtual const ONNX_NAMESPACE::AttributeProto& second() const = 0;
};

struct TensorShapeProto_Dimension_Iterator {
  virtual ~TensorShapeProto_Dimension_Iterator() {}

  virtual bool operator!=(const TensorShapeProto_Dimension_Iterator& p) const = 0;

  virtual void operator++() = 0;
  virtual const ONNX_NAMESPACE::TensorShapeProto_Dimension& operator*() = 0;
};

using HashValue = uint64_t;
using NodeIndex = size_t;
// We can't just reinterpret_cast this one, since it's an unordered_map of object BY VALUE (can't do anything by value on the real types)
// using NodeAttributes = std::unordered_map<std::string, ONNX_NAMESPACE::AttributeProto_Copyable>;
using ModelMetaData = std::unordered_map<std::string, std::string>;

using InitializedTensorSet = std::unordered_map<std::string, const ONNX_NAMESPACE::TensorProto*>;

struct Node__NodeIterator {
  virtual ~Node__NodeIterator() {}

  virtual bool operator!=(const Node__NodeIterator& p) const = 0;

  virtual void operator++() = 0;
  virtual const Node& operator*() = 0;
};

struct Node__EdgeIterator {
  virtual ~Node__EdgeIterator() {}
  virtual bool operator!=(const Node__EdgeIterator& p) const = 0;

  virtual void operator++() = 0;
  virtual const Node& GetNode() const = 0;
  virtual int GetSrcArgIndex() const = 0;
  virtual int GetDstArgIndex() const = 0;
};

// There are two ways to route a function, one is a virtual method and the other is a function pointer (or pointer to
// member function).
// The function pointers are nicer in that they directly call the target function, but they cannot be used in cases
// where we're calling a specific implementation of a virtual class member. Trying to get a pointer to member of a
// virtual function will return a thunk that calls the virtual function (which will lead to infinite recursion in the
// bridge). There is no known way to get the non virtual member function pointer implementation in this case.
// The suppressed warning is:
//  "The type with a virtual function needs either public virtual or protected nonvirtual destructor."
// However, we do not allocate this type on heap.
// Please do not new or delete this type(and subtypes).
#if defined(_MSC_VER) && !defined(__clang__)
#pragma warning(push)
#pragma warning(disable : 26436)
#endif
struct ProviderHost {
  virtual const OrtApiBase* OrtGetApiBase() = 0;

  virtual void* HeapAllocate(size_t size) = 0;
  virtual void HeapFree(void*) = 0;

  virtual logging::Logger* LoggingManager_GetDefaultLogger() = 0;

  virtual std::string GetEnvironmentVar(const std::string& var_name) = 0;

  virtual void LogRuntimeError(uint32_t session_id, const common::Status& status,
                               const char* file, const char* function, uint32_t line) = 0;

  virtual std::vector<std::string> GetStackTrace() = 0;

  virtual OrtStatus* CreateStatus(OrtErrorCode code, _In_ const char* msg) noexcept = 0;

  virtual AllocatorPtr CreateAllocator(const AllocatorCreationInfo& info) = 0;

  virtual std::unique_ptr<IAllocator> CreateCPUAllocator(const OrtMemoryInfo& memory_info) = 0;

  virtual void* CPUAllocator__Alloc(CPUAllocator* p, size_t size) = 0;
  virtual void CPUAllocator__Free(CPUAllocator* p, void* allocation) = 0;

  virtual unsigned int GetThreadId() = 0;
  virtual unsigned int GetProcessId() = 0;

  virtual std::string demangle(const char* name) = 0;
  virtual std::string demangle(const std::string& name) = 0;

#ifdef USE_CUDA
  virtual std::unique_ptr<IAllocator> CreateCUDAAllocator(int16_t device_id, const char* name) = 0;
  virtual std::unique_ptr<IAllocator> CreateCUDAPinnedAllocator(const char* name) = 0;
  virtual std::unique_ptr<IDataTransfer> CreateGPUDataTransfer() = 0;

  virtual void cuda__Impl_Cast(void* stream, const int64_t* input_data, int32_t* output_data, size_t count) = 0;
  virtual void cuda__Impl_Cast(void* stream, const int32_t* input_data, int64_t* output_data, size_t count) = 0;
  virtual void cuda__Impl_Cast(void* stream, const double* input_data, float* output_data, size_t count) = 0;
  virtual void cuda__Impl_Cast(void* stream, const float* input_data, double* output_data, size_t count) = 0;

  virtual Status CudaCall_false(int retCode, const char* exprString, const char* libName, int successCode, const char* msg, const char* file, const int line) = 0;
  virtual void CudaCall_true(int retCode, const char* exprString, const char* libName, int successCode, const char* msg, const char* file, const int line) = 0;
#endif

#ifdef USE_ROCM
  virtual std::unique_ptr<IAllocator> CreateROCMAllocator(int16_t device_id, const char* name) = 0;
  virtual std::unique_ptr<IAllocator> CreateROCMPinnedAllocator(const char* name) = 0;
  virtual std::unique_ptr<IDataTransfer> CreateGPUDataTransfer() = 0;

  virtual void rocm__Impl_Cast(void* stream, const int64_t* input_data, int32_t* output_data, size_t count) = 0;
  virtual void rocm__Impl_Cast(void* stream, const int32_t* input_data, int64_t* output_data, size_t count) = 0;
  virtual void rocm__Impl_Cast(void* stream, const double* input_data, float* output_data, size_t count) = 0;
  virtual void rocm__Impl_Cast(void* stream, const float* input_data, double* output_data, size_t count) = 0;

  virtual Status RocmCall_false(int retCode, const char* exprString, const char* libName, int successCode, const char* msg, const char* file, const int line) = 0;
  virtual void RocmCall_true(int retCode, const char* exprString, const char* libName, int successCode, const char* msg, const char* file, const int line) = 0;
#endif

  virtual std::unordered_set<NodeIndex> GetCpuPreferredNodes(const onnxruntime::GraphViewer& graph,
                                                             const IExecutionProvider::IKernelLookup& kernel_lookup,
                                                             gsl::span<const NodeIndex> tentative_nodes) = 0;

  virtual Status UnpackTensor(const ONNX_NAMESPACE::TensorProto& tensor, const void* raw_data, size_t raw_data_len, /*out*/ bool* p_data, size_t expected_size) = 0;
  virtual Status UnpackTensor(const ONNX_NAMESPACE::TensorProto& tensor, const void* raw_data, size_t raw_data_len, /*out*/ float* p_data, size_t expected_size) = 0;
  virtual Status UnpackTensor(const ONNX_NAMESPACE::TensorProto& tensor, const void* raw_data, size_t raw_data_len, /*out*/ double* p_data, size_t expected_size) = 0;
  virtual Status UnpackTensor(const ONNX_NAMESPACE::TensorProto& tensor, const void* raw_data, size_t raw_data_len, /*out*/ MLFloat16* p_data, size_t expected_size) = 0;
  virtual Status UnpackTensor(const ONNX_NAMESPACE::TensorProto& tensor, const void* raw_data, size_t raw_data_len, /*out*/ int8_t* p_data, size_t expected_size) = 0;
  virtual Status UnpackTensor(const ONNX_NAMESPACE::TensorProto& tensor, const void* raw_data, size_t raw_data_len, /*out*/ uint8_t* p_data, size_t expected_size) = 0;
  virtual Status UnpackTensor(const ONNX_NAMESPACE::TensorProto& tensor, const void* raw_data, size_t raw_data_len, /*out*/ int16_t* p_data, size_t expected_size) = 0;
  virtual Status UnpackTensor(const ONNX_NAMESPACE::TensorProto& tensor, const void* raw_data, size_t raw_data_len, /*out*/ uint16_t* p_data, size_t expected_size) = 0;
  virtual Status UnpackTensor(const ONNX_NAMESPACE::TensorProto& tensor, const void* raw_data, size_t raw_data_len, /*out*/ int32_t* p_data, size_t expected_size) = 0;
  virtual Status UnpackTensor(const ONNX_NAMESPACE::TensorProto& tensor, const void* raw_data, size_t raw_data_len, /*out*/ uint32_t* p_data, size_t expected_size) = 0;
  virtual Status UnpackTensor(const ONNX_NAMESPACE::TensorProto& tensor, const void* raw_data, size_t raw_data_len, /*out*/ int64_t* p_data, size_t expected_size) = 0;
  virtual Status UnpackTensor(const ONNX_NAMESPACE::TensorProto& tensor, const void* raw_data, size_t raw_data_len, /*out*/ uint64_t* p_data, size_t expected_size) = 0;
  virtual Status UnpackInitializerData(const ONNX_NAMESPACE::TensorProto& tensor, const Path& model_path,
                                       /*out*/ std::vector<uint8_t>& unpacked_tensor) = 0;

  virtual uint16_t math__floatToHalf(float f) = 0;
  virtual float math__halfToFloat(uint16_t h) = 0;

  // sparse_utils
#if !defined(DISABLE_SPARSE_TENSORS)
#if !defined(ORT_MINIMAL_BUILD)
  virtual Status sparse_utils__DenseTensorToSparseCsr(const DataTransferManager& data_manager, const Tensor& src, const AllocatorPtr& cpu_allocator,
                                                      const AllocatorPtr& dst_allocator, SparseTensor& dst) = 0;
  virtual Status sparse_utils__SparseCsrToDenseTensor(const DataTransferManager& data_manager, const SparseTensor& src, const AllocatorPtr& cpu_allocator,
                                                      const AllocatorPtr& dst_allocator, Tensor& dst) = 0;

  virtual Status sparse_utils__SparseCooToDenseTensor(const DataTransferManager& data_manager, const SparseTensor& src, const AllocatorPtr& cpu_allocator,
                                                      const AllocatorPtr& dst_allocator, Tensor& dst) = 0;
#endif  // !ORT_MINIMAL_BUILD
  virtual Status sparse_utils__DenseTensorToSparseCoo(const DataTransferManager& data_manager, const Tensor& src, const AllocatorPtr& cpu_allocator,
                                                      const AllocatorPtr& dst_allocator, bool linear_indexs, SparseTensor& dst) = 0;
#endif  // !defined(DISABLE_SPARSE_TENSORS)

  // IAllocator
  virtual bool IAllocator__CalcMemSizeForArrayWithAlignment(size_t nmemb, size_t size, size_t alignment, size_t* out) = 0;

  // IExecutionProvider
  virtual std::vector<std::unique_ptr<ComputeCapability>> IExecutionProvider__GetCapability(const IExecutionProvider* p, const onnxruntime::GraphViewer& graph_viewer,
                                                                                            const IExecutionProvider::IKernelLookup& kernel_lookup) = 0;

  virtual common::Status IExecutionProvider__Compile(IExecutionProvider* p, const std::vector<IExecutionProvider::FusedNodeAndGraph>& fused_nodes_and_graphs, std::vector<NodeComputeInfo>& node_compute_funcs) = 0;

  virtual int IExecutionProvider__GenerateMetaDefId(const IExecutionProvider* p, const onnxruntime::GraphViewer& graph_viewer, HashValue& model_hash) = 0;

  // Status
  virtual std::string Status__ToString(const Status* p) = 0;

  // TensorShape
  virtual void TensorShape__operator_assign(TensorShape* p, const TensorShape& other) = 0;
  virtual void TensorShape__operator_move_assign(TensorShape* p, TensorShape&& other) noexcept = 0;
  virtual void TensorShape__Allocate(TensorShape* p, size_t size) = 0;
  virtual int64_t TensorShape__SizeHelper(const TensorShape* p, size_t start, size_t end) = 0;
  virtual std::string TensorShape__ToString(const TensorShape* p) = 0;
  virtual int64_t TensorShape__SizeToDimension(const TensorShape* p, size_t dimension) = 0;
  virtual int64_t TensorShape__SizeFromDimension(const TensorShape* p, size_t dimension) = 0;
  virtual std::ostream& operator_left_shift(std::ostream& out, const TensorShape& shape) = 0;

  // CPUIDInfo
  virtual const CPUIDInfo& CPUIDInfo__GetCPUIDInfo() = 0;
  virtual bool CPUIDInfo__HasAVX2(const CPUIDInfo* p) = 0;
  virtual bool CPUIDInfo__HasAVX512f(const CPUIDInfo* p) = 0;
  virtual bool CPUIDInfo__HasAVX512_BF16(const CPUIDInfo* p) = 0;
  virtual bool CPUIDInfo__HasAMX_BF16(const CPUIDInfo* p) = 0;
  virtual bool CPUIDInfo__HasAVX512Skylake(const CPUIDInfo* p) = 0;

  // logging::Logger
  virtual bool logging__Logger__OutputIsEnabled(const logging::Logger* p, logging::Severity severity, logging::DataType data_type) = 0;

  // logging::LoggingManager
  virtual const logging::Logger& logging__LoggingManager__DefaultLogger() = 0;

  // logging::Capture
  virtual std::unique_ptr<logging::Capture> logging__Capture__construct(const logging::Logger& logger, logging::Severity severity, const char* category, logging::DataType dataType, const CodeLocation& location) = 0;
  virtual void logging__Capture__operator_delete(logging::Capture* p) noexcept = 0;
  virtual std::ostream& logging__Capture__Stream(logging::Capture* p) noexcept = 0;

  // Env
  virtual Env& Env__Default() = 0;

  // Utils::DataTypeUtils
  virtual const std::string* Utils__DataTypeUtils__ToType(const ONNX_NAMESPACE::TypeProto& type_proto) = 0;

  // int64s
  virtual int int64s__size(const ONNX_NAMESPACE::int64s* p) = 0;
  virtual const int64_t& int64s__Get(const ONNX_NAMESPACE::int64s* p, int index) = 0;
  virtual void int64s__Reserve(ONNX_NAMESPACE::int64s* p, int size) = 0;
  virtual const int64_t* int64s__data(const ONNX_NAMESPACE::int64s* p) = 0;

  // float32s
  virtual void float32s__Reserve(ONNX_NAMESPACE::float32s* p, int size) = 0;
  virtual const float* float32s__data(const ONNX_NAMESPACE::float32s* p) = 0;
  virtual int float32s__size(const ONNX_NAMESPACE::float32s* p) = 0;

  // StringStringEntryProto
  virtual std::string* StringStringEntryProto__mutable_key(ONNX_NAMESPACE::StringStringEntryProto* p) = 0;
  virtual std::string* StringStringEntryProto__mutable_value(ONNX_NAMESPACE::StringStringEntryProto* p) = 0;

  // StringStringEntryProtos
  virtual void StringStringEntryProtos__Clear(ONNX_NAMESPACE::StringStringEntryProtos* p) = 0;
  virtual ONNX_NAMESPACE::StringStringEntryProto* StringStringEntryProtos__Add(ONNX_NAMESPACE::StringStringEntryProtos* p) = 0;
  virtual int StringStringEntryProtos__size(ONNX_NAMESPACE::StringStringEntryProtos* p) = 0;
  virtual ONNX_NAMESPACE::StringStringEntryProto& StringStringEntryProtos__at(ONNX_NAMESPACE::StringStringEntryProtos* p, int index) = 0;

#if !defined(DISABLE_OPTIONAL_TYPE)
  // TypeProto_Optional
  virtual const ONNX_NAMESPACE::TypeProto& TypeProto_Optional__elem_type(const ONNX_NAMESPACE::TypeProto_Optional* p) = 0;
  virtual ONNX_NAMESPACE::TypeProto* TypeProto_Optional__mutable_elem_type(ONNX_NAMESPACE::TypeProto_Optional* p) = 0;
#endif

  // TypeProto_Sequence
  virtual const ONNX_NAMESPACE::TypeProto& TypeProto_Sequence__elem_type(const ONNX_NAMESPACE::TypeProto_Sequence* p) = 0;
  virtual ONNX_NAMESPACE::TypeProto* TypeProto_Sequence__mutable_elem_type(ONNX_NAMESPACE::TypeProto_Sequence* p) = 0;

  // TypeProto_Tensor
  virtual bool TypeProto_Tensor__has_shape(const ONNX_NAMESPACE::TypeProto_Tensor* p) = 0;
  virtual const ONNX_NAMESPACE::TensorShapeProto& TypeProto_Tensor__shape(const ONNX_NAMESPACE::TypeProto_Tensor* p) = 0;
  virtual ONNX_NAMESPACE::TensorShapeProto* TypeProto_Tensor__mutable_shape(ONNX_NAMESPACE::TypeProto_Tensor* p) = 0;
  virtual int32_t TypeProto_Tensor__elem_type(const ONNX_NAMESPACE::TypeProto_Tensor* p) = 0;
  virtual void TypeProto_Tensor__set_elem_type(ONNX_NAMESPACE::TypeProto_Tensor* p, int32_t value) = 0;

#if !defined(DISABLE_SPARSE_TENSORS)
  // TypeProto_SparseTensor
  virtual bool TypeProto_SparseTensor__has_shape(const ONNX_NAMESPACE::TypeProto_SparseTensor* p) = 0;
  virtual const ONNX_NAMESPACE::TensorShapeProto& TypeProto_SparseTensor__shape(const ONNX_NAMESPACE::TypeProto_SparseTensor* p) = 0;
  virtual ONNX_NAMESPACE::TensorShapeProto* TypeProto_SparseTensor__mutable_shape(ONNX_NAMESPACE::TypeProto_SparseTensor* p) = 0;
  virtual int32_t TypeProto_SparseTensor__elem_type(const ONNX_NAMESPACE::TypeProto_SparseTensor* p) = 0;
#endif

  // TypeProto
  virtual std::unique_ptr<ONNX_NAMESPACE::TypeProto> TypeProto__construct() = 0;
  virtual void TypeProto__CopyFrom(ONNX_NAMESPACE::TypeProto* p, const ONNX_NAMESPACE::TypeProto* other) = 0;
  virtual const ONNX_NAMESPACE::TypeProto_Tensor& TypeProto__tensor_type(const ONNX_NAMESPACE::TypeProto* p) = 0;
  virtual ONNX_NAMESPACE::TypeProto_Tensor* TypeProto__mutable_tensor_type(ONNX_NAMESPACE::TypeProto* p) = 0;

#if !defined(DISABLE_SPARSE_TENSORS)
  virtual const ONNX_NAMESPACE::TypeProto_SparseTensor& TypeProto__sparse_tensor_type(const ONNX_NAMESPACE::TypeProto* p) = 0;
  virtual ONNX_NAMESPACE::TypeProto_SparseTensor* TypeProto__mutable_sparse_tensor_type(ONNX_NAMESPACE::TypeProto* p) = 0;
#endif

#if !defined(DISABLE_OPTIONAL_TYPE)
  virtual const ONNX_NAMESPACE::TypeProto_Optional& TypeProto__optional_type(const ONNX_NAMESPACE::TypeProto* p) = 0;
  virtual ONNX_NAMESPACE::TypeProto_Optional* TypeProto__mutable_optional_type(ONNX_NAMESPACE::TypeProto* p) = 0;
#endif

  virtual const ONNX_NAMESPACE::TypeProto_Sequence& TypeProto__sequence_type(const ONNX_NAMESPACE::TypeProto* p) = 0;
  virtual ONNX_NAMESPACE::TypeProto_Sequence* TypeProto__mutable_sequence_type(ONNX_NAMESPACE::TypeProto* p) = 0;

  virtual int TypeProto__value_case(const ONNX_NAMESPACE::TypeProto* p) = 0;

  // AttributeProto
  virtual std::unique_ptr<ONNX_NAMESPACE::AttributeProto> AttributeProto__construct() = 0;
  virtual void AttributeProto__operator_delete(ONNX_NAMESPACE::AttributeProto* p) = 0;
  virtual void AttributeProto__operator_assign(ONNX_NAMESPACE::AttributeProto* p, const ONNX_NAMESPACE::AttributeProto& v) = 0;

  virtual const std::string& AttributeProto__name(const ONNX_NAMESPACE::AttributeProto* p) const = 0;
  virtual ONNX_NAMESPACE::AttributeProto_AttributeType AttributeProto__type(const ONNX_NAMESPACE::AttributeProto* p) = 0;
  virtual int AttributeProto__ints_size(const ONNX_NAMESPACE::AttributeProto* p) = 0;
  virtual int AttributeProto__floats_size(const ONNX_NAMESPACE::AttributeProto* p) = 0;
  virtual int AttributeProto__strings_size(const ONNX_NAMESPACE::AttributeProto* p) = 0;
  virtual int64_t AttributeProto__ints(const ONNX_NAMESPACE::AttributeProto* p, int i) = 0;
  virtual float AttributeProto__floats(const ONNX_NAMESPACE::AttributeProto* p, int i) = 0;
  virtual const ::std::string& AttributeProto__strings(const ONNX_NAMESPACE::AttributeProto* p, int i) = 0;
  virtual const ONNX_NAMESPACE::int64s& AttributeProto__ints(const ONNX_NAMESPACE::AttributeProto* p) = 0;
  virtual const ONNX_NAMESPACE::float32s& AttributeProto__floats(const ONNX_NAMESPACE::AttributeProto* p) = 0;
  virtual ONNX_NAMESPACE::int64s* AttributeProto__mutable_ints(ONNX_NAMESPACE::AttributeProto* p) = 0;
  virtual ONNX_NAMESPACE::float32s* AttributeProto__mutable_floats(ONNX_NAMESPACE::AttributeProto* p) = 0;
  virtual void AttributeProto__add_ints(ONNX_NAMESPACE::AttributeProto* p, int64_t size) = 0;
  virtual void AttributeProto__add_floats(ONNX_NAMESPACE::AttributeProto* p, float size) = 0;
  virtual void AttributeProto__add_strings(ONNX_NAMESPACE::AttributeProto* p, const ::std::string& size) = 0;
  virtual int64_t AttributeProto__i(const ONNX_NAMESPACE::AttributeProto* p) = 0;
  virtual float AttributeProto__f(const ONNX_NAMESPACE::AttributeProto* p) = 0;
  virtual const ONNX_NAMESPACE::TensorProto& AttributeProto__t(const ONNX_NAMESPACE::AttributeProto* p) = 0;
  virtual void AttributeProto__set_s(ONNX_NAMESPACE::AttributeProto* p, const ::std::string& value) = 0;
<<<<<<< HEAD
  virtual void AttributeProto__set_i(ONNX_NAMESPACE::AttributeProto* p, const int64_t& value) = 0;
  virtual void AttributeProto__set_f(ONNX_NAMESPACE::AttributeProto* p, const float& value) = 0;
=======
  virtual void AttributeProto__set_i(ONNX_NAMESPACE::AttributeProto* p, int64_t value) = 0;
>>>>>>> 71657d1e
  virtual const ::std::string& AttributeProto__s(const ONNX_NAMESPACE::AttributeProto* p) = 0;
  virtual void AttributeProto__set_name(ONNX_NAMESPACE::AttributeProto* p, const ::std::string& value) = 0;
  virtual void AttributeProto__set_type(ONNX_NAMESPACE::AttributeProto* p, ONNX_NAMESPACE::AttributeProto_AttributeType value) = 0;
  virtual ONNX_NAMESPACE::TensorProto* AttributeProto__add_tensors(ONNX_NAMESPACE::AttributeProto* p) = 0;

  // GraphProto
  virtual void GraphProto__operator_delete(ONNX_NAMESPACE::GraphProto* p) = 0;
  virtual void GraphProto__operator_assign(ONNX_NAMESPACE::GraphProto* p, const ONNX_NAMESPACE::GraphProto& v) = 0;

  virtual const ONNX_NAMESPACE::ValueInfoProto& GraphProto__input(const ONNX_NAMESPACE::GraphProto* p, int index) = 0;
  virtual ONNX_NAMESPACE::ValueInfoProtos* GraphProto__mutable_input(ONNX_NAMESPACE::GraphProto* p) = 0;
  virtual ONNX_NAMESPACE::ValueInfoProto* GraphProto__mutable_input(ONNX_NAMESPACE::GraphProto* p, int index) = 0;
  virtual int GraphProto__input_size(const ONNX_NAMESPACE::GraphProto* p) = 0;

  virtual const ONNX_NAMESPACE::ValueInfoProtos& GraphProto__output(const ONNX_NAMESPACE::GraphProto* p) = 0;
  virtual const ONNX_NAMESPACE::ValueInfoProto& GraphProto__output(const ONNX_NAMESPACE::GraphProto* p, int index) = 0;
  virtual ONNX_NAMESPACE::ValueInfoProtos* GraphProto__mutable_output(ONNX_NAMESPACE::GraphProto* p) = 0;

  virtual ONNX_NAMESPACE::ValueInfoProtos* GraphProto__mutable_value_info(ONNX_NAMESPACE::GraphProto* p) = 0;
  virtual ONNX_NAMESPACE::TensorProtos* GraphProto__mutable_initializer(ONNX_NAMESPACE::GraphProto* p) = 0;
  virtual ONNX_NAMESPACE::NodeProto* GraphProto__add_node(ONNX_NAMESPACE::GraphProto* p) = 0;
<<<<<<< HEAD
  virtual std::string* GraphProto__mutable_name(ONNX_NAMESPACE::GraphProto* p) = 0;
=======
  virtual ONNX_NAMESPACE::NodeProto* GraphProto__mutable_node(ONNX_NAMESPACE::GraphProto* p, int index) = 0;
>>>>>>> 71657d1e

  // ModelProto
  virtual std::unique_ptr<ONNX_NAMESPACE::ModelProto> ModelProto__construct() = 0;
  virtual void ModelProto__operator_delete(ONNX_NAMESPACE::ModelProto* p) = 0;

  virtual bool ModelProto__SerializeToString(const ONNX_NAMESPACE::ModelProto* p, std::string& string) = 0;
  virtual bool ModelProto__SerializeToOstream(const ONNX_NAMESPACE::ModelProto* p, std::ostream& output) = 0;
  virtual bool ModelProto__ParseFromString(ONNX_NAMESPACE::ModelProto* p, const std::string& data) = 0;
  virtual std::string ModelProto__SerializeAsString(const ONNX_NAMESPACE::ModelProto* p) = 0;

  virtual const ONNX_NAMESPACE::GraphProto& ModelProto__graph(const ONNX_NAMESPACE::ModelProto* p) = 0;
  virtual ONNX_NAMESPACE::GraphProto* ModelProto__mutable_graph(ONNX_NAMESPACE::ModelProto* p) = 0;

  virtual void ModelProto__set_ir_version(ONNX_NAMESPACE::ModelProto* p, int64_t value) = 0;
  virtual ONNX_NAMESPACE::StringStringEntryProtos* ModelProto__mutable_metadata_props(ONNX_NAMESPACE::ModelProto* p) = 0;

  // NodeProto
  virtual std::unique_ptr<ONNX_NAMESPACE::NodeProto> NodeProto__construct() = 0;
  virtual void NodeProto__operator_delete(ONNX_NAMESPACE::NodeProto* p) = 0;
  virtual void NodeProto__operator_assign(ONNX_NAMESPACE::NodeProto* p, const ONNX_NAMESPACE::NodeProto& v) = 0;
  virtual int NodeProto__attribute_size(ONNX_NAMESPACE::NodeProto* p) = 0;
  virtual const ONNX_NAMESPACE::AttributeProto& NodeProto__attribute(const ONNX_NAMESPACE::NodeProto* p, int index) const = 0;
  virtual ONNX_NAMESPACE::AttributeProto* NodeProto__mutable_attribute(ONNX_NAMESPACE::NodeProto* p, int index) = 0;

  // TensorProto
  virtual std::unique_ptr<ONNX_NAMESPACE::TensorProto> TensorProto__construct() = 0;
  virtual void TensorProto__operator_delete(ONNX_NAMESPACE::TensorProto* p) = 0;
  virtual void TensorProto__operator_assign(ONNX_NAMESPACE::TensorProto* p, const ONNX_NAMESPACE::TensorProto& v) = 0;
  virtual bool TensorProto__has_name(const ONNX_NAMESPACE::TensorProto* p) = 0;
  virtual void TensorProto__set_name(ONNX_NAMESPACE::TensorProto* p, const ::std::string& name) = 0;
  virtual const ::std::string& TensorProto__name(const ONNX_NAMESPACE::TensorProto* p) = 0;
  virtual int TensorProto__dims_size(const ONNX_NAMESPACE::TensorProto* p) = 0;
  virtual const ONNX_NAMESPACE::int64s& TensorProto__dims(const ONNX_NAMESPACE::TensorProto* p) = 0;
  virtual void TensorProto__add_dims(ONNX_NAMESPACE::TensorProto* p, int64_t value) = 0;
  virtual bool TensorProto__has_data_location(const ONNX_NAMESPACE::TensorProto* p) = 0;
  virtual int TensorProto__data_location(const ONNX_NAMESPACE::TensorProto* p) = 0;
  virtual bool TensorProto__has_raw_data(const ONNX_NAMESPACE::TensorProto* p) = 0;
  virtual const std::string& TensorProto__raw_data(const ONNX_NAMESPACE::TensorProto* p) = 0;
  virtual std::string* TensorProto__mutable_raw_data(ONNX_NAMESPACE::TensorProto* p) = 0;
  virtual int32_t TensorProto__data_type(const ONNX_NAMESPACE::TensorProto* p) = 0;
  virtual void TensorProto__set_data_type(ONNX_NAMESPACE::TensorProto* p, int32_t type) = 0;
  virtual void TensorProto__CopyFrom(ONNX_NAMESPACE::TensorProto* p, const ONNX_NAMESPACE::TensorProto* other) = 0;
  virtual ONNX_NAMESPACE::StringStringEntryProtos* TensorProto__mutable_external_data(ONNX_NAMESPACE::TensorProto* p) = 0;
  virtual void TensorProto__clear_float_data(ONNX_NAMESPACE::TensorProto* p) = 0;
  virtual void TensorProto__clear_int32_data(ONNX_NAMESPACE::TensorProto* p) = 0;
  virtual void TensorProto__clear_string_data(ONNX_NAMESPACE::TensorProto* p) = 0;
  virtual void TensorProto__clear_int64_data(ONNX_NAMESPACE::TensorProto* p) = 0;
  virtual void TensorProto__clear_double_data(ONNX_NAMESPACE::TensorProto* p) = 0;
  virtual void TensorProto__clear_uint64_data(ONNX_NAMESPACE::TensorProto* p) = 0;

  virtual bool TensorProto_DataType_IsValid(int value) = 0;

  // TensorProtos
  virtual ONNX_NAMESPACE::TensorProto* TensorProtos__Add(ONNX_NAMESPACE::TensorProtos* p) = 0;
  virtual int TensorProtos__size(ONNX_NAMESPACE::TensorProtos* p) = 0;
  virtual ONNX_NAMESPACE::TensorProto& TensorProtos__at(ONNX_NAMESPACE::TensorProtos* p, int index) = 0;

  // TensorShapeProto_Dimension
  virtual int TensorShapeProto_Dimension__value_case(const ONNX_NAMESPACE::TensorShapeProto_Dimension* p) = 0;
  virtual const std::string& TensorShapeProto_Dimension__dim_param(const ONNX_NAMESPACE::TensorShapeProto_Dimension* p) = 0;
  virtual int64_t TensorShapeProto_Dimension__dim_value(const ONNX_NAMESPACE::TensorShapeProto_Dimension* p) = 0;
  virtual void TensorShapeProto_Dimension__set_dim_value(ONNX_NAMESPACE::TensorShapeProto_Dimension* p, int64_t value) = 0;
  virtual bool TensorShapeProto_Dimension__has_dim_value(const ONNX_NAMESPACE::TensorShapeProto_Dimension* p) = 0;
  virtual bool TensorShapeProto_Dimension__has_dim_param(const ONNX_NAMESPACE::TensorShapeProto_Dimension* p) = 0;
  virtual void TensorShapeProto_Dimension__clear_dim_value(ONNX_NAMESPACE::TensorShapeProto_Dimension* p) = 0;
  virtual const std::string& TensorShapeProto_Dimension__denotation(const ONNX_NAMESPACE::TensorShapeProto_Dimension* p) const = 0;
  virtual void TensorShapeProto_Dimension__set_denotation(ONNX_NAMESPACE::TensorShapeProto_Dimension* p, const std::string& value) = 0;

  // TensorShapeProto_Dimensions
  virtual std::unique_ptr<TensorShapeProto_Dimension_Iterator> TensorShapeProto_Dimensions__begin(const ONNX_NAMESPACE::TensorShapeProto_Dimensions* p) = 0;
  virtual std::unique_ptr<TensorShapeProto_Dimension_Iterator> TensorShapeProto_Dimensions__end(const ONNX_NAMESPACE::TensorShapeProto_Dimensions* p) = 0;

  // TensorShapeProto
  virtual int TensorShapeProto__dim_size(const ONNX_NAMESPACE::TensorShapeProto* p) = 0;
  virtual const ONNX_NAMESPACE::TensorShapeProto_Dimensions& TensorShapeProto__dim(const ONNX_NAMESPACE::TensorShapeProto* p) = 0;
  virtual const ONNX_NAMESPACE::TensorShapeProto_Dimension& TensorShapeProto__dim(const ONNX_NAMESPACE::TensorShapeProto* p, int index) = 0;
  virtual ONNX_NAMESPACE::TensorShapeProto_Dimension* TensorShapeProto__mutable_dim(ONNX_NAMESPACE::TensorShapeProto* p, int index) = 0;
  virtual void TensorShapeProto__clear_dim(ONNX_NAMESPACE::TensorShapeProto* p) = 0;
  virtual ONNX_NAMESPACE::TensorShapeProto_Dimension* TensorShapeProto__add_dim(ONNX_NAMESPACE::TensorShapeProto* p) = 0;

  // ValueInfoProto
  virtual void ValueInfoProto__operator_assign(ONNX_NAMESPACE::ValueInfoProto* p, const ONNX_NAMESPACE::ValueInfoProto& v) = 0;
  virtual const ONNX_NAMESPACE::TypeProto& ValueInfoProto__type(const ONNX_NAMESPACE::ValueInfoProto* p) = 0;
  virtual ONNX_NAMESPACE::TypeProto* ValueInfoProto__mutable_type(ONNX_NAMESPACE::ValueInfoProto* p) = 0;

  // ValueInfoProtos
  virtual ONNX_NAMESPACE::ValueInfoProto* ValueInfoProtos__Add(ONNX_NAMESPACE::ValueInfoProtos* p) = 0;

  virtual const ONNX_NAMESPACE::ValueInfoProto& ValueInfoProtos__operator_array(const ONNX_NAMESPACE::ValueInfoProtos* p, int index) = 0;

<<<<<<< HEAD
  virtual void RegisterSchema(const std::string& domain, const OrtCustomOp* op, int type) = 0;
=======
  // ConfigOptions
  virtual std::optional<std::string> ConfigOptions__GetConfigEntry(const ConfigOptions* p, const std::string& config_key) = 0;
>>>>>>> 71657d1e

  // ComputeCapability
  virtual std::unique_ptr<ComputeCapability> ComputeCapability__construct(std::unique_ptr<IndexedSubGraph> t_sub_graph) = 0;
  virtual void ComputeCapability__operator_delete(ComputeCapability* p) = 0;
  virtual std::unique_ptr<IndexedSubGraph>& ComputeCapability__SubGraph(ComputeCapability* p) = 0;

  // DataTransferManager
  virtual Status DataTransferManager__CopyTensor(const DataTransferManager* p, const Tensor& src, Tensor& dst) = 0;
#if !defined(DISABLE_SPARSE_TENSORS)
  virtual Status DataTransferManager__CopySparseTensor(const DataTransferManager* p, const SparseTensor& src, SparseTensor& dst) = 0;
  virtual Status DataTransferManager__CopySparseTensors(const DataTransferManager* p, const std::vector<IDataTransfer::SparseSrcDstPair>& src_dst_pairs) = 0;
#endif
  virtual const IDataTransfer* DataTransferManager__GetDataTransfer(const DataTransferManager* p, const OrtDevice& src_device, const OrtDevice& dst_device) = 0;

  // IDataTransfer
  virtual Status IDataTransfer__CopyTensor(const IDataTransfer* p, const Tensor& src, Tensor& dst) = 0;
  virtual Status IDataTransfer__CopyTensors(const IDataTransfer* p, const std::vector<IDataTransfer::SrcDstPair>& src_dst_pairs) = 0;
#if !defined(DISABLE_SPARSE_TENSORS)
  virtual Status IDataTransfer__CopySparseTensors(const IDataTransfer* p, const std::vector<IDataTransfer::SparseSrcDstPair>& src_dst_pairs) = 0;
#endif

  // IndexedSubGraph_MetaDef
  virtual std::unique_ptr<IndexedSubGraph_MetaDef> IndexedSubGraph_MetaDef__construct() = 0;
  virtual void IndexedSubGraph_MetaDef__operator_delete(IndexedSubGraph_MetaDef* p) = 0;

  virtual std::string& IndexedSubGraph_MetaDef__name(IndexedSubGraph_MetaDef* p) = 0;
  virtual std::string& IndexedSubGraph_MetaDef__domain(IndexedSubGraph_MetaDef* p) = 0;
  virtual int& IndexedSubGraph_MetaDef__since_version(IndexedSubGraph_MetaDef* p) = 0;
  virtual ONNX_NAMESPACE::OperatorStatus& IndexedSubGraph_MetaDef__status(IndexedSubGraph_MetaDef* p) = 0;
  virtual std::vector<std::string>& IndexedSubGraph_MetaDef__inputs(IndexedSubGraph_MetaDef* p) = 0;
  virtual std::vector<std::string>& IndexedSubGraph_MetaDef__outputs(IndexedSubGraph_MetaDef* p) = 0;
  virtual std::vector<std::string>& IndexedSubGraph_MetaDef__constant_initializers(IndexedSubGraph_MetaDef* p) = 0;
  virtual NodeAttributes& IndexedSubGraph_MetaDef__attributes(IndexedSubGraph_MetaDef* p) = 0;
  virtual std::string& IndexedSubGraph_MetaDef__doc_string(IndexedSubGraph_MetaDef* p) = 0;

  // IndexedSubGraph
  virtual std::unique_ptr<IndexedSubGraph> IndexedSubGraph__construct() = 0;
  virtual void IndexedSubGraph__operator_delete(IndexedSubGraph* p) = 0;

  virtual std::vector<onnxruntime::NodeIndex>& IndexedSubGraph__Nodes(IndexedSubGraph* p) = 0;

  virtual void IndexedSubGraph__SetMetaDef(IndexedSubGraph* p, std::unique_ptr<IndexedSubGraph_MetaDef>&& meta_def_) = 0;
  virtual const IndexedSubGraph_MetaDef* IndexedSubGraph__GetMetaDef(const IndexedSubGraph* p) = 0;

  // KernelDef
  virtual void KernelDef__operator_delete(KernelDef* p) = 0;
  virtual int KernelDef__ExecQueueId(const KernelDef* p) = 0;
  virtual void KernelDef__SinceVersion(const KernelDef* p, int* start, int* end) = 0;
  virtual const std::string& KernelDef__Domain(const KernelDef* p) = 0;
  virtual const std::string& KernelDef__OpName(const KernelDef* p) = 0;

  // KernelDefBuilder
  virtual std::unique_ptr<KernelDefBuilder> KernelDefBuilder__construct() = 0;
  virtual void KernelDefBuilder__operator_delete(KernelDefBuilder* p) = 0;

  virtual void KernelDefBuilder__SetName(KernelDefBuilder* p, const char* op_name) = 0;
  virtual void KernelDefBuilder__SetDomain(KernelDefBuilder* p, const char* domain) = 0;
  virtual void KernelDefBuilder__SinceVersion(KernelDefBuilder* p, int since_version) = 0;
  virtual void KernelDefBuilder__SinceVersion(KernelDefBuilder* p, int since_version_start, int since_version_end) = 0;
  virtual void KernelDefBuilder__Provider(KernelDefBuilder* p, const char* provider_type) = 0;
  virtual void KernelDefBuilder__TypeConstraint(KernelDefBuilder* p, const char* arg_name, MLDataType supported_type) = 0;
  virtual void KernelDefBuilder__TypeConstraint(KernelDefBuilder* p, const char* arg_name, const std::vector<MLDataType>& supported_types) = 0;
  virtual void KernelDefBuilder__InputMemoryType(KernelDefBuilder* p, OrtMemType type, int input_index) = 0;
  virtual void KernelDefBuilder__InputMemoryType(KernelDefBuilder* p, OrtMemType type, const std::vector<int>& input_indexes) = 0;
  virtual void KernelDefBuilder__OutputMemoryType(KernelDefBuilder* p, OrtMemType type, int input_index) = 0;
  virtual void KernelDefBuilder__ExecQueueId(KernelDefBuilder* p, int queue_id) = 0;
  virtual void KernelDefBuilder__MayInplace(KernelDefBuilder* p, int input_index, int output_index) = 0;
  virtual void KernelDefBuilder__Alias(KernelDefBuilder* p, int input_index, int output_index) = 0;
  virtual void KernelDefBuilder__Alias(KernelDefBuilder* p, const std::vector<std::pair<int, int>>& aliases) = 0;
  virtual void KernelDefBuilder__VariadicAlias(KernelDefBuilder* p, int input_offset, int output_offset) = 0;
  virtual void KernelDefBuilder__ExternalOutputs(KernelDefBuilder* p) = 0;
  virtual void KernelDefBuilder__AllocateInputsContiguously(KernelDefBuilder* p) = 0;
#ifdef ENABLE_STRIDED_TENSORS
  virtual void KernelDefBuilder__MayStridedInput(KernelDefBuilder* p, int input_index) = 0;
  virtual void KernelDefBuilder__MayStridedOutput(KernelDefBuilder* p, int input_index, int output_index) = 0;
#endif

  virtual std::unique_ptr<KernelDef> KernelDefBuilder__Build(KernelDefBuilder* p) = 0;

  // KernelRegistry
  virtual std::shared_ptr<KernelRegistry> KernelRegistry__construct() = 0;
  virtual void KernelRegistry__operator_delete(KernelRegistry* p) = 0;
  virtual Status KernelRegistry__Register(KernelRegistry* p, KernelCreateInfo&& create_info) = 0;

  // PrimitiveDataTypeBase
  virtual int32_t PrimitiveDataTypeBase__GetDataType(const PrimitiveDataTypeBase* p) = 0;

  // DataTypeImpl
  virtual MLDataType DataTypeImpl__GetType_Tensor() = 0;
#if !defined(DISABLE_SPARSE_TENSORS)
  virtual MLDataType DataTypeImpl__GetType_SparseTensor() = 0;
#endif
  virtual MLDataType DataTypeImpl__GetType_TensorSeq() = 0;
  virtual MLDataType DataTypeImpl__GetTypeFromOnnxType(int) = 0;
  virtual MLDataType DataTypeImpl__GetType_bool() = 0;
  virtual MLDataType DataTypeImpl__GetType_int8() = 0;
  virtual MLDataType DataTypeImpl__GetType_uint8() = 0;
  virtual MLDataType DataTypeImpl__GetType_int16() = 0;
  virtual MLDataType DataTypeImpl__GetType_uint16() = 0;
  virtual MLDataType DataTypeImpl__GetType_int32() = 0;
  virtual MLDataType DataTypeImpl__GetType_uint32() = 0;
  virtual MLDataType DataTypeImpl__GetType_int64() = 0;
  virtual MLDataType DataTypeImpl__GetType_uint64() = 0;
  virtual MLDataType DataTypeImpl__GetType_float() = 0;
  virtual MLDataType DataTypeImpl__GetType_double() = 0;
  virtual MLDataType DataTypeImpl__GetType_BFloat16() = 0;
  virtual MLDataType DataTypeImpl__GetType_MLFloat16() = 0;
  virtual MLDataType DataTypeImpl__GetType_string() = 0;
#if !defined(DISABLE_FLOAT8_TYPES)
  virtual MLDataType DataTypeImpl__GetType_Float8E4M3FN() = 0;
  virtual MLDataType DataTypeImpl__GetType_Float8E4M3FNUZ() = 0;
  virtual MLDataType DataTypeImpl__GetType_Float8E5M2() = 0;
  virtual MLDataType DataTypeImpl__GetType_Float8E5M2FNUZ() = 0;
#endif

  virtual MLDataType DataTypeImpl__GetTensorType_bool() = 0;
  virtual MLDataType DataTypeImpl__GetTensorType_int8() = 0;
  virtual MLDataType DataTypeImpl__GetTensorType_uint8() = 0;
  virtual MLDataType DataTypeImpl__GetTensorType_int16() = 0;
  virtual MLDataType DataTypeImpl__GetTensorType_uint16() = 0;
  virtual MLDataType DataTypeImpl__GetTensorType_int32() = 0;
  virtual MLDataType DataTypeImpl__GetTensorType_uint32() = 0;
  virtual MLDataType DataTypeImpl__GetTensorType_int64() = 0;
  virtual MLDataType DataTypeImpl__GetTensorType_uint64() = 0;
  virtual MLDataType DataTypeImpl__GetTensorType_float() = 0;
  virtual MLDataType DataTypeImpl__GetTensorType_double() = 0;
  virtual MLDataType DataTypeImpl__GetTensorType_BFloat16() = 0;
  virtual MLDataType DataTypeImpl__GetTensorType_MLFloat16() = 0;
#if !defined(DISABLE_FLOAT8_TYPES)
  virtual MLDataType DataTypeImpl__GetTensorType_Float8E4M3FN() = 0;
  virtual MLDataType DataTypeImpl__GetTensorType_Float8E4M3FNUZ() = 0;
  virtual MLDataType DataTypeImpl__GetTensorType_Float8E5M2() = 0;
  virtual MLDataType DataTypeImpl__GetTensorType_Float8E5M2FNUZ() = 0;
#endif

#if !defined(DISABLE_SPARSE_TENSORS)
  virtual MLDataType DataTypeImpl__GetSparseTensorType_bool() = 0;
  virtual MLDataType DataTypeImpl__GetSparseTensorType_int8() = 0;
  virtual MLDataType DataTypeImpl__GetSparseTensorType_uint8() = 0;
  virtual MLDataType DataTypeImpl__GetSparseTensorType_int16() = 0;
  virtual MLDataType DataTypeImpl__GetSparseTensorType_uint16() = 0;
  virtual MLDataType DataTypeImpl__GetSparseTensorType_int32() = 0;
  virtual MLDataType DataTypeImpl__GetSparseTensorType_uint32() = 0;
  virtual MLDataType DataTypeImpl__GetSparseTensorType_int64() = 0;
  virtual MLDataType DataTypeImpl__GetSparseTensorType_uint64() = 0;
  virtual MLDataType DataTypeImpl__GetSparseTensorType_float() = 0;
  virtual MLDataType DataTypeImpl__GetSparseTensorType_double() = 0;
  virtual MLDataType DataTypeImpl__GetSparseTensorType_string() = 0;
  virtual MLDataType DataTypeImpl__GetSparseTensorType_BFloat16() = 0;
  virtual MLDataType DataTypeImpl__GetSparseTensorType_MLFloat16() = 0;
#if !defined(DISABLE_FLOAT8_TYPES)
  virtual MLDataType DataTypeImpl__GetSparseTensorType_Float8E4M3FN() = 0;
  virtual MLDataType DataTypeImpl__GetSparseTensorType_Float8E4M3FNUZ() = 0;
  virtual MLDataType DataTypeImpl__GetSparseTensorType_Float8E5M2() = 0;
  virtual MLDataType DataTypeImpl__GetSparseTensorType_Float8E5M2FNUZ() = 0;
#endif
#endif

  virtual const char* DataTypeImpl__ToString(MLDataType type) = 0;
  virtual bool DataTypeImpl__IsTensorType(const DataTypeImpl* p) = 0;
  virtual bool DataTypeImpl__IsTensorSequenceType(const DataTypeImpl* p) = 0;
#if !defined(DISABLE_SPARSE_TENSORS)
  virtual bool DataTypeImpl__IsSparseTensorType(const DataTypeImpl* p) = 0;
#endif

  virtual DeleteFunc DataTypeImpl__GetDeleteFunc(const DataTypeImpl* p) = 0;

  virtual const std::vector<MLDataType>& DataTypeImpl__AllFixedSizeTensorTypes() = 0;
  virtual const std::vector<MLDataType>& DataTypeImpl__AllFixedSizeTensorTypesIRv4() = 0;
  virtual const std::vector<MLDataType>& DataTypeImpl__AllFixedSizeTensorTypesIRv9() = 0;

  virtual const std::vector<MLDataType>& DataTypeImpl__AllTensorTypes() = 0;
  virtual const std::vector<MLDataType>& DataTypeImpl__AllTensorTypesIRv4() = 0;
  virtual const std::vector<MLDataType>& DataTypeImpl__AllTensorTypesIRv9() = 0;

  virtual const std::vector<MLDataType>& DataTypeImpl__AllIEEEFloatTensorTypes() = 0;

  virtual const std::vector<MLDataType>& DataTypeImpl__AllTensorAndSequenceTensorTypes() = 0;
  virtual const std::vector<MLDataType>& DataTypeImpl__AllTensorAndSequenceTensorTypesIRv4() = 0;
  virtual const std::vector<MLDataType>& DataTypeImpl__AllTensorAndSequenceTensorTypesIRv9() = 0;

  virtual const std::vector<MLDataType>& DataTypeImpl__AllOptionalAndTensorAndSequenceTensorTypes() = 0;
  virtual const std::vector<MLDataType>& DataTypeImpl__AllOptionalAndTensorAndSequenceTensorTypesIRv4() = 0;
  virtual const std::vector<MLDataType>& DataTypeImpl__AllOptionalAndTensorAndSequenceTensorTypesIRv9() = 0;

  virtual const std::vector<MLDataType>& DataTypeImpl__AllFixedSizeTensorAndSequenceTensorTypes() = 0;
  virtual const std::vector<MLDataType>& DataTypeImpl__AllFixedSizeTensorAndSequenceTensorTypesIRv4() = 0;
  virtual const std::vector<MLDataType>& DataTypeImpl__AllFixedSizeTensorAndSequenceTensorTypesIRv9() = 0;

  virtual const std::vector<MLDataType>& DataTypeImpl__AllSequenceTensorTypes() = 0;
  virtual const std::vector<MLDataType>& DataTypeImpl__AllSequenceTensorTypesIRv4() = 0;
  virtual const std::vector<MLDataType>& DataTypeImpl__AllSequenceTensorTypesIRv9() = 0;

  virtual const std::vector<MLDataType>& DataTypeImpl__AllFixedSizeSequenceTensorTypes() = 0;
  virtual const std::vector<MLDataType>& DataTypeImpl__AllFixedSizeSequenceTensorTypesIRv4() = 0;
  virtual const std::vector<MLDataType>& DataTypeImpl__AllFixedSizeSequenceTensorTypesIRv9() = 0;

  virtual size_t DataTypeImpl__Size(const DataTypeImpl* p) = 0;
  virtual const PrimitiveDataTypeBase* DataTypeImpl__AsPrimitiveDataType(const DataTypeImpl* p) = 0;

  // Function
  virtual const Graph& Function__Body(const Function* p) = 0;

  // Node
  virtual const std::string& Node__Name(const Node* p) noexcept = 0;
  virtual const std::string& Node__Description(const Node* p) noexcept = 0;
  virtual const std::string& Node__Domain(const Node* p) noexcept = 0;
  virtual const std::string& Node__OpType(const Node* p) noexcept = 0;
  virtual int Node__SinceVersion(const Node* p) = 0;

  virtual const Function* Node__GetFunctionBody(const Node* p) noexcept = 0;
  virtual ProviderType Node__GetExecutionProviderType(const Node* p) const noexcept = 0;

  virtual const std::vector<int>& Node__InputArgCount(const Node* p) = 0;
  virtual ConstPointerContainer<std::vector<NodeArg*>> Node__ImplicitInputDefs(const Node* p) noexcept = 0;
  virtual ConstPointerContainer<std::vector<NodeArg*>> Node__InputDefs(const Node* p) noexcept = 0;
  virtual ConstPointerContainer<std::vector<NodeArg*>> Node__OutputDefs(const Node* p) noexcept = 0;
  virtual NodeIndex Node__Index(const Node* p) noexcept = 0;
  virtual std::vector<gsl::not_null<const Graph*>> Node__GetSubgraphs(const Node* p) const noexcept = 0;

  virtual void Node__ToProto(const Node* p, ONNX_NAMESPACE::NodeProto& proto, bool update_subgraphs = false) = 0;

  virtual const NodeAttributes& Node__GetAttributes(const Node* p) noexcept = 0;
  virtual void Node__AddAttribute(Node* p, const ::std::string& attr_name, const ONNX_NAMESPACE::GraphProto& value) = 0;
  virtual size_t Node__GetInputEdgesCount(const Node* p) noexcept = 0;
  virtual size_t Node__GetOutputEdgesCount(const Node* p) noexcept = 0;

  virtual std::unique_ptr<Node__NodeIterator> Node__InputNodesBegin(const Node* p) noexcept = 0;
  virtual std::unique_ptr<Node__NodeIterator> Node__InputNodesEnd(const Node* p) noexcept = 0;

  virtual std::unique_ptr<Node__NodeIterator> Node__OutputNodesBegin(const Node* p) noexcept = 0;
  virtual std::unique_ptr<Node__NodeIterator> Node__OutputNodesEnd(const Node* p) noexcept = 0;

  virtual std::unique_ptr<Node__EdgeIterator> Node__InputEdgesBegin(const Node* p) noexcept = 0;
  virtual std::unique_ptr<Node__EdgeIterator> Node__InputEdgesEnd(const Node* p) noexcept = 0;
  virtual std::unique_ptr<Node__EdgeIterator> Node__OutputEdgesBegin(const Node* p) noexcept = 0;
  virtual std::unique_ptr<Node__EdgeIterator> Node__OutputEdgesEnd(const Node* p) noexcept = 0;

  virtual void Node__ForEachDef(const Node* p, std::function<void(const NodeArg&, bool is_input)> func, bool include_missing_optional_defs) = 0;
  virtual int Node__NodeType(const Node* p) const noexcept = 0;
  virtual const std::unordered_map<std::string, gsl::not_null<Graph*>>& Node__GetAttributeNameToMutableSubgraphMap(Node* p) = 0;
  virtual std::unordered_map<std::string, gsl::not_null<const Graph*>> Node__GetAttributeNameToSubgraphMap(const Node* p) const = 0;

  // NodeArg
  virtual const std::string& NodeArg__Name(const NodeArg* p) noexcept = 0;
  virtual const ONNX_NAMESPACE::TensorShapeProto* NodeArg__Shape(const NodeArg* p) = 0;
  virtual ONNX_NAMESPACE::DataType NodeArg__Type(const NodeArg* p) noexcept = 0;
  virtual const ONNX_NAMESPACE::NodeArgInfo& NodeArg__ToProto(const NodeArg* p) noexcept = 0;
  virtual bool NodeArg__Exists(const NodeArg* p) const noexcept = 0;
  virtual const ONNX_NAMESPACE::TypeProto* NodeArg__TypeAsProto(const NodeArg* p) noexcept = 0;
  virtual Status NodeArg__OverrideTypesHelper(NodeArg* p, const ONNX_NAMESPACE::TypeProto& input_type, int32_t input_tensor_elem_type, int32_t current_tensor_elem_type, bool override_types) = 0;

  // NodeAttributes
  virtual std::unique_ptr<NodeAttributes> NodeAttributes__construct() = 0;
  virtual void NodeAttributes__operator_delete(NodeAttributes* p) noexcept = 0;
  virtual void NodeAttributes__operator_assign(NodeAttributes* p, const NodeAttributes& v) = 0;

  virtual size_t NodeAttributes__size(const NodeAttributes* p) = 0;
  virtual void NodeAttributes__clear(NodeAttributes* p) noexcept = 0;
  virtual size_t NodeAttributes__count(const NodeAttributes* p, const std::string& keyval) = 0;
  virtual ONNX_NAMESPACE::AttributeProto& NodeAttributes__operator_array(NodeAttributes* p, const std::string& string) = 0;
  virtual const ONNX_NAMESPACE::AttributeProto& NodeAttributes__at(const NodeAttributes* p, const std::string& string) = 0;

  virtual std::unique_ptr<NodeAttributes_Iterator> NodeAttributes__begin(const NodeAttributes* p) = 0;
  virtual std::unique_ptr<NodeAttributes_Iterator> NodeAttributes__end(const NodeAttributes* p) = 0;
  virtual std::unique_ptr<NodeAttributes_Iterator> NodeAttributes__find(const NodeAttributes* p, const std::string& key) = 0;
  virtual void NodeAttributes__insert(NodeAttributes* p, const NodeAttributes& v) = 0;
  virtual void NodeAttributes__emplace(NodeAttributes* p, const std::string& k, const ONNX_NAMESPACE::AttributeProto& v) = 0;
  virtual void NodeAttributes__insert_or_assign(NodeAttributes* p, const std::string& k, const ONNX_NAMESPACE::AttributeProto& v) = 0;
  virtual void NodeAttributes__reserve(NodeAttributes* p, size_t size) = 0;

  // Model
  virtual std::unique_ptr<Model> Model__construct(ONNX_NAMESPACE::ModelProto&& model_proto,
                                                  const PathString& model_path, const logging::Logger& logger) = 0;
  virtual void Model__operator_delete(Model* p) = 0;
  virtual Graph& Model__MainGraph(Model* p) = 0;
  virtual std::unique_ptr<ONNX_NAMESPACE::ModelProto> Model__ToProto(Model* p) = 0;
  virtual std::unique_ptr<ONNX_NAMESPACE::ModelProto> Model__ToGraphProtoWithExternalInitializers(Model* p, const std::string& external_file_name, const PathString& file_path, size_t initializer_size_threshold) = 0;
  virtual const ModelMetaData& Model__MetaData(const Model* p) const noexcept = 0;
  virtual Status Model__Load(const PathString& file_path, /*out*/ ONNX_NAMESPACE::ModelProto& model_proto) = 0;

  // Graph
  virtual std::unique_ptr<GraphViewer> Graph__CreateGraphViewer(const Graph* p) = 0;
  virtual std::unique_ptr<ONNX_NAMESPACE::GraphProto> Graph__ToGraphProto(const Graph* p) = 0;

  virtual NodeArg& Graph__GetOrCreateNodeArg(Graph* p, const std::string& name, const ONNX_NAMESPACE::TypeProto* p_arg_type) = 0;
  virtual void Graph__AddOuterScopeNodeArg(Graph* p, const std::string& name) = 0;
  virtual void Graph__SetInputs(Graph* p, gsl::span<const NodeArg* const> inputs) = 0;

  virtual Status Graph__Resolve(Graph* p) = 0;
  virtual void Graph__AddInitializedTensor(Graph* p, const ONNX_NAMESPACE::TensorProto& tensor) = 0;
  virtual Node& Graph__AddNode(Graph* p, const std::string& name, const std::string& op_type, const std::string& description, const gsl::span<NodeArg* const>& input_args, const gsl::span<NodeArg* const>& output_args, const NodeAttributes* attributes, const std::string& domain) = 0;

  virtual const std::vector<const NodeArg*>& Graph__GetOutputs(const Graph* p) noexcept = 0;
  virtual void Graph__SetOutputs(Graph* p, gsl::span<const NodeArg* const> outputs) = 0;

  virtual const std::vector<const NodeArg*>& Graph__GetInputs(const Graph* p) noexcept = 0;
  virtual std::vector<const Node*> Graph__Nodes(const Graph* p) = 0;
  virtual bool Graph__GetInitializedTensor(const Graph* p, const std::string& tensor_name, const ONNX_NAMESPACE::TensorProto*& value) = 0;

  virtual const Node* Graph__ParentNode(const Graph* p) const = 0;
  virtual const Graph* Graph__ParentGraph(const Graph* p) const = 0;
  virtual Graph* Graph__MutableParentGraph(Graph* p) = 0;
  virtual const std::string& Graph__Name(const Graph* p) const noexcept = 0;
  virtual const Path& Graph__ModelPath(const Graph* p) const = 0;
  virtual const std::vector<const NodeArg*>& Graph__GetInputsIncludingInitializers(const Graph* p) const noexcept = 0;
  virtual bool Graph__IsSubgraph(const Graph* p) = 0;
  virtual const Node* Graph__GetProducerNode(const Graph* p, const std::string& node_arg_name) const = 0;
  virtual const Model& Graph__GetModel(const Graph* p) = 0;
  virtual void Graph__ReverseDFSFrom(const Graph* p, gsl::span<const Node* const> from,
                                     const std::function<void(const Node*)>& enter,
                                     const std::function<void(const Node*)>& leave,
                                     const std::function<bool(const Node*, const Node*)>& comp,
                                     const std::function<bool(const Node* from, const Node* to)>& stop) const = 0;
  virtual Graph& Graph__SetGraphResolveNeeded(Graph* p) = 0;
  virtual void Graph__RemoveInitializedTensor(Graph* p, const std::string& tensor_name) = 0;

  virtual std::vector<const Node*> Graph__GetConsumerNodes(const Graph* p, const std::string& node_arg_name) const = 0;
  virtual void Graph__AddEdge(Graph* p, NodeIndex src_node_index, NodeIndex dst_node_index, int src_arg_index,
                              int dst_arg_index) = 0;
  virtual void Graph__RemoveEdge(Graph* p, NodeIndex src_node_index, NodeIndex dst_node_index, int src_arg_index,
                                 int dst_arg_index) = 0;
  virtual void Graph__RemoveNode(Graph* p, NodeIndex index) = 0;
  virtual Node& Graph__FuseSubGraph(Graph* p, const IndexedSubGraph& sub_graph, const std::string& fused_node_name) = 0;
  virtual void Graph__UpdateProducerNode(Graph* p, const std::string& node_arg_name, NodeIndex node_index) = 0;
  virtual const ONNX_NAMESPACE::TensorProto* Graph__GetConstantInitializer(const Graph* p, const std::string& name, bool check_outer_scope) const = 0;
  virtual const InitializedTensorSet& Graph__GetAllInitializedTensors(const Graph* p) = 0;
  virtual int Graph__MaxNodeIndex(const Graph* p) const noexcept = 0;
  virtual Node* Graph__GetNode(Graph* p, NodeIndex node_index) noexcept = 0;
  virtual const Node* Graph__GetNode(const Graph* p, NodeIndex node_index) const = 0;
  virtual const NodeArg* Graph__GetNodeArg(const Graph* p, const std::string& name) const = 0;

  // GraphViewer
  virtual void GraphViewer__operator_delete(GraphViewer* p) = 0;
  virtual std::unique_ptr<Model> GraphViewer__CreateModel(const GraphViewer* p, const logging::Logger& logger) = 0;

  virtual const std::string& GraphViewer__Name(const GraphViewer* p) noexcept = 0;
  virtual const Path& GraphViewer__ModelPath(const GraphViewer* p) noexcept = 0;

  virtual const Node* GraphViewer__GetNode(const GraphViewer* p, NodeIndex node_index) = 0;
  virtual const NodeArg* GraphViewer__GetNodeArg(const GraphViewer* p, const std::string& name) = 0;

  virtual bool GraphViewer__IsSubgraph(const GraphViewer* p) = 0;
  virtual const Graph& GraphViewer__GetGraph(const GraphViewer* p) const = 0;
  virtual bool GraphViewer__IsConstantInitializer(const GraphViewer* p, const std::string& name, bool check_outer_scope) = 0;
  virtual const Node* GraphViewer__ParentNode(const GraphViewer* p) = 0;
  virtual int GraphViewer__NumberOfNodes(const GraphViewer* p) noexcept = 0;
  virtual int GraphViewer__MaxNodeIndex(const GraphViewer* p) noexcept = 0;

  virtual const std::vector<const NodeArg*>& GraphViewer__GetInputs(const GraphViewer* p) noexcept = 0;
  virtual const std::vector<const NodeArg*>& GraphViewer__GetOutputs(const GraphViewer* p) noexcept = 0;
  virtual const std::unordered_set<const NodeArg*>& GraphViewer__GetValueInfo(const GraphViewer* p) noexcept = 0;

  virtual const InitializedTensorSet& GraphViewer__GetAllInitializedTensors(const GraphViewer* p) = 0;
  virtual bool GraphViewer__GetInitializedTensor(const GraphViewer* p, const std::string& tensor_name, const ONNX_NAMESPACE::TensorProto*& value) = 0;
  virtual const std::unordered_map<std::string, int>& GraphViewer__DomainToVersionMap(const GraphViewer* p) = 0;

  virtual const std::vector<NodeIndex>& GraphViewer__GetNodesInTopologicalOrder(const GraphViewer* p) = 0;
  virtual const std::vector<const NodeArg*>& GraphViewer__GetInputsIncludingInitializers(const GraphViewer* p) noexcept = 0;

  virtual void GraphViewer__ToProto(const GraphViewer* p, ONNX_NAMESPACE::GraphProto& graph_proto, bool include_initializers, bool include_outer_scope_args) noexcept = 0;
  virtual const Node* GraphViewer__GetProducerNode(const GraphViewer* p, const std::string& node_arg_name) const = 0;

  // Path
  virtual PathString Path__ToPathString(const Path* p) noexcept = 0;
  virtual const std::vector<PathString>& Path__GetComponents(const Path* p) noexcept = 0;
  virtual bool Path__IsEmpty(const Path* p) noexcept = 0;
  virtual std::unique_ptr<Path> Path__construct() = 0;
  virtual void Path__operator_delete(ONNX_NAMESPACE::Path* p) = 0;

  // OpKernel
  virtual const Node& OpKernel__Node(const OpKernel* p) = 0;

  // OpKernelContext
  virtual const Tensor* OpKernelContext__Input_Tensor(const OpKernelContext* p, int index) = 0;
#if !defined(DISABLE_SPARSE_TENSORS)
  virtual const SparseTensor* OpKernelContext__Input_SparseTensor(const OpKernelContext* p, int index) = 0;
#endif
  virtual const TensorSeq* OpKernelContext__Input_TensorSeq(const OpKernelContext* p, int index) = 0;
  virtual const Tensor& OpKernelContext__RequiredInput_Tensor(const OpKernelContext* p, int index) = 0;
  virtual Tensor* OpKernelContext__Output_Tensor(OpKernelContext* p, int index) = 0;
  virtual TensorSeq* OpKernelContext__Output_TensorSeq(OpKernelContext* p, int index) = 0;
  virtual Tensor* OpKernelContext__Output(OpKernelContext* p, int index, const TensorShape& shape) = 0;
#if !defined(DISABLE_SPARSE_TENSORS)
  virtual SparseTensor* OpKernelContext__OutputSparse(OpKernelContext* p, int index, const TensorShape& shape) = 0;
#endif
  virtual Tensor& OpKernelContext__RequiredOutput(OpKernelContext* p, int index, const TensorShape& shape) = 0;
  virtual MLDataType OpKernelContext__InputType(const OpKernelContext* p, int index) = 0;
  virtual int OpKernelContext__InputCount(const OpKernelContext* p) = 0;
  virtual int OpKernelContext__OutputCount(const OpKernelContext* p) = 0;
  virtual Status OpKernelContext__GetTempSpaceAllocator(const OpKernelContext* p, AllocatorPtr* output) = 0;
  virtual Status OpKernelContext__GetTempSpaceCPUAllocator(const OpKernelContext* p, AllocatorPtr* output) = 0;
  virtual bool OpKernelContext__GetUseDeterministicCompute(const OpKernelContext* p) = 0;
  virtual bool OpKernelContext__TryGetInferredOutputShape(const OpKernelContext* p, int index, TensorShape& shape) = 0;
  virtual bool OpKernelContext__TryGetInferredInputShape(const OpKernelContext* p, int index, TensorShape& shape) = 0;
  virtual Stream* OpKernelContext__GetComputeStream(const OpKernelContext* p) = 0;

  // OpKernelInfo
  virtual std::unique_ptr<OpKernelInfo> CopyOpKernelInfo(const OpKernelInfo& info) = 0;
  virtual void OpKernelInfo__operator_delete(OpKernelInfo* p) = 0;
  virtual AllocatorPtr OpKernelInfo__GetAllocator(const OpKernelInfo* p, OrtMemType mem_type) = 0;
  virtual const IExecutionProvider* OpKernelInfo__GetExecutionProvider(const OpKernelInfo* p) = 0;
  virtual Status OpKernelInfo__GetAttr_int64(const OpKernelInfo* p, const std::string& name, int64_t* value) = 0;
  virtual Status OpKernelInfo__GetAttr_float(const OpKernelInfo* p, const std::string& name, float* value) = 0;
  virtual Status OpKernelInfo__GetAttr_string(const OpKernelInfo* p, const std::string& name, std::string* value) = 0;
  virtual Status OpKernelInfo__GetAttr_TensorProto(const OpKernelInfo* p, const std::string& name, ONNX_NAMESPACE::TensorProto* value) = 0;
  virtual Status OpKernelInfo__GetAttrs(const OpKernelInfo* p, const std::string& name, std::vector<int64_t>& values) = 0;
  virtual Status OpKernelInfo__GetAttrs(const OpKernelInfo* p, const std::string& name, std::vector<float>& values) = 0;
  virtual Status OpKernelInfo__GetAttrs(const OpKernelInfo* p, const std::string& name, std::vector<std::string>& values) = 0;
  virtual Status OpKernelInfo__GetAttrsAsSpan(const OpKernelInfo* p, const std::string& name, gsl::span<const int64_t>& values) = 0;

  virtual const DataTransferManager& OpKernelInfo__GetDataTransferManager(const OpKernelInfo* p) noexcept = 0;
  virtual const KernelDef& OpKernelInfo__GetKernelDef(const OpKernelInfo* p) = 0;
  virtual bool OpKernelInfo__TryGetConstantInput(const OpKernelInfo* p, int input_index, const Tensor** constant_input_value) = 0;

  virtual uint32_t OpKernelInfo__GetInputCount(const OpKernelInfo* p) = 0;
  virtual uint32_t OpKernelInfo__GetOutputCount(const OpKernelInfo* p) = 0;
  virtual const Node& OpKernelInfo__node(const OpKernelInfo* p) = 0;
  virtual const ConfigOptions& OpKernelInfo__GetConfigOptions(const OpKernelInfo* p) = 0;

  // SessionState
  virtual const DataTransferManager& SessionState__GetDataTransferMgr(const SessionState* p) = 0;

  // Tensor
  virtual std::unique_ptr<Tensor> Tensor__construct(MLDataType p_type, const TensorShape& shape, std::shared_ptr<IAllocator> allocator) = 0;
  virtual std::unique_ptr<Tensor> Tensor__construct(MLDataType p_type, const TensorShape& shape, void* p_data, const OrtMemoryInfo& alloc, ptrdiff_t offset) = 0;
  virtual std::unique_ptr<Tensor> Tensor__construct_default() = 0;
  virtual void Tensor__move_assign(Tensor& lhs, Tensor&& rhs) noexcept = 0;
  virtual void Tensor__operator_delete(Tensor* p) noexcept = 0;

  virtual void Tensor__InitOrtValue(MLDataType elt_type, const TensorShape& shape, std::shared_ptr<IAllocator> allocator, OrtValue& ort_value) = 0;
  virtual void Tensor__InitOrtValue(MLDataType p_type, const TensorShape& shape, void* p_data, const OrtMemoryInfo& location, OrtValue& ort_value) = 0;

  virtual bool* Tensor__MutableData_bool(Tensor* p) = 0;
  virtual int8_t* Tensor__MutableData_int8(Tensor* p) = 0;
  virtual uint8_t* Tensor__MutableData_uint8(Tensor* p) = 0;
  virtual int16_t* Tensor__MutableData_int16(Tensor* p) = 0;
  virtual uint16_t* Tensor__MutableData_uint16(Tensor* p) = 0;
  virtual int32_t* Tensor__MutableData_int32(Tensor* p) = 0;
  virtual uint32_t* Tensor__MutableData_uint32(Tensor* p) = 0;
  virtual int64_t* Tensor__MutableData_int64(Tensor* p) = 0;
  virtual uint64_t* Tensor__MutableData_uint64(Tensor* p) = 0;
  virtual float* Tensor__MutableData_float(Tensor* p) = 0;
  virtual double* Tensor__MutableData_double(Tensor* p) = 0;
  virtual BFloat16* Tensor__MutableData_BFloat16(Tensor* p) = 0;
  virtual MLFloat16* Tensor__MutableData_MLFloat16(Tensor* p) = 0;

#if !defined(DISABLE_FLOAT8_TYPES)
  virtual Float8E4M3FN* Tensor__MutableData_Float8E4M3FN(Tensor* p) = 0;
  virtual Float8E4M3FNUZ* Tensor__MutableData_Float8E4M3FNUZ(Tensor* p) = 0;
  virtual Float8E5M2* Tensor__MutableData_Float8E5M2(Tensor* p) = 0;
  virtual Float8E5M2FNUZ* Tensor__MutableData_Float8E5M2FNUZ(Tensor* p) = 0;
#endif

  virtual const bool* Tensor__Data_bool(const Tensor* p) = 0;
  virtual const int8_t* Tensor__Data_int8(const Tensor* p) = 0;
  virtual const uint8_t* Tensor__Data_uint8(const Tensor* p) = 0;
  virtual const int16_t* Tensor__Data_int16(const Tensor* p) = 0;
  virtual const uint16_t* Tensor__Data_uint16(const Tensor* p) = 0;
  virtual const int32_t* Tensor__Data_int32(const Tensor* p) = 0;
  virtual const uint32_t* Tensor__Data_uint32(const Tensor* p) = 0;
  virtual const int64_t* Tensor__Data_int64(const Tensor* p) = 0;
  virtual const uint64_t* Tensor__Data_uint64(const Tensor* p) = 0;
  virtual const float* Tensor__Data_float(const Tensor* p) = 0;
  virtual const double* Tensor__Data_double(const Tensor* p) = 0;
  virtual const BFloat16* Tensor__Data_BFloat16(const Tensor* p) = 0;
  virtual const MLFloat16* Tensor__Data_MLFloat16(const Tensor* p) = 0;

#if !defined(DISABLE_FLOAT8_TYPES)
  virtual const Float8E4M3FN* Tensor__Data_Float8E4M3FN(const Tensor* p) = 0;
  virtual const Float8E4M3FNUZ* Tensor__Data_Float8E4M3FNUZ(const Tensor* p) = 0;
  virtual const Float8E5M2* Tensor__Data_Float8E5M2(const Tensor* p) = 0;
  virtual const Float8E5M2FNUZ* Tensor__Data_Float8E5M2FNUZ(const Tensor* p) = 0;
#endif

  virtual gsl::span<const int64_t> Tensor__DataAsSpan_int64(const Tensor* p) = 0;

  virtual void* Allocator__AllocateBufferWithOptions(IAllocator& allocator, size_t size, bool use_reserve, Stream* stream, WaitNotificationFn wait_fn) = 0;

  virtual void* Tensor__MutableDataRaw(Tensor* p, MLDataType type) = 0;
  virtual const void* Tensor__DataRaw(const Tensor* p, MLDataType type) = 0;
  virtual void* Tensor__MutableDataRaw(Tensor* p) noexcept = 0;
  virtual const void* Tensor__DataRaw(const Tensor* p) noexcept = 0;

  virtual bool Tensor__IsDataType_bool(const Tensor* p) noexcept = 0;
  virtual bool Tensor__IsDataType_int8(const Tensor* p) noexcept = 0;
  virtual bool Tensor__IsDataType_uint8(const Tensor* p) noexcept = 0;
  virtual bool Tensor__IsDataType_int16(const Tensor* p) noexcept = 0;
  virtual bool Tensor__IsDataType_uint16(const Tensor* p) noexcept = 0;
  virtual bool Tensor__IsDataType_int32(const Tensor* p) noexcept = 0;
  virtual bool Tensor__IsDataType_uint32(const Tensor* p) noexcept = 0;
  virtual bool Tensor__IsDataType_int64(const Tensor* p) noexcept = 0;
  virtual bool Tensor__IsDataType_uint64(const Tensor* p) noexcept = 0;
  virtual bool Tensor__IsDataType_float(const Tensor* p) noexcept = 0;
  virtual bool Tensor__IsDataType_double(const Tensor* p) noexcept = 0;
  virtual bool Tensor__IsDataType_MLFloat16(const Tensor* p) noexcept = 0;
  virtual bool Tensor__IsDataType_BFloat16(const Tensor* p) noexcept = 0;
  virtual bool Tensor__IsDataTypeString(const Tensor* p) noexcept = 0;

#if !defined(DISABLE_FLOAT8_TYPES)
  virtual bool Tensor__IsDataType_Float8E4M3FN(const Tensor* p) noexcept = 0;
  virtual bool Tensor__IsDataType_Float8E4M3FNUZ(const Tensor* p) noexcept = 0;
  virtual bool Tensor__IsDataType_Float8E5M2(const Tensor* p) noexcept = 0;
  virtual bool Tensor__IsDataType_Float8E5M2FNUZ(const Tensor* p) noexcept = 0;
#endif

  virtual const TensorShape& Tensor__Shape(const Tensor* p) = 0;
  virtual void Tensor__Reshape(Tensor* p, const TensorShape& new_shape) = 0;
  virtual void Tensor__SetByteOffset(Tensor* p, ptrdiff_t byte_offset) = 0;
  virtual ptrdiff_t Tensor__ByteOffset(const Tensor* p) = 0;
  virtual size_t Tensor__SizeInBytes(const Tensor* p) = 0;
  virtual const OrtMemoryInfo& Tensor__Location(const Tensor* p) = 0;
  virtual int32_t Tensor__GetElementType(const Tensor* p) = 0;
  virtual MLDataType Tensor__DataType(const Tensor* p) = 0;
#ifdef ENABLE_STRIDED_TENSORS
  virtual gsl::span<const int64_t> Tensor__Strides(const Tensor* p) = 0;
  virtual bool Tensor__IsContiguous(const Tensor* p) = 0;
  virtual void Tensor__SetShapeAndStrides(Tensor* p, const TensorShape& new_shape,
                                          gsl::span<const int64_t> new_strides) = 0;
#endif

#if !defined(DISABLE_SPARSE_TENSORS)
  // SparseTensor
  virtual const TensorShape& SparseTensor__DenseShape(const SparseTensor*) = 0;
  virtual Status SparseTensor__Copy(const SparseTensor*, const DataTransferManager&, SparseTensor&) = 0;
#endif

  // TensorSeq
  virtual MLDataType TensorSeq__DataType(const TensorSeq* p) noexcept = 0;
  virtual void TensorSeq__SetType(TensorSeq* p, MLDataType data_type) = 0;
  virtual size_t TensorSeq__Size(const TensorSeq* p) noexcept = 0;
  virtual const Tensor& TensorSeq__Get(const TensorSeq* p, size_t i) = 0;
  virtual const OrtValue& TensorSeq__GetAt(const TensorSeq* p, size_t i) = 0;
  virtual void TensorSeq__Add(TensorSeq* p, const OrtValue& tensor) = 0;
  virtual void TensorSeq__Add(TensorSeq* p, OrtValue&& tensor) = 0;
  virtual void TensorSeq__Add(TensorSeq* p, Tensor&& tensor) = 0;
  virtual void TensorSeq__Reserve(TensorSeq* p, size_t capacity) = 0;

#if defined(ENABLE_TRAINING) && defined(ORT_USE_NCCL)
  virtual training::DistributedRunContext& GetDistributedRunContextInstance() = 0;
#endif

#if defined(USE_CUDA) || defined(USE_ROCM)
  virtual PhiloxGenerator& PhiloxGenerator__Default() = 0;
#endif

#ifdef ENABLE_TRAINING_TORCH_INTEROP
  virtual void contrib__PythonOpBase__Init(contrib::PythonOpBase* p, const OpKernelInfo& info) = 0;
  virtual void contrib__PythonOpBase__Clear(contrib::PythonOpBase* p) = 0;
  virtual void contrib__PythonOpBase__RunForward(const contrib::PythonOpBase* p, OpKernelContext* context, void** diff_ctx, std::vector<OrtValue>& returned_ortvalues) = 0;
  virtual void contrib__PythonOpBase__SetOutputs(const contrib::PythonOpBase* p, OpKernelContext* context, void* diff_ctx, std::vector<OrtValue>& returned_args) = 0;

  virtual void contrib__PythonOpGradBase__Init(contrib::PythonOpGradBase* p, const OpKernelInfo& info) = 0;
  virtual void contrib__PythonOpGradBase__RunBackward(const contrib::PythonOpGradBase* p, OpKernelContext* context, std::vector<OrtValue>& returned_ortvalues) = 0;
  virtual void contrib__PythonOpGradBase__SetOutputs(const contrib::PythonOpGradBase* p, OpKernelContext* context, std::vector<OrtValue>& returned_args) = 0;

  virtual language_interop_ops::torch::RefCountTracker& GetRefCountTrackerInstance() = 0;
  virtual void RefCountTracker__DumpDetails(const language_interop_ops::torch::RefCountTracker* p, const std::string& phase_name) = 0;
#endif

#if defined(USE_CANN)
  virtual RandomGenerator& RandomGenerator__Default() = 0;
  virtual std::unique_ptr<Model> cann__CreateModel(const GraphViewer& graph_viewer, const logging::Logger& logger) = 0;
#endif

  virtual void MurmurHash3__x86_128(const void* key, int len, uint32_t seed, void* out) = 0;

#ifdef _WIN32
  virtual std::string ToUTF8String(const std::wstring& s) = 0;
  virtual std::wstring ToWideString(const std::string& s) = 0;
#endif

  virtual ProviderHostCPU& GetProviderHostCPU() = 0;

#if !defined(ORT_MINIMAL_BUILD) || defined(ORT_MINIMAL_BUILD_CUSTOM_OPS)
  virtual Status LoadDynamicLibrary(onnxruntime::PathString library_name) = 0;
#endif
};

#if defined(_MSC_VER) && !defined(__clang__)
#pragma warning(pop)
#endif
}  // namespace onnxruntime<|MERGE_RESOLUTION|>--- conflicted
+++ resolved
@@ -363,12 +363,8 @@
   virtual float AttributeProto__f(const ONNX_NAMESPACE::AttributeProto* p) = 0;
   virtual const ONNX_NAMESPACE::TensorProto& AttributeProto__t(const ONNX_NAMESPACE::AttributeProto* p) = 0;
   virtual void AttributeProto__set_s(ONNX_NAMESPACE::AttributeProto* p, const ::std::string& value) = 0;
-<<<<<<< HEAD
-  virtual void AttributeProto__set_i(ONNX_NAMESPACE::AttributeProto* p, const int64_t& value) = 0;
   virtual void AttributeProto__set_f(ONNX_NAMESPACE::AttributeProto* p, const float& value) = 0;
-=======
   virtual void AttributeProto__set_i(ONNX_NAMESPACE::AttributeProto* p, int64_t value) = 0;
->>>>>>> 71657d1e
   virtual const ::std::string& AttributeProto__s(const ONNX_NAMESPACE::AttributeProto* p) = 0;
   virtual void AttributeProto__set_name(ONNX_NAMESPACE::AttributeProto* p, const ::std::string& value) = 0;
   virtual void AttributeProto__set_type(ONNX_NAMESPACE::AttributeProto* p, ONNX_NAMESPACE::AttributeProto_AttributeType value) = 0;
@@ -390,11 +386,8 @@
   virtual ONNX_NAMESPACE::ValueInfoProtos* GraphProto__mutable_value_info(ONNX_NAMESPACE::GraphProto* p) = 0;
   virtual ONNX_NAMESPACE::TensorProtos* GraphProto__mutable_initializer(ONNX_NAMESPACE::GraphProto* p) = 0;
   virtual ONNX_NAMESPACE::NodeProto* GraphProto__add_node(ONNX_NAMESPACE::GraphProto* p) = 0;
-<<<<<<< HEAD
   virtual std::string* GraphProto__mutable_name(ONNX_NAMESPACE::GraphProto* p) = 0;
-=======
   virtual ONNX_NAMESPACE::NodeProto* GraphProto__mutable_node(ONNX_NAMESPACE::GraphProto* p, int index) = 0;
->>>>>>> 71657d1e
 
   // ModelProto
   virtual std::unique_ptr<ONNX_NAMESPACE::ModelProto> ModelProto__construct() = 0;
@@ -485,12 +478,10 @@
 
   virtual const ONNX_NAMESPACE::ValueInfoProto& ValueInfoProtos__operator_array(const ONNX_NAMESPACE::ValueInfoProtos* p, int index) = 0;
 
-<<<<<<< HEAD
   virtual void RegisterSchema(const std::string& domain, const OrtCustomOp* op, int type) = 0;
-=======
+
   // ConfigOptions
   virtual std::optional<std::string> ConfigOptions__GetConfigEntry(const ConfigOptions* p, const std::string& config_key) = 0;
->>>>>>> 71657d1e
 
   // ComputeCapability
   virtual std::unique_ptr<ComputeCapability> ComputeCapability__construct(std::unique_ptr<IndexedSubGraph> t_sub_graph) = 0;
