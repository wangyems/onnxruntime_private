--- conflicted
+++ resolved
@@ -84,19 +84,6 @@
 }
 #endif
 
-<<<<<<< HEAD
-void set_cudnn_stream(cudnnHandle_t /*handle*/, cudaStream_t /*stream*/, cudnnStatus_t& output) {
-  //output = cudnnSetStream(handle, stream);
-  output = CUDNN_STATUS_SUCCESS;
-}
-
-void set_cublas_stream(cublasHandle_t /*handle*/, cudaStream_t /*stream*/, cublasStatus_t& output) {
-  //output = cublasSetStream(handle, stream);
-  output = CUBLAS_STATUS_SUCCESS;
-}
-
-=======
->>>>>>> c364bd63
 template <typename ERRTYPE, bool THRW>
 bool CudaCall(ERRTYPE retCode, const char* exprString, const char* libName, ERRTYPE successCode, const char* msg) {
   if (retCode != successCode) {
