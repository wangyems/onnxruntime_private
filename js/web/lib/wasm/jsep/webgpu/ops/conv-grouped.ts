--- conflicted
+++ resolved
@@ -3,15 +3,9 @@
 
 import {TensorView} from '../../tensor-view';
 import {ShapeUtil} from '../../util';
-<<<<<<< HEAD
 import {ProgramInfo, ProgramInputTensorInfoDependency, ProgramUniform} from '../types';
 
-import {createTensorShapeVariables, inputVariable, outputVariable, ShaderHelper, UniformsArrayType} from './common';
-=======
-import {ProgramInfo, ProgramUniform} from '../types';
-
-import {createTensorShapeVariables, getMaxComponents, inputVariable, outputVariable, ShaderHelper} from './common';
->>>>>>> 19152530
+import {createTensorShapeVariables, getMaxComponents, inputVariable, outputVariable, ShaderHelper, UniformsArrayType} from './common';
 import {calculateOutputShape, ConvAttributes} from './conv';
 import {getActivationSnippet} from './fuse-utils';
 
@@ -145,7 +139,7 @@
       const xNumber = (outputNumber - 1) * attributes.strides[1] + wShape[1];
       const getShaderSource = (shaderHelper: ShaderHelper) => {
         const output = outputVariable('output', inputs[0].dataType, outputShapeInShader.length, components);
-        const {activationFunction, applyActivation} = getActivationSnippet(attributes, output.type.value);
+        const applyActivation = getActivationSnippet(attributes, output.type.value);
         const x = inputVariable('x', inputs[0].dataType, xShape.length, components);
         const w = inputVariable('w', inputs[1].dataType, wShape.length, components);
         const inputVars = [x, w];
@@ -160,7 +154,6 @@
                 .registerUniform('strides', 'i32', 2)
                 .registerUniform('pads', 'i32', 2)
                 .declareVariables(...inputVars, output)}
-  ${activationFunction}
   ${shaderHelper.mainStart()}
     ${shaderHelper.guardAgainstOutOfBoundsWorkgroupSizes('uniforms.output_size')}
     let width0 = uniforms.output_shape[3];
@@ -210,7 +203,7 @@
       return {
         name: 'GroupedConv-Vectorize',
         shaderCache: {
-          hint: `${attributes.activationCacheKey};${components};${outputNumber};${xNumber};${wShape[0]};${wShape[1]}`,
+          hint: `${attributes.cacheKey};${components};${outputNumber};${xNumber};${wShape[0]};${wShape[1]}`,
           inputDependencies: hasBias ? ['rank', 'rank', 'type'] : ['rank', 'rank']
         },
         getRunData: () => ({
