#include "hip/hip_runtime.h"
/*
 The implementation of this file is based on skipLayerNorm plugin in TensorRT demo:
 https://github.com/NVIDIA/TensorRT/tree/release/5.1/demo/BERT/

Copyright 2019 NVIDIA Corporation

Licensed under the Apache License, Version 2.0 (the "License");
you may not use this file except in compliance with the License.
You may obtain a copy of the License at

    http://www.apache.org/licenses/LICENSE-2.0

Unless required by applicable law or agreed to in writing, software
distributed under the License is distributed on an "AS IS" BASIS,
WITHOUT WARRANTIES OR CONDITIONS OF ANY KIND, either express or implied.
See the License for the specific language governing permissions and
limitations under the License.
*/

// Copyright (c) Microsoft Corporation. All rights reserved.
// Licensed under the MIT License.

// Modifications: Add SkipLayerNormKernelVec to
//                leverage vectorized load/write.
//                and templatize ComputeSkipLayerNorm for different
//                data types.
// Copyright (c) Advanced Micro Devices, Inc. All rights reserved.
// Licensed under the MIT License.

#include "contrib_ops/rocm/bert/skip_layer_norm_impl.h"

#include <hip/hip_fp16.h>

#include "contrib_ops/rocm/bert/skip_layer_norm_impl_kernel.h"
#include "contrib_ops/rocm/bert/skip_layer_norm_tunable_op.h"

namespace onnxruntime {
namespace contrib {
namespace rocm {

template <typename T>
Status LaunchSkipLayerNormKernel(
<<<<<<< HEAD
    bool tuning, hipStream_t stream, T* output, const T* input, const T* skip, const T* gamma,
    const T* beta, const T* bias, float epsilon, int ld, int element_count) {
  // this must be true because element_count is the total size of the tensor
  assert(element_count % ld == 0);

  SkipLayerNormParams<T> params(stream, output, input, skip, gamma, beta, bias, epsilon, ld, element_count);

  if (tuning) {
    static SkipLayerNormTunableOp<T> op;
    op.EnableTuning();
=======
    RocmTuningContext* tuning_ctx, hipStream_t stream, T* output, T* skip_input_bias_add_output, const T* input, 
    const T* skip, const T* gamma, const T* beta, const T* bias, float epsilon, int ld, int element_count) {
  // this must be true because element_count is the total size of the tensor
  assert(element_count % ld == 0);

  SkipLayerNormParams<T> params(tuning_ctx, stream, output, skip_input_bias_add_output, input, skip, gamma, beta, bias, epsilon, ld, element_count);

  if (tuning_ctx->IsTunableOpEnabled()) {
    static SkipLayerNormTunableOp<T> op;
>>>>>>> 8372c86e
    return op(&params);
  }

  return SkipLayerNormStaticSelection<T>(&params);
}

<<<<<<< HEAD
template Status LaunchSkipLayerNormKernel<float>(bool tuning, hipStream_t stream, float* output, const float* input,
                                                 const float* skip, const float* gamma, const float* beta,
                                                 const float* bias, float epsilon, int ld,
                                                 int element_count);

template Status LaunchSkipLayerNormKernel<half>(bool tuning, hipStream_t stream, half* output, const half* input,
                                                const half* skip, const half* gamma, const half* beta,
                                                const half* bias, float epsilon, int ld,
                                                int element_count);
=======
template Status LaunchSkipLayerNormKernel<float>(
    RocmTuningContext* tuning_ctx, hipStream_t stream, float* output, float* skip_input_bias_add_output, const float* input,
    const float* skip, const float* gamma, const float* beta,
    const float* bias, float epsilon, int ld,
    int element_count);

template Status LaunchSkipLayerNormKernel<half>(
    RocmTuningContext* tuning_ctx, hipStream_t stream, half* output, half* skip_input_bias_add_output, const half* input,
    const half* skip, const half* gamma, const half* beta,
    const half* bias, float epsilon, int ld,
    int element_count);
>>>>>>> 8372c86e

}  // namespace rocm
}  // namespace contrib
}  // namespace onnxruntime<|MERGE_RESOLUTION|>--- conflicted
+++ resolved
@@ -41,18 +41,6 @@
 
 template <typename T>
 Status LaunchSkipLayerNormKernel(
-<<<<<<< HEAD
-    bool tuning, hipStream_t stream, T* output, const T* input, const T* skip, const T* gamma,
-    const T* beta, const T* bias, float epsilon, int ld, int element_count) {
-  // this must be true because element_count is the total size of the tensor
-  assert(element_count % ld == 0);
-
-  SkipLayerNormParams<T> params(stream, output, input, skip, gamma, beta, bias, epsilon, ld, element_count);
-
-  if (tuning) {
-    static SkipLayerNormTunableOp<T> op;
-    op.EnableTuning();
-=======
     RocmTuningContext* tuning_ctx, hipStream_t stream, T* output, T* skip_input_bias_add_output, const T* input, 
     const T* skip, const T* gamma, const T* beta, const T* bias, float epsilon, int ld, int element_count) {
   // this must be true because element_count is the total size of the tensor
@@ -62,24 +50,12 @@
 
   if (tuning_ctx->IsTunableOpEnabled()) {
     static SkipLayerNormTunableOp<T> op;
->>>>>>> 8372c86e
     return op(&params);
   }
 
   return SkipLayerNormStaticSelection<T>(&params);
 }
 
-<<<<<<< HEAD
-template Status LaunchSkipLayerNormKernel<float>(bool tuning, hipStream_t stream, float* output, const float* input,
-                                                 const float* skip, const float* gamma, const float* beta,
-                                                 const float* bias, float epsilon, int ld,
-                                                 int element_count);
-
-template Status LaunchSkipLayerNormKernel<half>(bool tuning, hipStream_t stream, half* output, const half* input,
-                                                const half* skip, const half* gamma, const half* beta,
-                                                const half* bias, float epsilon, int ld,
-                                                int element_count);
-=======
 template Status LaunchSkipLayerNormKernel<float>(
     RocmTuningContext* tuning_ctx, hipStream_t stream, float* output, float* skip_input_bias_add_output, const float* input,
     const float* skip, const float* gamma, const float* beta,
@@ -91,7 +67,6 @@
     const half* skip, const half* gamma, const half* beta,
     const half* bias, float epsilon, int ld,
     int element_count);
->>>>>>> 8372c86e
 
 }  // namespace rocm
 }  // namespace contrib
