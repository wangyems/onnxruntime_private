--- conflicted
+++ resolved
@@ -32,10 +32,7 @@
 #include "DmlExecutionProvider/inc/DmlExecutionProvider.h"
 #include "core/platform/env.h"
 #include "core/providers/dml/dml_session_options_config_keys.h"
-<<<<<<< HEAD
-=======
 #include "core/providers/dml/DmlExecutionProvider/src/ExecutionContext.h"
->>>>>>> 6bd6d879
 
 namespace onnxruntime {
 
@@ -46,38 +43,21 @@
 }
 
 struct DMLProviderFactory : IExecutionProviderFactory {
-<<<<<<< HEAD
-  DMLProviderFactory(const ConfigOptions& config_options,
-                     IDMLDevice* dml_device,
-                     ID3D12CommandQueue* cmd_queue,
-                     bool disable_metacommands) : dml_device_(dml_device),
-                                                  cmd_queue_(cmd_queue),
-                                                  metacommands_enabled_(!disable_metacommands) {
-    std::string dml_graph_capture_enabled_config_val = config_options.GetConfigOrDefault(kOrtSessionOptionsConfigEnableGraphCapture, "0");
-    std::transform(dml_graph_capture_enabled_config_val.begin(),
-                   dml_graph_capture_enabled_config_val.end(),
-                   dml_graph_capture_enabled_config_val.begin(),
-                   [](char ch) { return static_cast<char>(std::tolower(ch)); });
-    graph_capture_enabled_ = dml_graph_capture_enabled_config_val == "true" || dml_graph_capture_enabled_config_val == "1";
-  }
-=======
   DMLProviderFactory(
     const ConfigOptions& config_options,
     IDMLDevice* dml_device,
     ID3D12CommandQueue* cmd_queue,
     bool disable_metacommands,
-    bool enable_dynamic_graph_fusion,
     bool python_api
     )
     : dml_device_(dml_device),
       cmd_queue_(cmd_queue),
       metacommands_enabled_(!disable_metacommands),
-      dynamic_graph_fusion_enabled_(enable_dynamic_graph_fusion),
       python_api_(python_api) {
+    graph_capture_enabled_ = ConfigValueIsTrue(config_options.GetConfigOrDefault(kOrtSessionOptionsConfigEnableGraphCapture, "0"));
     cpu_sync_spinning_enabled_ = ConfigValueIsTrue(config_options.GetConfigOrDefault(kOrtSessionOptionsConfigEnableCpuSyncSpinning, "0"));
   }
 
->>>>>>> 6bd6d879
   ~DMLProviderFactory() override {}
 
   std::unique_ptr<IExecutionProvider> CreateProvider() override;
@@ -88,14 +68,7 @@
   ComPtr<IDMLDevice> dml_device_{};
   ComPtr<ID3D12CommandQueue> cmd_queue_{};
   bool metacommands_enabled_ = true;
-<<<<<<< HEAD
   bool graph_capture_enabled_ = false;
-};
-
-std::unique_ptr<IExecutionProvider> DMLProviderFactory::CreateProvider() {
-  auto provider = Dml::CreateExecutionProvider(dml_device_.Get(), cmd_queue_.Get(), metacommands_enabled_, graph_capture_enabled_);
-=======
-  bool dynamic_graph_fusion_enabled_ = false;
   bool cpu_sync_spinning_enabled_ = false;
   bool python_api_ = false;
 };
@@ -118,8 +91,7 @@
     execution_context = wil::MakeOrThrow<Dml::ExecutionContext>(d3d12_device.Get(), dml_device_.Get(), cmd_queue_.Get(), cpu_sync_spinning_enabled_, false);
   }
 
-  auto provider = Dml::CreateExecutionProvider(dml_device_.Get(), execution_context.Get(), metacommands_enabled_, dynamic_graph_fusion_enabled_, cpu_sync_spinning_enabled_);
->>>>>>> 6bd6d879
+  auto provider = Dml::CreateExecutionProvider(dml_device_.Get(), execution_context.Get(), metacommands_enabled_, graph_capture_enabled_, cpu_sync_spinning_enabled_);
   return provider;
 }
 
@@ -130,22 +102,8 @@
 std::shared_ptr<IExecutionProviderFactory> CreateExecutionProviderFactory_DML(const ConfigOptions& config_options,
                                                                               IDMLDevice* dml_device,
                                                                               ID3D12CommandQueue* cmd_queue,
-<<<<<<< HEAD
-                                                                              bool disable_metacommands) {
-=======
                                                                               bool disable_metacommands,
-                                                                              bool enable_dynamic_graph_fusion,
                                                                               bool python_api) {
-  ComPtr<IDMLDevice> ownedDmlDevice;
-  if (dml_device == nullptr) {
-    ComPtr<ID3D12Device> d3d12_device;
-    ORT_THROW_IF_FAILED(cmd_queue->GetDevice(IID_PPV_ARGS(&d3d12_device)));
-
-    ownedDmlDevice = onnxruntime::DMLProviderFactoryCreator::CreateDMLDevice(d3d12_device.Get());
-    dml_device = ownedDmlDevice.Get();
-  }
-
->>>>>>> 6bd6d879
 #ifndef _GAMING_XBOX
   // Validate that the D3D12 devices match between DML and the command queue. This specifically asks for IUnknown in
   // order to be able to compare the pointers for COM object identity.
@@ -164,11 +122,7 @@
   const Env& env = Env::Default();
   auto luid = d3d12_device->GetAdapterLuid();
   env.GetTelemetryProvider().LogExecutionProviderEvent(&luid);
-<<<<<<< HEAD
-  return std::make_shared<onnxruntime::DMLProviderFactory>(config_options, dml_device, cmd_queue, disable_metacommands);
-=======
-  return std::make_shared<onnxruntime::DMLProviderFactory>(config_options, dml_device, cmd_queue, disable_metacommands, enable_dynamic_graph_fusion, python_api);
->>>>>>> 6bd6d879
+  return std::make_shared<onnxruntime::DMLProviderFactory>(config_options, dml_device, cmd_queue, disable_metacommands, python_api);
 }
 
 void DmlConfigureProviderFactoryMetacommandsEnabled(IExecutionProviderFactory* factory, bool metacommandsEnabled) {
@@ -339,13 +293,8 @@
 std::shared_ptr<IExecutionProviderFactory> DMLProviderFactoryCreator::CreateFromDeviceOptions(
     const ConfigOptions& config_options,
     const OrtDmlDeviceOptions* device_options,
-<<<<<<< HEAD
-    bool disable_metacommands) {
-=======
     bool disable_metacommands,
-    bool enable_dynamic_graph_fusion,
     bool python_api) {
->>>>>>> 6bd6d879
   auto default_device_options = OrtDmlDeviceOptions { Default, Gpu };
   if (device_options == nullptr) {
     device_options = &default_device_options;
@@ -392,11 +341,7 @@
     adapters.begin(),
     [](auto& a){ return a.Adapter; });
 
-<<<<<<< HEAD
-  return onnxruntime::DMLProviderFactoryCreator::CreateFromAdapterList(config_options, std::move(adapters), disable_metacommands);
-=======
-  return onnxruntime::DMLProviderFactoryCreator::CreateFromAdapterList(config_options, std::move(adapters), disable_metacommands, enable_dynamic_graph_fusion, python_api);
->>>>>>> 6bd6d879
+  return onnxruntime::DMLProviderFactoryCreator::CreateFromAdapterList(config_options, std::move(adapters), disable_metacommands, python_api);
 }
 
 static std::optional<OrtDmlPerformancePreference> ParsePerformancePreference(const ProviderOptions& provider_options) {
@@ -484,12 +429,8 @@
 
 std::shared_ptr<IExecutionProviderFactory> DMLProviderFactoryCreator::CreateFromProviderOptions(
     const ConfigOptions& config_options,
-<<<<<<< HEAD
-    const ProviderOptions& provider_options) {
-=======
     const ProviderOptions& provider_options,
     bool python_api) {
->>>>>>> 6bd6d879
 
   bool disable_metacommands = ParseBoolean(provider_options, "disable_metacommands");
   bool skip_software_device_check = false;
@@ -497,11 +438,7 @@
 
   if (device_id.has_value())
   {
-<<<<<<< HEAD
-    return onnxruntime::DMLProviderFactoryCreator::Create(config_options, device_id.value(), skip_software_device_check, disable_metacommands);
-=======
-    return onnxruntime::DMLProviderFactoryCreator::Create(config_options, device_id.value(), skip_software_device_check, disable_metacommands, enable_dynamic_graph_fusion, python_api);
->>>>>>> 6bd6d879
+    return onnxruntime::DMLProviderFactoryCreator::Create(config_options, device_id.value(), skip_software_device_check, disable_metacommands, python_api);
   }
 
   auto preference = ParsePerformancePreference(provider_options);
@@ -509,11 +446,7 @@
 
   // If no preference/filters are specified then create with default preference/filters.
   if (!preference.has_value() && !filter.has_value()) {
-<<<<<<< HEAD
-    return onnxruntime::DMLProviderFactoryCreator::CreateFromDeviceOptions(config_options, nullptr, disable_metacommands);
-=======
-    return onnxruntime::DMLProviderFactoryCreator::CreateFromDeviceOptions(config_options, nullptr, disable_metacommands, enable_dynamic_graph_fusion, python_api);
->>>>>>> 6bd6d879
+    return onnxruntime::DMLProviderFactoryCreator::CreateFromDeviceOptions(config_options, nullptr, disable_metacommands, python_api);
   }
 
   if (!preference.has_value()) {
@@ -527,11 +460,7 @@
   OrtDmlDeviceOptions device_options;
   device_options.Preference = preference.value();
   device_options.Filter = filter.value();
-<<<<<<< HEAD
-  return onnxruntime::DMLProviderFactoryCreator::CreateFromDeviceOptions(config_options, &device_options, disable_metacommands);
-=======
-  return onnxruntime::DMLProviderFactoryCreator::CreateFromDeviceOptions(config_options, &device_options, disable_metacommands, enable_dynamic_graph_fusion, python_api);
->>>>>>> 6bd6d879
+  return onnxruntime::DMLProviderFactoryCreator::CreateFromDeviceOptions(config_options, &device_options, disable_metacommands, python_api);
 }
 
 Microsoft::WRL::ComPtr<ID3D12Device> DMLProviderFactoryCreator::CreateD3D12Device(
@@ -625,13 +554,8 @@
 std::shared_ptr<IExecutionProviderFactory> CreateDMLDeviceAndProviderFactory(
   const ConfigOptions& config_options,
   ID3D12Device* d3d12_device,
-<<<<<<< HEAD
-  bool disable_metacommands) {
-=======
   bool disable_metacommands,
-  bool enable_dynamic_graph_fusion,
   bool python_api = false) {
->>>>>>> 6bd6d879
   D3D12_COMMAND_QUEUE_DESC cmd_queue_desc = {};
   cmd_queue_desc.Type = CalculateCommandListType(d3d12_device);
   cmd_queue_desc.Flags = D3D12_COMMAND_QUEUE_FLAG_DISABLE_GPU_TIMEOUT;
@@ -639,10 +563,6 @@
   ComPtr<ID3D12CommandQueue> cmd_queue;
   ORT_THROW_IF_FAILED(d3d12_device->CreateCommandQueue(&cmd_queue_desc, IID_GRAPHICS_PPV_ARGS(cmd_queue.ReleaseAndGetAddressOf())));
 
-<<<<<<< HEAD
-  auto dml_device = onnxruntime::DMLProviderFactoryCreator::CreateDMLDevice(d3d12_device);
-  return CreateExecutionProviderFactory_DML(config_options, dml_device.Get(), cmd_queue.Get(), disable_metacommands);
-=======
   ComPtr<IDMLDevice> dml_device;
   if (python_api) {
     uint32_t dml_device_ptr_size = gsl::narrow_cast<uint32_t>(sizeof(dml_device.GetAddressOf()));
@@ -655,37 +575,24 @@
     dml_device = onnxruntime::DMLProviderFactoryCreator::CreateDMLDevice(d3d12_device);
   }
 
-  return CreateExecutionProviderFactory_DML(config_options, dml_device.Get(), cmd_queue.Get(), disable_metacommands, enable_dynamic_graph_fusion, python_api);
->>>>>>> 6bd6d879
+  return CreateExecutionProviderFactory_DML(config_options, dml_device.Get(), cmd_queue.Get(), disable_metacommands, python_api);
 }
 
 std::shared_ptr<IExecutionProviderFactory> DMLProviderFactoryCreator::Create(
     const ConfigOptions& config_options,
     int device_id,
     bool skip_software_device_check,
-<<<<<<< HEAD
-    bool disable_metacommands) {
-  ComPtr<ID3D12Device> d3d12_device = CreateD3D12Device(device_id, skip_software_device_check);
-  return CreateDMLDeviceAndProviderFactory(config_options, d3d12_device.Get(), disable_metacommands);
-=======
     bool disable_metacommands,
-    bool enable_dynamic_graph_fusion,
     bool python_api) {
   ComPtr<ID3D12Device> d3d12_device = CreateD3D12Device(device_id, skip_software_device_check);
-  return CreateDMLDeviceAndProviderFactory(config_options, d3d12_device.Get(), disable_metacommands, enable_dynamic_graph_fusion, python_api);
->>>>>>> 6bd6d879
+  return CreateDMLDeviceAndProviderFactory(config_options, d3d12_device.Get(), disable_metacommands, python_api);
 }
 
 std::shared_ptr<IExecutionProviderFactory> DMLProviderFactoryCreator::CreateFromAdapterList(
     const ConfigOptions& config_options,
     std::vector<ComPtr<IDXCoreAdapter>>&& adapters,
-<<<<<<< HEAD
-    bool disable_metacommands) {
-=======
     bool disable_metacommands,
-    bool enable_dynamic_graph_fusion,
     bool python_api) {
->>>>>>> 6bd6d879
   // Choose the first device from the list since it's the highest priority
   auto adapter = adapters[0];
 
@@ -706,11 +613,7 @@
     ORT_THROW_IF_FAILED(D3D12CreateDevice(adapter.Get(), feature_level, IID_GRAPHICS_PPV_ARGS(d3d12_device.ReleaseAndGetAddressOf())));
   }
 
-<<<<<<< HEAD
-  return CreateDMLDeviceAndProviderFactory(config_options, d3d12_device.Get(), disable_metacommands);
-=======
-  return CreateDMLDeviceAndProviderFactory(config_options, d3d12_device.Get(), disable_metacommands, enable_dynamic_graph_fusion, python_api);
->>>>>>> 6bd6d879
+  return CreateDMLDeviceAndProviderFactory(config_options, d3d12_device.Get(), disable_metacommands, python_api);
 }
 
 }  // namespace onnxruntime
@@ -720,11 +623,7 @@
 // The OrtSessionOptionsAppendExecutionProvider_DML export on the OrtDmlApi should be used instead.
 ORT_API_STATUS_IMPL(OrtSessionOptionsAppendExecutionProvider_DML, _In_ OrtSessionOptions* options, int device_id) {
 API_IMPL_BEGIN
-<<<<<<< HEAD
-  options->provider_factories.push_back(onnxruntime::DMLProviderFactoryCreator::Create(options->value.config_options, device_id, false, false));
-=======
   options->provider_factories.push_back(onnxruntime::DMLProviderFactoryCreator::Create(options->value.config_options, device_id, false, false, false));
->>>>>>> 6bd6d879
 API_IMPL_END
   return nullptr;
 }
@@ -738,11 +637,7 @@
   options->provider_factories.push_back(onnxruntime::CreateExecutionProviderFactory_DML(options->value.config_options,
                                                                                         dml_device,
                                                                                         cmd_queue,
-<<<<<<< HEAD
-=======
                                                                                         false,
-                                                                                        false,
->>>>>>> 6bd6d879
                                                                                         false));
 API_IMPL_END
   return nullptr;
@@ -771,11 +666,7 @@
 ORT_API_STATUS_IMPL(OrtSessionOptionsAppendExecutionProvider_DML2, _In_ OrtSessionOptions* options, OrtDmlDeviceOptions* device_options) {
 API_IMPL_BEGIN
 #ifdef USE_DML
-<<<<<<< HEAD
-  auto factory = onnxruntime::DMLProviderFactoryCreator::CreateFromDeviceOptions(options->value.config_options, device_options, false);
-=======
   auto factory = onnxruntime::DMLProviderFactoryCreator::CreateFromDeviceOptions(options->value.config_options, device_options, false, false);
->>>>>>> 6bd6d879
   // return the create function for a dxcore device
   options->provider_factories.push_back(factory);
 #endif  // USE_DML
