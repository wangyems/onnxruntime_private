--- conflicted
+++ resolved
@@ -282,12 +282,15 @@
     // Recurse into all subgraphs
     for (auto& node : graph.Nodes()) {
       for (auto& entry : node.GetAttributeNameToMutableSubgraphMap()) {
-        auto* subgraph_session_state = session_state.GetMutableSubgraphSessionState(node.Index(), entry.first);
+        auto& attr_name = entry.first;
+        Graph* subgraph = entry.second;
+
+        auto* subgraph_session_state = session_state.GetMutableSubgraphSessionState(node.Index(), attr_name);
         ORT_ENFORCE(subgraph_session_state,
                     "All subgraphs should have SessionState by now. Check CreateSubgraphSessionState logic.");
 
         ORT_RETURN_IF_ERROR(
-            PartitionGraph(*entry.second, providers, kernel_registry_manager, *subgraph_session_state));
+            PartitionGraph(*subgraph, providers, kernel_registry_manager, *subgraph_session_state));
       }
     }
 
@@ -311,10 +314,12 @@
     ORT_RETURN_IF_ERROR(graph_transformer_mgr.ApplyAll(graph));
 
     // Do partitioning based on execution providers' capability.
-<<<<<<< HEAD
     ORT_RETURN_IF_ERROR(PartitionGraph(graph, providers, kernel_registry_manager, session_state));
 
     bool modified = false;
+
+    // Insert cast node/s.
+    ORT_RETURN_IF_ERROR(insert_cast_transformer.Apply(graph, modified));
 
     std::vector<std::string> provider_types;
     for (auto& provider_ptr : providers) {
@@ -325,32 +330,6 @@
     MemcpyTransformer copy_transformer{provider_types, kernel_registry_manager};
     ORT_RETURN_IF_ERROR(copy_transformer.Apply(graph, modified));
 
-    // Insert cast node/s.
-    ORT_RETURN_IF_ERROR(insert_cast_transformer.Apply(graph, modified));
-
-    if (modified) {
-      ORT_RETURN_IF_ERROR(graph.Resolve());
-    }
-
-=======
-    GraphPartitioner partitioner(kernel_registry_manager, providers);
-    ORT_RETURN_IF_ERROR(partitioner.Partition(graph, session_state.ExportDll(), const_cast<FuncManager*>(session_state.GetFuncMgr())));
-
-    // Insert cast node/s.
-    bool modified = false;
-    ORT_RETURN_IF_ERROR(insert_cast_transformer.Apply(graph, modified));
-
-    // Insert copy nodes after all graph transformer.
-    for (auto& provider : providers) {
-      if (provider->Type() != onnxruntime::kCpuExecutionProvider &&
-          provider->Type() != onnxruntime::kMklDnnExecutionProvider &&
-          provider->Type() != onnxruntime::kNupharExecutionProvider) {
-        TransformerMemcpyImpl copy_impl(graph, provider->Type());
-        copy_impl.ModifyGraph(kernel_registry_manager);
-      }
-    }
-
->>>>>>> 1653ba9f
     return common::Status::OK();
   }
 
@@ -365,6 +344,7 @@
 
         auto subgraph_session_state = std::make_unique<SessionState>(execution_providers_);
         subgraph_session_state->SetProfiler(session_profiler_);
+        subgraph_session_state->SetLogger(*session_logger_);
 
         // add the subgraph SessionState instance to the parent graph SessionState so it can be retrieved
         // by Compute() via OpKernelContextInternal.
@@ -392,37 +372,20 @@
         auto& name = entry.first;
         Graph& subgraph = *entry.second;
 
-<<<<<<< HEAD
         SessionState* subgraph_session_state = session_state.GetMutableSubgraphSessionState(node.Index(), name);
         ORT_ENFORCE(subgraph_session_state, "CreateSubgraphSessionState should have created an entry earlier.");
 
         // setup everything required to execute the subgraph and save it in subgraph_session_state
         SessionStateInitializer initializer{subgraph, *subgraph_session_state,
-                                            execution_providers_, kernel_registry_manager_, *session_logger_};
-=======
-          SubgraphMemory subgraph_info;
-          // create SessionState for executing subgraph
-          subgraph_info.session_state = std::make_unique<SessionState>(execution_providers_);
-          subgraph_info.session_state->SetProfiler(session_profiler_);
-          subgraph_info.session_state->SetLogger(*session_logger_);
-
-          // setup everything required to execute the subgraph and save it in subgraph_session_state
-          SessionStateInitializer initializer{*subgraph, *subgraph_info.session_state,
-                                              execution_providers_, kernel_registry_manager_};
->>>>>>> 1653ba9f
+                                            execution_providers_, kernel_registry_manager_};
 
         ORT_RETURN_IF_ERROR(initializer.CreatePlan(node.ImplicitInputDefs(),
                                                    session_options_.enable_sequential_execution));
 
-<<<<<<< HEAD
         auto weights_buffer = std::make_unique<std::map<OrtAllocatorInfo, BufferUniquePtr>>();
         ORT_RETURN_IF_ERROR(initializer.InitializeAndSave(session_state_.GetEnableMemoryPattern(),
-                                                          *weights_buffer));
-=======
-          ORT_RETURN_IF_ERROR(initializer.InitializeAndSave(session_state_.GetEnableMemoryPattern(),
-                                                            subgraph_info.weights_buffers,
-                                                            &node.ImplicitInputDefs()));
->>>>>>> 1653ba9f
+                                                          *weights_buffer,
+                                                          &node.ImplicitInputDefs()));
 
         subgraph_weights_buffers_.push_back(std::move(weights_buffer));
 
