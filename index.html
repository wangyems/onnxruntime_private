--- conflicted
+++ resolved
@@ -778,7 +778,6 @@
 							<div class="row blue-title-columns">
 								<div class="col-4 col-md-2 mb-4 mb-md-0">
 									<div class="customer-logo text-center">
-<<<<<<< HEAD
 										<a href="community.html#ghostwriter-ai"><img
 												src="./images/logos/ghostwriter-logo.png"
 												alt="GhostWriter.ai logo" /></a>
@@ -786,8 +785,6 @@
 								</div>
 								<div class="col-4 col-md-2 mb-4 mb-md-0">
 									<div class="customer-logo text-center">
-=======
->>>>>>> e3417e62
 										<a href="community.html#hugging-face"><img
 												src="./images/logos/huggingface-logo.png" alt="Hugging Face logo" /></a>
 									</div>
