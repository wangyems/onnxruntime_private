numpy
decorator
scipy
wheel
setuptools
onnx==1.11.0
protobuf==3.20.2
flatbuffers
tornado
psutil
xgboost
cloudpickle
pytest
<<<<<<< HEAD
attr
=======
attrs
>>>>>>> 699c9a52
<|MERGE_RESOLUTION|>--- conflicted
+++ resolved
@@ -11,8 +11,4 @@
 xgboost
 cloudpickle
 pytest
-<<<<<<< HEAD
-attr
-=======
-attrs
->>>>>>> 699c9a52
+attrs