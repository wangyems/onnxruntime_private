// Copyright (c) Microsoft Corporation. All rights reserved.
// Licensed under the MIT License.

#include "core/providers/cpu/reduction/reduction_ops.h"

#include "core/common/inlined_containers.h"
#include "core/common/narrow.h"
#include "core/common/span_utils.h"
#include "core/providers/common.h"
// TODO: fix the warnings
#if defined(_MSC_VER) && !defined(__clang__)
#pragma warning(disable : 26451)
#endif
using namespace std;
namespace onnxruntime {

#define REGISTER_UNARY_ELEMENTWISE_KERNEL(x, sinceVersion)                            \
  ONNX_CPU_OPERATOR_TYPED_KERNEL(                                                     \
      x,                                                                              \
      sinceVersion,                                                                   \
      float,                                                                          \
      KernelDefBuilder().TypeConstraint("T", DataTypeImpl::GetTensorType<float>()),   \
      x<float>);                                                                      \
                                                                                      \
  ONNX_CPU_OPERATOR_TYPED_KERNEL(                                                     \
      x,                                                                              \
      sinceVersion,                                                                   \
      int32_t,                                                                        \
      KernelDefBuilder().TypeConstraint("T", DataTypeImpl::GetTensorType<int32_t>()), \
      x<int32_t>);

#define REGISTER_UNARY_ELEMENTWISE_VERSIONED_KERNEL(x, startVer, endVer)              \
  ONNX_CPU_OPERATOR_VERSIONED_TYPED_KERNEL(                                           \
      x,                                                                              \
      startVer,                                                                       \
      endVer,                                                                         \
      float,                                                                          \
      KernelDefBuilder().TypeConstraint("T", DataTypeImpl::GetTensorType<float>()),   \
      x<float>);                                                                      \
                                                                                      \
  ONNX_CPU_OPERATOR_VERSIONED_TYPED_KERNEL(                                           \
      x,                                                                              \
      startVer,                                                                       \
      endVer,                                                                         \
      int32_t,                                                                        \
      KernelDefBuilder().TypeConstraint("T", DataTypeImpl::GetTensorType<int32_t>()), \
      x<int32_t>);

#define REGISTER_UNARY_ELEMENTWISE_KERNEL_DOUBLE_ONLY(x, sinceVersion)               \
  ONNX_CPU_OPERATOR_TYPED_KERNEL(                                                    \
      x,                                                                             \
      sinceVersion,                                                                  \
      double,                                                                        \
      KernelDefBuilder().TypeConstraint("T", DataTypeImpl::GetTensorType<double>()), \
      x<double>);

#define REGISTER_UNARY_ELEMENTWISE_VERSIONED_KERNEL_DOUBLE_ONLY(x, startVer, endVer) \
  ONNX_CPU_OPERATOR_VERSIONED_TYPED_KERNEL(                                          \
      x,                                                                             \
      startVer,                                                                      \
      endVer,                                                                        \
      double,                                                                        \
      KernelDefBuilder().TypeConstraint("T", DataTypeImpl::GetTensorType<double>()), \
      x<double>);

#define REGISTER_UNARY_ELEMENTWISE_KERNEL_INT64_ONLY(x, sinceVersion)                 \
  ONNX_CPU_OPERATOR_TYPED_KERNEL(                                                     \
      x,                                                                              \
      sinceVersion,                                                                   \
      int64_t,                                                                        \
      KernelDefBuilder().TypeConstraint("T", DataTypeImpl::GetTensorType<int64_t>()), \
      x<int64_t>);

#define REGISTER_UNARY_ELEMENTWISE_VERSIONED_KERNEL_INT64_ONLY(x, startVer, endVer)   \
  ONNX_CPU_OPERATOR_VERSIONED_TYPED_KERNEL(                                           \
      x,                                                                              \
      startVer,                                                                       \
      endVer,                                                                         \
      int64_t,                                                                        \
      KernelDefBuilder().TypeConstraint("T", DataTypeImpl::GetTensorType<int64_t>()), \
      x<int64_t>);

#define REGISTER_UNARY_ELEMENTWISE_VERSIONED_KERNEL_INT8_ONLY(x, startVer, endVer)   \
  ONNX_CPU_OPERATOR_VERSIONED_TYPED_KERNEL(                                          \
      x,                                                                             \
      startVer,                                                                      \
      endVer,                                                                        \
      int8_t,                                                                        \
      KernelDefBuilder().TypeConstraint("T", DataTypeImpl::GetTensorType<int8_t>()), \
      x<int8_t>);

#define REGISTER_UNARY_ELEMENTWISE_VERSIONED_KERNEL_UINT8_ONLY(x, startVer, endVer)   \
  ONNX_CPU_OPERATOR_VERSIONED_TYPED_KERNEL(                                           \
      x,                                                                              \
      startVer,                                                                       \
      endVer,                                                                         \
      uint8_t,                                                                        \
      KernelDefBuilder().TypeConstraint("T", DataTypeImpl::GetTensorType<uint8_t>()), \
      x<uint8_t>);

#define REGISTER_UNARY_ELEMENTWISE_KERNEL_INT8_ONLY(x, sinceVersion)                 \
  ONNX_CPU_OPERATOR_TYPED_KERNEL(                                                    \
      x,                                                                             \
      sinceVersion,                                                                  \
      int8_t,                                                                        \
      KernelDefBuilder().TypeConstraint("T", DataTypeImpl::GetTensorType<int8_t>()), \
      x<int8_t>);

#define REGISTER_UNARY_ELEMENTWISE_KERNEL_UINT8_ONLY(x, sinceVersion)                 \
  ONNX_CPU_OPERATOR_TYPED_KERNEL(                                                     \
      x,                                                                              \
      sinceVersion,                                                                   \
      uint8_t,                                                                        \
      KernelDefBuilder().TypeConstraint("T", DataTypeImpl::GetTensorType<uint8_t>()), \
      x<uint8_t>);

REGISTER_UNARY_ELEMENTWISE_VERSIONED_KERNEL(ReduceL1, 1, 10);
REGISTER_UNARY_ELEMENTWISE_VERSIONED_KERNEL_INT64_ONLY(ReduceL1, 1, 10);
REGISTER_UNARY_ELEMENTWISE_VERSIONED_KERNEL(ReduceL1, 11, 12);
REGISTER_UNARY_ELEMENTWISE_VERSIONED_KERNEL_INT64_ONLY(ReduceL1, 11, 12);
REGISTER_UNARY_ELEMENTWISE_VERSIONED_KERNEL(ReduceL1, 13, 17);
REGISTER_UNARY_ELEMENTWISE_VERSIONED_KERNEL_INT64_ONLY(ReduceL1, 13, 17);
REGISTER_UNARY_ELEMENTWISE_KERNEL(ReduceL1, 18);
REGISTER_UNARY_ELEMENTWISE_KERNEL_INT64_ONLY(ReduceL1, 18);

REGISTER_UNARY_ELEMENTWISE_VERSIONED_KERNEL(ReduceL2, 1, 10);
REGISTER_UNARY_ELEMENTWISE_VERSIONED_KERNEL_INT64_ONLY(ReduceL2, 1, 10);
REGISTER_UNARY_ELEMENTWISE_VERSIONED_KERNEL(ReduceL2, 11, 12);
REGISTER_UNARY_ELEMENTWISE_VERSIONED_KERNEL_INT64_ONLY(ReduceL2, 11, 12);
REGISTER_UNARY_ELEMENTWISE_VERSIONED_KERNEL(ReduceL2, 13, 17);
REGISTER_UNARY_ELEMENTWISE_VERSIONED_KERNEL_INT64_ONLY(ReduceL2, 13, 17);
REGISTER_UNARY_ELEMENTWISE_KERNEL(ReduceL2, 18);
REGISTER_UNARY_ELEMENTWISE_KERNEL_INT64_ONLY(ReduceL2, 18);

REGISTER_UNARY_ELEMENTWISE_VERSIONED_KERNEL(ReduceLogSum, 1, 10);
REGISTER_UNARY_ELEMENTWISE_VERSIONED_KERNEL_INT64_ONLY(ReduceLogSum, 1, 10);
REGISTER_UNARY_ELEMENTWISE_VERSIONED_KERNEL(ReduceLogSum, 11, 12);
REGISTER_UNARY_ELEMENTWISE_VERSIONED_KERNEL_INT64_ONLY(ReduceLogSum, 11, 12);
REGISTER_UNARY_ELEMENTWISE_VERSIONED_KERNEL(ReduceLogSum, 13, 17);
REGISTER_UNARY_ELEMENTWISE_VERSIONED_KERNEL_INT64_ONLY(ReduceLogSum, 13, 17);
REGISTER_UNARY_ELEMENTWISE_KERNEL(ReduceLogSum, 18);
REGISTER_UNARY_ELEMENTWISE_KERNEL_INT64_ONLY(ReduceLogSum, 18);

REGISTER_UNARY_ELEMENTWISE_VERSIONED_KERNEL(ReduceLogSumExp, 1, 10);
REGISTER_UNARY_ELEMENTWISE_VERSIONED_KERNEL_DOUBLE_ONLY(ReduceLogSumExp, 1, 10);
REGISTER_UNARY_ELEMENTWISE_VERSIONED_KERNEL_INT64_ONLY(ReduceLogSumExp, 1, 10);
REGISTER_UNARY_ELEMENTWISE_VERSIONED_KERNEL(ReduceLogSumExp, 11, 12);
REGISTER_UNARY_ELEMENTWISE_VERSIONED_KERNEL_DOUBLE_ONLY(ReduceLogSumExp, 11, 12);
REGISTER_UNARY_ELEMENTWISE_VERSIONED_KERNEL_INT64_ONLY(ReduceLogSumExp, 11, 12);
REGISTER_UNARY_ELEMENTWISE_VERSIONED_KERNEL(ReduceLogSumExp, 13, 17);
REGISTER_UNARY_ELEMENTWISE_VERSIONED_KERNEL_DOUBLE_ONLY(ReduceLogSumExp, 13, 17);
REGISTER_UNARY_ELEMENTWISE_VERSIONED_KERNEL_INT64_ONLY(ReduceLogSumExp, 13, 17);
REGISTER_UNARY_ELEMENTWISE_KERNEL(ReduceLogSumExp, 18);
REGISTER_UNARY_ELEMENTWISE_KERNEL_DOUBLE_ONLY(ReduceLogSumExp, 18);
REGISTER_UNARY_ELEMENTWISE_KERNEL_INT64_ONLY(ReduceLogSumExp, 18);

REGISTER_UNARY_ELEMENTWISE_VERSIONED_KERNEL(ReduceMax, 1, 10);
REGISTER_UNARY_ELEMENTWISE_VERSIONED_KERNEL_INT64_ONLY(ReduceMax, 1, 10);
REGISTER_UNARY_ELEMENTWISE_VERSIONED_KERNEL_DOUBLE_ONLY(ReduceMax, 1, 10);
REGISTER_UNARY_ELEMENTWISE_VERSIONED_KERNEL(ReduceMax, 11, 11);
REGISTER_UNARY_ELEMENTWISE_VERSIONED_KERNEL_INT64_ONLY(ReduceMax, 11, 11);
REGISTER_UNARY_ELEMENTWISE_VERSIONED_KERNEL_DOUBLE_ONLY(ReduceMax, 11, 11);

REGISTER_UNARY_ELEMENTWISE_VERSIONED_KERNEL(ReduceMax, 12, 12);
REGISTER_UNARY_ELEMENTWISE_VERSIONED_KERNEL_INT64_ONLY(ReduceMax, 12, 12);
REGISTER_UNARY_ELEMENTWISE_VERSIONED_KERNEL_DOUBLE_ONLY(ReduceMax, 12, 12);
REGISTER_UNARY_ELEMENTWISE_VERSIONED_KERNEL_INT8_ONLY(ReduceMax, 12, 12);
REGISTER_UNARY_ELEMENTWISE_VERSIONED_KERNEL_UINT8_ONLY(ReduceMax, 12, 12);

REGISTER_UNARY_ELEMENTWISE_VERSIONED_KERNEL(ReduceMax, 13, 17);
REGISTER_UNARY_ELEMENTWISE_VERSIONED_KERNEL_INT64_ONLY(ReduceMax, 13, 17);
REGISTER_UNARY_ELEMENTWISE_VERSIONED_KERNEL_DOUBLE_ONLY(ReduceMax, 13, 17);
REGISTER_UNARY_ELEMENTWISE_VERSIONED_KERNEL_INT8_ONLY(ReduceMax, 13, 17);
REGISTER_UNARY_ELEMENTWISE_VERSIONED_KERNEL_UINT8_ONLY(ReduceMax, 13, 17);

REGISTER_UNARY_ELEMENTWISE_KERNEL(ReduceMax, 18);
REGISTER_UNARY_ELEMENTWISE_KERNEL_INT64_ONLY(ReduceMax, 18);
REGISTER_UNARY_ELEMENTWISE_KERNEL_DOUBLE_ONLY(ReduceMax, 18);
REGISTER_UNARY_ELEMENTWISE_KERNEL_INT8_ONLY(ReduceMax, 18);
REGISTER_UNARY_ELEMENTWISE_KERNEL_UINT8_ONLY(ReduceMax, 18);

REGISTER_UNARY_ELEMENTWISE_VERSIONED_KERNEL(ReduceMean, 1, 10);
REGISTER_UNARY_ELEMENTWISE_VERSIONED_KERNEL(ReduceMean, 11, 12);
REGISTER_UNARY_ELEMENTWISE_VERSIONED_KERNEL(ReduceMean, 13, 17);
REGISTER_UNARY_ELEMENTWISE_KERNEL(ReduceMean, 18);
REGISTER_UNARY_ELEMENTWISE_VERSIONED_KERNEL_DOUBLE_ONLY(ReduceMean, 1, 10);
REGISTER_UNARY_ELEMENTWISE_VERSIONED_KERNEL_DOUBLE_ONLY(ReduceMean, 11, 12);
REGISTER_UNARY_ELEMENTWISE_VERSIONED_KERNEL_DOUBLE_ONLY(ReduceMean, 13, 17);
REGISTER_UNARY_ELEMENTWISE_KERNEL_DOUBLE_ONLY(ReduceMean, 18);

REGISTER_UNARY_ELEMENTWISE_VERSIONED_KERNEL(ReduceMin, 1, 10);
REGISTER_UNARY_ELEMENTWISE_VERSIONED_KERNEL_INT64_ONLY(ReduceMin, 1, 10);
REGISTER_UNARY_ELEMENTWISE_VERSIONED_KERNEL_DOUBLE_ONLY(ReduceMin, 1, 10);
REGISTER_UNARY_ELEMENTWISE_VERSIONED_KERNEL(ReduceMin, 11, 11);
REGISTER_UNARY_ELEMENTWISE_VERSIONED_KERNEL_INT64_ONLY(ReduceMin, 11, 11);
REGISTER_UNARY_ELEMENTWISE_VERSIONED_KERNEL_DOUBLE_ONLY(ReduceMin, 11, 11);

REGISTER_UNARY_ELEMENTWISE_VERSIONED_KERNEL(ReduceMin, 12, 12);
REGISTER_UNARY_ELEMENTWISE_VERSIONED_KERNEL_INT64_ONLY(ReduceMin, 12, 12);
REGISTER_UNARY_ELEMENTWISE_VERSIONED_KERNEL_DOUBLE_ONLY(ReduceMin, 12, 12);
REGISTER_UNARY_ELEMENTWISE_VERSIONED_KERNEL_INT8_ONLY(ReduceMin, 12, 12);
REGISTER_UNARY_ELEMENTWISE_VERSIONED_KERNEL_UINT8_ONLY(ReduceMin, 12, 12);

REGISTER_UNARY_ELEMENTWISE_VERSIONED_KERNEL(ReduceMin, 13, 17);
REGISTER_UNARY_ELEMENTWISE_VERSIONED_KERNEL_INT64_ONLY(ReduceMin, 13, 17);
REGISTER_UNARY_ELEMENTWISE_VERSIONED_KERNEL_DOUBLE_ONLY(ReduceMin, 13, 17);
REGISTER_UNARY_ELEMENTWISE_VERSIONED_KERNEL_INT8_ONLY(ReduceMin, 13, 17);
REGISTER_UNARY_ELEMENTWISE_VERSIONED_KERNEL_UINT8_ONLY(ReduceMin, 13, 17);

REGISTER_UNARY_ELEMENTWISE_KERNEL(ReduceMin, 18);
REGISTER_UNARY_ELEMENTWISE_KERNEL_INT64_ONLY(ReduceMin, 18);
REGISTER_UNARY_ELEMENTWISE_KERNEL_DOUBLE_ONLY(ReduceMin, 18);
REGISTER_UNARY_ELEMENTWISE_KERNEL_INT8_ONLY(ReduceMin, 18);
REGISTER_UNARY_ELEMENTWISE_KERNEL_UINT8_ONLY(ReduceMin, 18);

REGISTER_UNARY_ELEMENTWISE_VERSIONED_KERNEL(ReduceProd, 1, 10);
REGISTER_UNARY_ELEMENTWISE_VERSIONED_KERNEL_INT64_ONLY(ReduceProd, 1, 10);
REGISTER_UNARY_ELEMENTWISE_VERSIONED_KERNEL(ReduceProd, 11, 12);
REGISTER_UNARY_ELEMENTWISE_VERSIONED_KERNEL_INT64_ONLY(ReduceProd, 11, 12);
REGISTER_UNARY_ELEMENTWISE_VERSIONED_KERNEL(ReduceProd, 13, 17);
REGISTER_UNARY_ELEMENTWISE_VERSIONED_KERNEL_INT64_ONLY(ReduceProd, 13, 17);
REGISTER_UNARY_ELEMENTWISE_KERNEL(ReduceProd, 18);
REGISTER_UNARY_ELEMENTWISE_KERNEL_INT64_ONLY(ReduceProd, 18);

REGISTER_UNARY_ELEMENTWISE_VERSIONED_KERNEL(ReduceSum, 1, 10);
REGISTER_UNARY_ELEMENTWISE_VERSIONED_KERNEL_INT64_ONLY(ReduceSum, 1, 10);
REGISTER_UNARY_ELEMENTWISE_VERSIONED_KERNEL_DOUBLE_ONLY(ReduceSum, 1, 10);
REGISTER_UNARY_ELEMENTWISE_VERSIONED_KERNEL(ReduceSum, 11, 12);
REGISTER_UNARY_ELEMENTWISE_VERSIONED_KERNEL_INT64_ONLY(ReduceSum, 11, 12);
REGISTER_UNARY_ELEMENTWISE_VERSIONED_KERNEL_DOUBLE_ONLY(ReduceSum, 11, 12);
REGISTER_UNARY_ELEMENTWISE_KERNEL(ReduceSum, 13);
REGISTER_UNARY_ELEMENTWISE_KERNEL_INT64_ONLY(ReduceSum, 13);
REGISTER_UNARY_ELEMENTWISE_KERNEL_DOUBLE_ONLY(ReduceSum, 13);

REGISTER_UNARY_ELEMENTWISE_VERSIONED_KERNEL(ReduceSumSquare, 1, 10);
REGISTER_UNARY_ELEMENTWISE_VERSIONED_KERNEL_DOUBLE_ONLY(ReduceSumSquare, 1, 10);
REGISTER_UNARY_ELEMENTWISE_VERSIONED_KERNEL_INT64_ONLY(ReduceSumSquare, 1, 10);
REGISTER_UNARY_ELEMENTWISE_VERSIONED_KERNEL(ReduceSumSquare, 11, 12);
REGISTER_UNARY_ELEMENTWISE_VERSIONED_KERNEL_DOUBLE_ONLY(ReduceSumSquare, 11, 12);
REGISTER_UNARY_ELEMENTWISE_VERSIONED_KERNEL_INT64_ONLY(ReduceSumSquare, 11, 12);
REGISTER_UNARY_ELEMENTWISE_VERSIONED_KERNEL(ReduceSumSquare, 13, 17);
REGISTER_UNARY_ELEMENTWISE_VERSIONED_KERNEL_DOUBLE_ONLY(ReduceSumSquare, 13, 17);
REGISTER_UNARY_ELEMENTWISE_VERSIONED_KERNEL_INT64_ONLY(ReduceSumSquare, 13, 17);
REGISTER_UNARY_ELEMENTWISE_KERNEL(ReduceSumSquare, 18);
REGISTER_UNARY_ELEMENTWISE_KERNEL_DOUBLE_ONLY(ReduceSumSquare, 18);
REGISTER_UNARY_ELEMENTWISE_KERNEL_INT64_ONLY(ReduceSumSquare, 18);

REGISTER_UNARY_ELEMENTWISE_VERSIONED_KERNEL(ArgMax, 1, 10);
REGISTER_UNARY_ELEMENTWISE_VERSIONED_KERNEL_INT8_ONLY(ArgMax, 1, 10)
REGISTER_UNARY_ELEMENTWISE_VERSIONED_KERNEL_UINT8_ONLY(ArgMax, 1, 10)
REGISTER_UNARY_ELEMENTWISE_VERSIONED_KERNEL(ArgMax, 11, 12);
REGISTER_UNARY_ELEMENTWISE_VERSIONED_KERNEL_DOUBLE_ONLY(ArgMax, 11, 12)
REGISTER_UNARY_ELEMENTWISE_VERSIONED_KERNEL_INT8_ONLY(ArgMax, 11, 12)
REGISTER_UNARY_ELEMENTWISE_VERSIONED_KERNEL_UINT8_ONLY(ArgMax, 11, 12)
REGISTER_UNARY_ELEMENTWISE_KERNEL(ArgMax, 13);
REGISTER_UNARY_ELEMENTWISE_KERNEL_DOUBLE_ONLY(ArgMax, 13);
REGISTER_UNARY_ELEMENTWISE_KERNEL_INT8_ONLY(ArgMax, 13);
REGISTER_UNARY_ELEMENTWISE_KERNEL_UINT8_ONLY(ArgMax, 13);

REGISTER_UNARY_ELEMENTWISE_VERSIONED_KERNEL(ArgMin, 1, 10);
REGISTER_UNARY_ELEMENTWISE_VERSIONED_KERNEL(ArgMin, 11, 12);
REGISTER_UNARY_ELEMENTWISE_VERSIONED_KERNEL_DOUBLE_ONLY(ArgMin, 11, 12)
REGISTER_UNARY_ELEMENTWISE_KERNEL(ArgMin, 13);
REGISTER_UNARY_ELEMENTWISE_KERNEL_DOUBLE_ONLY(ArgMin, 13);

FastReduceKind operator|(FastReduceKind a, FastReduceKind b) {
  return static_cast<FastReduceKind>(static_cast<uint8_t>(a) | static_cast<uint8_t>(b));
}

bool operator==(FastReduceKind a, FastReduceKind b) {
  return static_cast<uint8_t>(a) == static_cast<uint8_t>(b);
}

bool operator!=(FastReduceKind a, FastReduceKind b) {
  return static_cast<uint8_t>(a) != static_cast<uint8_t>(b);
}

bool ResultsNoTransposePrepareForReduce::equal(gsl::span<const int64_t> local_input_shape,
                                               gsl::span<const int64_t> local_reduced_axes) {
  if (!SpanEq(gsl::make_span(input_shape), local_input_shape))
    return false;
  if (!SpanEq(gsl::make_span(reduced_axes), local_reduced_axes))
    return false;
  return true;
}

void ResultsNoTransposePrepareForReduce::ValidateNotEmpty() {
  ORT_ENFORCE(last_loop_red_size > 0);
  ORT_ENFORCE(last_loop_size > 0);
  ORT_ENFORCE(projected_index.size() > 0);
}

static void ValidateMustBeOverloaded() {
  ORT_ENFORCE(false, "must be overloaded.");
}

static void ValidateFastReduceKR(const gsl::span<const int64_t>& fast_shape, const Tensor& output) {
  ORT_ENFORCE(fast_shape.size() == 2, "Only works on matrices with two dimensions.");
  ORT_ENFORCE(fast_shape[0] == output.Shape().Size(), "Output size mismatch.");
}

static void ValidateFastReduceRK(const gsl::span<const int64_t>& fast_shape, const Tensor& output) {
  ORT_ENFORCE(fast_shape.size() == 2, "Only works on matrices with two dimensions.");
  ORT_ENFORCE(fast_shape[1] == output.Shape().Size(), "Output size mismatch.");
}

static void ValidateFastReduceKRK(const gsl::span<const int64_t>& fast_shape, const Tensor& output) {
  ORT_ENFORCE(fast_shape.size() == 3, "Only works on matrices with three dimensions.");
  ORT_ENFORCE(fast_shape[0] * fast_shape[2] == output.Shape().Size(), "Output size mismatch.");
}

static void ValidateFastReduceRKR(const gsl::span<const int64_t>& fast_shape, const Tensor& output) {
  ORT_ENFORCE(fast_shape.size() == 3, "Only works on matrices with three dimensions.");
  ORT_ENFORCE(fast_shape[1] == output.Shape().Size(), "Output size mismatch.");
}

void ReduceAggregatorBase::FastReduceKR(const Tensor&, const gsl::span<const int64_t>&, Tensor&, concurrency::ThreadPool*) {
  ValidateMustBeOverloaded();
}
void ReduceAggregatorBase::FastReduceRK(const Tensor&, const gsl::span<const int64_t>&, Tensor&, concurrency::ThreadPool*) {
  ValidateMustBeOverloaded();
}
void ReduceAggregatorBase::FastReduceKRK(const Tensor&, const gsl::span<const int64_t>&, Tensor&, concurrency::ThreadPool*) {
  ValidateMustBeOverloaded();
}
void ReduceAggregatorBase::FastReduceRKR(const Tensor&, const gsl::span<const int64_t>&, Tensor&, concurrency::ThreadPool*) {
  ValidateMustBeOverloaded();
}

void NoTransposePrepareForReduce(const TensorShape& new_input_shape,
                                 gsl::span<const int64_t> reduced_axes,
                                 ResultsNoTransposePrepareForReduce& results) {
  // Common initialisation for the indices.
  auto cumulative_shape = new_input_shape.AsShapeVector();
  cumulative_shape[cumulative_shape.size() - 1] = 1;
  for (int i = static_cast<int>(cumulative_shape.size()) - 2; i >= 0; --i) {
    cumulative_shape[i] = cumulative_shape[i + 1] * new_input_shape[i + 1];
  }
  int64_t projection_size = 1;
  for (auto a : reduced_axes) {
    projection_size *= new_input_shape[onnxruntime::narrow<size_t>(a)];
  }

  int last_reduced_axis = static_cast<int>(reduced_axes.size()) - 1;
  int loop_reduced_axis = 1;
  results.last_loop_red_size = new_input_shape[onnxruntime::narrow<size_t>(reduced_axes[onnxruntime::narrow<size_t>(last_reduced_axis)])];
  results.last_loop_red_inc = cumulative_shape[onnxruntime::narrow<size_t>(reduced_axes[onnxruntime::narrow<size_t>(last_reduced_axis)])];
  projection_size /= new_input_shape[onnxruntime::narrow<size_t>(reduced_axes[onnxruntime::narrow<size_t>(last_reduced_axis)])];
  --last_reduced_axis;
  while (last_reduced_axis >= 0) {
    if (reduced_axes[last_reduced_axis] != reduced_axes[last_reduced_axis + 1] - 1)
      break;
    results.last_loop_red_size *= new_input_shape[onnxruntime::narrow<size_t>(reduced_axes[onnxruntime::narrow<size_t>(last_reduced_axis)])];
    projection_size /= new_input_shape[onnxruntime::narrow<size_t>(reduced_axes[onnxruntime::narrow<size_t>(last_reduced_axis)])];
    --last_reduced_axis;
    ++loop_reduced_axis;
  }

  // Builds the list of indices projected into the same sum.
  int reduced_axes_size = static_cast<int>(reduced_axes.size()) - loop_reduced_axis;
  if (reduced_axes_size == 0) {
    results.projected_index.resize(1, 0);
  } else {
    results.projected_index.resize(onnxruntime::narrow<size_t>(projection_size));
    TensorShapeVector projected_indices(reduced_axes_size, 0);
    int64_t current_index = 0;
    size_t current_pos = 0;
    int j;
    for (current_pos = 0; current_pos < results.projected_index.size(); ++current_pos) {
      results.projected_index[current_pos] = current_index;
      ++projected_indices[projected_indices.size() - 1];
      current_index += cumulative_shape[onnxruntime::narrow<size_t>(reduced_axes[onnxruntime::narrow<size_t>(reduced_axes_size - 1)])];
      for (j = reduced_axes_size - 1; j > 0; --j) {
        if (projected_indices[onnxruntime::narrow<size_t>(j)] < new_input_shape[onnxruntime::narrow<size_t>(reduced_axes[onnxruntime::narrow<size_t>(j)])])
          break;
        projected_indices[j] -= new_input_shape[onnxruntime::narrow<size_t>(reduced_axes[onnxruntime::narrow<size_t>(j)])];
        current_index -= new_input_shape[onnxruntime::narrow<size_t>(reduced_axes[onnxruntime::narrow<size_t>(j)])] * cumulative_shape[onnxruntime::narrow<size_t>(reduced_axes[onnxruntime::narrow<size_t>(j)])];
        ++projected_indices[j - 1];
        current_index += cumulative_shape[onnxruntime::narrow<size_t>(reduced_axes[onnxruntime::narrow<size_t>(j - 1)])];
      }
    }
  }

  // Builds the list of indices for the unprojected sum.
  TensorShapeVector unreduced_axes;
  for (int64_t i = 0; i < static_cast<int64_t>(cumulative_shape.size()); ++i) {
    if (std::find(reduced_axes.begin(), reduced_axes.end(), i) != reduced_axes.end())
      continue;
    unreduced_axes.push_back(i);
  }
  int64_t unprojection_size = 1;
  for (auto a : unreduced_axes) {
    unprojection_size *= new_input_shape[onnxruntime::narrow<size_t>(a)];
  }
  if (unprojection_size == 0) {
    return;
  }
  TensorShapeVector unprojected_indices(unreduced_axes.size(), 0);

  // The last index is usually an image size.
  // We differently process the last unprojected dimension.
  results.last_loop_size = new_input_shape[onnxruntime::narrow<size_t>(unreduced_axes[onnxruntime::narrow<size_t>(unreduced_axes.size() - 1)])];
  int64_t unprojection_size_before_last = unprojection_size / results.last_loop_size;
  results.unprojected_index.reserve(onnxruntime::narrow<size_t>(unprojection_size_before_last));
  results.last_loop_inc = cumulative_shape[onnxruntime::narrow<size_t>(unreduced_axes[onnxruntime::narrow<size_t>(unreduced_axes.size() - 1)])];
  if (unprojected_indices.size() <= 1) {
    results.unprojected_index.push_back(0);
  } else {
    int64_t current_index = 0;
    int j;
    for (int64_t pos = 0; pos < unprojection_size_before_last; ++pos) {
      results.unprojected_index.push_back(current_index);
      ++unprojected_indices[unprojected_indices.size() - 2];
      current_index += cumulative_shape[onnxruntime::narrow<size_t>(unreduced_axes[onnxruntime::narrow<size_t>(unreduced_axes.size() - 2)])];
      for (j = static_cast<int>(unreduced_axes.size()) - 2; j > 0; --j) {
        if (unprojected_indices[j] < new_input_shape[onnxruntime::narrow<size_t>(unreduced_axes[onnxruntime::narrow<size_t>(j)])])
          break;
        unprojected_indices[j] -= new_input_shape[onnxruntime::narrow<size_t>(unreduced_axes[onnxruntime::narrow<size_t>(j)])];
        current_index -= new_input_shape[onnxruntime::narrow<size_t>(unreduced_axes[onnxruntime::narrow<size_t>(j)])] * cumulative_shape[onnxruntime::narrow<size_t>(unreduced_axes[onnxruntime::narrow<size_t>(j)])];
        ++unprojected_indices[j - 1];
        current_index += cumulative_shape[onnxruntime::narrow<size_t>(unreduced_axes[onnxruntime::narrow<size_t>(j - 1)])];
      }
    }
  }
}

void ValidateNoTransposeReduce(int64_t count) {
  ORT_ENFORCE(count == 1, "Reduction on all axes, output size should be 1.");
}

template <typename AGG>
struct ParallelizedData {
  int64_t denominator;
  int64_t loop_size;
  ResultsNoTransposePrepareForReduce* last_results;
  const typename AGG::input_type* from_data;
  typename AGG::value_type* to_data;
};

template <typename AGG>
void NoTransposeReduce1Loop(Tensor* output, const TensorShape& new_input_shape, const Tensor& input,
                            gsl::span<const int64_t> reduced_axes, concurrency::ThreadPool* tp,
                            ResultsNoTransposePrepareForReduce& last_results) {
  auto output_shape = output->Shape();
  const typename AGG::input_type* from_data = input.Data<typename AGG::input_type>();
  typename AGG::value_type* to_data = output->MutableData<typename AGG::value_type>();
  int64_t count = output_shape.Size();

  if (reduced_axes.size() == 0 || reduced_axes.size() == new_input_shape.NumDimensions()) {
    ValidateNoTransposeReduce(count);
    int64_t input_size = new_input_shape.Size();
    to_data[0] = AGG(input_size, from_data[0]).aggall(from_data);
    return;
  }

  if (!last_results.equal(new_input_shape.GetDims(), reduced_axes)) {
    NoTransposePrepareForReduce(new_input_shape, reduced_axes, last_results);
    if (last_results.last_loop_red_size == 0 || last_results.last_loop_size == 0)
      return;
  }
  last_results.ValidateNotEmpty();

  ParallelizedData<AGG> data;
  data.denominator = last_results.last_loop_red_size * last_results.projected_index.size();
  data.loop_size = last_results.last_loop_red_size * last_results.last_loop_red_inc;
  data.last_results = &last_results;
  data.from_data = from_data;
  data.to_data = to_data;

  auto fn = [&data](std::ptrdiff_t first, std::ptrdiff_t end) {
    const typename AGG::input_type* loop_red_ptr;
    const ResultsNoTransposePrepareForReduce& last_results = *data.last_results;
    int64_t main_index = first / last_results.last_loop_size;
    int64_t loop = first % last_results.last_loop_size;
    int64_t origin = last_results.unprojected_index[onnxruntime::narrow<size_t>(main_index)] + loop * last_results.last_loop_inc;
    for (int64_t main_index_last_loop = first; main_index_last_loop < end; ++main_index_last_loop) {
      AGG accumulator(data.denominator, data.from_data[origin + last_results.projected_index[0]]);
      for (auto it = last_results.projected_index.begin(); it != last_results.projected_index.end(); ++it) {
        loop_red_ptr = data.from_data + (origin + *it);
        for (int64_t red = 0; red < data.loop_size; red += last_results.last_loop_red_inc) {
          accumulator.update(loop_red_ptr[red]);
        }
      }
      data.to_data[main_index_last_loop] = accumulator.get_value();

      ++loop;
      if (loop >= last_results.last_loop_size) {
        loop = 0;
        ++main_index;
        if (main_index < static_cast<int64_t>(last_results.unprojected_index.size())) {
          origin = last_results.unprojected_index[onnxruntime::narrow<size_t>(main_index)];
        }
      } else {
        origin += last_results.last_loop_inc;
      }
    }
  };

  auto cost = ParallelReduceFastCost(1,
                                     last_results.projected_index.size() * last_results.last_loop_red_size,
                                     sizeof(typename AGG::input_type), 6);
  concurrency::ThreadPool::TryParallelFor(tp, onnxruntime::narrow<std::ptrdiff_t>(count), cost, fn);
}

template <typename AGG>
void NoTransposeReduce2Loops(Tensor* output, const TensorShape& new_input_shape, const Tensor& input,
                             gsl::span<const int64_t> reduced_axes, concurrency::ThreadPool* tp,
                             ResultsNoTransposePrepareForReduce& last_results) {
  auto output_shape = output->Shape();
  const typename AGG::input_type* from_data = input.Data<typename AGG::input_type>();
  typename AGG::value_type* to_data = output->MutableData<typename AGG::value_type>();
  int64_t count = output_shape.Size();

  if (reduced_axes.size() == 0 || reduced_axes.size() == new_input_shape.NumDimensions()) {
    ValidateNoTransposeReduce(count);
    int64_t input_size = new_input_shape.Size();
    to_data[0] = AGG(input_size, from_data[0]).aggall(from_data);
    return;
  }

  if (!last_results.equal(new_input_shape.GetDims(), reduced_axes)) {
    NoTransposePrepareForReduce(new_input_shape, reduced_axes, last_results);
    if (last_results.last_loop_red_size == 0 || last_results.last_loop_size == 0)
      return;
  }
  last_results.ValidateNotEmpty();

  ParallelizedData<AGG> data;
  data.denominator = last_results.last_loop_red_size * last_results.projected_index.size();
  data.loop_size = last_results.last_loop_red_size * last_results.last_loop_red_inc;
  data.last_results = &last_results;
  data.from_data = from_data;
  data.to_data = to_data;

  auto fn = [&](std::ptrdiff_t first, std::ptrdiff_t end) {
    const typename AGG::input_type* loop_red_ptr;
    const ResultsNoTransposePrepareForReduce& last_results = *data.last_results;
    int64_t main_index = first / last_results.last_loop_size;
    int64_t loop = first % last_results.last_loop_size;
    int64_t origin = last_results.unprojected_index[onnxruntime::narrow<size_t>(main_index)] + loop * last_results.last_loop_inc;
    for (int64_t main_index_last_loop = first; main_index_last_loop < end; ++main_index_last_loop) {
      AGG accumulator(data.denominator, data.from_data[origin + last_results.projected_index[0]]);
      for (auto it = last_results.projected_index.begin(); it != last_results.projected_index.end(); ++it) {
        loop_red_ptr = data.from_data + (origin + *it);
        for (int64_t red = 0; red < data.loop_size; red += last_results.last_loop_red_inc) {
          accumulator.update0(loop_red_ptr[red]);
        }
      }

      for (auto it = last_results.projected_index.begin(); it != last_results.projected_index.end(); ++it) {
        loop_red_ptr = data.from_data + (origin + *it);
        for (int64_t red = 0; red < data.loop_size; red += last_results.last_loop_red_inc) {
          accumulator.update(loop_red_ptr[red]);
        }
      }
      data.to_data[main_index_last_loop] = accumulator.get_value();

      ++loop;
      if (loop >= last_results.last_loop_size) {
        loop = 0;
        ++main_index;
        if (main_index < static_cast<int64_t>(last_results.unprojected_index.size())) {
          origin = last_results.unprojected_index[onnxruntime::narrow<size_t>(main_index)];
        }
      } else {
        origin += last_results.last_loop_inc;
      }
    }
  };

  auto cost = ParallelReduceFastCost(1,
                                     last_results.projected_index.size() * last_results.last_loop_red_size,
                                     sizeof(typename AGG::input_type), 8);
  concurrency::ThreadPool::TryParallelFor(tp, onnxruntime::narrow<std::ptrdiff_t>(count), cost, fn);
}

void DropDimensions(const gsl::span<const int64_t>& input_shape,
                    const gsl::span<const int64_t>& axes,
                    TensorShapeVector& dropped_axes) {
  TensorShapeVector dropped_dims = ToShapeVector(input_shape);
  for (auto i : axes) {
    dropped_dims[onnxruntime::narrow<size_t>(i)] = -1;
  }
  for (auto it = dropped_dims.begin(); it != dropped_dims.end(); ++it) {
    if (*it != -1) {
      dropped_axes.push_back(*it);
    }
  }
}

FastReduceKind OptimizeShapeForFastReduce(gsl::span<const int64_t> input_shape,
                                          gsl::span<const int64_t> reduced_axes,
                                          TensorShapeVector& fast_shape,
                                          TensorShapeVector& fast_output_shape,
                                          TensorShapeVector& fast_axes,
                                          bool keep_dims, bool noop_with_empty_axes) {
  if (input_shape.empty()) {
    fast_shape.clear();
    fast_output_shape.clear();
    // XXX: Should we enforce the absence of the axes in the scalar input case?
    // The operator spec refers to Numpy which returns error because axes can not possibly contain any valid
    // value in scalar case, but pytorch simply ignores it.
    // ORT_ENFORCE(reduced_axes.empty(), "With scalar input shape, axis can not contain valid values");
    fast_axes.clear();
    return FastReduceKind::kEmpty;
  }

  InlinedHashSet<int64_t> axes;
  const auto input_shape_size = narrow<int64_t>(input_shape.size());
  if (reduced_axes.size() == 0 && !noop_with_empty_axes) {
    for (int64_t i = 0; i < input_shape_size; ++i) {
      axes.insert(i);
    }
  } else {
    for (auto ax : reduced_axes) {
      axes.insert(HandleNegativeAxis(ax, input_shape_size));
    }
  }

  fast_output_shape.clear();
  fast_output_shape.reserve(onnxruntime::narrow<size_t>(input_shape_size));
  bool empty_reduce = false;
  InlinedVector<bool> reduce(onnxruntime::narrow<size_t>(input_shape_size));
  for (int64_t i = 0; i < input_shape_size; ++i) {
    reduce[onnxruntime::narrow<size_t>(i)] = axes.find(i) != axes.end();
    if (reduce[onnxruntime::narrow<size_t>(i)]) {
      empty_reduce |= input_shape[onnxruntime::narrow<size_t>(i)] == 0;
      if (keep_dims)
        fast_output_shape.push_back(input_shape[onnxruntime::narrow<size_t>(i)] > 0 ? 1 : 0);
    } else {
      fast_output_shape.push_back(input_shape[onnxruntime::narrow<size_t>(i)]);
    }
  }

  if (empty_reduce) {
    return FastReduceKind::kEmpty;
  }

  if (reduced_axes.empty()) {
    fast_shape.resize(1);
    fast_shape[0] = 1;
    for (auto a : input_shape) {
      fast_shape[0] *= a;
    }
    if (noop_with_empty_axes) {
      fast_axes.clear();
      fast_output_shape.assign(input_shape.begin(), input_shape.end());
      return FastReduceKind::kK;
    } else {
      if (keep_dims) {
        fast_output_shape.resize(onnxruntime::narrow<size_t>(input_shape_size), 1);
      } else {
        fast_output_shape.clear();
      }
      fast_axes.resize(1);
      fast_axes[0] = 0;
      return FastReduceKind::kR;
    }
  }

  fast_shape.clear();
  fast_axes.clear();
  fast_shape.reserve(onnxruntime::narrow<size_t>(input_shape_size));
  fast_axes.reserve(reduced_axes.size());

  fast_shape.push_back(input_shape[0]);
  if (reduce[0])
    fast_axes.push_back(0);
  for (int64_t i = 1; i < input_shape_size; ++i) {
    if (reduce[onnxruntime::narrow<size_t>(i)] == reduce[onnxruntime::narrow<size_t>(i - 1)]) {
      fast_shape[onnxruntime::narrow<size_t>(fast_shape.size() - 1)] *= input_shape[onnxruntime::narrow<size_t>(i)];
    } else {
      if (reduce[onnxruntime::narrow<size_t>(i)]) {
        fast_axes.push_back(onnxruntime::narrow<int64_t>(fast_shape.size()));
      }
      fast_shape.push_back(input_shape[onnxruntime::narrow<size_t>(i)]);
    }
  }
  if (fast_shape.size() == 1) {
    return reduce[0] ? FastReduceKind::kR : FastReduceKind::kK;
  }
  if (fast_shape.size() == 2) {
    return reduce[0] ? FastReduceKind::kRK : FastReduceKind::kKR;
  }
  if (fast_shape.size() == 3) {
    return reduce[0] ? FastReduceKind::kRKR : FastReduceKind::kKRK;
  }
  return FastReduceKind::kNone;
}

// template <typename T, typename TVAL>
bool CommonFastReduceCopy(OpKernelContext* ctx, TensorShapeVector& input_axes, bool noop_with_empty_axes) {
  if (ctx->InputCount() == 2) {
    // second input holds the axes.
    // the argument is optional
    const Tensor* axes_tensor = ctx->Input<Tensor>(1);
<<<<<<< HEAD
    if (axes_tensor == nullptr) {
      return false;
    }

    ORT_ENFORCE(axes_tensor->Shape().NumDimensions() == 1,
                "An axes tensor must be a vector tensor.");

    auto nDims = static_cast<size_t>(axes_tensor->Shape()[0]);
    const auto* data = axes_tensor->Data<int64_t>();
    input_axes.insert(input_axes.begin(), data, data + nDims);
=======

    if (axes_tensor != nullptr) {
      ORT_ENFORCE(axes_tensor->Shape().NumDimensions() == 1,
                  "An axes tensor must be a vector tensor.");

      const auto data_span = axes_tensor->DataAsSpan<int64_t>();
      input_axes.assign(data_span.begin(), data_span.end());
    } else {
      input_axes.clear();
    }

>>>>>>> 6f863ae2
    if (input_axes.empty() && noop_with_empty_axes) {
      const Tensor* input = ctx->Input<Tensor>(0);
      auto* output = ctx->Output(0, input->Shape());
      memcpy(output->MutableDataRaw(),
             input->DataRaw(),
             input->SizeInBytes());
      return true;
    }
  }
  return false;
}

typedef void fast_reduce_fct(const Tensor& input, const gsl::span<const int64_t>& fast_shape,
                             Tensor& output, concurrency::ThreadPool* tp);

bool CommonFastReduceSwitch(OpKernelContext* ctx,
                            const gsl::span<const int64_t>& axes_,
                            int64_t keepdims_,
                            bool noop_with_empty_axes,
                            FastReduceKind& fast_kind,
                            TensorShapeVector& fast_shape,
                            TensorShapeVector& output_shape,
                            TensorShapeVector& fast_axes,
                            FastReduceKind which_fast_reduce,
                            fast_reduce_fct* case_kr,
                            fast_reduce_fct* case_rk,
                            fast_reduce_fct* case_krk,
                            fast_reduce_fct* case_rkr) {
  TensorShapeVector axes;
  const Tensor* input = ctx->Input<Tensor>(0);
  auto reduced_dims = input->Shape().GetDims();
  TensorShapeVector input_axes;

  if (CommonFastReduceCopy(ctx, input_axes, noop_with_empty_axes)) {
    return true;
  }

  fast_kind = OptimizeShapeForFastReduce(
      reduced_dims, input_axes.empty() ? axes_ : input_axes,
      fast_shape, output_shape, fast_axes, keepdims_ != 0, noop_with_empty_axes);

  if (which_fast_reduce != FastReduceKind::kNone) {
    if (IsFastReduceKindAvailable(fast_kind, which_fast_reduce)) {
      Tensor* output = ctx->Output(0, output_shape);
      switch (fast_kind) {
        case FastReduceKind::kKR: {
          ValidateFastReduceKR(fast_shape, *output);
          case_kr(*input, fast_shape, *output, ctx->GetOperatorThreadPool());
          return true;
        }
        case FastReduceKind::kRK: {
          ValidateFastReduceRK(fast_shape, *output);
          if ((fast_shape[0] > concurrency::ThreadPool::DegreeOfParallelism(ctx->GetOperatorThreadPool()) * 16) &&
              (std::max(fast_shape[0], fast_shape[1]) >
               concurrency::ThreadPool::DegreeOfParallelism(ctx->GetOperatorThreadPool()) * 256)) {
            // See benchmarks in PR #7719.
            case_rk(*input, fast_shape, *output, ctx->GetOperatorThreadPool());
            return true;
          } else {
            break;
          }
        }
        case FastReduceKind::kKRK:
          ValidateFastReduceKRK(fast_shape, *output);
          if (fast_shape[0] >= std::max(2, concurrency::ThreadPool::DegreeOfParallelism(ctx->GetOperatorThreadPool()))) {
            // See benchmarks in PR #7719.
            case_krk(*input, fast_shape, *output, ctx->GetOperatorThreadPool());
            return true;
          } else {
            break;
          }
        case FastReduceKind::kRKR:
          ValidateFastReduceRKR(fast_shape, *output);
          if (fast_shape[1] >= std::max(2, concurrency::ThreadPool::DegreeOfParallelism(ctx->GetOperatorThreadPool()))) {
            case_rkr(*input, fast_shape, *output, ctx->GetOperatorThreadPool());
            return true;
          } else {
            break;
          }
        case FastReduceKind::kR:
        case FastReduceKind::kK:
        case FastReduceKind::kNone:
        default:
          // Former implementation prevails in this case.
          break;
      }
    }
  }
  return false;
}

template <typename AGG>
bool CommonFastReduce(OpKernelContext* ctx,
                      const gsl::span<const int64_t>& axes_,
                      int64_t keepdims_,
                      bool noop_with_empty_axes,
                      FastReduceKind& fast_kind,
                      TensorShapeVector& fast_shape,
                      TensorShapeVector& output_shape,
                      TensorShapeVector& fast_axes) {
  return CommonFastReduceSwitch(ctx, axes_, keepdims_, noop_with_empty_axes,
                                fast_kind, fast_shape, output_shape, fast_axes,
                                AGG::WhichFastReduce(), &AGG::FastReduceKR, &AGG::FastReduceRK,
                                &AGG::FastReduceKRK, &AGG::FastReduceRKR);
}

static void ValidateKeepDims(const TensorShape& shape, int64_t keepdims) {
  ORT_ENFORCE(keepdims,
              "Can't reduce on dim with value of 0 if 'keepdims' is false. "
              "Invalid output shape would be produced. input_shape:",
              shape);
}

static void ValidateKeepDims(const Tensor* input, int64_t keepdims) {
  ValidateKeepDims(input->Shape(), keepdims);
}

template <typename AGG>
void CommonReduce1Loop(OpKernelContext* ctx,
                       const gsl::span<const int64_t>& axes_, int64_t keepdims_,
                       bool noop_with_empty_axes) {
  FastReduceKind fast_kind;
  TensorShapeVector fast_shape;
  TensorShapeVector output_shape;
  TensorShapeVector fast_axes;
  if (CommonFastReduce<AGG>(ctx, axes_, keepdims_, noop_with_empty_axes,
                            fast_kind, fast_shape, output_shape, fast_axes)) {
    return;
  }

  const Tensor* input = ctx->Input<Tensor>(0);
  Tensor* output = ctx->Output(0, output_shape);
  if (fast_kind == FastReduceKind::kEmpty) {
    const TensorShape& new_input_shape = input->Shape();
    if (new_input_shape.Size() == 1) {
      const typename AGG::input_type* from_data = input->Data<typename AGG::input_type>();
      typename AGG::value_type* to_data = output->MutableData<typename AGG::value_type>();
      AGG agg(1, *from_data);
      agg.update(*from_data);
      *to_data = agg.get_value();
    } else {
      ValidateKeepDims(input, keepdims_);
    }
    return;
  }

  ResultsNoTransposePrepareForReduce last_results;
  NoTransposeReduce1Loop<AGG>(output, fast_shape, *input, fast_axes, ctx->GetOperatorThreadPool(), last_results);
}

template <typename AGG>
void CommonReduce2Loops(OpKernelContext* ctx,
                        const gsl::span<const int64_t>& axes_, int64_t keepdims_,
                        bool noop_with_empty_axes) {
  FastReduceKind fast_kind;
  TensorShapeVector fast_shape, output_shape, fast_axes;
  if (CommonFastReduce<AGG>(ctx, axes_, keepdims_, noop_with_empty_axes,
                            fast_kind, fast_shape, output_shape, fast_axes)) {
    return;
  }

  const Tensor* input = ctx->Input<Tensor>(0);
  Tensor* output = ctx->Output(0, output_shape);
  if (fast_kind == FastReduceKind::kEmpty) {
    const TensorShape& new_input_shape = input->Shape();
    if (new_input_shape.Size() == 1) {
      const typename AGG::input_type* from_data = input->Data<typename AGG::input_type>();
      typename AGG::value_type* to_data = output->MutableData<typename AGG::value_type>();
      AGG agg(1, *from_data);
      agg.update0(*from_data);
      agg.update(*from_data);
      *to_data = agg.get_value();
    } else {
      ValidateKeepDims(input, keepdims_);
    }
    return;
  }

  ResultsNoTransposePrepareForReduce last_results;
  NoTransposeReduce2Loops<AGG>(output, fast_shape, *input, fast_axes, ctx->GetOperatorThreadPool(), last_results);
}

template <typename T>
Status ReduceL1<T>::Compute(OpKernelContext* ctx) const {
  // The following variable does not change if the input tensor and the
  // axes do not either. It could be either cached in ctx or precomputed
  // in the constructor if shape and axes are known at this stage.
  CommonReduce1Loop<ReduceAggregatorL1<T>>(ctx, axes_, keepdims_, noop_with_empty_axes_);
  return Status::OK();
}

template <typename T>
Status ReduceL2<T>::Compute(OpKernelContext* ctx) const {
  CommonReduce1Loop<ReduceAggregatorL2<T>>(ctx, axes_, keepdims_, noop_with_empty_axes_);
  return Status::OK();
}

template <typename T>
Status ReduceLogSum<T>::Compute(OpKernelContext* ctx) const {
  CommonReduce1Loop<ReduceAggregatorLogSum<T>>(ctx, axes_, keepdims_, noop_with_empty_axes_);
  return Status::OK();
}

template <typename T>
Status ReduceLogSumExp<T>::Compute(OpKernelContext* ctx) const {
  CommonReduce2Loops<ReduceAggregatorLogSumExp<T>>(ctx, axes_, keepdims_, noop_with_empty_axes_);
  return Status::OK();
}

template <typename T>
Status ReduceMax<T>::Compute(OpKernelContext* ctx) const {
  CommonReduce1Loop<ReduceAggregatorMax<T>>(ctx, axes_, keepdims_, noop_with_empty_axes_);
  return Status::OK();
}

template <typename T>
Status ReduceMean<T>::Compute(OpKernelContext* ctx) const {
  CommonReduce1Loop<ReduceAggregatorMean<T>>(ctx, axes_, keepdims_, noop_with_empty_axes_);
  return Status::OK();
}

template <typename T>
Status ReduceMin<T>::Compute(OpKernelContext* ctx) const {
  CommonReduce1Loop<ReduceAggregatorMin<T>>(ctx, axes_, keepdims_, noop_with_empty_axes_);
  return Status::OK();
}

template <typename T>
Status ReduceProd<T>::Compute(OpKernelContext* ctx) const {
  CommonReduce1Loop<ReduceAggregatorProd<T>>(ctx, axes_, keepdims_, noop_with_empty_axes_);
  return Status::OK();
}

template <typename T>
Status ReduceSum<T>::Compute(OpKernelContext* ctx) const {
  CommonReduce1Loop<ReduceAggregatorSum<T>>(ctx, axes_, keepdims_, noop_with_empty_axes_);
  return Status::OK();
}

template <typename T>
std::unique_ptr<Tensor> ReduceSum<T>::Impl(const Tensor& input, gsl::span<const int64_t> reduce_axes,
                                           AllocatorPtr allocator, concurrency::ThreadPool* tp, bool keep_dims,
                                           const TensorShape* input_shape_override) {
  TensorShapeVector axes;
  TensorShapeVector output_shape, fast_shape, fast_axes;
  TensorShape new_input_shape = input_shape_override == nullptr ? input.Shape() : *input_shape_override;
  auto reduced_dims = new_input_shape.GetDims();

  FastReduceKind fast_kind = OptimizeShapeForFastReduce(
      reduced_dims, reduce_axes, fast_shape, output_shape, fast_axes, keep_dims, false);

  auto output = std::make_unique<Tensor>(input.DataType(), keep_dims ? output_shape : TensorShapeVector(), allocator);

  if (fast_kind == FastReduceKind::kEmpty) {
    if (new_input_shape.Size() == 1) {
      const T* from_data = input.Data<T>();
      T* to_data = output->MutableData<T>();
      *to_data = *from_data;
    } else {
      ValidateKeepDims(new_input_shape, keep_dims);
    }
    return output;
  }

  if (IsFastReduceKindAvailable(fast_kind, ReduceAggregatorSum<T>::WhichFastReduce())) {
    switch (fast_kind) {
      case FastReduceKind::kKR: {
        ValidateFastReduceKR(fast_shape, *output);
        ReduceAggregatorSum<T>::FastReduceKR(input, fast_shape, *output, tp);
        return output;
      }
      case FastReduceKind::kRK:
        ValidateFastReduceRK(fast_shape, *output);
        if (std::max(fast_shape[0], fast_shape[1]) >
            concurrency::ThreadPool::DegreeOfParallelism(tp) * 256) {
          // See benchmarks in PR #7719.
          ReduceAggregatorSum<T>::FastReduceRK(input, fast_shape, *output, tp);
          return output;
        } else {
          break;
        }
      case FastReduceKind::kKRK:
        ValidateFastReduceKRK(fast_shape, *output);
        if (fast_shape[0] >= std::max(2, concurrency::ThreadPool::DegreeOfParallelism(tp))) {
          // See benchmarks in PR #7719.
          ReduceAggregatorSum<T>::FastReduceKRK(input, fast_shape, *output, tp);
          return output;
        } else {
          break;
        }
      case FastReduceKind::kRKR:
        ValidateFastReduceRKR(fast_shape, *output);
        if (fast_shape[0] >= std::max(2, concurrency::ThreadPool::DegreeOfParallelism(tp))) {
          ReduceAggregatorSum<T>::FastReduceRKR(input, fast_shape, *output, tp);
          return output;
        } else {
          break;
        }
      case FastReduceKind::kR:
      case FastReduceKind::kK:
      case FastReduceKind::kNone:
      default:
        // Former implementation prevails in this case.
        break;
    }
  }

  ResultsNoTransposePrepareForReduce last_results;
  NoTransposeReduce1Loop<ReduceAggregatorSum<T>>(output.get(), fast_shape, input, fast_axes, tp, last_results);
  return output;
}

template <typename T>
Status ReduceSumSquare<T>::Compute(OpKernelContext* ctx) const {
  CommonReduce1Loop<ReduceAggregatorSumSquare<T>>(ctx, axes_, keepdims_, noop_with_empty_axes_);
  return Status::OK();
}

template <typename T>
Status ArgMax<T>::Compute(OpKernelContext* ctx) const {
  if (select_last_index_) {
    CommonReduce1Loop<ReduceAggregatorArgMaxLastIndex<T>>(ctx, axes_, keepdims_);
  } else {
    CommonReduce1Loop<ReduceAggregatorArgMax<T>>(ctx, axes_, keepdims_);
  }
  return Status::OK();
}

template <typename T>
Status ArgMin<T>::Compute(OpKernelContext* ctx) const {
  if (select_last_index_) {
    CommonReduce1Loop<ReduceAggregatorArgMinLastIndex<T>>(ctx, axes_, keepdims_);
  } else {
    CommonReduce1Loop<ReduceAggregatorArgMin<T>>(ctx, axes_, keepdims_);
  }
  return Status::OK();
}

// Explicit template instantiation -
// Even though there are kernels registered for ReduceSum op for these types,
// these are needed because we seem to get linker errors without these when the linker
// tries to resolve symbols in the einsum_auxiliary_ops obj file
template class ReduceSum<float>;
template class ReduceSum<int32_t>;
template class ReduceSum<double>;
template class ReduceSum<int64_t>;

template void CommonReduce1Loop<ReduceAggregatorSum<float>>(OpKernelContext* ctx,
                                                            const gsl::span<const int64_t>& axes_, int64_t keepdims_,
                                                            bool noop_with_empty_axes);
template void CommonReduce1Loop<ReduceAggregatorSum<int32_t>>(OpKernelContext* ctx,
                                                              const gsl::span<const int64_t>& axes_, int64_t keepdims_,
                                                              bool noop_with_empty_axes);
template void CommonReduce1Loop<ReduceAggregatorSum<double>>(OpKernelContext* ctx,
                                                             const gsl::span<const int64_t>& axes_, int64_t keepdims_,
                                                             bool noop_with_empty_axes);
template void CommonReduce1Loop<ReduceAggregatorSum<int64_t>>(OpKernelContext* ctx,
                                                              const gsl::span<const int64_t>& axes_, int64_t keepdims_,
                                                              bool noop_with_empty_axes);

}  // namespace onnxruntime<|MERGE_RESOLUTION|>--- conflicted
+++ resolved
@@ -694,18 +694,6 @@
     // second input holds the axes.
     // the argument is optional
     const Tensor* axes_tensor = ctx->Input<Tensor>(1);
-<<<<<<< HEAD
-    if (axes_tensor == nullptr) {
-      return false;
-    }
-
-    ORT_ENFORCE(axes_tensor->Shape().NumDimensions() == 1,
-                "An axes tensor must be a vector tensor.");
-
-    auto nDims = static_cast<size_t>(axes_tensor->Shape()[0]);
-    const auto* data = axes_tensor->Data<int64_t>();
-    input_axes.insert(input_axes.begin(), data, data + nDims);
-=======
 
     if (axes_tensor != nullptr) {
       ORT_ENFORCE(axes_tensor->Shape().NumDimensions() == 1,
@@ -717,7 +705,6 @@
       input_axes.clear();
     }
 
->>>>>>> 6f863ae2
     if (input_axes.empty() && noop_with_empty_axes) {
       const Tensor* input = ctx->Input<Tensor>(0);
       auto* output = ctx->Output(0, input->Shape());
