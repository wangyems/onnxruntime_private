// Copyright (c) Microsoft Corporation. All rights reserved.
// Licensed under the MIT License.

#include "core/providers/common.h"
#include "core/providers/shared/utils/utils.h"
#include "core/framework/tensorprotoutils.h"
#include "core/providers/qnn/builder/qnn_model_wrapper.h"
#include "core/providers/qnn/builder/op_builder_factory.h"
#include "core/providers/qnn/builder/qnn_utils.h"
#include "core/common/safeint.h"
#include "core/util/qmath.h"

#include "base_op_builder.h"

namespace onnxruntime {
namespace qnn {

// Operator which only need to hanle node inputs & outputs, no attributes or no need to handle attributes
class SimpleOpBuilder : public BaseOpBuilder {
 public:
  SimpleOpBuilder() : BaseOpBuilder("SimpleOpBuilder") {}
  ORT_DISALLOW_COPY_ASSIGNMENT_AND_MOVE(SimpleOpBuilder);

 protected:
  Status ProcessAttributesAndOutputs(QnnModelWrapper& qnn_model_wrapper,
                                     const NodeUnit& node_unit,
                                     std::vector<std::string>&& input_names,
                                     const logging::Logger& logger,
                                     bool do_op_validation) const override ORT_MUST_USE_RESULT;

 private:
<<<<<<< HEAD
  Status ExplictOpCheck(const QnnModelWrapper& qnn_model_wrapper, const NodeUnit& node_unit) const;
  Status ProcessSigmoidOrTanhOutput(QnnModelWrapper& qnn_model_wrapper,
                                    const NodeUnit& node_unit,
                                    std::vector<std::string>&& input_names,
                                    std::vector<std::string>&& param_tensor_names,
                                    const logging::Logger& logger,
                                    bool do_op_validation) const ORT_MUST_USE_RESULT;
=======
  Status ExplicitOpCheck(const QnnModelWrapper& qnn_model_wrapper, const NodeUnit& node_unit) const;
>>>>>>> b38fb0da

  static constexpr std::array<std::string_view, 2> gridsample_supported_modes = {"bilinear", "nearest"};
  static constexpr std::array<std::string_view, 3> gridsample_supported_padding_modes = {"zeros", "border", "reflection"};
};

static int32_t GetDefaultAxisAttribute(const std::string& op_type, int opset_version) {
  if (op_type == "Softmax" || op_type == "LogSoftmax") {
    // Default axis changed from 1 to -1 in opset 13.
    return opset_version < 13 ? 1 : -1;
  }

  return 0;
}

Status SimpleOpBuilder::ExplicitOpCheck(const QnnModelWrapper& qnn_model_wrapper, const NodeUnit& node_unit) const {
  const std::string& op_type = node_unit.OpType();

  // QNN Softmax and LogSoftmax only support an axis value equal to input_rank - 1 (i.e., same as -1).
  if (op_type == "Softmax" || op_type == "LogSoftmax") {
    int32_t axis = GetDefaultAxisAttribute(op_type, node_unit.SinceVersion());
    Qnn_Scalar_t axis_qnn_scalar = QNN_SCALAR_INIT;
    ORT_RETURN_IF_ERROR(ProcessAxisAttribute(qnn_model_wrapper, node_unit, axis_qnn_scalar, axis));
    std::vector<uint32_t> input_shape;
    ORT_RETURN_IF_NOT(qnn_model_wrapper.GetOnnxShape(node_unit.Inputs()[0].node_arg, input_shape),
                      "QNN EP: Cannot get shape for Softmax input");
    ORT_RETURN_IF(axis != static_cast<int32_t>(input_shape.size() - 1),
                  "QNN ", op_type.c_str(), " only supports an `axis` attribute equal to input_rank-1 (or -1)");
  }

  if (op_type == "GridSample") {
    NodeAttrHelper node_helper(node_unit);
    std::string mode = node_helper.Get("mode", "linear");
    ORT_RETURN_IF_NOT(utils::ArrayHasString(gridsample_supported_modes, mode), "GridSample does not support mode ",
                      mode.c_str());
    std::string padding_mode = node_helper.Get("padding_mode", "zeros");
    ORT_RETURN_IF_NOT(utils::ArrayHasString(gridsample_supported_padding_modes, padding_mode), "GridSample does not support padding_mode ",
                      padding_mode.c_str());
  }

  // ONNX's Min and Max operators accept a variable number of inputs (i.e., variadic).
  // However, QNN's Min and Max operators must take in exactly two inputs.
  if (op_type == "Min" || op_type == "Max") {
    ORT_RETURN_IF_NOT(node_unit.Inputs().size() == 2,
                      "QNN EP only supports Min and Max operators with exactly 2 inputs.");
  }

  return Status::OK();
}

Status ProcessAlphaAttribute(QnnModelWrapper& qnn_model_wrapper,
                             const NodeUnit& node_unit,
                             std::vector<std::string>& param_tensor_names) {
  NodeAttrHelper node_helper(node_unit);
  float alpha = node_helper.Get("alpha", 1.0f);
  Qnn_Scalar_t alpha_qnn_scalar = QNN_SCALAR_INIT;
  alpha_qnn_scalar.dataType = QNN_DATATYPE_FLOAT_32;
  alpha_qnn_scalar.floatValue = alpha;

  QnnParamWrapper alpha_param(node_unit.Index(), node_unit.Name(), QNN_OP_ELU_PARAM_ALPHA, alpha_qnn_scalar);
  param_tensor_names.push_back(alpha_param.GetParamTensorName());
  qnn_model_wrapper.AddParamWrapper(std::move(alpha_param));

  return Status::OK();
}

Status ProcessBlockSizeAttribute(QnnModelWrapper& qnn_model_wrapper,
                                 const NodeUnit& node_unit,
                                 std::vector<std::string>& param_tensor_names) {
  NodeAttrHelper node_helper(node_unit);
  uint32_t block_size = node_helper.Get("blocksize", static_cast<uint32_t>(0));
  std::vector<uint32_t> block_size_shape{2};
  std::vector<uint32_t> block_size_data(2, block_size);
  QnnParamWrapper block_size_param(node_unit.Index(), node_unit.Name(), QNN_OP_DEPTH_TO_SPACE_PARAM_BLOCK_SIZE,
                                   std::move(block_size_shape), std::move(block_size_data));
  param_tensor_names.push_back(block_size_param.GetParamTensorName());
  qnn_model_wrapper.AddParamWrapper(std::move(block_size_param));

  return Status::OK();
}

Status ProcessModeAttribute(QnnModelWrapper& qnn_model_wrapper,
                            const NodeUnit& node_unit,
                            std::vector<std::string>& param_tensor_names) {
  NodeAttrHelper node_helper(node_unit);
  std::string mode = node_helper.Get("mode", "DCR");
  Qnn_Scalar_t mode_qnn_scalar = QNN_SCALAR_INIT;
  mode_qnn_scalar.dataType = QNN_DATATYPE_UINT_32;
  if ("DCR" == mode) {
    mode_qnn_scalar.uint32Value = 0;
  } else if ("CRD" == mode) {
    mode_qnn_scalar.uint32Value = 1;  // CRD mode
  } else {
    return ORT_MAKE_STATUS(ONNXRUNTIME, FAIL, "DepthToSpace mode only support DCR & CRD.");
  }

  QnnParamWrapper mode_param(node_unit.Index(), node_unit.Name(), QNN_OP_DEPTH_TO_SPACE_PARAM_MODE, mode_qnn_scalar);
  param_tensor_names.push_back(mode_param.GetParamTensorName());
  qnn_model_wrapper.AddParamWrapper(std::move(mode_param));

  return Status::OK();
}

// Process alpha attribute as input for Qnn LeakyRelu
Status ProcessAlphaAttributeAsInput(QnnModelWrapper& qnn_model_wrapper,
                                    const NodeUnit& node_unit,
                                    const std::string input_name) {
  NodeAttrHelper node_helper(node_unit);
  Qnn_QuantizeParams_t quantize_param = QNN_QUANTIZE_PARAMS_INIT;
  Qnn_DataType_t qnn_data_type = QNN_DATATYPE_FLOAT_32;
  union {
    float alpha;
    uint8_t unpack[sizeof(float)];
  } tensor_data;
  tensor_data.alpha = node_helper.Get("alpha", 0.01f);
  std::vector<uint8_t> unpacked_data;
  // Check LeakyRelu input 0 to see if it's quantized tensor
  bool is_quantized_tensor = node_unit.Outputs()[0].quant_param.has_value();
  if (is_quantized_tensor) {
    float scale;
    uint8_t zero_point;
    int64_t num_of_elements = 1;
    concurrency::ThreadPool* thread_pool = nullptr;
    GetQuantizationParameter(&tensor_data.alpha, num_of_elements, scale, zero_point, thread_pool);
    unpacked_data.resize(1);
    ParQuantizeLinearStd(&tensor_data.alpha, unpacked_data.data(), num_of_elements, scale, zero_point, thread_pool);
    utils::InitializeQuantizeParam(quantize_param, is_quantized_tensor, scale, static_cast<int32_t>(zero_point));
    qnn_data_type = QNN_DATATYPE_UFIXED_POINT_8;
  } else {
    unpacked_data.assign(tensor_data.unpack, tensor_data.unpack + sizeof(float));
  }
  std::vector<uint32_t> input_shape{1};
  Qnn_TensorType_t tensor_type = QNN_TENSOR_TYPE_STATIC;
  QnnTensorWrapper input_tensorwrapper(input_name, tensor_type, qnn_data_type, quantize_param,
                                       std::move(input_shape), std::move(unpacked_data));
  ORT_RETURN_IF_NOT(qnn_model_wrapper.AddTensorWrapper(std::move(input_tensorwrapper)), "Failed to add tensor.");
  return Status::OK();
}

Status ProcessGridSampleAttributes(QnnModelWrapper& qnn_model_wrapper,
                                   const NodeUnit& node_unit,
                                   std::vector<std::string>& param_tensor_names) {
  NodeAttrHelper node_helper(node_unit);
  int64_t align_corners = node_helper.Get("align_corners", static_cast<int64_t>(0));
  Qnn_Scalar_t align_corners_qnn_scalar = QNN_SCALAR_INIT;
  align_corners_qnn_scalar.dataType = QNN_DATATYPE_BOOL_8;
  align_corners_qnn_scalar.bool8Value = static_cast<uint8_t>(align_corners == 0 ? 0 : 1);
  QnnParamWrapper align_corners_param(node_unit.Index(), node_unit.Name(), QNN_OP_GRID_SAMPLE_PARAM_ALIGN_CORNERS, align_corners_qnn_scalar);
  param_tensor_names.push_back(align_corners_param.GetParamTensorName());
  qnn_model_wrapper.AddParamWrapper(std::move(align_corners_param));

  std::string mode = node_helper.Get("mode", "linear");
  Qnn_Scalar_t mode_qnn_scalar = QNN_SCALAR_INIT;
  mode_qnn_scalar.dataType = QNN_DATATYPE_UINT_32;
  if ("bilinear" == mode) {
    mode_qnn_scalar.uint32Value = QNN_OP_GRID_SAMPLE_MODE_BILINEAR;
  } else if ("nearest" == mode) {
    mode_qnn_scalar.uint32Value = QNN_OP_GRID_SAMPLE_MODE_NEAREST;
  } else {
    return ORT_MAKE_STATUS(ONNXRUNTIME, FAIL, "GridSample mode only support bilinear & nearest.");
  }
  QnnParamWrapper mode_param(node_unit.Index(), node_unit.Name(), QNN_OP_GRID_SAMPLE_PARAM_MODE, mode_qnn_scalar);
  param_tensor_names.push_back(mode_param.GetParamTensorName());
  qnn_model_wrapper.AddParamWrapper(std::move(mode_param));

  std::string padding_mode = node_helper.Get("padding_mode", "zeros");
  Qnn_Scalar_t padding_mode_qnn_scalar = QNN_SCALAR_INIT;
  padding_mode_qnn_scalar.dataType = QNN_DATATYPE_UINT_32;
  if ("zeros" == padding_mode) {
    padding_mode_qnn_scalar.uint32Value = QNN_OP_GRID_SAMPLE_PADDING_MODE_ZEROS;
  } else if ("border" == padding_mode) {
    padding_mode_qnn_scalar.uint32Value = QNN_OP_GRID_SAMPLE_PADDING_MODE_BORDER;
  } else if ("reflection" == padding_mode) {
    padding_mode_qnn_scalar.uint32Value = QNN_OP_GRID_SAMPLE_PADDING_MODE_REFLECTION;
  } else {
    return ORT_MAKE_STATUS(ONNXRUNTIME, FAIL, "GridSample padding_mode only support zeros, border & reflection.");
  }
  QnnParamWrapper padding_mode_param(node_unit.Index(), node_unit.Name(), QNN_OP_GRID_SAMPLE_PARAM_PADDING_MODE, padding_mode_qnn_scalar);
  param_tensor_names.push_back(padding_mode_param.GetParamTensorName());
  qnn_model_wrapper.AddParamWrapper(std::move(padding_mode_param));

  return Status::OK();
}

Status SimpleOpBuilder::ProcessAttributesAndOutputs(QnnModelWrapper& qnn_model_wrapper,
                                                    const NodeUnit& node_unit,
                                                    std::vector<std::string>&& input_names,
                                                    const logging::Logger& logger,
                                                    bool do_op_validation) const {
  if (input_names.size() < 1) {
    return Status::OK();
  }

  const std::string& op_type = node_unit.OpType();

  if (do_op_validation) {
    ORT_RETURN_IF_ERROR(ExplicitOpCheck(qnn_model_wrapper, node_unit));
    // Skip the op validation for DepthToSpace & SpaceToDepth if it's not NHWC data layout
    if (node_unit.Domain() != kMSInternalNHWCDomain && (op_type == "DepthToSpace" || op_type == "SpaceToDepth" || op_type == "GridSample")) {
      return Status::OK();
    }
  }

  std::vector<std::string> param_tensor_names;
  // Add attribute
  if (op_type == "LogSoftmax" || op_type == "Softmax" || op_type == "Concat") {
    int32_t default_axis = GetDefaultAxisAttribute(op_type, node_unit.SinceVersion());
    Qnn_Scalar_t axis_qnn_scalar = QNN_SCALAR_INIT;
    ORT_RETURN_IF_ERROR(ProcessAxisAttribute(qnn_model_wrapper, node_unit, axis_qnn_scalar, default_axis));
    QnnParamWrapper axis_param(node_unit.Index(), node_unit.Name(), QNN_OP_SOFTMAX_PARAM_AXIS, axis_qnn_scalar);
    param_tensor_names.push_back(axis_param.GetParamTensorName());
    qnn_model_wrapper.AddParamWrapper(std::move(axis_param));
  }

  if (op_type == "MatMul") {
    Qnn_Scalar_t scalar_param = QNN_SCALAR_INIT;
    scalar_param.dataType = QNN_DATATYPE_BOOL_8;
    scalar_param.bool8Value = 0;
    QnnParamWrapper transpose_in0_param(node_unit.Index(), node_unit.Name(), QNN_OP_MAT_MUL_PARAM_TRANSPOSE_IN0, scalar_param);
    param_tensor_names.push_back(transpose_in0_param.GetParamTensorName());
    qnn_model_wrapper.AddParamWrapper(std::move(transpose_in0_param));

    QnnParamWrapper transpose_in1_param(node_unit.Index(), node_unit.Name(), QNN_OP_MAT_MUL_PARAM_TRANSPOSE_IN1, scalar_param);
    param_tensor_names.push_back(transpose_in1_param.GetParamTensorName());
    qnn_model_wrapper.AddParamWrapper(std::move(transpose_in1_param));
  }

  if (op_type == "LeakyRelu") {
    std::string input_name = "alpha";
    ORT_RETURN_IF_ERROR(ProcessAlphaAttributeAsInput(qnn_model_wrapper, node_unit, input_name));
    input_names.push_back(input_name);
  }

  if (op_type == "Elu") {
    ORT_RETURN_IF_ERROR(ProcessAlphaAttribute(qnn_model_wrapper, node_unit, param_tensor_names));
  }

  if (op_type == "DepthToSpace") {
    ORT_RETURN_IF_ERROR(ProcessBlockSizeAttribute(qnn_model_wrapper, node_unit, param_tensor_names));
    ORT_RETURN_IF_ERROR(ProcessModeAttribute(qnn_model_wrapper, node_unit, param_tensor_names));
  }

  if (op_type == "SpaceToDepth") {
    ORT_RETURN_IF_ERROR(ProcessBlockSizeAttribute(qnn_model_wrapper, node_unit, param_tensor_names));
  }

  if (op_type == "GridSample") {
    ORT_RETURN_IF_ERROR(ProcessGridSampleAttributes(qnn_model_wrapper, node_unit, param_tensor_names));
  }

  if (op_type == "Sigmoid" || op_type == "Tanh") {
    // QNN requires 16-bit QDQ Sigmoid and Tanh to use specific output scale and zero-point values
    // regardless of floating-point range.
    return ProcessSigmoidOrTanhOutput(qnn_model_wrapper,
                                      node_unit,
                                      std::move(input_names),
                                      std::move(param_tensor_names),
                                      logger, do_op_validation);
  }

  return ProcessOutputs(qnn_model_wrapper, node_unit,
                        std::move(input_names),
                        std::move(param_tensor_names),
                        logger, do_op_validation, GetQnnOpType(op_type));
}

/**
 * Overrides offset and scale quantization parameters for operators (e.g., Sigmoid or Tanh) that require
 * specific values. Returns true if the quantization parameters were overridden.
 *
 * \param op_type The ONNX operator type.
 * \param qnn_data_type The QNN tensor data type.
 * \param quant_params Output scale/offset parameter that may be overridden.
 * \return True if the offset and scale were overridden.
 */
static bool OverrideQuantParams(const std::string& op_type, Qnn_DataType_t qnn_data_type,
                                Qnn_ScaleOffset_t& quant_params) {
  const int32_t orig_offset = quant_params.offset;
  const float orig_scale = quant_params.scale;

  if (op_type == "Sigmoid") {
    switch (qnn_data_type) {
      case QNN_DATATYPE_UFIXED_POINT_16:
        quant_params.offset = 0;
        quant_params.scale = 1.0f / 65536.0f;
        break;
      case QNN_DATATYPE_SFIXED_POINT_16:
        quant_params.offset = 0;
        quant_params.scale = 1.0f / 32768.0f;
        break;
      default:
        break;  // Do nothing.
    }
  }

  if (op_type == "Tanh") {
    switch (qnn_data_type) {
      case QNN_DATATYPE_UFIXED_POINT_16:
        quant_params.offset = -32768;
        quant_params.scale = 1.0f / 32768.0f;
        break;
      case QNN_DATATYPE_SFIXED_POINT_16:
        quant_params.offset = 0;
        quant_params.scale = 1.0f / 32768.0f;
        break;
      default:
        break;  // Do nothing.
    }
  }

  return quant_params.offset != orig_offset || quant_params.scale != orig_scale;
}

/**
 * Processes the output for Sigmoid or Tanh operators and creates the corresponding QNN operator.
 * These operator types are handled separately because QNN requires 16-bit QDQ Sigmoid and Tanh operators to use
 * specific scale and zero-point values regardless of floating-point range.
 *
 * \param qnn_model_wrapper The QNN model wrapper object.
 * \param node_unit The QDQ node unit for the Sigmoid or Tanh node.
 * \param input_names List of input names.
 * \param param_tensor_names List of param tensor names.
 * \param logger Logger used to report information.
 * \param do_op_validation True if the new QNN node should be validated.
 */
Status SimpleOpBuilder::ProcessSigmoidOrTanhOutput(QnnModelWrapper& qnn_model_wrapper,
                                                   const NodeUnit& node_unit,
                                                   std::vector<std::string>&& input_names,
                                                   std::vector<std::string>&& param_tensor_names,
                                                   const logging::Logger& logger,
                                                   bool do_op_validation) const {
  const std::string& op_type = node_unit.OpType();
  const auto& output = node_unit.Outputs()[0];
  const std::string& output_name = output.node_arg.Name();

  OnnxInputInfo output_info = {};
  ORT_RETURN_IF_ERROR(qnn_model_wrapper.GetOnnxInputInfo(output, output_info));

  if (output_info.quant_param.quantizationEncoding == QNN_QUANTIZATION_ENCODING_SCALE_OFFSET) {
    if (OverrideQuantParams(op_type, output_info.qnn_data_type, output_info.quant_param.scaleOffsetEncoding)) {
      const int32_t offset = output_info.quant_param.scaleOffsetEncoding.offset;
      const float scale = output_info.quant_param.scaleOffsetEncoding.scale;

      LOGS(logger, VERBOSE) << "QNN requires that 16-bit quantized " << op_type << " operators use offset/scale values "
                            << "of <" << offset << ", " << scale << ">. QNN EP will override the original values.";
    }
  }

  Qnn_TensorType_t tensor_type = qnn_model_wrapper.IsGraphOutput(output_name) ? QNN_TENSOR_TYPE_APP_READ
                                                                              : QNN_TENSOR_TYPE_NATIVE;
  QnnTensorWrapper output_tensorwrapper(output_name, tensor_type, output_info.qnn_data_type, output_info.quant_param,
                                        std::move(output_info.shape));
  ORT_RETURN_IF_NOT(qnn_model_wrapper.AddTensorWrapper(std::move(output_tensorwrapper)), "Failed to add tensor.");
  ORT_RETURN_IF_NOT(qnn_model_wrapper.CreateQnnNode(GetNodeName(node_unit),
                                                    QNN_OP_PACKAGE_NAME_QTI_AISW,
                                                    GetQnnOpType(op_type),
                                                    std::move(input_names),
                                                    {output_name},
                                                    std::move(param_tensor_names),
                                                    do_op_validation),
                    "Failed to add node.");

  return Status::OK();
}

void CreateSimpleOpBuilder(const std::string& op_type, OpBuilderRegistrations& op_registrations) {
  op_registrations.AddOpBuilder(op_type, std::make_unique<SimpleOpBuilder>());
}

}  // namespace qnn
}  // namespace onnxruntime<|MERGE_RESOLUTION|>--- conflicted
+++ resolved
@@ -29,17 +29,13 @@
                                      bool do_op_validation) const override ORT_MUST_USE_RESULT;
 
  private:
-<<<<<<< HEAD
-  Status ExplictOpCheck(const QnnModelWrapper& qnn_model_wrapper, const NodeUnit& node_unit) const;
+  Status ExplicitOpCheck(const QnnModelWrapper& qnn_model_wrapper, const NodeUnit& node_unit) const;
   Status ProcessSigmoidOrTanhOutput(QnnModelWrapper& qnn_model_wrapper,
                                     const NodeUnit& node_unit,
                                     std::vector<std::string>&& input_names,
                                     std::vector<std::string>&& param_tensor_names,
                                     const logging::Logger& logger,
                                     bool do_op_validation) const ORT_MUST_USE_RESULT;
-=======
-  Status ExplicitOpCheck(const QnnModelWrapper& qnn_model_wrapper, const NodeUnit& node_unit) const;
->>>>>>> b38fb0da
 
   static constexpr std::array<std::string_view, 2> gridsample_supported_modes = {"bilinear", "nearest"};
   static constexpr std::array<std::string_view, 3> gridsample_supported_padding_modes = {"zeros", "border", "reflection"};
