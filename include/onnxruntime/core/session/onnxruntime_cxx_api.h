// Copyright (c) Microsoft Corporation. All rights reserved.
// Licensed under the MIT License.

// Summary: The Ort C++ API is a header only wrapper around the Ort C API.
//
// The C++ API simplifies usage by returning values directly instead of error codes, throwing exceptions on errors
// and automatically releasing resources in the destructors.
//
// Each of the C++ wrapper classes holds only a pointer to the C internal object. Treat them like smart pointers.
// To create an empty object, pass 'nullptr' to the constructor (for example, Env e{nullptr};).
//
// Only move assignment between objects is allowed, there are no copy constructors. Some objects have explicit 'Clone'
// methods for this purpose.

#pragma once
#include "onnxruntime_c_api.h"
#include <cstddef>
#include <array>
#include <memory>
#include <stdexcept>
#include <string>
#include <vector>
#include <utility>
#include <type_traits>

namespace Ort {

// All C++ methods that can fail will throw an exception of this type
struct Exception : std::exception {
  Exception(std::string&& string, OrtErrorCode code) : message_{std::move(string)}, code_{code} {}

  OrtErrorCode GetOrtErrorCode() const { return code_; }
  const char* what() const noexcept override { return message_.c_str(); }

 private:
  std::string message_;
  OrtErrorCode code_;
};

// This is used internally by the C++ API. This class holds the global variable that points to the OrtApi, it's in a template so that we can define a global variable in a header and make
// it transparent to the users of the API.
template <typename T>
struct Global {
  static const OrtApi* api_;
};

// If macro ORT_API_MANUAL_INIT is defined, no static initialization will be performed. Instead, user must call InitApi() before using it.

template <typename T>
#ifdef ORT_API_MANUAL_INIT
const OrtApi* Global<T>::api_{};
inline void InitApi() { Global<void>::api_ = OrtGetApiBase()->GetApi(ORT_API_VERSION); }
#else
const OrtApi* Global<T>::api_ = OrtGetApiBase()->GetApi(ORT_API_VERSION);
#endif

// This returns a reference to the OrtApi interface in use, in case someone wants to use the C API functions
inline const OrtApi& GetApi() { return *Global<void>::api_; }

// This is a C++ wrapper for GetAvailableProviders() C API and returns
// a vector of strings representing the available execution providers.
std::vector<std::string> GetAvailableProviders();

// This is used internally by the C++ API. This macro is to make it easy to generate overloaded methods for all of the various OrtRelease* functions for every Ort* type
// This can't be done in the C API since C doesn't have function overloading.
#define ORT_DEFINE_RELEASE(NAME) \
  inline void OrtRelease(Ort##NAME* ptr) { GetApi().Release##NAME(ptr); }

ORT_DEFINE_RELEASE(Allocator);
ORT_DEFINE_RELEASE(MemoryInfo);
ORT_DEFINE_RELEASE(CustomOpDomain);
ORT_DEFINE_RELEASE(Env);
ORT_DEFINE_RELEASE(RunOptions);
ORT_DEFINE_RELEASE(Session);
ORT_DEFINE_RELEASE(SessionOptions);
ORT_DEFINE_RELEASE(TensorTypeAndShapeInfo);
ORT_DEFINE_RELEASE(TypeInfo);
ORT_DEFINE_RELEASE(Value);
ORT_DEFINE_RELEASE(ModelMetadata);
ORT_DEFINE_RELEASE(ThreadingOptions);
ORT_DEFINE_RELEASE(IoBinding);

// This is used internally by the C++ API. This is the common base class used by the wrapper objects.
template <typename T>
struct Base {

  using contained_type = T;

  Base() = default;
  Base(T* p) : p_{p} {
    if (!p) throw Ort::Exception("Allocation failure", ORT_FAIL);
  }
  ~Base() { OrtRelease(p_); }

  operator T*() { return p_; }
  operator const T*() const { return p_; }

  T* release() {
    T* p = p_;
    p_ = nullptr;
    return p;
  }

 protected:
  Base(const Base&) = delete;
  Base& operator=(const Base&) = delete;
  Base(Base&& v) noexcept : p_{v.p_} { v.p_ = nullptr; }
  void operator=(Base&& v) noexcept {
    OrtRelease(p_);
    p_ = v.p_;
    v.p_ = nullptr;
  }

  T* p_{};

  template <typename>
  friend struct Unowned;  // This friend line is needed to keep the centos C++ compiler from giving an error
};

template <typename T>
struct Base<const T> {

  using contained_type = const T;

  Base() = default;
  Base(const T* p) : p_{p} {
    if (!p) throw Ort::Exception("Invalid instance ptr", ORT_INVALID_ARGUMENT);
  }
  ~Base() = default;

  operator const T*() const { return p_; }

 protected:
  Base(const Base&) = delete;
  Base& operator=(const Base&) = delete;
  Base(Base&& v) noexcept : p_{v.p_} { v.p_ = nullptr; }
  void operator=(Base&& v) noexcept {
    p_ = v.p_;
    v.p_ = nullptr;
  }

  const T* p_{};
};

template<typename T> 
struct Unowned : T {
  Unowned(decltype(T::p_) p) : T{p} {}
  Unowned(Unowned&& v) : T{v.p_} {}
  ~Unowned() { this->release(); }
};

struct AllocatorWithDefaultOptions;
struct MemoryInfo;
struct Env;
struct TypeInfo;
struct Value;
struct ModelMetadata;

struct Env : Base<OrtEnv> {
  Env(std::nullptr_t) {}
  Env(OrtLoggingLevel default_logging_level = ORT_LOGGING_LEVEL_WARNING, _In_ const char* logid = "");
  Env(const OrtThreadingOptions* tp_options, OrtLoggingLevel default_logging_level = ORT_LOGGING_LEVEL_WARNING, _In_ const char* logid = "");
  Env(OrtLoggingLevel default_logging_level, const char* logid, OrtLoggingFunction logging_function, void* logger_param);
  explicit Env(OrtEnv* p) : Base<OrtEnv>{p} {}

  Env& EnableTelemetryEvents();
  Env& DisableTelemetryEvents();

  static const OrtApi* s_api;
};

struct CustomOpDomain : Base<OrtCustomOpDomain> {
  explicit CustomOpDomain(std::nullptr_t) {}
  explicit CustomOpDomain(const char* domain);

  void Add(OrtCustomOp* op);
};

struct RunOptions : Base<OrtRunOptions> {
  RunOptions(std::nullptr_t) {}
  RunOptions();

  RunOptions& SetRunLogVerbosityLevel(int);
  int GetRunLogVerbosityLevel() const;

  RunOptions& SetRunLogSeverityLevel(int);
  int GetRunLogSeverityLevel() const;

  RunOptions& SetRunTag(const char* run_tag);
  const char* GetRunTag() const;

  // terminate ALL currently executing Session::Run calls that were made using this RunOptions instance
  RunOptions& SetTerminate();
  // unset the terminate flag so this RunOptions instance can be used in a new Session::Run call
  RunOptions& UnsetTerminate();
};

struct SessionOptions : Base<OrtSessionOptions> {
  explicit SessionOptions(std::nullptr_t) {}
  SessionOptions();
  explicit SessionOptions(OrtSessionOptions* p) : Base<OrtSessionOptions>{p} {}

  SessionOptions Clone() const;

  SessionOptions& SetIntraOpNumThreads(int intra_op_num_threads);
  SessionOptions& SetInterOpNumThreads(int inter_op_num_threads);
  SessionOptions& SetGraphOptimizationLevel(GraphOptimizationLevel graph_optimization_level);

  SessionOptions& EnableCpuMemArena();
  SessionOptions& DisableCpuMemArena();

  SessionOptions& SetOptimizedModelFilePath(const ORTCHAR_T* optimized_model_file);

  SessionOptions& EnableProfiling(const ORTCHAR_T* profile_file_prefix);
  SessionOptions& DisableProfiling();

  SessionOptions& EnableMemPattern();
  SessionOptions& DisableMemPattern();

  SessionOptions& SetExecutionMode(ExecutionMode execution_mode);

  SessionOptions& SetLogId(const char* logid);
  SessionOptions& SetLogSeverityLevel(int level);

  SessionOptions& Add(OrtCustomOpDomain* custom_op_domain);

  SessionOptions& DisablePerSessionThreads();

  SessionOptions& EnablePrePacking();
  SessionOptions& DisablePrePacking();

};

struct ModelMetadata : Base<OrtModelMetadata> {
  explicit ModelMetadata(std::nullptr_t) {}
  explicit ModelMetadata(OrtModelMetadata* p) : Base<OrtModelMetadata>{p} {}

  char* GetProducerName(OrtAllocator* allocator) const;
  char* GetGraphName(OrtAllocator* allocator) const;
  char* GetDomain(OrtAllocator* allocator) const;
  char* GetDescription(OrtAllocator* allocator) const;
  char** GetCustomMetadataMapKeys(OrtAllocator* allocator, _Out_ int64_t& num_keys) const;
  char* LookupCustomMetadataMap(const char* key, OrtAllocator* allocator) const;
  int64_t GetVersion() const;
};

struct Session : Base<OrtSession> {
  explicit Session(std::nullptr_t) {}
  Session(Env& env, const ORTCHAR_T* model_path, const SessionOptions& options);
  Session(Env& env, const void* model_data, size_t model_data_length, const SessionOptions& options);

  // Run that will allocate the output values
  std::vector<Value> Run(const RunOptions& run_options, const char* const* input_names, const Value* input_values, size_t input_count,
                         const char* const* output_names, size_t output_count);
  // Run for when there is a list of prealloated outputs
  void Run(const RunOptions& run_options, const char* const* input_names, const Value* input_values, size_t input_count,
           const char* const* output_names, Value* output_values, size_t output_count);

  void Run(const RunOptions& run_options, const struct IoBinding&);

  size_t GetInputCount() const;
  size_t GetOutputCount() const;
  size_t GetOverridableInitializerCount() const;

  char* GetInputName(size_t index, OrtAllocator* allocator) const;
  char* GetOutputName(size_t index, OrtAllocator* allocator) const;
  char* GetOverridableInitializerName(size_t index, OrtAllocator* allocator) const;
  char* EndProfiling(OrtAllocator* allocator) const;
  ModelMetadata GetModelMetadata() const;

  TypeInfo GetInputTypeInfo(size_t index) const;
  TypeInfo GetOutputTypeInfo(size_t index) const;
  TypeInfo GetOverridableInitializerTypeInfo(size_t index) const;
};

struct TensorTypeAndShapeInfo : Base<OrtTensorTypeAndShapeInfo> {
  explicit TensorTypeAndShapeInfo(std::nullptr_t) {}
  explicit TensorTypeAndShapeInfo(OrtTensorTypeAndShapeInfo* p) : Base<OrtTensorTypeAndShapeInfo>{p} {}

  ONNXTensorElementDataType GetElementType() const;
  size_t GetElementCount() const;

  size_t GetDimensionsCount() const;
  void GetDimensions(int64_t* values, size_t values_count) const;
  void GetSymbolicDimensions(const char** values, size_t values_count) const;

  std::vector<int64_t> GetShape() const;
};

struct TypeInfo : Base<OrtTypeInfo> {
  explicit TypeInfo(std::nullptr_t) {}
  explicit TypeInfo(OrtTypeInfo* p) : Base<OrtTypeInfo>{p} {}

  Unowned<TensorTypeAndShapeInfo> GetTensorTypeAndShapeInfo() const;
  ONNXType GetONNXType() const;
};

struct Value : Base<OrtValue> {
  template <typename T>
  static Value CreateTensor(const OrtMemoryInfo* info, T* p_data, size_t p_data_element_count, const int64_t* shape, size_t shape_len);
  static Value CreateTensor(const OrtMemoryInfo* info, void* p_data, size_t p_data_byte_count, const int64_t* shape, size_t shape_len,
                            ONNXTensorElementDataType type);
  template <typename T>
  static Value CreateTensor(OrtAllocator* allocator, const int64_t* shape, size_t shape_len);
  static Value CreateTensor(OrtAllocator* allocator, const int64_t* shape, size_t shape_len, ONNXTensorElementDataType type);

  static Value CreateMap(Value& keys, Value& values);
  static Value CreateSequence(std::vector<Value>& values);

  template <typename T>
  static Value CreateOpaque(const char* domain, const char* type_name, const T&);

  template <typename T>
  void GetOpaqueData(const char* domain, const char* type_name, T&) const;

  explicit Value(std::nullptr_t) {}
  explicit Value(OrtValue* p) : Base<OrtValue>{p} {}
  Value(Value&&) = default;
  Value& operator=(Value&&) = default;

  bool IsTensor() const;
  size_t GetCount() const;  // If a non tensor, returns 2 for map and N for sequence, where N is the number of elements
  Value GetValue(int index, OrtAllocator* allocator) const;

  size_t GetStringTensorDataLength() const;
  void GetStringTensorContent(void* buffer, size_t buffer_length, size_t* offsets, size_t offsets_count) const;

  template <typename T>
  T* GetTensorMutableData();

<<<<<<< HEAD
  template <typename T>
  T At(const std::initializer_list<size_t>& location);
=======
  template<typename T>
  const T* GetTensorData() const;
>>>>>>> 3530ce54

  TypeInfo GetTypeInfo() const;
  TensorTypeAndShapeInfo GetTensorTypeAndShapeInfo() const;

  size_t GetStringTensorElementLength(size_t element_index) const;
  void GetStringTensorElement(size_t buffer_length, size_t element_index, void* buffer) const;

  void FillStringTensor(const char* const* s, size_t s_len);
  void FillStringTensorElement(const char* s, size_t index);
};

// Represents native memory allocation
struct MemoryAllocation {
  MemoryAllocation(OrtAllocator* allocator, void* p, size_t size);
  ~MemoryAllocation();
  MemoryAllocation(const MemoryAllocation&) = delete;
  MemoryAllocation& operator=(const MemoryAllocation&) = delete;
  MemoryAllocation(MemoryAllocation&&);
  MemoryAllocation& operator=(MemoryAllocation&&);

  void* get() { return p_; }
  size_t size() const { return size_; }

 private:

  OrtAllocator* allocator_;
  void* p_;
  size_t size_;
};

struct AllocatorWithDefaultOptions {
  AllocatorWithDefaultOptions();

  operator OrtAllocator*() { return p_; }
  operator const OrtAllocator*() const { return p_; }

  void* Alloc(size_t size);
  // The return value will own the allocation
  MemoryAllocation GetAllocation(size_t size);
  void Free(void* p);

  const OrtMemoryInfo* GetInfo() const;

 private:
  OrtAllocator* p_{};
};

template <typename B>
struct BaseMemoryInfo : B {
  BaseMemoryInfo() = default;
  explicit BaseMemoryInfo(typename B::contained_type* p) : B(p) {}
  ~BaseMemoryInfo() = default;
  BaseMemoryInfo(BaseMemoryInfo&&) = default;
  BaseMemoryInfo& operator=(BaseMemoryInfo&&) = default;

  std::string GetAllocatorName() const;
  OrtAllocatorType GetAllocatorType() const;
  int GetDeviceId() const;
  OrtMemType GetMemoryType() const;
  template<typename U>
  bool operator==(const BaseMemoryInfo<U>& o) const;
};

struct UnownedMemoryInfo : BaseMemoryInfo<Base<const OrtMemoryInfo> > {
  explicit UnownedMemoryInfo(std::nullptr_t) {}
  explicit UnownedMemoryInfo(const OrtMemoryInfo* p) : BaseMemoryInfo(p) {}
};

struct MemoryInfo : BaseMemoryInfo<Base<OrtMemoryInfo> > {
  static MemoryInfo CreateCpu(OrtAllocatorType type, OrtMemType mem_type1);

  explicit MemoryInfo(std::nullptr_t) {}
  explicit MemoryInfo(OrtMemoryInfo* p) : BaseMemoryInfo(p) {}
  MemoryInfo(const char* name, OrtAllocatorType type, int id, OrtMemType mem_type);
};

struct Allocator : public Base<OrtAllocator> {
  Allocator(const Session& session, const MemoryInfo&);

  void* Alloc(size_t size) const;
  // The return value will own the allocation
  MemoryAllocation GetAllocation(size_t size);
  void Free(void* p) const;
  UnownedMemoryInfo GetInfo() const;
};

struct IoBinding : public Base<OrtIoBinding> {
 private:
  std::vector<std::string> GetOutputNamesHelper(OrtAllocator*) const;
  std::vector<Value> GetOutputValuesHelper(OrtAllocator*) const;
 public:
  explicit IoBinding(Session& session);
  void BindInput(const char* name, const Value&);
  void BindOutput(const char* name, const Value&);
  void BindOutput(const char* name, const MemoryInfo&);
  std::vector<std::string> GetOutputNames() const;
  std::vector<std::string> GetOutputNames(Allocator&) const;
  std::vector<Value> GetOutputValues() const;
  std::vector<Value> GetOutputValues(Allocator&) const;
  void ClearBoundInputs();
  void ClearBoundOutputs();
};

//
// Custom OPs (only needed to implement custom OPs)
//

struct CustomOpApi {
  CustomOpApi(const OrtApi& api) : api_(api) {}

  template <typename T>  // T is only implemented for float, int64_t, and string
  T KernelInfoGetAttribute(_In_ const OrtKernelInfo* info, _In_ const char* name);

  OrtTensorTypeAndShapeInfo* GetTensorTypeAndShape(_In_ const OrtValue* value);
  size_t GetTensorShapeElementCount(_In_ const OrtTensorTypeAndShapeInfo* info);
  ONNXTensorElementDataType GetTensorElementType(const OrtTensorTypeAndShapeInfo* info);
  size_t GetDimensionsCount(_In_ const OrtTensorTypeAndShapeInfo* info);
  void GetDimensions(_In_ const OrtTensorTypeAndShapeInfo* info, _Out_ int64_t* dim_values, size_t dim_values_length);
  void SetDimensions(OrtTensorTypeAndShapeInfo* info, _In_ const int64_t* dim_values, size_t dim_count);

  template <typename T>
  T* GetTensorMutableData(_Inout_ OrtValue* value);
  template <typename T>
  const T* GetTensorData(_Inout_ const OrtValue* value);

  std::vector<int64_t> GetTensorShape(const OrtTensorTypeAndShapeInfo* info);
  void ReleaseTensorTypeAndShapeInfo(OrtTensorTypeAndShapeInfo* input);
  size_t KernelContext_GetInputCount(const OrtKernelContext* context);
  const OrtValue* KernelContext_GetInput(const OrtKernelContext* context, _In_ size_t index);
  size_t KernelContext_GetOutputCount(const OrtKernelContext* context);
  OrtValue* KernelContext_GetOutput(OrtKernelContext* context, _In_ size_t index, _In_ const int64_t* dim_values, size_t dim_count);

  void ThrowOnError(OrtStatus* result);

 private:
  const OrtApi& api_;
};

template <typename TOp, typename TKernel>
struct CustomOpBase : OrtCustomOp {
  CustomOpBase() {
    OrtCustomOp::version = ORT_API_VERSION;
    OrtCustomOp::CreateKernel = [](OrtCustomOp* this_, const OrtApi* api, const OrtKernelInfo* info) { return static_cast<TOp*>(this_)->CreateKernel(*api, info); };
    OrtCustomOp::GetName = [](OrtCustomOp* this_) { return static_cast<TOp*>(this_)->GetName(); };

    OrtCustomOp::GetExecutionProviderType = [](OrtCustomOp* this_) { return static_cast<TOp*>(this_)->GetExecutionProviderType(); };

    OrtCustomOp::GetInputTypeCount = [](OrtCustomOp* this_) { return static_cast<TOp*>(this_)->GetInputTypeCount(); };
    OrtCustomOp::GetInputType = [](OrtCustomOp* this_, size_t index) { return static_cast<TOp*>(this_)->GetInputType(index); };

    OrtCustomOp::GetOutputTypeCount = [](OrtCustomOp* this_) { return static_cast<TOp*>(this_)->GetOutputTypeCount(); };
    OrtCustomOp::GetOutputType = [](OrtCustomOp* this_, size_t index) { return static_cast<TOp*>(this_)->GetOutputType(index); };

    OrtCustomOp::KernelCompute = [](void* op_kernel, OrtKernelContext* context) { static_cast<TKernel*>(op_kernel)->Compute(context); };
    OrtCustomOp::KernelDestroy = [](void* op_kernel) { delete static_cast<TKernel*>(op_kernel); };
  }

  // Default implementation of GetExecutionProviderType that returns nullptr to default to the CPU provider
  const char* GetExecutionProviderType() const { return nullptr; }
};

}  // namespace Ort

#include "onnxruntime_cxx_inline.h"<|MERGE_RESOLUTION|>--- conflicted
+++ resolved
@@ -328,13 +328,11 @@
   template <typename T>
   T* GetTensorMutableData();
 
-<<<<<<< HEAD
-  template <typename T>
-  T At(const std::initializer_list<size_t>& location);
-=======
   template<typename T>
   const T* GetTensorData() const;
->>>>>>> 3530ce54
+
+  template <typename T>
+  T At(const std::initializer_list<size_t>& location);
 
   TypeInfo GetTypeInfo() const;
   TensorTypeAndShapeInfo GetTensorTypeAndShapeInfo() const;
