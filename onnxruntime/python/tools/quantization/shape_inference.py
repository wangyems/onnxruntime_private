--- conflicted
+++ resolved
@@ -149,15 +149,17 @@
 2. Model optimization.
 3. ONNX shape inference.
 
-Quantization requires tensor shape information to perform its best. Model optimization
-also improve the performance of quantization. For instance, a Convolution node followed
-by a BatchNormalization node can be merged into a single node during optimization.
-However, currently we can not quantize BatchNormalization by itself.
-
-Unfortunately for now, model optimization can not handle large models with size
-greater than 2GB. Rerun pre-processing with `--skip_optimization' if optimization
-fails.
-"""
+Model quantization with QDQ format, i.e. inserting QuantizeLinear/DeQuantizeLinear on
+the tensor, requires tensor shape information to perform its best. Currently, shape inferencing
+works best with optimized model. As a result, it is highly recommended to run quantization
+on optimized model with shape information. This is the tool for optimization and shape
+inferencing.
+
+Essentially this tool performs the following three (skippable) steps:
+
+1. Symbolic shape inference.
+2. Model optimization
+3. ONNX shape inference"""
     )
 
     parser.add_argument("--input", required=True, help="Path to the input model file")
@@ -248,13 +250,8 @@
         logger.error("ORT model optimization does not support external data yet!")
         sys.exit()
 
-<<<<<<< HEAD
     logger.info("input model: %s", args.input)
     logger.info("output model: %s", args.output)
-=======
-    logger.info(f"input model: {args.input}")
-    logger.info(f"output model: {args.output}")
->>>>>>> 3522f915
     quant_pre_process(
         args.input,
         args.output,
