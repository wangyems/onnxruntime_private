// Copyright (c) Microsoft Corporation. All rights reserved.
// Licensed under the MIT License.

#pragma once

namespace onnxruntime {
namespace contrib {

enum AttentionMaskType {
  MASK_NONE,            // No mask
  MASK_1D_KEY_SEQ_LEN,  // [batch_size], key sequence length
  MASK_1D_END_START,    // [2 * batch_size] with end positions and start positions
  MASK_2D_DUMMY,        // dummy mask with shape [1, 1] or [batch_size, 1]. It has same effect as no mask.
  MASK_2D_KEY_PADDING,  // [batch_size, total_sequence_length]
  MASK_3D_ATTENTION,    // [batch_size, sequence_length, total_sequence_length]
  MASK_4D_MEGATRON,     // Megatron causal mask with shape [batch_size, 1, max_sequence_length, max_sequence_length]
  MASK_UNKNOWN
};

enum AttentionQkvFormat {
  Q_K_V_BNSH,            // for unfused attention
  Q_K_V_BSNH,            // input format of query, key and value for MultiHeadAttention
  QKV_BSN3H,             // for TRT fused attention, qkv are packed
  Q_K_V_BNSH_QKV_BS3NH,  // for TRT fused causal attention, data has two formats (qkv is 3BNSH, gemm_buffer is BS3NH)
  Q_KV_BSNH_BSN2H,       // for TRT fused cross attention, kv are packed
};

enum AttentionKernelType{
  AttentionKernel_Unfused,
  AttentionKernel_TrtFusedAttention,
  AttentionKernel_TrtFlashAttention,
  AttentionKernel_TrtFusedCrossAttention,
  AttentionKernel_Default
};

// Parameters deduced from node attributes and inputs/outputs.
struct AttentionParameters {
  int batch_size;
  int sequence_length;
  int kv_sequence_length;     // input sequence length of K or V
  int past_sequence_length;   // sequence length in past state of K or V
  int total_sequence_length;  // total sequence length of K or V
  int max_sequence_length;    // max sequence length from 4D mask
  int input_hidden_size;      // first dimension of weights for input projection
  int hidden_size;            // hidden size of Q or K
  int head_size;              // hidden size per head of Q or K
  int v_hidden_size;          // hidden size of V
  int v_head_size;            // hidden size per head of V
  int num_heads;
  bool is_unidirectional;
  bool past_present_share_buffer;
<<<<<<< HEAD

=======
  float mask_filter_value;
>>>>>>> 2db57a53
  AttentionMaskType mask_type;
};

namespace attention {
// Environment variable to enable or disable fused self/causal attention kernel. Default is 0 (enabled).
constexpr const char* kDisableFusedAttention = "ORT_DISABLE_FUSED_ATTENTION";

// Environment variable to enable or disable fused cross attention kernel. Default is 0 (enabled).
constexpr const char* kDisableFusedCrossAttention = "ORT_DISABLE_FUSED_CROSS_ATTENTION";

// Environment variable to enable or disable flash attention. Default is 0 (enabled).
constexpr const char* kDisableFlashAttention = "ORT_DISABLE_FLASH_ATTENTION";

}  // namespace attention

}  // namespace contrib
}  // namespace onnxruntime<|MERGE_RESOLUTION|>--- conflicted
+++ resolved
@@ -49,11 +49,7 @@
   int num_heads;
   bool is_unidirectional;
   bool past_present_share_buffer;
-<<<<<<< HEAD
-
-=======
   float mask_filter_value;
->>>>>>> 2db57a53
   AttentionMaskType mask_type;
 };
 
