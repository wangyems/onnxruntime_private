--- conflicted
+++ resolved
@@ -202,15 +202,6 @@
   const struct OrtMemoryInfo*(ORT_API_CALL* Info)(const struct OrtAllocator* this_);
 } OrtAllocator;
 
-typedef struct OrtAllocatorArena {
-  OrtAllocator *device_allocator;
-  void*(ORT_API_CALL* Alloc)(size_t size);
-  void(ORT_API_CALL* Free)(void* p);
-  void*(ORT_API_CALL* Reserve)(size_t size);
-  size_t(ORT_API_CALL* Used)();
-  size_t(ORT_API_CALL* Max)();
-} OrtAllocatorArena;
-
 typedef void(ORT_API_CALL* OrtLoggingFunction)(
     void* param, OrtLoggingLevel severity, const char* category, const char* logid, const char* code_location,
     const char* message);
@@ -776,13 +767,13 @@
      * \name - name of the attribute to be parsed
      * \out - pointer to memory where the attribute's contents are to be stored
      * \size - actual size of string attribute
-     * (If `out` is nullptr, the value of `size` is set to the true size of the string 
+     * (If `out` is nullptr, the value of `size` is set to the true size of the string
         attribute, and a success status is returned.
-     
+
         If the `size` parameter is greater than or equal to the actual string attribute's size,
         the value of `size` is set to the true size of the string attribute, the provided memory
         is filled with the attribute's contents, and a success status is returned.
-        
+
         If the `size` parameter is lesser than the actual string attribute's size and `out`
         is not nullptr, the value of `size` is set to the true size of the string attribute
         and a failure status is returned.)
@@ -1243,64 +1234,19 @@
   ORT_API2_STATUS(GetCurrentGpuDeviceId, _In_ int* device_id);
 
   /**
-<<<<<<< HEAD
-  * Use this API to obtain a new allocated OrtAllocator* object whose inner field are the given inputs.
-  * It is the user responsibility to release the returned OrtAllocator*.
-  * \param version - C_API version (available from 7)
-  * \param AllocFunc - A function pointer to the callback that will be called upon every memory allocation.
-  * \param FreeFunc - A function pointer to the callback that will be called upon memory free.
-  * \param InfoFunc - A function pointer to a callback that returns OrtMemoryInfo* with OrtAllocatorType set to OrtDeviceAllocator.
-  * \param out - A place holder for the custom OrtAllocator.
-    The caller is responsible for freeing it.
-  */
-  ORT_API2_STATUS(CreateCustomDeviceAllocator, uint32_t version, void* AllocFunc(OrtAllocator*, size_t), void FreeFunc(OrtAllocator*, void*),
-      const OrtMemoryInfo* InfoFunc(const OrtAllocator*), _Outptr_ OrtAllocator** out);
-
-  /**
-  * Use this API to obtain a new allocated OrtAllocatorArena* object whose inner field are the given inputs.
-  * It is the user responsibility to release the returned OrtAllocatorArena*.
-  * \param device_allocator - This is the underline device allocator that the arena allocator will use in. The Info inner field
-  * should return OrtMemoryInfo* with OrtAllocatorType set to OrtDeviceAllocator.
-  * \param AllocFunc - A function pointer to the callback that will be called upon calling Alloc from within arena context.
-  * \param FreeFunc - A function pointer to the callback that will be called upon calling Free from within arena context.
-  * \param ReserveFunc - A function pointer to the callback that will be called upon calling for reserving memory from within arena context.
-  * \param UsedFunc - A function pointer to the callback that will be called to get the total size of allocated memory from within arena context.
-  * \param FreeFunc - A function pointer to the callback that will be called to get the memory limit from within arena context.
-  * \param out - A place holder for the custom OrtAllocatorArena.
-    The caller is responsible for freeing it.
-  */
-  ORT_API2_STATUS(CreateCustomArenaAllocator, _In_ OrtAllocator* device_allocator, void* AllocFunc(size_t), void FreeFunc(void*), void* ReserveFunc(size_t),
-      size_t UsedFunc(void), size_t MaxFunc(void), _Outptr_ OrtAllocatorArena** out);
-
-/**
-  * Use this API to register a custom OrtAllocator* to the given env. Whenever a new session is created
-  * and associated with this env, if session_options is configured to use the env allocator instead of the default one,
-  * and not to use an arena allocator, then the memory management will be done by the given allocator.
-  * It is the user responsibility to release the OrtAllocator*.
-  */
-  ORT_API2_STATUS(RegisterCustomDeviceAllocator, _Inout_ OrtEnv* env, _In_ OrtAllocator *CustomAllocator);
-
-  /**
-  * Use this API to register a custom OrtAllocatorArena* to the given env. Whenever a new session is created
-  * and associated with this env, if session_options is configured to use the env allocator instead of the default one,
-  * the memory management (which is set to as arena by default) will be done by the given allocator.
-  * It is the user responsibility to release the OrtAllocatorArena*.
-  */
-  ORT_API2_STATUS(RegisterCustomArenaAllocator, _Inout_ OrtEnv* env, _In_ OrtAllocatorArena *CustomArenaAllocator);
-=======
      * Fetch an array of int64_t values stored as an attribute in the graph node
      * \info - OrtKernelInfo instance
      * \name - name of the attribute to be parsed
      * \out - pointer to memory where the attribute's contents are to be stored
      * \size - actual size of attribute array
-     * (If `out` is nullptr, the value of `size` is set to the true size of the attribute 
+     * (If `out` is nullptr, the value of `size` is set to the true size of the attribute
         array's size, and a success status is returned.
-     
+
         If the `size` parameter is greater than or equal to the actual attribute array's size,
         the value of `size` is set to the true size of the attribute array's size,
-        the provided memory is filled with the attribute's contents, 
+        the provided memory is filled with the attribute's contents,
         and a success status is returned.
-        
+
         If the `size` parameter is lesser than the actual attribute array's size and `out`
         is not nullptr, the value of `size` is set to the true size of the attribute array's size
         and a failure status is returned.)
@@ -1314,21 +1260,20 @@
      * \name - name of the attribute to be parsed
      * \out - pointer to memory where the attribute's contents are to be stored
      * \size - actual size of attribute array
-     * (If `out` is nullptr, the value of `size` is set to the true size of the attribute 
+     * (If `out` is nullptr, the value of `size` is set to the true size of the attribute
         array's size, and a success status is returned.
-     
+
         If the `size` parameter is greater than or equal to the actual attribute array's size,
         the value of `size` is set to the true size of the attribute array's size,
-        the provided memory is filled with the attribute's contents, 
+        the provided memory is filled with the attribute's contents,
         and a success status is returned.
-        
+
         If the `size` parameter is lesser than the actual attribute array's size and `out`
         is not nullptr, the value of `size` is set to the true size of the attribute array's size
         and a failure status is returned.)
      */
   ORT_API2_STATUS(KernelInfoGetAttributeArray_int64, _In_ const OrtKernelInfo* info, _In_ const char* name,
                   _Out_ int64_t* out, _Inout_ size_t* size);
->>>>>>> 9297527b
 };
 
 /*
