--- conflicted
+++ resolved
@@ -46,11 +46,8 @@
   const char* trt_profile_max_shapes{nullptr};           // Specify the range of the input shapes to build the engine with
   const char* trt_profile_opt_shapes{nullptr};           // Specify the range of the input shapes to build the engine with
   int trt_cuda_graph_enable{0};                          // Enable CUDA graph in ORT TRT
-<<<<<<< HEAD
   int trt_dump_ep_context_model{0};                      // Dump EP context node model
   int trt_ep_context_embed_mode{0};                      // Specify EP context embed mode. Default 0 = context is engine cache path, 1 = context is engine binary data
   int trt_ep_context_compute_capability_enable{1};       // Add GPU compute capability as an EP context node's attribute
-=======
-  const char* trt_engine_cache_prefix{nullptr};          // specify engine cache prefix
->>>>>>> a623a2d3
+  const char* trt_engine_cache_prefix{ nullptr };        // specify engine cache prefix
 };