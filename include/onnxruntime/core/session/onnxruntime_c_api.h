--- conflicted
+++ resolved
@@ -4552,17 +4552,6 @@
    */
   ORT_API2_STATUS(ReadOpAttr, _In_ const OrtOpAttr* op_attr, _In_ OrtOpAttrType type, _Inout_ void* data, _In_ size_t len, _Out_ size_t* out);
 
-<<<<<<< HEAD
-  /** \brief Evict execution provider resources of the session
-   * \note Call this to release memory while a session is unused.
-   * This allows to reduce memory use (e.g. VRAM) when a session is not in used, without requiring lengthy session recreation.
-   *
-   * \param[in] session
-   *
-   * \snippet{doc} snippets.dox OrtStatus Return Value
-   */
-  ORT_API2_STATUS(EvictSession, _In_ OrtSession* session);
-=======
   /** \brief Set whether to use deterministic compute.
    *
    * Default is false. If set to true, this will enable deterministic compute for GPU kernels where possible.
@@ -4641,7 +4630,16 @@
    * \snippet{doc} snippets.dox OrtStatus Return Value
    */
   ORT_API2_STATUS(KernelInfoGetAllocator, _In_ const OrtKernelInfo* info, _In_ OrtMemType mem_type, _Outptr_ OrtAllocator** out);
->>>>>>> 01acc25d
+
+  /** \brief Evict execution provider resources of the session
+   * \note Call this to release memory while a session is unused.
+   * This allows to reduce memory use (e.g. VRAM) when a session is not in used, without requiring lengthy session recreation.
+   *
+   * \param[in] session
+   *
+   * \snippet{doc} snippets.dox OrtStatus Return Value
+   */
+  ORT_API2_STATUS(EvictSession, _In_ OrtSession* session);
 };
 
 /*
