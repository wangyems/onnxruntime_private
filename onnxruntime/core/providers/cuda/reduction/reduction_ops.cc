--- conflicted
+++ resolved
@@ -774,90 +774,6 @@
                                                    calculate_log_, calculate_sqt_, log_sum_exp_, fast_reduction, ctx->GetComputeStream());
 }
 
-<<<<<<< HEAD
-#define SPECIALIZED_REDUCEKERNEL_COMPUTEIMPL(T)                                                                       \
-  template <>                                                                                                         \
-  template <>                                                                                                         \
-  Status ReduceKernel<true>::ComputeImpl<T, CUDNN_REDUCE_TENSOR_NO_INDICES>(                                          \
-      OpKernelContext * ctx, cudnnReduceTensorOp_t cudnn_reduce_op) const {                                           \
-    typedef typename ToCudaType<T>::MappedType CudaT;                                                                 \
-    const Tensor* X = ctx->Input<Tensor>(0);                                                                          \
-    TensorShapeVector axes;                                                                                           \
-    size_t num_inputs = ctx->InputCount();                                                                            \
-    if (num_inputs == 2) {                                                                                            \
-      const Tensor* axes_tensor = ctx->Input<Tensor>(1);                                                              \
-      ORT_ENFORCE(axes_tensor != nullptr, "Axes input is null");                                                      \
-      ORT_ENFORCE(axes_tensor->Shape().NumDimensions() == 1, "An axes tensor must be a vector tensor.");              \
-      auto nDims = static_cast<size_t>(axes_tensor->Shape()[0]);                                                      \
-      const auto* data = axes_tensor->Data<int64_t>();                                                                \
-      axes.assign(data, data + nDims);                                                                                \
-    } else {                                                                                                          \
-      axes.assign(axes_.begin(), axes_.end());                                                                        \
-    }                                                                                                                 \
-                                                                                                                      \
-    if (axes.empty() && noop_with_empty_axes_) {                                                                      \
-      auto* Y = ctx->Output(0, X->Shape());                                                                           \
-      CUDA_RETURN_IF_ERROR(cudaMemcpyAsync(Y->MutableData<T>(), X->Data<T>(), X->SizeInBytes(),                       \
-                                           cudaMemcpyDeviceToDevice, Stream()));                                      \
-      return Status::OK();                                                                                            \
-    }                                                                                                                 \
-                                                                                                                      \
-    PrepareReduceMetadata prepare_reduce_metadata;                                                                    \
-    ORT_RETURN_IF_ERROR(PrepareForReduce(X, keepdims_, axes, prepare_reduce_metadata));                               \
-                                                                                                                      \
-    Tensor* Y = ctx->Output(0, prepare_reduce_metadata.squeezed_output_dims);                                         \
-                                                                                                                      \
-    int64_t input_count = prepare_reduce_metadata.input_count;                                                        \
-    int64_t output_count = prepare_reduce_metadata.output_count;                                                      \
-    auto& input_dims_cudnn = prepare_reduce_metadata.input_dims_cudnn;                                                \
-    auto& output_dims_cudnn = prepare_reduce_metadata.output_dims_cudnn;                                              \
-                                                                                                                      \
-    if (input_count == 0) {                                                                                           \
-      assert(Y->Shape().Size() == 0);                                                                                 \
-      return Status::OK();                                                                                            \
-    }                                                                                                                 \
-                                                                                                                      \
-    if (input_count == output_count) {                                                                                \
-      if (Y->MutableData<T>() != X->Data<T>()) {                                                                      \
-        CUDA_RETURN_IF_ERROR(cudaMemcpyAsync(Y->MutableData<T>(), X->Data<T>(),                                       \
-                                             input_count * sizeof(T), cudaMemcpyDeviceToDevice, Stream()));           \
-      }                                                                                                               \
-      return Status::OK();                                                                                            \
-    }                                                                                                                 \
-                                                                                                                      \
-    CUDA_RETURN_IF_ERROR(cudaMemsetAsync(Y->MutableDataRaw(), 0, Y->SizeInBytes(), Stream()));                        \
-                                                                                                                      \
-    size_t indices_bytes = 0;                                                                                         \
-    size_t workspace_bytes = 0;                                                                                       \
-    CudnnTensor input_tensor;                                                                                         \
-    CudnnTensor output_tensor;                                                                                        \
-    CudnnReduceDescriptor reduce_desc;                                                                                \
-                                                                                                                      \
-    cudnnDataType_t cudnn_type_X = CUDNN_DATA_FLOAT;                                                                  \
-    IAllocatorUniquePtr<float> temp_X = GetScratchBuffer<float>(input_count);                                         \
-    Impl_Cast<CudaT, float>(Stream(), reinterpret_cast<const CudaT*>(X->Data<T>()), temp_X.get(), X->Shape().Size()); \
-                                                                                                                      \
-    ORT_RETURN_IF_ERROR(reduce_desc.Set(cudnn_reduce_op, cudnn_type_X, CUDNN_REDUCE_TENSOR_NO_INDICES));              \
-    ORT_RETURN_IF_ERROR(input_tensor.Set(input_dims_cudnn, cudnn_type_X));                                            \
-    ORT_RETURN_IF_ERROR(output_tensor.Set(output_dims_cudnn, cudnn_type_X));                                          \
-    CUDNN_RETURN_IF_ERROR(                                                                                            \
-        cudnnGetReductionIndicesSize(CudnnHandle(), reduce_desc, input_tensor, output_tensor, &indices_bytes));       \
-    CUDNN_RETURN_IF_ERROR(                                                                                            \
-        cudnnGetReductionWorkspaceSize(CudnnHandle(), reduce_desc, input_tensor, output_tensor, &workspace_bytes));   \
-    IAllocatorUniquePtr<uint32_t> indices_cuda = GetScratchBuffer<uint32_t>(indices_bytes);                           \
-    IAllocatorUniquePtr<CudaT> workspace_cuda = GetScratchBuffer<CudaT>(workspace_bytes);                             \
-                                                                                                                      \
-    const auto one = Consts<float>::One;                                                                              \
-    const auto zero = Consts<float>::Zero;                                                                            \
-    auto temp_Y = GetScratchBuffer<float>(output_count);                                                              \
-    CUDNN_RETURN_IF_ERROR(cudnnReduceTensor(CudnnHandle(), reduce_desc, indices_cuda.get(), indices_bytes,            \
-                                            workspace_cuda.get(), workspace_bytes, &one, input_tensor, temp_X.get(),  \
-                                            &zero, output_tensor, temp_Y.get()));                                     \
-                                                                                                                      \
-    Impl_Cast<float, CudaT>(Stream(), temp_Y.get(), reinterpret_cast<CudaT*>(Y->MutableData<T>()), output_count);     \
-                                                                                                                      \
-    return Status::OK();                                                                                              \
-=======
 #define SPECIALIZED_REDUCEKERNEL_COMPUTEIMPL(T)                                                                           \
   template <>                                                                                                             \
   template <>                                                                                                             \
@@ -939,7 +855,6 @@
     Impl_Cast<float, CudaT>(Stream(ctx), temp_Y.get(), reinterpret_cast<CudaT*>(Y->MutableData<T>()), output_count);      \
                                                                                                                           \
     return Status::OK();                                                                                                  \
->>>>>>> 6705915a
   }
 
 SPECIALIZED_REDUCEKERNEL_COMPUTEIMPL(int32_t)
