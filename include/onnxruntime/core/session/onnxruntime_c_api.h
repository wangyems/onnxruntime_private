// Copyright (c) Microsoft Corporation. All rights reserved.
// Licensed under the MIT License.

// See docs\c_cxx\README.md on generating the Doxygen documentation from this file

/** \mainpage ONNX Runtime
 *
 * ONNX Runtime is a high-performance inference and training graph execution engine for deep learning models.
 *
 * ONNX Runtime's C, C++ APIs offer an easy to use interface to onboard and execute onnx models.
 * - \subpage c_cpp_api "Core C, C++ APIs"
 * - \subpage training_c_cpp_api "Training C, C++ APIs for on-device training"
 *
 * \page c_cpp_api Core C, C++ APIs
 * <h1>C</h1>
 *
 * ::OrtApi - Click here to go to the structure with all C API functions.
 *
 * <h1>C++</h1>
 *
 * ::Ort - Click here to go to the namespace holding all of the C++ wrapper classes
 *
 * It is a set of header only wrapper classes around the C API. The goal is to turn the C style return value error codes into C++ exceptions, and to
 * automate memory management through standard C++ RAII principles.
 *
 * \addtogroup Global
 * ONNX Runtime C API
 * @{
 */

#pragma once
#include <stdbool.h>
#include <stdint.h>
#include <stdlib.h>
#include <string.h>

/** \brief The API version defined in this header
 *
 * This value is used by some API functions to behave as this version of the header expects.
 */
#define ORT_API_VERSION 18

#ifdef __cplusplus
extern "C" {
#endif

//! @}
// SAL2 Definitions
#ifndef _WIN32
#define _In_
#define _In_z_
#define _In_opt_
#define _In_opt_z_
#define _Out_
#define _Outptr_
#define _Out_opt_
#define _Inout_
#define _Inout_opt_
#define _Frees_ptr_opt_
#define _Ret_maybenull_
#define _Ret_notnull_
#define _Check_return_
#define _Outptr_result_maybenull_
#define _In_reads_(X)
#define _Inout_updates_(X)
#define _Out_writes_(X)
#define _Inout_updates_all_(X)
#define _Out_writes_bytes_all_(X)
#define _Out_writes_all_(X)
#define _Success_(X)
#define _Outptr_result_buffer_maybenull_(X)
#define ORT_ALL_ARGS_NONNULL __attribute__((nonnull))
#else
#include <specstrings.h>
#define ORT_ALL_ARGS_NONNULL
#endif

#ifdef _WIN32
// Define ORT_DLL_IMPORT if your program is dynamically linked to Ort.
// dllexport is not used, we use a .def file.
#ifdef ORT_DLL_IMPORT
#define ORT_EXPORT __declspec(dllimport)
#else
#define ORT_EXPORT
#endif
#define ORT_API_CALL _stdcall
#define ORT_MUST_USE_RESULT
#define ORTCHAR_T wchar_t
#else
// To make symbols visible on macOS/iOS
#ifdef __APPLE__
#define ORT_EXPORT __attribute__((visibility("default")))
#else
#define ORT_EXPORT
#endif
#define ORT_API_CALL
#define ORT_MUST_USE_RESULT __attribute__((warn_unused_result))
#define ORTCHAR_T char
#endif

/// ORTCHAR_T, ORT_TSTR are reserved specifically for path handling.
/// All other strings are UTF-8 encoded, use char and std::string
#ifndef ORT_TSTR
#ifdef _WIN32
#define ORT_TSTR(X) L##X
// When X is a macro, L##X is not defined. In this case, we need to use ORT_TSTR_ON_MACRO.
#define ORT_TSTR_ON_MACRO(X) L"" X
#else
#define ORT_TSTR(X) X
#define ORT_TSTR_ON_MACRO(X) X
#endif
#endif

// On Windows, ORT_FILE is a wchar_t version of the __FILE__ macro.
// Otherwise, ORT_FILE is equivalent to __FILE__.
#ifndef ORT_FILE
#define ORT_FILE_INTERNAL(x) ORT_TSTR(x)
#define ORT_FILE ORT_FILE_INTERNAL(__FILE__)
#endif

// Any pointer marked with _In_ or _Out_, cannot be NULL.

// Windows users should use unicode paths when possible to bypass the MAX_PATH limitation
// Every pointer marked with _In_ or _Out_, cannot be NULL. Caller should ensure that.
// for ReleaseXXX(...) functions, they can accept NULL pointer.

#ifdef __cplusplus
// For any compiler with C++11 support, MSVC 2015 and greater, or Clang version supporting noexcept.
// Such complex condition is needed because compilers set __cplusplus value differently.
#ifndef __has_feature
#define __has_feature(x) 0
#endif
#if ((__cplusplus >= 201103L) || (_MSC_VER >= 1900) || (defined(__has_feature) && __has_feature(cxx_noexcept)))
#define NO_EXCEPTION noexcept
#else
#define NO_EXCEPTION throw()
#endif
#else
#define NO_EXCEPTION
#endif

// __VA_ARGS__ on Windows and Linux are different
#define ORT_API(RETURN_TYPE, NAME, ...) RETURN_TYPE ORT_API_CALL NAME(__VA_ARGS__) NO_EXCEPTION

#define ORT_API_STATUS(NAME, ...)                                                                   \
  _Success_(return == 0) _Check_return_ _Ret_maybenull_ OrtStatusPtr ORT_API_CALL NAME(__VA_ARGS__) \
  NO_EXCEPTION ORT_MUST_USE_RESULT

// XXX: Unfortunately, SAL annotations are known to not work with function pointers
#define ORT_API2_STATUS(NAME, ...) \
  _Check_return_ _Ret_maybenull_ OrtStatusPtr(ORT_API_CALL* NAME)(__VA_ARGS__) NO_EXCEPTION ORT_MUST_USE_RESULT

// Used in *.cc files. Almost as same as ORT_API_STATUS, except without ORT_MUST_USE_RESULT and ORT_EXPORT
#define ORT_API_STATUS_IMPL(NAME, ...) \
  _Success_(return == 0) _Check_return_ _Ret_maybenull_ OrtStatusPtr ORT_API_CALL NAME(__VA_ARGS__) NO_EXCEPTION

#define ORT_CLASS_RELEASE(X) void(ORT_API_CALL * Release##X)(_Frees_ptr_opt_ Ort##X * input)

#ifdef __DOXYGEN__
#undef ORT_API_STATUS
#define ORT_API_STATUS(NAME, ...) OrtStatus* NAME(__VA_ARGS__)
#undef ORT_API2_STATUS
#define ORT_API2_STATUS(NAME, ...) OrtStatus* NAME(__VA_ARGS__)
#undef ORT_CLASS_RELEASE
#define ORT_CLASS_RELEASE(X) void Release##X(Ort##X* input)
#undef NO_EXCEPTION
#define NO_EXCEPTION
#endif
/** \addtogroup Global
 * ONNX Runtime C API
 * @{
 */

/** Copied from TensorProto::DataType
 * Currently, Ort doesn't support complex64, complex128
 */
typedef enum ONNXTensorElementDataType {
  ONNX_TENSOR_ELEMENT_DATA_TYPE_UNDEFINED,
  ONNX_TENSOR_ELEMENT_DATA_TYPE_FLOAT,   // maps to c type float
  ONNX_TENSOR_ELEMENT_DATA_TYPE_UINT8,   // maps to c type uint8_t
  ONNX_TENSOR_ELEMENT_DATA_TYPE_INT8,    // maps to c type int8_t
  ONNX_TENSOR_ELEMENT_DATA_TYPE_UINT16,  // maps to c type uint16_t
  ONNX_TENSOR_ELEMENT_DATA_TYPE_INT16,   // maps to c type int16_t
  ONNX_TENSOR_ELEMENT_DATA_TYPE_INT32,   // maps to c type int32_t
  ONNX_TENSOR_ELEMENT_DATA_TYPE_INT64,   // maps to c type int64_t
  ONNX_TENSOR_ELEMENT_DATA_TYPE_STRING,  // maps to c++ type std::string
  ONNX_TENSOR_ELEMENT_DATA_TYPE_BOOL,
  ONNX_TENSOR_ELEMENT_DATA_TYPE_FLOAT16,
  ONNX_TENSOR_ELEMENT_DATA_TYPE_DOUBLE,      // maps to c type double
  ONNX_TENSOR_ELEMENT_DATA_TYPE_UINT32,      // maps to c type uint32_t
  ONNX_TENSOR_ELEMENT_DATA_TYPE_UINT64,      // maps to c type uint64_t
  ONNX_TENSOR_ELEMENT_DATA_TYPE_COMPLEX64,   // complex with float32 real and imaginary components
  ONNX_TENSOR_ELEMENT_DATA_TYPE_COMPLEX128,  // complex with float64 real and imaginary components
  ONNX_TENSOR_ELEMENT_DATA_TYPE_BFLOAT16,    // Non-IEEE floating-point format based on IEEE754 single-precision
  // float 8 types were introduced in onnx 1.14, see https://onnx.ai/onnx/technical/float8.html
  ONNX_TENSOR_ELEMENT_DATA_TYPE_FLOAT8E4M3FN,    // Non-IEEE floating-point format based on IEEE754 single-precision
  ONNX_TENSOR_ELEMENT_DATA_TYPE_FLOAT8E4M3FNUZ,  // Non-IEEE floating-point format based on IEEE754 single-precision
  ONNX_TENSOR_ELEMENT_DATA_TYPE_FLOAT8E5M2,      // Non-IEEE floating-point format based on IEEE754 single-precision
  ONNX_TENSOR_ELEMENT_DATA_TYPE_FLOAT8E5M2FNUZ   // Non-IEEE floating-point format based on IEEE754 single-precision
} ONNXTensorElementDataType;

// Synced with onnx TypeProto oneof
typedef enum ONNXType {
  ONNX_TYPE_UNKNOWN,
  ONNX_TYPE_TENSOR,
  ONNX_TYPE_SEQUENCE,
  ONNX_TYPE_MAP,
  ONNX_TYPE_OPAQUE,
  ONNX_TYPE_SPARSETENSOR,
  ONNX_TYPE_OPTIONAL
} ONNXType;

// These types are synced with internal
// SparseFormatFlags
typedef enum OrtSparseFormat {
  ORT_SPARSE_UNDEFINED = 0,
  ORT_SPARSE_COO = 0x1,
  ORT_SPARSE_CSRC = 0x2,
  ORT_SPARSE_BLOCK_SPARSE = 0x4
} OrtSparseFormat;

// Enum allows to query sparse tensor indices
enum OrtSparseIndicesFormat {
  ORT_SPARSE_COO_INDICES,
  ORT_SPARSE_CSR_INNER_INDICES,
  ORT_SPARSE_CSR_OUTER_INDICES,
  ORT_SPARSE_BLOCK_SPARSE_INDICES
};

/** \brief Logging severity levels
 *
 * In typical API usage, specifying a logging severity level specifies the minimum severity of log messages to show.
 */
typedef enum OrtLoggingLevel {
  ORT_LOGGING_LEVEL_VERBOSE,  ///< Verbose informational messages (least severe).
  ORT_LOGGING_LEVEL_INFO,     ///< Informational messages.
  ORT_LOGGING_LEVEL_WARNING,  ///< Warning messages.
  ORT_LOGGING_LEVEL_ERROR,    ///< Error messages.
  ORT_LOGGING_LEVEL_FATAL,    ///< Fatal error messages (most severe).
} OrtLoggingLevel;

typedef enum OrtErrorCode {
  ORT_OK,
  ORT_FAIL,
  ORT_INVALID_ARGUMENT,
  ORT_NO_SUCHFILE,
  ORT_NO_MODEL,
  ORT_ENGINE_ERROR,
  ORT_RUNTIME_EXCEPTION,
  ORT_INVALID_PROTOBUF,
  ORT_MODEL_LOADED,
  ORT_NOT_IMPLEMENTED,
  ORT_INVALID_GRAPH,
  ORT_EP_FAIL,
} OrtErrorCode;

typedef enum OrtOpAttrType {
  ORT_OP_ATTR_UNDEFINED = 0,
  ORT_OP_ATTR_INT,
  ORT_OP_ATTR_INTS,
  ORT_OP_ATTR_FLOAT,
  ORT_OP_ATTR_FLOATS,
  ORT_OP_ATTR_STRING,
  ORT_OP_ATTR_STRINGS,
} OrtOpAttrType;

//! @}
#define ORT_RUNTIME_CLASS(X) \
  struct Ort##X;             \
  typedef struct Ort##X Ort##X;

/** \addtogroup Global
 * ONNX Runtime C API
 * @{
 */
// The actual types defined have an Ort prefix
ORT_RUNTIME_CLASS(Env);
ORT_RUNTIME_CLASS(Status);  // nullptr for Status* indicates success
ORT_RUNTIME_CLASS(MemoryInfo);
ORT_RUNTIME_CLASS(IoBinding);
ORT_RUNTIME_CLASS(Session);  // Don't call ReleaseSession from Dllmain (because session owns a thread pool)
ORT_RUNTIME_CLASS(Value);
ORT_RUNTIME_CLASS(RunOptions);
ORT_RUNTIME_CLASS(TypeInfo);
ORT_RUNTIME_CLASS(TensorTypeAndShapeInfo);
ORT_RUNTIME_CLASS(MapTypeInfo);
ORT_RUNTIME_CLASS(SequenceTypeInfo);
ORT_RUNTIME_CLASS(OptionalTypeInfo);
ORT_RUNTIME_CLASS(SessionOptions);
ORT_RUNTIME_CLASS(CustomOpDomain);
ORT_RUNTIME_CLASS(ModelMetadata);
ORT_RUNTIME_CLASS(ThreadPoolParams);
ORT_RUNTIME_CLASS(ThreadingOptions);
ORT_RUNTIME_CLASS(ArenaCfg);
ORT_RUNTIME_CLASS(PrepackedWeightsContainer);
ORT_RUNTIME_CLASS(TensorRTProviderOptionsV2);
ORT_RUNTIME_CLASS(CUDAProviderOptionsV2);
ORT_RUNTIME_CLASS(CANNProviderOptions);
ORT_RUNTIME_CLASS(DnnlProviderOptions);
ORT_RUNTIME_CLASS(Op);
ORT_RUNTIME_CLASS(OpAttr);
ORT_RUNTIME_CLASS(Logger);
ORT_RUNTIME_CLASS(ShapeInferContext);

#ifdef _WIN32
typedef _Return_type_success_(return == 0) OrtStatus* OrtStatusPtr;
#else
typedef OrtStatus* OrtStatusPtr;
#endif

/** \brief Memory allocation interface
 *
 * Structure of function pointers that defines a memory allocator. This can be created and filled in by the user for custom allocators.
 *
 * When an allocator is passed to any function, be sure that the allocator object is not destroyed until the last allocated object using it is freed.
 */
typedef struct OrtAllocator {
  uint32_t version;                                                                   ///< Must be initialized to ORT_API_VERSION
  void*(ORT_API_CALL* Alloc)(struct OrtAllocator* this_, size_t size);                ///< Returns a pointer to an allocated block of `size` bytes
  void(ORT_API_CALL* Free)(struct OrtAllocator* this_, void* p);                      ///< Free a block of memory previously allocated with OrtAllocator::Alloc
  const struct OrtMemoryInfo*(ORT_API_CALL* Info)(const struct OrtAllocator* this_);  ///< Return a pointer to an ::OrtMemoryInfo that describes this allocator
} OrtAllocator;

typedef void(ORT_API_CALL* OrtLoggingFunction)(
    void* param, OrtLoggingLevel severity, const char* category, const char* logid, const char* code_location,
    const char* message);

/** \brief Graph optimization level
 *
 * Refer to https://www.onnxruntime.ai/docs/performance/graph-optimizations.html#graph-optimization-levels
 * for an in-depth understanding of the Graph Optimization Levels.
 */
typedef enum GraphOptimizationLevel {
  ORT_DISABLE_ALL = 0,
  ORT_ENABLE_BASIC = 1,
  ORT_ENABLE_EXTENDED = 2,
  ORT_ENABLE_ALL = 99
} GraphOptimizationLevel;

typedef enum ExecutionMode {
  ORT_SEQUENTIAL = 0,
  ORT_PARALLEL = 1,
} ExecutionMode;

/** \brief Language projection identifiers
 * /see OrtApi::SetLanguageProjection
 */
typedef enum OrtLanguageProjection {
  ORT_PROJECTION_C = 0,
  ORT_PROJECTION_CPLUSPLUS = 1,
  ORT_PROJECTION_CSHARP = 2,
  ORT_PROJECTION_PYTHON = 3,
  ORT_PROJECTION_JAVA = 4,
  ORT_PROJECTION_WINML = 5,
  ORT_PROJECTION_NODEJS = 6,
} OrtLanguageProjection;

struct OrtKernelInfo;
typedef struct OrtKernelInfo OrtKernelInfo;
struct OrtKernelContext;
typedef struct OrtKernelContext OrtKernelContext;
struct OrtCustomOp;
typedef struct OrtCustomOp OrtCustomOp;

typedef enum OrtAllocatorType {
  OrtInvalidAllocator = -1,
  OrtDeviceAllocator = 0,
  OrtArenaAllocator = 1
} OrtAllocatorType;

/** \brief Memory types for allocated memory, execution provider specific types should be extended in each provider.
 */
// Whenever this struct is updated, please also update the MakeKey function in onnxruntime / core / framework / execution_provider.cc
typedef enum OrtMemType {
  OrtMemTypeCPUInput = -2,              ///< Any CPU memory used by non-CPU execution provider
  OrtMemTypeCPUOutput = -1,             ///< CPU accessible memory outputted by non-CPU execution provider, i.e. CUDA_PINNED
  OrtMemTypeCPU = OrtMemTypeCPUOutput,  ///< Temporary CPU accessible memory allocated by non-CPU execution provider, i.e. CUDA_PINNED
  OrtMemTypeDefault = 0,                ///< The default allocator for execution provider
} OrtMemType;

/** \brief This mimics OrtDevice type constants so they can be returned in the API
 */
typedef enum OrtMemoryInfoDeviceType {
  OrtMemoryInfoDeviceType_CPU = 0,
  OrtMemoryInfoDeviceType_GPU = 1,
  OrtMemoryInfoDeviceType_FPGA = 2
} OrtMemoryInfoDeviceType;

/** \brief Algorithm to use for cuDNN Convolution Op
 */
typedef enum OrtCudnnConvAlgoSearch {
  OrtCudnnConvAlgoSearchExhaustive,  // expensive exhaustive benchmarking using cudnnFindConvolutionForwardAlgorithmEx
  OrtCudnnConvAlgoSearchHeuristic,   // lightweight heuristic based search using cudnnGetConvolutionForwardAlgorithm_v7
  OrtCudnnConvAlgoSearchDefault,     // default algorithm using CUDNN_CONVOLUTION_FWD_ALGO_IMPLICIT_PRECOMP_GEMM
} OrtCudnnConvAlgoSearch;

/** \brief CUDA Provider Options
 *
 * \see OrtApi::SessionOptionsAppendExecutionProvider_CUDA
 */
typedef struct OrtCUDAProviderOptions {
#ifdef __cplusplus
  OrtCUDAProviderOptions()
      : device_id{},
        cudnn_conv_algo_search{OrtCudnnConvAlgoSearchExhaustive},
        gpu_mem_limit{SIZE_MAX},
        arena_extend_strategy{},
        do_copy_in_default_stream{1},
        has_user_compute_stream{},
        user_compute_stream{},
        default_memory_arena_cfg{},
        tunable_op_enable{false},
        tunable_op_tuning_enable{false},
        tunable_op_max_tuning_duration_ms{} {}
#endif

  /** \brief CUDA device Id
   *   Defaults to 0.
   */
  int device_id;

  /** \brief CUDA Convolution algorithm search configuration.
   *   See enum OrtCudnnConvAlgoSearch for more details.
   *   Defaults to OrtCudnnConvAlgoSearchExhaustive.
   */
  OrtCudnnConvAlgoSearch cudnn_conv_algo_search;

  /** \brief CUDA memory limit (To use all possible memory pass in maximum size_t)
   *   Defaults to SIZE_MAX.
   *   \note If a ::OrtArenaCfg has been applied, it will override this field
   */
  size_t gpu_mem_limit;

  /** \brief Strategy used to grow the memory arena
   *   0 = kNextPowerOfTwo<br>
   *   1 = kSameAsRequested<br>
   *   Defaults to 0.
   *   \note If a ::OrtArenaCfg has been applied, it will override this field
   */
  int arena_extend_strategy;

  /** \brief Flag indicating if copying needs to take place on the same stream as the compute stream in the CUDA EP
   *   0 = Use separate streams for copying and compute.
   *   1 = Use the same stream for copying and compute.
   *   Defaults to 1.
   *   WARNING: Setting this to 0 may result in data races for some models.
   *   Please see issue #4829 for more details.
   */
  int do_copy_in_default_stream;

  /** \brief Flag indicating if there is a user provided compute stream
   *   Defaults to 0.
   */
  int has_user_compute_stream;

  /** \brief User provided compute stream.
   *   If provided, please set `has_user_compute_stream` to 1.
   */
  void* user_compute_stream;

  /** \brief CUDA memory arena configuration parameters
   */
  OrtArenaCfg* default_memory_arena_cfg;

  /** \brief Enable TunableOp for using.
   *   Set it to 1/0 to enable/disable TunableOp. Otherwise, it is disabled by default.
   *   This option can be overriden by environment variable ORT_CUDA_TUNABLE_OP_ENABLE.
   */
  int tunable_op_enable;

  /** \brief Enable TunableOp for tuning.
   *   Set it to 1/0 to enable/disable TunableOp tuning. Otherwise, it is disabled by default.
   *   This option can be overriden by environment variable ORT_CUDA_TUNABLE_OP_TUNING_ENABLE.
   */
  int tunable_op_tuning_enable;

  /** \brief Max tuning duration time limit for each instance of TunableOp.
   *   Defaults to 0 to disable the limit.
   */
  int tunable_op_max_tuning_duration_ms;

} OrtCUDAProviderOptions;

/** \brief ROCM Provider Options
 *
 * \see OrtApi::SessionOptionsAppendExecutionProvider_ROCM
 */
typedef struct OrtROCMProviderOptions {
#ifdef __cplusplus
  OrtROCMProviderOptions()
      : device_id{},
        miopen_conv_exhaustive_search{0},
        gpu_mem_limit{SIZE_MAX},
        arena_extend_strategy{},
        do_copy_in_default_stream{1},
        has_user_compute_stream{},
        user_compute_stream{},
        default_memory_arena_cfg{},
        enable_hip_graph{false},
        tunable_op_enable{false},
        tunable_op_tuning_enable{false},
        tunable_op_max_tuning_duration_ms{} {}
#endif

  /** \brief ROCM device Id
   *   Defaults to 0.
   */
  int device_id;

  /** \brief ROCM MIOpen Convolution algorithm exaustive search option.
   *   Defaults to 0 (false).
   */
  int miopen_conv_exhaustive_search;

  /** \brief ROCM memory limit (To use all possible memory pass in maximum size_t)
   *   Defaults to SIZE_MAX.
   *   \note If a ::OrtArenaCfg has been applied, it will override this field
   */
  size_t gpu_mem_limit;

  /** \brief Strategy used to grow the memory arena
   *   0 = kNextPowerOfTwo<br>
   *   1 = kSameAsRequested<br>
   *   Defaults to 0.
   *   \note If a ::OrtArenaCfg has been applied, it will override this field
   */
  int arena_extend_strategy;

  /** \brief Flag indicating if copying needs to take place on the same stream as the compute stream in the ROCM EP
   *   0 = Use separate streams for copying and compute.
   *   1 = Use the same stream for copying and compute.
   *   Defaults to 1.
   *   WARNING: Setting this to 0 may result in data races for some models.
   *   Please see issue #4829 for more details.
   */
  int do_copy_in_default_stream;

  /** \brief Flag indicating if there is a user provided compute stream
   *   Defaults to 0.
   */
  int has_user_compute_stream;

  /** \brief User provided compute stream.
   *   If provided, please set `has_user_compute_stream` to 1.
   */
  void* user_compute_stream;

  /** \brief ROCM memory arena configuration parameters
   */
  OrtArenaCfg* default_memory_arena_cfg;

  int enable_hip_graph;

  /** \brief Enable TunableOp for using.
   *   Set it to 1/0 to enable/disable TunableOp. Otherwise, it is disabled by default.
   *   This option can be overriden by environment variable ORT_ROCM_TUNABLE_OP_ENABLE.
   */
  int tunable_op_enable;

  /** \brief Enable TunableOp for tuning.
   *   Set it to 1/0 to enable/disable TunableOp tuning. Otherwise, it is disabled by default.
   *   This option can be overriden by environment variable ORT_ROCM_TUNABLE_OP_TUNING_ENABLE.
   */
  int tunable_op_tuning_enable;

  /** \brief Max tuning duration time limit for each instance of TunableOp.
   *   Defaults to 0 to disable the limit.
   */
  int tunable_op_max_tuning_duration_ms;

} OrtROCMProviderOptions;

/** \brief TensorRT Provider Options
 *
 * \see OrtApi::SessionOptionsAppendExecutionProvider_TensorRT
 */
typedef struct OrtTensorRTProviderOptions {
  int device_id;                                ///< CUDA device id (0 = default device)
  int has_user_compute_stream;                  // indicator of user specified CUDA compute stream.
  void* user_compute_stream;                    // user specified CUDA compute stream.
  int trt_max_partition_iterations;             // maximum iterations for TensorRT parser to get capability
  int trt_min_subgraph_size;                    // minimum size of TensorRT subgraphs
  size_t trt_max_workspace_size;                // maximum workspace size for TensorRT.
  int trt_fp16_enable;                          // enable TensorRT FP16 precision. Default 0 = false, nonzero = true
  int trt_int8_enable;                          // enable TensorRT INT8 precision. Default 0 = false, nonzero = true
  const char* trt_int8_calibration_table_name;  // TensorRT INT8 calibration table name.
  int trt_int8_use_native_calibration_table;    // use native TensorRT generated calibration table. Default 0 = false, nonzero = true
  int trt_dla_enable;                           // enable DLA. Default 0 = false, nonzero = true
  int trt_dla_core;                             // DLA core number. Default 0
  int trt_dump_subgraphs;                       // dump TRT subgraph. Default 0 = false, nonzero = true
  int trt_engine_cache_enable;                  // enable engine caching. Default 0 = false, nonzero = true
  const char* trt_engine_cache_path;            // specify engine cache path
  int trt_engine_decryption_enable;             // enable engine decryption. Default 0 = false, nonzero = true
  const char* trt_engine_decryption_lib_path;   // specify engine decryption library path
  int trt_force_sequential_engine_build;        // force building TensorRT engine sequentially. Default 0 = false, nonzero = true
  // This is the legacy struct and don't add new fields here.
  // For new field that can be represented by string, please add it in include/onnxruntime/core/providers/tensorrt/tensorrt_provider_options.h
  // For non-string field, need to create a new separate api to handle it.
} OrtTensorRTProviderOptions;

/** \brief MIGraphX Provider Options
 *
 * \see OrtApi::SessionOptionsAppendExecutionProvider_MIGraphX
 */
typedef struct OrtMIGraphXProviderOptions {
  int device_id;                                     // hip device id.
  int migraphx_fp16_enable;                          // MIGraphX FP16 precision. Default 0 = false, nonzero = true
  int migraphx_int8_enable;                          // MIGraphX INT8 precision. Default 0 = false, nonzero = true
  int migraphx_use_native_calibration_table;         // MIGraphx INT8 cal table. Default 0 = false, noznero = true
  const char* migraphx_int8_calibration_table_name;  // MIGraphx INT8 calibration table name
} OrtMIGraphXProviderOptions;

/** \brief OpenVINO Provider Options
 *
 * \see OrtApi::SessionOptionsAppendExecutionProvider_OpenVINO
 */
typedef struct OrtOpenVINOProviderOptions {
#ifdef __cplusplus
  OrtOpenVINOProviderOptions() : device_type{},
                                 enable_npu_fast_compile{},
                                 device_id{},
                                 num_of_threads{},
                                 cache_dir{},
                                 context{},
                                 enable_opencl_throttling{},
                                 enable_dynamic_shapes{} {}
#endif
  /** \brief Device type string
   *
   * Valid settings are one of: "CPU_FP32", "CPU_FP16", "GPU_FP32", "GPU_FP16"
   */
  const char* device_type;
  unsigned char enable_npu_fast_compile;  ///< 0 = disabled, nonzero = enabled
  const char* device_id;
  size_t num_of_threads;  ///< 0 = Use default number of threads
  const char* cache_dir;  // path is set to empty by default
  void* context;
  unsigned char enable_opencl_throttling;  ///< 0 = disabled, nonzero = enabled
  unsigned char enable_dynamic_shapes;     ///< 0 = disabled, nonzero = enabled
} OrtOpenVINOProviderOptions;

struct OrtApi;
typedef struct OrtApi OrtApi;

struct OrtTrainingApi;
typedef struct OrtTrainingApi OrtTrainingApi;

/** \brief The helper interface to get the right version of OrtApi
 *
 * Get a pointer to this structure through ::OrtGetApiBase
 */
struct OrtApiBase {
  /** \brief Get a pointer to the requested version of the ::OrtApi
   *
   * \param[in] version Must be ::ORT_API_VERSION
   * \return The ::OrtApi for the version requested, nullptr will be returned if this version is unsupported, for example when using a runtime
   *   older than the version created with this header file.
   *
   * One can call GetVersionString() to get the version of the Onnxruntime library for logging
   * and error reporting purposes.
   */
  const OrtApi*(ORT_API_CALL* GetApi)(uint32_t version)NO_EXCEPTION;

  /** \brief Returns a null terminated string of the version of the Onnxruntime library (eg: "1.8.1")
   *
   *  \return UTF-8 encoded version string. Do not deallocate the returned buffer.
   */
  const char*(ORT_API_CALL* GetVersionString)(void)NO_EXCEPTION;
};

typedef struct OrtApiBase OrtApiBase;

/** \brief The Onnxruntime library's entry point to access the C API
 *
 * Call this to get the a pointer to an ::OrtApiBase
 */
ORT_EXPORT const OrtApiBase* ORT_API_CALL OrtGetApiBase(void) NO_EXCEPTION;

/** \brief Thread work loop function
 *
 * Onnxruntime will provide the working loop on custom thread creation
 * Argument is an onnxruntime built-in type which will be provided when thread pool calls OrtCustomCreateThreadFn
 */
typedef void (*OrtThreadWorkerFn)(void* ort_worker_fn_param);

typedef const struct OrtCustomHandleType {
  char __place_holder;
}* OrtCustomThreadHandle;

/** \brief Ort custom thread creation function
 *
 * The function should return a thread handle to be used in onnxruntime thread pools
 * Onnxruntime will throw exception on return value of nullptr or 0, indicating that the function failed to create a thread
 */
typedef OrtCustomThreadHandle (*OrtCustomCreateThreadFn)(void* ort_custom_thread_creation_options, OrtThreadWorkerFn ort_thread_worker_fn, void* ort_worker_fn_param);

/** \brief Custom thread join function
 *
 * Onnxruntime thread pool destructor will call the function to join a custom thread.
 * Argument ort_custom_thread_handle is the value returned by OrtCustomCreateThreadFn
 */
typedef void (*OrtCustomJoinThreadFn)(OrtCustomThreadHandle ort_custom_thread_handle);

typedef OrtStatus*(ORT_API_CALL* RegisterCustomOpsFn)(OrtSessionOptions* options, const OrtApiBase* api);

/** \brief Callback function for RunAsync
 *
 * \param[in] user_data User specific data that passed back to the callback
 * \param[out] outputs On succeed, outputs host inference results, on error, the value will be nullptr
 * \param[out] num_outputs Number of outputs, on error, the value will be zero
 * \param[out] status On error, status will provide details
 */
typedef void (*RunAsyncCallbackFn)(void* user_data, OrtValue** outputs, size_t num_outputs, OrtStatusPtr status);

/** \brief The C API
 *
 * All C API functions are defined inside this structure as pointers to functions.
 * Call OrtApiBase::GetApi to get a pointer to it
 *
 * \nosubgrouping
 */
struct OrtApi {
  /// \name OrtStatus
  /// @{

  /**
   * \brief Create an OrtStatus from a null terminated string
   *
   * \param[in] code
   * \param[in] msg A null-terminated string. Its contents will be copied.
   * \return A new OrtStatus object, must be destroyed with OrtApi::ReleaseStatus
   */
  OrtStatus*(ORT_API_CALL* CreateStatus)(OrtErrorCode code, _In_ const char* msg)NO_EXCEPTION ORT_ALL_ARGS_NONNULL;

  /** \brief Get OrtErrorCode from OrtStatus
   *
   * \param[in] status
   * \return OrtErrorCode that \p status was created with
   */
  OrtErrorCode(ORT_API_CALL* GetErrorCode)(_In_ const OrtStatus* status) NO_EXCEPTION ORT_ALL_ARGS_NONNULL;

  /** \brief Get error string from OrtStatus
   *
   * \param[in] status
   * \return The error message inside the `status`. Do not free the returned value.
   */
  const char*(ORT_API_CALL* GetErrorMessage)(_In_ const OrtStatus* status)NO_EXCEPTION ORT_ALL_ARGS_NONNULL;

  /// @}
  /// \name OrtEnv
  /// @{

  /** \brief Create an OrtEnv
   *
   * \note Invoking this function will return the same instance of the environment as that returned by a previous call
   * to another env creation function; all arguments to this function will be ignored.
   * \param[in] log_severity_level The log severity level.
   * \param[in] logid The log identifier.
   * \param[out] out Returned newly created OrtEnv. Must be freed with OrtApi::ReleaseEnv
   *
   * \snippet{doc} snippets.dox OrtStatus Return Value
   */
  ORT_API2_STATUS(CreateEnv, OrtLoggingLevel log_severity_level, _In_ const char* logid, _Outptr_ OrtEnv** out);

  /** \brief Create an OrtEnv
   *
   * \note Invoking this function will return the same instance of the environment as that returned by a previous call
   * to another env creation function; all arguments to this function will be ignored. If you want to provide your
   * own logging function, consider setting it using the SetUserLoggingFunction API instead.
   * \param[in] logging_function A pointer to a logging function.
   * \param[in] logger_param A pointer to arbitrary data passed as the ::OrtLoggingFunction `param` parameter to
   *                         `logging_function`. This parameter is optional.
   * \param[in] log_severity_level The log severity level.
   * \param[in] logid The log identifier.
   * \param[out] out Returned newly created OrtEnv. Must be freed with OrtApi::ReleaseEnv
   *
   * \snippet{doc} snippets.dox OrtStatus Return Value
   */
  ORT_API2_STATUS(CreateEnvWithCustomLogger, _In_ OrtLoggingFunction logging_function, _In_opt_ void* logger_param,
                  _In_ OrtLoggingLevel log_severity_level, _In_ const char* logid, _Outptr_ OrtEnv** out);

  /** \brief Enable Telemetry
   *
   * \note Telemetry events are on by default since they are lightweight
   * \param[in] env
   *
   * \snippet{doc} snippets.dox OrtStatus Return Value
   */
  ORT_API2_STATUS(EnableTelemetryEvents, _In_ const OrtEnv* env);
  /** \brief Disable Telemetry
   *
   * \see OrtApi::EnableTelemetryEvents
   * \param[in] env
   *
   * \snippet{doc} snippets.dox OrtStatus Return Value
   */
  ORT_API2_STATUS(DisableTelemetryEvents, _In_ const OrtEnv* env);

  /// @}
  /// \name OrtSession
  /// @{

  /** \brief Create an OrtSession from a model file
   *
   * \param[in] env
   * \param[in] model_path
   * \param[in] options
   * \param[out] out Returned newly created OrtSession. Must be freed with OrtApi::ReleaseSession
   *
   * \snippet{doc} snippets.dox OrtStatus Return Value
   */
  // TODO: document the path separator convention? '/' vs '\'
  // TODO: should specify the access characteristics of model_path. Is this read only during the
  // execution of CreateSession, or does the OrtSession retain a handle to the file/directory
  // and continue to access throughout the OrtSession lifetime?
  //  What sort of access is needed to model_path : read or read/write?
  ORT_API2_STATUS(CreateSession, _In_ const OrtEnv* env, _In_ const ORTCHAR_T* model_path,
                  _In_ const OrtSessionOptions* options, _Outptr_ OrtSession** out);

  /** \brief Create an OrtSession from memory
   *
   * \param[in] env
   * \param[in] model_data
   * \param[in] model_data_length
   * \param[in] options
   * \param[out] out Returned newly created OrtSession. Must be freed with OrtApi::ReleaseSession
   *
   * \snippet{doc} snippets.dox OrtStatus Return Value
   */
  ORT_API2_STATUS(CreateSessionFromArray, _In_ const OrtEnv* env, _In_ const void* model_data, size_t model_data_length,
                  _In_ const OrtSessionOptions* options, _Outptr_ OrtSession** out);

  /** \brief Run the model in an ::OrtSession
   *
   * Will not return until the model run has completed. Multiple threads might be used to run the model based on
   * the options in the ::OrtSession and settings used when creating the ::OrtEnv
   *
   * \param[in] session
   * \param[in] run_options If nullptr, will use a default ::OrtRunOptions
   * \param[in] input_names Array of null terminated UTF8 encoded strings of the input names
   * \param[in] inputs Array of ::OrtValue%s of the input values
   * \param[in] input_len Number of elements in the input_names and inputs arrays
   * \param[in] output_names Array of null terminated UTF8 encoded strings of the output names
   * \param[in] output_names_len Number of elements in the output_names and outputs array
   * \param[out] outputs Array of ::OrtValue%s that the outputs are stored in. This can also be
   *     an array of nullptr values, in this case ::OrtValue objects will be allocated and pointers
   *     to them will be set into the `outputs` array.
   *
   * \snippet{doc} snippets.dox OrtStatus Return Value
   */
  ORT_API2_STATUS(Run, _Inout_ OrtSession* session, _In_opt_ const OrtRunOptions* run_options,
                  _In_reads_(input_len) const char* const* input_names,
                  _In_reads_(input_len) const OrtValue* const* inputs, size_t input_len,
                  _In_reads_(output_names_len) const char* const* output_names, size_t output_names_len,
                  _Inout_updates_all_(output_names_len) OrtValue** outputs);

  /// @}
  /// \name OrtSessionOptions
  /// @{

  /** \brief Create an ::OrtSessionOptions object
   *
   * To use additional providers, you must build ORT with the extra providers enabled. Then call one of these
   * functions to enable them in the session:<br>
   *   OrtSessionOptionsAppendExecutionProvider_CPU<br>
   *   OrtSessionOptionsAppendExecutionProvider_CUDA<br>
   *   OrtSessionOptionsAppendExecutionProvider_(remaining providers...)<br>
   * The order they are called indicates the preference order as well. In other words call this method
   * on your most preferred execution provider first followed by the less preferred ones.
   * If none are called Ort will use its internal CPU execution provider.
   *
   * \param[out] options The newly created OrtSessionOptions. Must be freed with OrtApi::ReleaseSessionOptions
   *
   * \snippet{doc} snippets.dox OrtStatus Return Value
   */
  ORT_API2_STATUS(CreateSessionOptions, _Outptr_ OrtSessionOptions** options);

  /** \brief Set filepath to save optimized model after graph level transformations
   *
   * \param[in] options
   * \param[in] optimized_model_filepath
   *
   * \snippet{doc} snippets.dox OrtStatus Return Value
   */
  ORT_API2_STATUS(SetOptimizedModelFilePath, _Inout_ OrtSessionOptions* options,
                  _In_ const ORTCHAR_T* optimized_model_filepath);

  /** \brief Create a copy of an existing ::OrtSessionOptions
   *
   * \param[in] in_options OrtSessionOptions to copy
   * \param[out] out_options Returned newly created ::OrtSessionOptions. Must be freed with OrtApi::ReleaseSessionOptions
   *
   * \snippet{doc} snippets.dox OrtStatus Return Value
   */
  ORT_API2_STATUS(CloneSessionOptions, _In_ const OrtSessionOptions* in_options,
                  _Outptr_ OrtSessionOptions** out_options);

  /** \brief Set execution mode
   *
   * Controls whether you want to execute operators in your graph sequentially or in parallel. Usually when the model
   *  has many branches, setting this option to ExecutionMode.ORT_PARALLEL will give you better performance.
   *  See [docs/ONNX_Runtime_Perf_Tuning.md] for more details.
   *
   * \param[in] options
   * \param[in] execution_mode
   *
   * \snippet{doc} snippets.dox OrtStatus Return Value
   */
  ORT_API2_STATUS(SetSessionExecutionMode, _Inout_ OrtSessionOptions* options, ExecutionMode execution_mode);

  /** \brief Enable profiling for a session
   *
   * \param[in] options
   * \param[in] profile_file_prefix
   *
   * \snippet{doc} snippets.dox OrtStatus Return Value
   */
  ORT_API2_STATUS(EnableProfiling, _Inout_ OrtSessionOptions* options, _In_ const ORTCHAR_T* profile_file_prefix);

  /** \brief Disable profiling for a session
   *
   * \param[in] options
   *
   * \snippet{doc} snippets.dox OrtStatus Return Value
   */
  ORT_API2_STATUS(DisableProfiling, _Inout_ OrtSessionOptions* options);

  /** \brief Enable the memory pattern optimization
   *
   * The idea is if the input shapes are the same, we could trace the internal memory allocation
   * and generate a memory pattern for future request. So next time we could just do one allocation
   * with a big chunk for all the internal memory allocation.
   * \note Memory pattern optimization is only available when Sequential Execution mode is enabled (see OrtApi::SetSessionExecutionMode)
   *
   * \see OrtApi::DisableMemPattern
   *
   * \param[in] options
   *
   * \snippet{doc} snippets.dox OrtStatus Return Value
   */
  ORT_API2_STATUS(EnableMemPattern, _Inout_ OrtSessionOptions* options);

  /** \brief Disable the memory pattern optimization
   *
   * \see OrtApi::EnableMemPattern
   *
   * \param[in] options
   *
   * \snippet{doc} snippets.dox OrtStatus Return Value
   */
  ORT_API2_STATUS(DisableMemPattern, _Inout_ OrtSessionOptions* options);

  /** \brief Enable the memory arena on CPU
   *
   * Arena may pre-allocate memory for future usage.
   *
   * \param[in] options
   *
   * \snippet{doc} snippets.dox OrtStatus Return Value
   */
  ORT_API2_STATUS(EnableCpuMemArena, _Inout_ OrtSessionOptions* options);

  /** \brief Disable the memory arena on CPU
   *
   * \param[in] options
   *
   * \snippet{doc} snippets.dox OrtStatus Return Value
   */
  ORT_API2_STATUS(DisableCpuMemArena, _Inout_ OrtSessionOptions* options);

  /** \brief Set session log id
   *
   * \param[in] options
   * \param[in] logid The log identifier.
   *
   * \snippet{doc} snippets.dox OrtStatus Return Value
   */
  ORT_API2_STATUS(SetSessionLogId, _Inout_ OrtSessionOptions* options, const char* logid);

  /** \brief Set session log verbosity level
   *
   * Applies to session load, initialization, etc
   *
   * \param[in] options
   * \param[in] session_log_verbosity_level \snippet{doc} snippets.dox Log Verbosity Level
   *
   * \snippet{doc} snippets.dox OrtStatus Return Value
   */
  ORT_API2_STATUS(SetSessionLogVerbosityLevel, _Inout_ OrtSessionOptions* options, int session_log_verbosity_level);

  /** \brief Set session log severity level
   *
   * \param[in] options
   * \param[in] session_log_severity_level The log severity level (refer to ::OrtLoggingLevel for possible values).
   *
   * \snippet{doc} snippets.dox OrtStatus Return Value
   */
  ORT_API2_STATUS(SetSessionLogSeverityLevel, _Inout_ OrtSessionOptions* options, int session_log_severity_level);

  /** \brief Set the optimization level to apply when loading a graph
   *
   * Please see https://onnxruntime.ai/docs/performance/model-optimizations/graph-optimizations.html for an in-depth explanation
   * \param[in,out] options The session options object
   * \param[in] graph_optimization_level The optimization level
   *
   * \snippet{doc} snippets.dox OrtStatus Return Value
   */
  ORT_API2_STATUS(SetSessionGraphOptimizationLevel, _Inout_ OrtSessionOptions* options,
                  GraphOptimizationLevel graph_optimization_level);

  /** \brief Sets the number of threads used to parallelize the execution within nodes
   *
   * When running a single node operation, ex. add, this sets the maximum number of threads to use.
   *
   * \note If built with OpenMP, this has no effect on the number of threads used. In this case
   *       use the OpenMP env variables to configure the number of intra op num threads.
   *
   * \param[in] options
   * \param[in] intra_op_num_threads Number of threads to use<br>
   *   A value of 0 will use the default number of threads<br>
   *
   * \snippet{doc} snippets.dox OrtStatus Return Value
   */
  ORT_API2_STATUS(SetIntraOpNumThreads, _Inout_ OrtSessionOptions* options, int intra_op_num_threads);

  /** \brief Sets the number of threads used to parallelize the execution of the graph
   *
   * If nodes can be run in parallel, this sets the maximum number of threads to use to run them in parallel.
   *
   * \note If sequential execution is enabled this value is ignored, it acts as if it was set to 1.
   *
   * \param[in] options
   * \param[in] inter_op_num_threads Number of threads to use<br>
   *   A value of 0 will use the default number of threads<br>
   *
   * \snippet{doc} snippets.dox OrtStatus Return Value
   */
  ORT_API2_STATUS(SetInterOpNumThreads, _Inout_ OrtSessionOptions* options, int inter_op_num_threads);

  /// @}
  /// \name OrtCustomOpDomain
  /// @{

  /** \brief Create a custom op domain
   *
   * \param[in] domain
   * \param[out] out Newly created domain. Must be freed with OrtApi::ReleaseCustomOpDomain
   *
   * \snippet{doc} snippets.dox OrtStatus Return Value
   */
  ORT_API2_STATUS(CreateCustomOpDomain, _In_ const char* domain, _Outptr_ OrtCustomOpDomain** out);

  /** \brief Add a custom op to a custom op domain
   *
   * \note The OrtCustomOp* pointer must remain valid until the ::OrtCustomOpDomain using it is released
   *
   * \param[in] custom_op_domain
   * \param[in] op
   *
   * \snippet{doc} snippets.dox OrtStatus Return Value
   */
  ORT_API2_STATUS(CustomOpDomain_Add, _Inout_ OrtCustomOpDomain* custom_op_domain, _In_ const OrtCustomOp* op);

  /// @}
  /// \name OrtSessionOptions
  /// @{

  /** \brief Add custom op domain to a session options
   *
   * \note The OrtCustomOpDomain* must not be deleted until all sessions using it are released
   *
   * \param[in] options
   * \param[in] custom_op_domain
   *
   * \snippet{doc} snippets.dox OrtStatus Return Value
   */
  ORT_API2_STATUS(AddCustomOpDomain, _Inout_ OrtSessionOptions* options, _In_ OrtCustomOpDomain* custom_op_domain);

  /** \deprecated Use OrtApi::RegisterCustomOpsLibrary_V2.
   *
   * Registers custom ops from a shared library.
   *
   * Loads a shared library (dll on windows, so on linux, etc) named 'library_path' and looks for this entry point:
   *		OrtStatus* RegisterCustomOps(OrtSessionOptions * options, const OrtApiBase* api);
   * It then passes in the provided session options to this function along with the api base.
   * The handle to the loaded library is returned in library_handle. It can be freed by the caller after all sessions using the passed in
   * session options are destroyed, or if an error occurs and it is non null.
   *
   * \param[in] options
   * \param[in] library_path
   * \param[out] library_handle OS specific handle to the loaded library (Use FreeLibrary on Windows, dlclose on Linux, etc.. to unload)
   *
   * \snippet{doc} snippets.dox OrtStatus Return Value
   */
  ORT_API2_STATUS(RegisterCustomOpsLibrary, _Inout_ OrtSessionOptions* options, _In_ const char* library_path, _Outptr_ void** library_handle);

  /// @}
  /// \name OrtSession
  /// @{

  /** \brief Get input count for a session
   *
   * This number must also match the number of inputs passed to OrtApi::Run
   *
   * \see OrtApi::SessionGetInputTypeInfo, OrtApi::SessionGetInputName, OrtApi::Session
   *
   * \param[in] session
   * \param[out] out Number of inputs
   *
   * \snippet{doc} snippets.dox OrtStatus Return Value
   */
  ORT_API2_STATUS(SessionGetInputCount, _In_ const OrtSession* session, _Out_ size_t* out);

  /** \brief Get output count for a session
   *
   * This number must also match the number of outputs returned by OrtApi::Run
   *
   * \see OrtApi::SessionGetOutputTypeInfo, OrtApi::SessionGetOutputName, OrtApi::Session
   *
   * \param[in] session
   * \param[out] out Number of outputs
   *
   * \snippet{doc} snippets.dox OrtStatus Return Value
   */
  ORT_API2_STATUS(SessionGetOutputCount, _In_ const OrtSession* session, _Out_ size_t* out);

  /** \brief Get overridable initializer count
   *
   * \see OrtApi::SessionGetOverridableInitializerTypeInfo, OrtApi::SessionGetOverridableInitializerName
   *
   * \param[in] session
   * \param[in] out
   *
   * \snippet{doc} snippets.dox OrtStatus Return Value
   */
  ORT_API2_STATUS(SessionGetOverridableInitializerCount, _In_ const OrtSession* session, _Out_ size_t* out);

  /** \brief Get input type information
   *
   * \param[in] session
   * \param[in] index Must be between 0 (inclusive) and what OrtApi::SessionGetInputCount returns (exclusive)
   * \param[out] type_info Must be freed with OrtApi::ReleaseTypeInfo
   *
   * \snippet{doc} snippets.dox OrtStatus Return Value
   */
  ORT_API2_STATUS(SessionGetInputTypeInfo, _In_ const OrtSession* session, size_t index, _Outptr_ OrtTypeInfo** type_info);

  /** \brief Get output type information
   *
   * \param[in] session
   * \param[in] index Must be between 0 (inclusive) and what OrtApi::SessionGetOutputCount returns (exclusive)
   * \param[out] type_info Must be freed with OrtApi::ReleaseTypeInfo
   *
   * \snippet{doc} snippets.dox OrtStatus Return Value
   */
  ORT_API2_STATUS(SessionGetOutputTypeInfo, _In_ const OrtSession* session, size_t index, _Outptr_ OrtTypeInfo** type_info);

  /** \brief Get overridable initializer type information
   *
   * \param[in] session
   * \param[in] index Must be between 0 (inclusive) and what OrtApi::SessionGetOverridableInitializerCount returns (exclusive)
   * \param[out] type_info Must be freed with OrtApi::ReleaseTypeInfo
   *
   * \snippet{doc} snippets.dox OrtStatus Return Value
   */
  ORT_API2_STATUS(SessionGetOverridableInitializerTypeInfo, _In_ const OrtSession* session, size_t index, _Outptr_ OrtTypeInfo** type_info);

  /** \brief Get input name
   *
   * \param[in] session
   * \param[in] index Must be between 0 (inclusive) and what OrtApi::SessionGetInputCount returns (exclusive)
   * \param[in] allocator
   * \param[out] value Set to a null terminated UTF-8 encoded string allocated using `allocator`. Must be freed using `allocator`.
   *
   * \snippet{doc} snippets.dox OrtStatus Return Value
   */
  ORT_API2_STATUS(SessionGetInputName, _In_ const OrtSession* session, size_t index, _Inout_ OrtAllocator* allocator, _Outptr_ char** value);

  /** \brief Get output name
   *
   * \param[in] session
   * \param[in] index Must be between 0 (inclusive) and what OrtApi::SessionGetOutputCount returns (exclusive)
   * \param[in] allocator
   * \param[out] value Set to a null terminated UTF-8 encoded string allocated using `allocator`. Must be freed using `allocator`.
   *
   * \snippet{doc} snippets.dox OrtStatus Return Value
   */
  ORT_API2_STATUS(SessionGetOutputName, _In_ const OrtSession* session, size_t index, _Inout_ OrtAllocator* allocator, _Outptr_ char** value);

  /** \brief Get overridable initializer name
   *
   * \param[in] session
   * \param[in] index Must be between 0 (inclusive) and what OrtApi::SessionGetOverridableInitializerCount returns (exclusive)
   * \param[in] allocator
   * \param[out] value Set to a null terminated UTF-8 encoded string allocated using `allocator`. Must be freed using `allocator`.
   *
   * \snippet{doc} snippets.dox OrtStatus Return Value
   */
  ORT_API2_STATUS(SessionGetOverridableInitializerName, _In_ const OrtSession* session, size_t index,
                  _Inout_ OrtAllocator* allocator, _Outptr_ char** value);

  /// @}
  /// \name OrtRunOptions
  /// @{

  /** \brief Create an OrtRunOptions
   *
   * \param[out] out Returned newly created ::OrtRunOptions. Must be freed with OrtApi::ReleaseRunOptions
   *
   * \snippet{doc} snippets.dox OrtStatus Return Value
   */
  ORT_API2_STATUS(CreateRunOptions, _Outptr_ OrtRunOptions** out);

  /** \brief Set per-run log verbosity level
   *
   * \see OrtApi::RunOptionsGetRunLogVerbosityLevel
   *
   * \param[in] options
   * \param[in] log_verbosity_level \snippet{doc} snippets.dox Log Verbosity Level
   *
   * \snippet{doc} snippets.dox OrtStatus Return Value
   */
  ORT_API2_STATUS(RunOptionsSetRunLogVerbosityLevel, _Inout_ OrtRunOptions* options, int log_verbosity_level);

  /** \brief Set per-run log severity level
   *
   * \see OrtApi::RunOptionsGetRunLogSeverityLevel
   *
   * \param[in] options
   * \param[in] log_severity_level The log severity level (refer to ::OrtLoggingLevel for possible values).
   */
  ORT_API2_STATUS(RunOptionsSetRunLogSeverityLevel, _Inout_ OrtRunOptions* options, int log_severity_level);

  /** \brief Set per-run tag
   *
   * This is used in a per-run log identifier.
   *
   * \see OrtApi::RunOptionsGetRunTag
   *
   * \param[in] options
   * \param[in] run_tag The run tag.
   */
  ORT_API2_STATUS(RunOptionsSetRunTag, _Inout_ OrtRunOptions* options, _In_ const char* run_tag);

  /** \brief Get per-run log verbosity level
   *
   * \see OrtApi::RunOptionsSetRunLogVerbosityLevel
   *
   * \param[in] options
   * \param[out] log_verbosity_level \snippet{doc} snippets.dox Log Verbosity Level
   *
   * \snippet{doc} snippets.dox OrtStatus Return Value
   */
  ORT_API2_STATUS(RunOptionsGetRunLogVerbosityLevel, _In_ const OrtRunOptions* options,
                  _Out_ int* log_verbosity_level);

  /** \brief Get per-run log severity level
   *
   * \see OrtApi::RunOptionsSetRunLogSeverityLevel
   *
   * \param[in] options
   * \param[out] log_severity_level The log severity level (refer to ::OrtLoggingLevel for possible values).
   */
  ORT_API2_STATUS(RunOptionsGetRunLogSeverityLevel, _In_ const OrtRunOptions* options, _Out_ int* log_severity_level);

  /** \brief Get per-run tag
   *
   * This is used in a per-run log identifier.
   *
   * \see OrtApi::RunOptionsSetRunTag
   *
   * \param[in] options
   * \param[out] run_tag The run tag.
   *                     Do not free this value, it is owned by `options`. It will be invalidated if the run tag
   *                     changes (i.e., with OrtApi::RunOptionsSetRunTag) or `options` is freed.
   */
  ORT_API2_STATUS(RunOptionsGetRunTag, _In_ const OrtRunOptions* options, _Out_ const char** run_tag);

  /** \brief Set terminate flag
   *
   * If a currently executing session needs to be force terminated, this can be called from another thread to force it to fail with an error.
   *
   * \param[in] options
   *
   * \snippet{doc} snippets.dox OrtStatus Return Value
   */
  ORT_API2_STATUS(RunOptionsSetTerminate, _Inout_ OrtRunOptions* options);

  /** \brief Clears the terminate flag
   *
   * Used so the OrtRunOptions instance can be used in a new OrtApi::Run call without it instantly terminating
   *
   * \param[in] options
   *
   * \snippet{doc} snippets.dox OrtStatus Return Value
   */
  ORT_API2_STATUS(RunOptionsUnsetTerminate, _Inout_ OrtRunOptions* options);

  /// @}
  /// \name OrtValue
  /// @{

  /** \brief Create a tensor
   *
   * Create a tensor using a supplied ::OrtAllocator
   *
   * \param[in] allocator
   * \param[in] shape Pointer to the tensor shape dimensions.
   * \param[in] shape_len The number of tensor shape dimensions.
   * \param[in] type
   * \param[out] out Returns newly created ::OrtValue. Must be freed with OrtApi::ReleaseValue
   *
   * \snippet{doc} snippets.dox OrtStatus Return Value
   */
  ORT_API2_STATUS(CreateTensorAsOrtValue, _Inout_ OrtAllocator* allocator, _In_ const int64_t* shape, size_t shape_len,
                  ONNXTensorElementDataType type, _Outptr_ OrtValue** out);

  /** \brief Create a tensor backed by a user supplied buffer
   *
   * Create a tensor with user's buffer. You can fill the buffer either before calling this function or after.
   * p_data is owned by caller. ReleaseValue won't release p_data.
   *
   * \param[in] info Memory description of where the p_data buffer resides (CPU vs GPU etc).
   * \param[in] p_data Pointer to the data buffer.
   * \param[in] p_data_len The number of bytes in the data buffer.
   * \param[in] shape Pointer to the tensor shape dimensions.
   * \param[in] shape_len The number of tensor shape dimensions.
   * \param[in] type The data type.
   * \param[out] out Returns newly created ::OrtValue. Must be freed with OrtApi::ReleaseValue
   *
   * \snippet{doc} snippets.dox OrtStatus Return Value
   */
  ORT_API2_STATUS(CreateTensorWithDataAsOrtValue, _In_ const OrtMemoryInfo* info, _Inout_ void* p_data,
                  size_t p_data_len, _In_ const int64_t* shape, size_t shape_len, ONNXTensorElementDataType type,
                  _Outptr_ OrtValue** out);

  /** \brief Return if an ::OrtValue is a tensor type
   *
   * \param[in] value A tensor type (string tensors are not supported)
   * \param[out] out Set to 1 iff ::OrtValue is a tensor, 0 otherwise
   *
   * \snippet{doc} snippets.dox OrtStatus Return Value
   */
  ORT_API2_STATUS(IsTensor, _In_ const OrtValue* value, _Out_ int* out);

  /** \brief Get a pointer to the raw data inside a tensor
   *
   * Used to read/write/modify the internal tensor data directly.
   * \note The returned pointer is valid until the \p value is destroyed.
   *
   * \param[in] value A tensor type (string tensors are not supported)
   * \param[out] out Filled in with a pointer to the internal storage
   *
   * \snippet{doc} snippets.dox OrtStatus Return Value
   */
  ORT_API2_STATUS(GetTensorMutableData, _In_ OrtValue* value, _Outptr_ void** out);

  /** \brief Set all strings at once in a string tensor
   *
   * \param[in,out] value A tensor of type ONNX_TENSOR_ELEMENT_DATA_TYPE_STRING
   * \param[in] s An array of strings. Each string in this array must be null terminated.
   * \param[in] s_len Count of strings in s (Must match the size of \p value's tensor shape)
   *
   * \snippet{doc} snippets.dox OrtStatus Return Value
   */
  ORT_API2_STATUS(FillStringTensor, _Inout_ OrtValue* value, _In_ const char* const* s, size_t s_len);

  /** \brief Get total byte length for all strings in a string tensor
   *
   * Typically used with OrtApi::GetStringTensorContent
   *
   * \param[in] value A tensor of type ONNX_TENSOR_ELEMENT_DATA_TYPE_STRING
   * \param[out] len Total byte length of all strings (does not include trailing nulls)
   *
   * \snippet{doc} snippets.dox OrtStatus Return Value
   */
  ORT_API2_STATUS(GetStringTensorDataLength, _In_ const OrtValue* value, _Out_ size_t* len);

  /** \brief Get all strings from a string tensor
   *
   * An example of the results:<br>
   * Given \p value is a string tensor with the strings { "This" "is" "a" "test" }<br>
   * \p s must have a size of 11 bytes<br>
   * \p offsets must have 4 elements<br>
   * After the call, these values will be filled in:<br>
   * \p s will contain "Thisisatest"<br>
   * \p offsets will contain { 0, 4, 6, 7 }<br>
   * The length of the last string is just s_len - offsets[last]
   *
   * \param[in] value A tensor of type ONNX_TENSOR_ELEMENT_DATA_TYPE_STRING
   * \param[in] s Buffer to sequentially write all tensor strings to. Each string is NOT null-terminated.
   * \param[in] s_len Number of bytes of buffer pointed to by \p s (Get it from OrtApi::GetStringTensorDataLength)
   * \param[out] offsets Array of start offsets into the strings written to \p s
   * \param[in] offsets_len Number of elements in offsets
   *
   * \snippet{doc} snippets.dox OrtStatus Return Value
   */
  ORT_API2_STATUS(GetStringTensorContent, _In_ const OrtValue* value, _Out_writes_bytes_all_(s_len) void* s,
                  size_t s_len, _Out_writes_all_(offsets_len) size_t* offsets, size_t offsets_len);

  /// @}
  /// \name OrtTypeInfo
  /// @{

  /** \brief Get ::OrtTensorTypeAndShapeInfo from an ::OrtTypeInfo
   *
   * \param[in] type_info
   * \param[out] out Do not free this value, it will be valid until type_info is freed.
   *             If type_info does not represent tensor, this value will be set to nullptr.
   *
   * \snippet{doc} snippets.dox OrtStatus Return Value
   */
  ORT_API2_STATUS(CastTypeInfoToTensorInfo, _In_ const OrtTypeInfo* type_info,
                  _Outptr_result_maybenull_ const OrtTensorTypeAndShapeInfo** out);

  /** \brief Get ::ONNXType from ::OrtTypeInfo
   *
   * \param[in] type_info
   * \param[out] out
   *
   * \snippet{doc} snippets.dox OrtStatus Return Value
   */
  ORT_API2_STATUS(GetOnnxTypeFromTypeInfo, _In_ const OrtTypeInfo* type_info, _Out_ enum ONNXType* out);

  /// @}
  /// \name OrtTensorTypeAndShapeInfo
  /// @{

  /** \brief Create an ::OrtTensorTypeAndShapeInfo object
   *
   * \param[out] out Returns newly created ::OrtTensorTypeAndShapeInfo. Must be freed with OrtApi::ReleaseTensorTypeAndShapeInfo
   *
   * \snippet{doc} snippets.dox OrtStatus Return Value
   */
  ORT_API2_STATUS(CreateTensorTypeAndShapeInfo, _Outptr_ OrtTensorTypeAndShapeInfo** out);

  /** \brief Set element type in ::OrtTensorTypeAndShapeInfo
   *
   * \param[in] info
   * \param[in] type
   *
   * \snippet{doc} snippets.dox OrtStatus Return Value
   */
  ORT_API2_STATUS(SetTensorElementType, _Inout_ OrtTensorTypeAndShapeInfo* info, enum ONNXTensorElementDataType type);

  /** \brief Set shape information in ::OrtTensorTypeAndShapeInfo
   *
   * \param[in] info
   * \param[in] dim_values Array with `dim_count` elements. Can contain negative values.
   * \param[in] dim_count Number of elements in `dim_values`
   *
   * \snippet{doc} snippets.dox OrtStatus Return Value
   */
  ORT_API2_STATUS(SetDimensions, OrtTensorTypeAndShapeInfo* info, _In_ const int64_t* dim_values, size_t dim_count);

  /** \brief Get element type in ::OrtTensorTypeAndShapeInfo
   *
   * \see OrtApi::SetTensorElementType
   *
   * \param[in] info
   * \param[out] out
   *
   * \snippet{doc} snippets.dox OrtStatus Return Value
   */
  ORT_API2_STATUS(GetTensorElementType, _In_ const OrtTensorTypeAndShapeInfo* info,
                  _Out_ enum ONNXTensorElementDataType* out);

  /** \brief Get dimension count in ::OrtTensorTypeAndShapeInfo
   *
   * \see OrtApi::GetDimensions
   *
   * \param[in] info
   * \param[out] out
   *
   * \snippet{doc} snippets.dox OrtStatus Return Value
   */
  ORT_API2_STATUS(GetDimensionsCount, _In_ const OrtTensorTypeAndShapeInfo* info, _Out_ size_t* out);

  /** \brief Get dimensions in ::OrtTensorTypeAndShapeInfo
   *
   * \param[in] info
   * \param[out] dim_values Array with `dim_values_length` elements. On return, filled with the dimensions stored in the ::OrtTensorTypeAndShapeInfo
   * \param[in] dim_values_length Number of elements in `dim_values`. Use OrtApi::GetDimensionsCount to get this value
   *
   * \snippet{doc} snippets.dox OrtStatus Return Value
   */
  ORT_API2_STATUS(GetDimensions, _In_ const OrtTensorTypeAndShapeInfo* info, _Out_ int64_t* dim_values,
                  size_t dim_values_length);

  /** \brief Get symbolic dimension names in ::OrtTensorTypeAndShapeInfo
   *
   * \param[in] info
   * \param[in] dim_params Array with `dim_params_length` elements. On return filled with pointers to null terminated strings of the dimension names
   * \param[in] dim_params_length Number of elements in `dim_params`. Use OrtApi::GetDimensionsCount to get this value
   *
   * \snippet{doc} snippets.dox OrtStatus Return Value
   */
  ORT_API2_STATUS(GetSymbolicDimensions, _In_ const OrtTensorTypeAndShapeInfo* info,
                  _Out_writes_all_(dim_params_length) const char* dim_params[], size_t dim_params_length);

  /** \brief Get total number of elements in a tensor shape from an ::OrtTensorTypeAndShapeInfo
   *
   * Return the number of elements specified by the tensor shape (all dimensions multiplied by each other).
   * For 0 dimensions, 1 is returned. If any dimension is less than 0, the result is always -1.
   *
   * Examples:<br>
   * [] = 1<br>
   * [1,3,4] = 12<br>
   * [2,0,4] = 0<br>
   * [-1,3,4] = -1<br>
   *
   * \param[in] info
   * \param[out] out Number of elements
   *
   * \snippet{doc} snippets.dox OrtStatus Return Value
   */
  ORT_API2_STATUS(GetTensorShapeElementCount, _In_ const OrtTensorTypeAndShapeInfo* info, _Out_ size_t* out);

  /// @}
  /// \name OrtValue
  /// @{

  /** \brief Get type and shape information from a tensor ::OrtValue
   *
   * \param[in] value Must be a tensor (not a map/sequence/etc) or will return failure
   * \param[out] out Newly created ::OrtTensorTypeAndShapeInfo. Must be freed with OrtApi::ReleaseTensorTypeAndShapeInfo
   *
   * \snippet{doc} snippets.dox OrtStatus Return Value
   */
  ORT_API2_STATUS(GetTensorTypeAndShape, _In_ const OrtValue* value, _Outptr_ OrtTensorTypeAndShapeInfo** out);

  /** \brief Get type information of an OrtValue
   *
   * \param[in] value
   * \param[out] out Newly created ::OrtTypeInfo. Must be freed with OrtApi::ReleaseTypeInfo
   *
   * \snippet{doc} snippets.dox OrtStatus Return Value
   */
  ORT_API2_STATUS(GetTypeInfo, _In_ const OrtValue* value, _Outptr_result_maybenull_ OrtTypeInfo** out);

  /** \brief Get ONNXType of an ::OrtValue
   *
   * \param[in] value
   * \param[out] out
   *
   * \snippet{doc} snippets.dox OrtStatus Return Value
   */
  ORT_API2_STATUS(GetValueType, _In_ const OrtValue* value, _Out_ enum ONNXType* out);

  /// @}
  /// \name OrtMemoryInfo
  /// @{

  /** \brief Create an ::OrtMemoryInfo
   *
   * \param[in] name
   * \param[in] type
   * \param[in] id
   * \param[in] mem_type
   * \param[out] out Newly created ::OrtMemoryInfo. Must be freed with OrtAPi::ReleaseMemoryInfo
   *
   * \snippet{doc} snippets.dox OrtStatus Return Value
   */
  ORT_API2_STATUS(CreateMemoryInfo, _In_ const char* name, enum OrtAllocatorType type, int id,
                  enum OrtMemType mem_type, _Outptr_ OrtMemoryInfo** out);

  /** \brief Create an ::OrtMemoryInfo for CPU memory
   *
   * Special case version of OrtApi::CreateMemoryInfo for CPU based memory. Same as using OrtApi::CreateMemoryInfo with name = "Cpu" and id = 0.
   *
   * \param[in] type
   * \param[in] mem_type
   * \param[out] out
   *
   * \snippet{doc} snippets.dox OrtStatus Return Value
   */
  ORT_API2_STATUS(CreateCpuMemoryInfo, enum OrtAllocatorType type, enum OrtMemType mem_type,
                  _Outptr_ OrtMemoryInfo** out);

  /** \brief Compare ::OrtMemoryInfo objects for equality
   *
   * Compares all settings of each ::OrtMemoryInfo for equality
   *
   * \param[in] info1
   * \param[in] info2
   * \param[out] out Set to 0 if equal, -1 if not equal
   *
   * \snippet{doc} snippets.dox OrtStatus Return Value
   */
  ORT_API2_STATUS(CompareMemoryInfo, _In_ const OrtMemoryInfo* info1, _In_ const OrtMemoryInfo* info2, _Out_ int* out);

  /** \brief Get name from ::OrtMemoryInfo
   *
   * \param[in] ptr
   * \param[out] out Writes null terminated string to this pointer. Do NOT free the returned pointer. It is valid for the lifetime of the ::OrtMemoryInfo
   *
   * \snippet{doc} snippets.dox OrtStatus Return Value
   */
  ORT_API2_STATUS(MemoryInfoGetName, _In_ const OrtMemoryInfo* ptr, _Out_ const char** out);

  /** \brief Get the id from ::OrtMemoryInfo
   */
  ORT_API2_STATUS(MemoryInfoGetId, _In_ const OrtMemoryInfo* ptr, _Out_ int* out);

  /** \brief Get the ::OrtMemType from ::OrtMemoryInfo
   */
  ORT_API2_STATUS(MemoryInfoGetMemType, _In_ const OrtMemoryInfo* ptr, _Out_ OrtMemType* out);

  /** \brief Get the ::OrtAllocatorType from ::OrtMemoryInfo
   */
  ORT_API2_STATUS(MemoryInfoGetType, _In_ const OrtMemoryInfo* ptr, _Out_ OrtAllocatorType* out);

  /// @}
  /// \name OrtAllocator
  /// @{

  /// \brief Calls OrtAllocator::Alloc function
  ORT_API2_STATUS(AllocatorAlloc, _Inout_ OrtAllocator* ort_allocator, size_t size, _Outptr_ void** out);
  /// \brief Calls OrtAllocator::Free function
  ORT_API2_STATUS(AllocatorFree, _Inout_ OrtAllocator* ort_allocator, void* p);
  /// \brief Calls OrtAllocator::Info function
  ORT_API2_STATUS(AllocatorGetInfo, _In_ const OrtAllocator* ort_allocator, _Outptr_ const struct OrtMemoryInfo** out);

  /** \brief Get the default allocator
   *
   * The default allocator is a CPU based, non-arena. Always returns the same pointer to the same default allocator.
   *
   * \param[out] out Returned value should NOT be freed
   *
   * \snippet{doc} snippets.dox OrtStatus Return Value
   */
  ORT_API2_STATUS(GetAllocatorWithDefaultOptions, _Outptr_ OrtAllocator** out);

  /// @}
  /// \name OrtSessionOptions
  /// @{

  /** \brief Override session symbolic dimensions
   *
   * Override symbolic dimensions (by specific denotation strings) with actual values if known at session initialization time to enable
   * optimizations that can take advantage of fixed values (such as memory planning, etc)
   *
   * \param[in] options
   * \param[in] dim_denotation
   * \param[in] dim_value
   *
   * \snippet{doc} snippets.dox OrtStatus Return Value
   */
  ORT_API2_STATUS(AddFreeDimensionOverride, _Inout_ OrtSessionOptions* options, _In_ const char* dim_denotation,
                  _In_ int64_t dim_value);

  /// @}
  /// \name OrtValue
  /// @{

  /* Internal information (not seen in Doxygen)
   *
   * APIs to support non-tensor types - map and sequence.
   * Currently only the following types are supported
   * Note: the following types should be kept in sync with data_types.h
   * Map types
   * =========
   * std::map<std::string, std::string>
   * std::map<std::string, int64_t>
   * std::map<std::string, float>
   * std::map<std::string, double>
   * std::map<int64_t, std::string>
   * std::map<int64_t, int64_t>
   * std::map<int64_t, float>
   * std::map<int64_t, double>
   *
   * Sequence types
   * ==============
   * std::vector<std::string>
   * std::vector<int64_t>
   * std::vector<float>
   * std::vector<double>
   * std::vector<std::map<std::string, float>>
   * std::vector<std::map<int64_t, float>
   */

  /** \brief Get non tensor data from an ::OrtValue
   *
   * If `value` is of type ONNX_TYPE_MAP, you need to retrieve the keys and values
   * separately. Use index=0 to retrieve keys and index=1 to retrieve values.
   * If `value` is of type ONNX_TYPE_SEQUENCE, use index to retrieve the index'th element
   * of the sequence.
   *
   * \param[in] value
   * \param[in] index See above for usage based on `value` type
   * \param[in] allocator Allocator used to allocate ::OrtValue
   * \param[out] out Created ::OrtValue that holds the element requested. Must be freed with OrtApi::ReleaseValue
   *
   * \snippet{doc} snippets.dox OrtStatus Return Value
   */
  ORT_API2_STATUS(GetValue, _In_ const OrtValue* value, int index, _Inout_ OrtAllocator* allocator,
                  _Outptr_ OrtValue** out);

  /** \brief Get non tensor value count from an ::OrtValue
   *
   * If `value` is of type ONNX_TYPE_MAP 2 will always be returned. For ONNX_TYPE_SEQUENCE
   * the number of elements in the sequence will be returned
   *
   * \param[in] value
   * \param[out] out
   *
   * \snippet{doc} snippets.dox OrtStatus Return Value
   */
  ORT_API2_STATUS(GetValueCount, _In_ const OrtValue* value, _Out_ size_t* out);

  /** \brief Create a map or sequence ::OrtValue
   *
   * To construct a map (ONNX_TYPE_MAP), use num_values = 2 and `in` should be an array of 2 ::OrtValue%s
   * representing keys and values.<br>
   *
   * To construct a sequence (ONNX_TYPE_SEQUENCE), use num_values = N where N is the number of the elements in the
   * sequence. 'in' should be an array of N ::OrtValue%s.
   *
   * \param[in] in See above for details
   * \param[in] num_values
   * \param[in] value_type Must be either ONNX_TYPE_MAP or ONNX_TYPE_SEQUENCE
   * \param[out] out Newly created ::OrtValue. Must be freed with OrtApi::ReleaseValue
   *
   * \snippet{doc} snippets.dox OrtStatus Return Value
   */
  ORT_API2_STATUS(CreateValue, _In_reads_(num_values) const OrtValue* const* in, size_t num_values,
                  enum ONNXType value_type, _Outptr_ OrtValue** out);

  /** \brief Create an opaque (custom user defined type) ::OrtValue
   *
   * Constructs an ::OrtValue that contains a value of non-standard type created for
   * experiments or while awaiting standardization. ::OrtValue in this case would contain
   * an internal representation of the Opaque type. Opaque types are distinguished from
   * each other by two strings 1) domain and 2) type name. The combination of the two
   * must be unique, so the type representation is properly identified internally. The combination
   * must be properly registered from within ORT at both compile/run time or by another API.
   *
   * To construct the ::OrtValue pass domain and type names, also a pointer to a data container
   * the type of which must be known to both ORT and the client program. That data container may or may
   * not match the internal representation of the Opaque type. The sizeof(data_container) is passed for
   * verification purposes.
   *
   * \param[in] domain_name Null terminated string of the domain name
   * \param[in] type_name Null terminated string of the type name
   * \param[in] data_container User pointer Data to populate ::OrtValue
   * \param[in] data_container_size Size in bytes of what `data_container` points to
   * \param[out] out Newly created ::OrtValue. Must be freed with OrtApi::ReleaseValue
   *
   * \snippet{doc} snippets.dox OrtStatus Return Value
   */
  ORT_API2_STATUS(CreateOpaqueValue, _In_z_ const char* domain_name, _In_z_ const char* type_name,
                  _In_ const void* data_container, size_t data_container_size, _Outptr_ OrtValue** out);

  /** \brief Get internal data from an opaque (custom user defined type) ::OrtValue
   *
   * Copies internal data from an opaque value into a user provided buffer
   *
   * \see OrtApi::CreateOpaqueValue
   *
   * \param[in] domain_name Null terminated string of the domain name
   * \param[in] type_name Null terminated string of the type name
   * \param[in] in The opaque ::OrtValue
   * \param[out] data_container Buffer to copy data into
   * \param[out] data_container_size Size in bytes of the buffer pointed to by data_container. Must match the size of the internal buffer.
   *
   * \snippet{doc} snippets.dox OrtStatus Return Value
   */
  ORT_API2_STATUS(GetOpaqueValue, _In_ const char* domain_name, _In_ const char* type_name, _In_ const OrtValue* in,
                  _Out_ void* data_container, size_t data_container_size);

  /// @}
  /// \name OrtKernelInfo
  /// Custom operator APIs.
  /// @{

  /** \brief Get a float stored as an attribute in the graph node
   *
   * \param[in] info ::OrtKernelInfo instance
   * \param[in] name Null terminated string of the name of the attribute
   * \param[out] out Pointer to memory where the attribute will be stored
   *
   * \snippet{doc} snippets.dox OrtStatus Return Value
   */
  ORT_API2_STATUS(KernelInfoGetAttribute_float, _In_ const OrtKernelInfo* info, _In_ const char* name,
                  _Out_ float* out);

  /** \brief Fetch a 64-bit int stored as an attribute in the graph node
   *
   * \param[in] info ::OrtKernelInfo instance
   * \param[in] name Null terminated string of the name of the attribute
   * \param[out] out Pointer to memory where the attribute will be stored
   *
   * \snippet{doc} snippets.dox OrtStatus Return Value
   */
  ORT_API2_STATUS(KernelInfoGetAttribute_int64, _In_ const OrtKernelInfo* info, _In_ const char* name,
                  _Out_ int64_t* out);

  /** \brief Fetch a string stored as an attribute in the graph node
   *
   * If `out` is nullptr, the value of `size` is set to the true size of the string
   * attribute, and a success status is returned.
   *
   * If the `size` parameter is greater than or equal to the actual string attribute's size,
   * the value of `size` is set to the true size of the string attribute, the provided memory
   * is filled with the attribute's contents, and a success status is returned.
   *
   * If the `size` parameter is less than the actual string attribute's size and `out`
   * is not nullptr, the value of `size` is set to the true size of the string attribute
   * and a failure status is returned.)
   *
   * \param[in] info ::OrtKernelInfo instance
   * \param[in] name Null terminated string of the name of the attribute
   * \param[out] out Pointer to memory where the attribute will be stored
   * \param[in,out] size See above comments for details
   *
   * \snippet{doc} snippets.dox OrtStatus Return Value
   */
  ORT_API2_STATUS(KernelInfoGetAttribute_string, _In_ const OrtKernelInfo* info, _In_ const char* name, _Out_ char* out,
                  _Inout_ size_t* size);

  /// @}
  /// \name OrtKernelContext
  /// Custom operator APIs.
  /// @{

  /** \brief Used for custom operators, get the input count of a kernel
   *
   * \see ::OrtCustomOp
   */
  ORT_API2_STATUS(KernelContext_GetInputCount, _In_ const OrtKernelContext* context, _Out_ size_t* out);

  /** \brief Used for custom operators, get the output count of a kernel
   *
   * \see ::OrtCustomOp
   */
  ORT_API2_STATUS(KernelContext_GetOutputCount, _In_ const OrtKernelContext* context, _Out_ size_t* out);

  /** \brief Used for custom operators, get an input of a kernel
   *
   * \see ::OrtCustomOp
   */
  ORT_API2_STATUS(KernelContext_GetInput, _In_ const OrtKernelContext* context, _In_ size_t index,
                  _Out_ const OrtValue** out);

  /** \brief Used for custom operators, get an output of a kernel
   *
   * \see ::OrtCustomOp
   */
  ORT_API2_STATUS(KernelContext_GetOutput, _Inout_ OrtKernelContext* context, _In_ size_t index,
                  _In_ const int64_t* dim_values, size_t dim_count, _Outptr_ OrtValue** out);

  /// @}
  /// \name OrtEnv
  /// @{
  ORT_CLASS_RELEASE(Env);
  /// @}
  /// \name OrtStatus
  /// @{
  ORT_CLASS_RELEASE(Status);
  /// @}
  /// \name OrtMemoryInfo
  /// @{
  ORT_CLASS_RELEASE(MemoryInfo);
  /// @}
  /// \name OrtSession
  /// @{
  ORT_CLASS_RELEASE(Session);  // Don't call ReleaseSession from Dllmain (because session owns a thread pool)
  /// @}
  /// \name OrtValue
  /// @{
  ORT_CLASS_RELEASE(Value);
  /// @}
  /// \name OrtRunOptions
  /// @{
  ORT_CLASS_RELEASE(RunOptions);
  /// @}
  /// \name OrtTypeInfo
  /// @{
  ORT_CLASS_RELEASE(TypeInfo);
  /// @}
  /// \name OrtTensorTypeAndShapeInfo
  /// @{
  ORT_CLASS_RELEASE(TensorTypeAndShapeInfo);
  /// @}
  /// \name OrtSessionOptions
  /// @{
  ORT_CLASS_RELEASE(SessionOptions);
  /// @}
  /// \name OrtCustomOpDomain
  /// @{
  ORT_CLASS_RELEASE(CustomOpDomain);

  /// @}
  /// \name OrtTypeInfo
  /// @{

  /** \brief Get denotation from type information
   *
   * Augments ::OrtTypeInfo to return denotations on the type.
   *
   * This is used by WinML to determine if an input/output is intended to be an Image or a Tensor.
   *
   * \param[in] type_info
   * \param[out] denotation Pointer to the null terminated denotation string is written to this pointer. This pointer is valid until the object is destroyed or the name is changed, do not free.
   * \param[out] len Length in bytes of the string returned in `denotation`
   *
   * \snippet{doc} snippets.dox OrtStatus Return Value
   */
  ORT_API2_STATUS(GetDenotationFromTypeInfo, _In_ const OrtTypeInfo* type_info, _Out_ const char** const denotation,
                  _Out_ size_t* len);

  /** \brief Get detailed map information from an ::OrtTypeInfo
   *
   * This augments ::OrtTypeInfo to return an ::OrtMapTypeInfo when the type is a map.
   * The OrtMapTypeInfo has additional information about the map's key type and value type.
   *
   * This is used by WinML to support model reflection APIs.
   *
   * \param[out] type_info
   * \param[out] out A pointer to the ::OrtMapTypeInfo. Do not free this value. If type_info
   *             does not contain a map, this value will be set to nullptr.
   *
   * \snippet{doc} snippets.dox OrtStatus Return Value
   */
  ORT_API2_STATUS(CastTypeInfoToMapTypeInfo, _In_ const OrtTypeInfo* type_info,
                  _Outptr_result_maybenull_ const OrtMapTypeInfo** out);

  /** \brief Cast ::OrtTypeInfo to an ::OrtSequenceTypeInfo
   *
   * This api augments ::OrtTypeInfo to return an ::OrtSequenceTypeInfo when the type is a sequence.
   * The ::OrtSequenceTypeInfo has additional information about the sequence's element type.
   *
   * This is used by WinML to support model reflection APIs.
   *
   * \param[in] type_info
   * \param[out] out A pointer to the OrtSequenceTypeInfo. Do not free this value. If type_info
   *             doesn not contain a sequence, this value will be set to nullptr.
   *
   * \snippet{doc} snippets.dox OrtStatus Return Value
   */
  ORT_API2_STATUS(CastTypeInfoToSequenceTypeInfo, _In_ const OrtTypeInfo* type_info,
                  _Outptr_result_maybenull_ const OrtSequenceTypeInfo** out);

  /// @}
  /// \name OrtMapTypeInfo
  /// @{

  /** \brief Get key type from an ::OrtMapTypeInfo
   *
   * Key types are restricted to being scalar types.
   *
   * This is used by WinML to support model reflection APIs.
   *
   * \param[in] map_type_info
   * \param[out] out
   *
   * \snippet{doc} snippets.dox OrtStatus Return Value
   */
  ORT_API2_STATUS(GetMapKeyType, _In_ const OrtMapTypeInfo* map_type_info, _Out_ enum ONNXTensorElementDataType* out);

  /** \brief Get the value type from an ::OrtMapTypeInfo
   *
   * \param[in] map_type_info
   * \param[out] type_info
   *
   * \snippet{doc} snippets.dox OrtStatus Return Value
   */
  ORT_API2_STATUS(GetMapValueType, _In_ const OrtMapTypeInfo* map_type_info, _Outptr_ OrtTypeInfo** type_info);

  /// @}
  /// \name OrtSequenceTypeInfo
  /// @{

  /** \brief Get element type from an ::OrtSequenceTypeInfo
   *
   * This is used by WinML to support model reflection APIs.
   *
   * \param[in] sequence_type_info
   * \param[out] type_info
   *
   * \snippet{doc} snippets.dox OrtStatus Return Value
   */
  ORT_API2_STATUS(GetSequenceElementType, _In_ const OrtSequenceTypeInfo* sequence_type_info,
                  _Outptr_ OrtTypeInfo** type_info);

  /// @}
  /// \name OrtMapTypeInfo
  /// @{
  ORT_CLASS_RELEASE(MapTypeInfo);
  /// @}
  /// \name OrtSequenceTypeInfo
  /// @{
  ORT_CLASS_RELEASE(SequenceTypeInfo);

  /// @}
  /// \name OrtSession
  /// @{

  /** \brief End profiling and return filename of the profile data
   *
   * Profiling is turned on through OrtApi::EnableProfiling
   *
   * \param[in] session
   * \param[in] allocator
   * \param[out] out Null terminated string of the filename, allocated using `allocator`. Must be freed using `allocator`
   *
   * \snippet{doc} snippets.dox OrtStatus Return Value
   */
  ORT_API2_STATUS(SessionEndProfiling, _In_ OrtSession* session, _Inout_ OrtAllocator* allocator, _Outptr_ char** out);

  /** \brief Get ::OrtModelMetadata from an ::OrtSession
   *
   * \param[in] session
   * \param[out] out Newly created ::OrtModelMetadata. Must be freed using OrtApi::ReleaseModelMetadata
   *
   * \snippet{doc} snippets.dox OrtStatus Return Value
   */
  ORT_API2_STATUS(SessionGetModelMetadata, _In_ const OrtSession* session, _Outptr_ OrtModelMetadata** out);

  /// @}
  /// \name OrtModelMetadata
  /// @{

  /** \brief Get `producer name` from an ::OrtModelMetadata
   *
   * \param[in] model_metadata
   * \param[in] allocator
   * \param[out] value Set to a null terminated string allocated using `allocator`. Must be freed using `allocator`
   *
   * \snippet{doc} snippets.dox OrtStatus Return Value
   */
  ORT_API2_STATUS(ModelMetadataGetProducerName, _In_ const OrtModelMetadata* model_metadata,
                  _Inout_ OrtAllocator* allocator, _Outptr_ char** value);

  /** \brief Get `graph name` from an ::OrtModelMetadata
   *
   * \param[in] model_metadata
   * \param[in] allocator
   * \param[out] value Set to a null terminated string allocated using `allocator`. Must be freed using `allocator`
   *
   * \snippet{doc} snippets.dox OrtStatus Return Value
   */
  ORT_API2_STATUS(ModelMetadataGetGraphName, _In_ const OrtModelMetadata* model_metadata,
                  _Inout_ OrtAllocator* allocator, _Outptr_ char** value);

  /** \brief Get `domain` from an ::OrtModelMetadata
   *
   * \param[in] model_metadata
   * \param[in] allocator
   * \param[out] value Set to a null terminated string allocated using `allocator`. Must be freed using `allocator`
   *
   * \snippet{doc} snippets.dox OrtStatus Return Value
   */
  ORT_API2_STATUS(ModelMetadataGetDomain, _In_ const OrtModelMetadata* model_metadata, _Inout_ OrtAllocator* allocator,
                  _Outptr_ char** value);

  /** \brief Get `description` from an ::OrtModelMetadata
   *
   * \param[in] model_metadata
   * \param[in] allocator
   * \param[out] value Set to a null terminated string allocated using `allocator`. Must be freed using `allocator`
   *
   * \snippet{doc} snippets.dox OrtStatus Return Value
   */
  ORT_API2_STATUS(ModelMetadataGetDescription, _In_ const OrtModelMetadata* model_metadata,
                  _Inout_ OrtAllocator* allocator, _Outptr_ char** value);

  /** \brief Return data for a key in the custom metadata map in an ::OrtModelMetadata
   *
   * \param[in] model_metadata
   * \param[in] allocator
   * \param[in] key Null terminated string
   * \param[out] value Set to a null terminated string allocated using `allocator`. Must be freed using `allocator`
   * `value` will be set to nullptr if the given key is not found in the custom metadata map.
   *
   * \snippet{doc} snippets.dox OrtStatus Return Value
   */
  ORT_API2_STATUS(ModelMetadataLookupCustomMetadataMap, _In_ const OrtModelMetadata* model_metadata,
                  _Inout_ OrtAllocator* allocator, _In_ const char* key, _Outptr_result_maybenull_ char** value);

  /** \brief Get version number from an ::OrtModelMetadata
   *
   * \param[in] model_metadata
   * \param[out] value Set to the version number
   *
   * \snippet{doc} snippets.dox OrtStatus Return Value
   */
  ORT_API2_STATUS(ModelMetadataGetVersion, _In_ const OrtModelMetadata* model_metadata, _Out_ int64_t* value);

  ORT_CLASS_RELEASE(ModelMetadata);

  /// @}
  /// \name OrtEnv
  /// @{

  /** \brief Create an OrtEnv
   *
   * Create an environment with global threadpools that will be shared across sessions.
   * Use this in conjunction with OrtApi::DisablePerSessionThreads or else the session will use
   * its own thread pools.
   *
   * \param[in] log_severity_level The log severity level.
   * \param[in] logid The log identifier.
   * \param[in] tp_options
   * \param[out] out Returned newly created OrtEnv. Must be freed with OrtApi::ReleaseEnv
   *
   * \snippet{doc} snippets.dox OrtStatus Return Value
   */
  ORT_API2_STATUS(CreateEnvWithGlobalThreadPools, OrtLoggingLevel log_severity_level, _In_ const char* logid,
                  _In_ const OrtThreadingOptions* tp_options, _Outptr_ OrtEnv** out);

  /// @}
  /// \name OrtSessionOptions
  /// @{

  /** \brief Use global thread pool on a session
   *
   * Disable using per session thread pool and use the shared global threadpool.
   * This should be used in conjunction with OrtApi::CreateEnvWithGlobalThreadPools.
   *
   * \param[in] options
   *
   * \snippet{doc} snippets.dox OrtStatus Return Value
   */
  ORT_API2_STATUS(DisablePerSessionThreads, _Inout_ OrtSessionOptions* options);

  /// @}
  /// \name OrtThreadingOptions
  /// @{

  /** \brief Create an ::OrtThreadingOptions
   *
   * \param[out] out Newly created ::OrtThreadingOptions. Must be freed with OrtApi::ReleaseThreadingOptions
   * \snippet{doc} snippets.dox OrtStatus Return Value
   */
  ORT_API2_STATUS(CreateThreadingOptions, _Outptr_ OrtThreadingOptions** out);

  ORT_CLASS_RELEASE(ThreadingOptions);

  /// @}
  /// \name OrtModelMetadata
  /// @{

  /**
   *
   * \param[in] model_metadata
   * \param[in] allocator
   * \param[out] keys Array of null terminated strings (array count = num_keys) allocated using `allocator`.
   *  The strings and the pointer array must be freed using `allocator`
   *  `keys` will be set to nullptr if the custom metadata map is empty.
   * \param[out] num_keys Set to the number of elements in the `keys` array
   *
   * \snippet{doc} snippets.dox OrtStatus Return Value
   */
  ORT_API2_STATUS(ModelMetadataGetCustomMetadataMapKeys, _In_ const OrtModelMetadata* model_metadata,
                  _Inout_ OrtAllocator* allocator, _Outptr_result_buffer_maybenull_(*num_keys) char*** keys, _Out_ int64_t* num_keys);

  /// @}
  /// \name OrtSessionOptions
  /// @{

  /**
   *
   * Override symbolic dimensions (by specific name strings) with actual values
   * if known at session initialization time to enable optimizations that can
   * take advantage of fixed values (such as memory planning, etc)
   *
   */
  ORT_API2_STATUS(AddFreeDimensionOverrideByName,
                  _Inout_ OrtSessionOptions* options, _In_ const char* dim_name,
                  _In_ int64_t dim_value);

  /// @}
  /// \name Misc
  /// @{

  /** \brief Get the names of all available providers
   *
   * \note The providers in the list are not guaranteed to be usable. They may fail to load due to missing system dependencies.
   *    For example, if the CUDA/cuDNN libraries are not installed, the CUDA provider will report an error when it is added to the session options.
   *
   * \param[out] out_ptr Set to a pointer to an array of null terminated strings of the available providers. The entries and the
   *    array itself must be freed using OrtApi::ReleaseAvailableProviders
   * \param[out] provider_length Set to the number of entries in the `out_ptr` array
   *
   * \snippet{doc} snippets.dox OrtStatus Return Value
   */
  ORT_API2_STATUS(GetAvailableProviders, _Outptr_ char*** out_ptr, _Out_ int* provider_length);

  /** \brief Release data from OrtApi::GetAvailableProviders. This API will never fail
   * so you can rely on it in a noexcept code.
   *
   * \param[in] ptr The `out_ptr` result from OrtApi::GetAvailableProviders.
   * \param[in] providers_length The `provider_length` result from OrtApi::GetAvailableProviders
   *
   * \snippet{doc} snippets.dox OrtStatus Return Value
   */
  ORT_API2_STATUS(ReleaseAvailableProviders, _In_ char** ptr,
                  _In_ int providers_length);

  /// @}
  /// \name OrtValue
  /// @{

  /** \brief Get the length of a single string in a string tensor
   *
   * \param[in] value A string tensor
   * \param[in] index Index of the string in the tensor
   * \param[out] out Set to number of bytes of the string element
   *
   * \snippet{doc} snippets.dox OrtStatus Return Value
   */
  ORT_API2_STATUS(GetStringTensorElementLength, _In_ const OrtValue* value, size_t index, _Out_ size_t* out);

  /** \brief Get a single string from a string tensor
   *
   * \param[in] value A string tensor
   * \param[in] s_len Number of bytes in the `s` buffer. Must match the value returned by OrtApi::GetStringTensorElementLength.
   * \param[in] index Index of the string in the tensor
   * \param[out] s The string element contents in UTF-8 encoding. The string is NOT null-terminated.
   *
   * \snippet{doc} snippets.dox OrtStatus Return Value
   */
  ORT_API2_STATUS(GetStringTensorElement, _In_ const OrtValue* value, size_t s_len, size_t index, _Out_writes_bytes_all_(s_len) void* s);

  /** \brief Set a single string in a string tensor
   *
   * \param[in] value A string tensor
   * \param[in] s A null terminated UTF-8 encoded string
   * \param[in] index Index of the string in the tensor to set
   *
   * \snippet{doc} snippets.dox OrtStatus Return Value
   */
  ORT_API2_STATUS(FillStringTensorElement, _Inout_ OrtValue* value, _In_ const char* s, size_t index);

  /// @}
  /// \name OrtSessionOptions
  /// @{

  /** \brief Set a session configuration entry as a pair of strings
   *
   * If a configuration with same key exists, this will overwrite the configuration with the given config_value.
   *
   * The config_key and the format of config_value are defined in onnxruntime_session_options_config_keys.h
   *
   * \param[in] options
   * \param[in] config_key A null terminated string representation of the config key
   * \param[in] config_value A null terminated string representation of the config value
   *
   * \snippet{doc} snippets.dox OrtStatus Return Value
   */
  ORT_API2_STATUS(AddSessionConfigEntry, _Inout_ OrtSessionOptions* options,
                  _In_z_ const char* config_key, _In_z_ const char* config_value);

  /// @}
  /// \name OrtAllocator
  /// @{

  /** \brief Create an allocator for an ::OrtSession following an ::OrtMemoryInfo
   *
   * \param[in] session
   * \param[in] mem_info valid ::OrtMemoryInfo instance
   * \param[out] out Newly created ::OrtAllocator. Must be freed with OrtApi::ReleaseAllocator
   *
   * \snippet{doc} snippets.dox OrtStatus Return Value
   */
  ORT_API2_STATUS(CreateAllocator, _In_ const OrtSession* session, _In_ const OrtMemoryInfo* mem_info,
                  _Outptr_ OrtAllocator** out);

  /** \brief Release an ::OrtAllocator obtained from OrtApi::CreateAllocator
   */
  ORT_CLASS_RELEASE(Allocator);

  /// @}
  /// \name OrtSession
  /// @{

  /** \brief Run a model using Io Bindings for the inputs & outputs
   *
   * \see OrtApi::Run
   *
   * \param[in] session
   * \param[in] run_options
   * \param[in] binding_ptr
   *
   * \snippet{doc} snippets.dox OrtStatus Return Value
   */
  ORT_API2_STATUS(RunWithBinding, _Inout_ OrtSession* session, _In_ const OrtRunOptions* run_options, _In_ const OrtIoBinding* binding_ptr);

  /** \brief Create an ::OrtIoBinding instance
   *
   * An IoBinding object allows one to bind pre-allocated ::OrtValue%s to input names.
   * Thus if you want to use a raw on device buffer as input or output you can avoid
   * extra copy during runtime.
   *
   * \param[in] session
   * \param[out] out Newly created ::OrtIoBinding. Must be freed with OrtApi::ReleaseIoBinding
   *
   * \snippet{doc} snippets.dox OrtStatus Return Value
   */
  ORT_API2_STATUS(CreateIoBinding, _Inout_ OrtSession* session, _Outptr_ OrtIoBinding** out);

  /// @}
  /// \name OrtIoBinding
  /// @{

  /** \brief Release an ::OrtIoBinding obtained from OrtApi::CreateIoBinding
   */
  ORT_CLASS_RELEASE(IoBinding);

  /** \brief Bind an ::OrtValue to an ::OrtIoBinding input
   *
   * When using OrtApi::RunWithBinding this value is used for the named input
   *
   * \param[in] binding_ptr
   * \param[in] name Name for the model input
   * \param[in] val_ptr ::OrtValue of Tensor type.
   *
   * \snippet{doc} snippets.dox OrtStatus Return Value
   */
  ORT_API2_STATUS(BindInput, _Inout_ OrtIoBinding* binding_ptr, _In_ const char* name, _In_ const OrtValue* val_ptr);

  /** \brief Bind an ::OrtValue to an ::OrtIoBinding output
   *
   * When using OrtApi::RunWithBinding this value is used for the named output
   *
   * \param[in] binding_ptr
   * \param[in] name Null terminated string of the model output name
   * \param[in] val_ptr ::OrtValue of Tensor type.
   *
   * \snippet{doc} snippets.dox OrtStatus Return Value
   */
  ORT_API2_STATUS(BindOutput, _Inout_ OrtIoBinding* binding_ptr, _In_ const char* name, _In_ const OrtValue* val_ptr);

  /** \brief Bind an ::OrtIoBinding output to a device
   *
   * Binds the ::OrtValue to a device which is specified by ::OrtMemoryInfo.
   * You can either create an instance of ::OrtMemoryInfo with a device id or obtain one from the allocator that you have created/are using
   * This is useful when one or more outputs have dynamic shapes and, it is hard to pre-allocate and bind a chunk of
   * memory within ::OrtValue ahead of time.
   *
   * \see OrtApi::RunWithBinding
   *
   * \param[in] binding_ptr
   * \param[in] name Null terminated string of the device name
   * \param[in] mem_info_ptr
   *
   * \snippet{doc} snippets.dox OrtStatus Return Value
   */
  ORT_API2_STATUS(BindOutputToDevice, _Inout_ OrtIoBinding* binding_ptr, _In_ const char* name, _In_ const OrtMemoryInfo* mem_info_ptr);

  /** \brief Get the names of an ::OrtIoBinding's outputs
   *
   * Returns the names of the outputs in the order they were bound. This is useful after running the model
   * with bound outputs because the returned names are in order in which output ::OrtValue are returned. This is useful if
   * the order of outputs and their names is not known.
   *
   * \param[in] binding_ptr
   * \param[in] allocator Allocator used to allocate continuous buffers for output strings and lengths.
   * \param[out] buffer Returns an array of non-null terminated UTF-8 strings. The number of strings stored is returned in the count parameter.
   *   This buffer is allocated using `allocator` and must be freed using it.
   * \param[out] lengths Returns an array of `count` lengths of the strings returned in `buffer`
   *   This buffer is allocated using `allocator` and must be freed using it.
   * \param[out] count Number of strings returned. If `binding_ptr` has no bound outputs, zero is returned,
   *              no memory allocation is performed and buffer and lengths are set to nullptr.
   *
   * \snippet{doc} snippets.dox OrtStatus Return Value
   */
  ORT_API2_STATUS(GetBoundOutputNames, _In_ const OrtIoBinding* binding_ptr, _In_ OrtAllocator* allocator,
                  _Out_ char** buffer, _Out_writes_all_(count) size_t** lengths, _Out_ size_t* count);

  /** \brief Get the output ::OrtValue objects from an ::OrtIoBinding
   *
   * Returns an array of pointers to individually allocated ::OrtValue%s that contain results of a model execution with OrtApi::RunWithBinding
   * The array contains the same number of ::OrtValue%s and they are in the same order as they were bound with OrtApi::BindOutput
   * or OrtApi::BindOutputToDevice.
   *
   * The returned ::OrtValue%s must be released using OrtApi::ReleaseValue after they are no longer needed.
   * The array is allocated using the specified instance of the allocator and must be freed using the same allocator after
   * all the ::OrtValue%s contained therein are individually released.
   *
   * \param[in] binding_ptr
   * \param[in] allocator Allocator used to allocate output array
   * \param[out] output Set to the allocated array of allocated ::OrtValue outputs. Set to nullptr if there are 0 outputs.
   * \param[out] output_count Set to number of ::OrtValue%s returned
   *
   * \snippet{doc} snippets.dox OrtStatus Return Value
   */
  ORT_API2_STATUS(GetBoundOutputValues, _In_ const OrtIoBinding* binding_ptr, _In_ OrtAllocator* allocator,
                  _Out_writes_all_(output_count) OrtValue*** output, _Out_ size_t* output_count);

  /** \brief Clears any previously set Inputs for an ::OrtIoBinding
   */
  void(ORT_API_CALL* ClearBoundInputs)(_Inout_ OrtIoBinding* binding_ptr) NO_EXCEPTION ORT_ALL_ARGS_NONNULL;

  /** \brief Clears any previously set Outputs for an ::OrtIoBinding
   */
  void(ORT_API_CALL* ClearBoundOutputs)(_Inout_ OrtIoBinding* binding_ptr) NO_EXCEPTION ORT_ALL_ARGS_NONNULL;

  /// @}
  /// \name OrtValue
  /// @{

  /** \brief Direct memory access to a specified tensor element
   *
   * For example, given a tensor with shape of [3,224,224], a pointer to the element at location [2,150,128] can be retrieved
   *
   * This function only works for numeric type tensors (No strings, etc).
   * This is a no-copy method whose returned pointer is valid until the passed in ::OrtValue is free'd.
   *
   * \param[in] value
   * \param[in] location_values Pointer to an array of index values that specify an element's location relative to its shape
   * \param[in] location_values_count Number of elements in location_values. Must match the number of elements in the tensor's shape.
   * \param[out] out Set to a pointer to the element specified
   *
   * \snippet{doc} snippets.dox OrtStatus Return Value
   */
  ORT_API2_STATUS(TensorAt, _Inout_ OrtValue* value, const int64_t* location_values, size_t location_values_count, _Outptr_ void** out);

  /// @}
  /// \name OrtEnv
  /// @{

  /** \brief Create an allocator and register it with the ::OrtEnv
   *
   * Enables sharing the allocator between multiple sessions that use the same env instance.
   * Lifetime of the created allocator will be valid for the duration of the environment.
   * Returns an error if an allocator with the same ::OrtMemoryInfo is already registered.
   *
   * See https://onnxruntime.ai/docs/get-started/with-c.html for details.
   *
   * \param[in] env ::OrtEnv instance
   * \param[in] mem_info
   * \param[in] arena_cfg Pass nullptr for defaults
   *
   * \snippet{doc} snippets.dox OrtStatus Return Value
   */
  ORT_API2_STATUS(CreateAndRegisterAllocator, _Inout_ OrtEnv* env, _In_ const OrtMemoryInfo* mem_info,
                  _In_ const OrtArenaCfg* arena_cfg);

  /** \brief Set language projection
   *
   * Set the language projection for collecting telemetry data when Env is created.
   *
   * The default is ORT_PROJECTION_C, which means it will classify the language not in the list to C also.
   *
   * \param[in] ort_env
   * \param[in] projection
   *
   * \snippet{doc} snippets.dox OrtStatus Return Value
   */
  ORT_API2_STATUS(SetLanguageProjection, _In_ const OrtEnv* ort_env, _In_ OrtLanguageProjection projection);

  /// @}
  /// \name OrtSession
  /// @{

  /** \brief Return the time that profiling was started
   *
   * \note The timer precision varies per platform. On Windows and MacOS, the precision will be ~100ns
   *
   * \param[in] session
   * \param[out] out nanoseconds of profiling's start time
   *
   * \snippet{doc} snippets.dox OrtStatus Return Value
   */
  ORT_API2_STATUS(SessionGetProfilingStartTimeNs, _In_ const OrtSession* session, _Outptr_ uint64_t* out);

  /// @}
  /// \name OrtThreadingOptions
  /// @{

  /** \brief Set global intra-op thread count
   *
   * This configures the global thread pool options to be used in the call to OrtApi::CreateEnvWithGlobalThreadPools
   *
   * \param[in] tp_options
   * \param[in] intra_op_num_threads Number of threads, special values:<br>
   *    0 = Use default thread count<br>
   *    1 = The invoking thread will be used; no threads will be created in the thread pool.
   *
   * \snippet{doc} snippets.dox OrtStatus Return Value
   */
  ORT_API2_STATUS(SetGlobalIntraOpNumThreads, _Inout_ OrtThreadingOptions* tp_options, int intra_op_num_threads);

  /** \brief Set global inter-op thread count
   *
   * This configures the global thread pool options to be used in the call to OrtApi::CreateEnvWithGlobalThreadPools
   *
   * \param[in] tp_options
   * \param[in] inter_op_num_threads Number of threads, special values:<br>
   *    0 = Use default thread count<br>
   *    1 = The invoking thread will be used; no threads will be created in the thread pool.
   *
   * \snippet{doc} snippets.dox OrtStatus Return Value
   */
  ORT_API2_STATUS(SetGlobalInterOpNumThreads, _Inout_ OrtThreadingOptions* tp_options, int inter_op_num_threads);

  /** \brief Set global spin control options
   *
   * This will configure the global thread pool options to be used in the call to OrtApi::CreateEnvWithGlobalThreadPools.
   * Allow spinning of thread pools when their queues are empty. This will set the value for both
   * inter_op and intra_op threadpools.
   *
   * \param[in] tp_options
   * \param[in] allow_spinning Valid values are 0 or 1.<br>
   *   0 = It won't spin (recommended if CPU usage is high)<br>
   *   1 = Threadpool will spin to wait for queue to become non-empty
   *
   * \snippet{doc} snippets.dox OrtStatus Return Value
   */
  ORT_API2_STATUS(SetGlobalSpinControl, _Inout_ OrtThreadingOptions* tp_options, int allow_spinning);

  /// @}
  /// \name OrtSessionOptions
  /// @{

  /** \brief Add a pre-allocated initializer to a session
   *
   * If a model contains an initializer with a name that is same as the name passed to this call,
   * ORT will use this initializer instance instead of deserializing one from the model file. This
   * is useful when you want to share the same initializer across sessions.
   *
   * \param[in] options
   * \param[in] name Null terminated string of the initializer name
   * \param[in] val ::OrtValue containing the initializer. Its lifetime and the underlying initializer buffer must be
   *   managed by the user (created using the OrtApi::CreateTensorWithDataAsOrtValue) and it must outlive the session object
   *   to which it is added.
   *
   * \snippet{doc} snippets.dox OrtStatus Return Value
   */
  ORT_API2_STATUS(AddInitializer, _Inout_ OrtSessionOptions* options, _In_z_ const char* name,
                  _In_ const OrtValue* val);

  /// @}
  /// \name OrtEnv
  /// @{

  /**
   * Create a custom environment with global threadpools and logger that will be shared across sessions.
   * Use this in conjunction with OrtApi::DisablePerSessionThreads or else the session will use
   * its own thread pools.
   *
   * \param[in] logging_function A pointer to a logging function.
   * \param[in] logger_param A pointer to arbitrary data passed as the ::OrtLoggingFunction `param` parameter to
   *                         `logging_function`.
   * \param[in] log_severity_level The log severity level.
   * \param[in] logid The log identifier.
   * \param[in] tp_options
   * \param[out] out Newly created OrtEnv. Must be freed with OrtApi::ReleaseEnv
   *
   * \snippet{doc} snippets.dox OrtStatus Return Value
   */
  ORT_API2_STATUS(CreateEnvWithCustomLoggerAndGlobalThreadPools, OrtLoggingFunction logging_function, _In_opt_ void* logger_param, OrtLoggingLevel log_severity_level,
                  _In_ const char* logid, _In_ const struct OrtThreadingOptions* tp_options, _Outptr_ OrtEnv** out);

  /// @}
  /// \name OrtSessionOptions
  /// @{

  /** \brief Append CUDA provider to session options
   *
   * If CUDA is not available (due to a non CUDA enabled build, or if CUDA is not installed on the system), this function will return failure.
   *
   * \param[in] options
   * \param[in] cuda_options
   *
   * \snippet{doc} snippets.dox OrtStatus Return Value
   */
  ORT_API2_STATUS(SessionOptionsAppendExecutionProvider_CUDA,
                  _In_ OrtSessionOptions* options, _In_ const OrtCUDAProviderOptions* cuda_options);

  /** \brief Append ROCM execution provider to the session options
   *
   * If ROCM is not available (due to a non ROCM enabled build, or if ROCM is not installed on the system), this function will return failure.
   *
   * \param[in] options
   * \param[in] rocm_options
   *
   * \snippet{doc} snippets.dox OrtStatus Return Value
   */
  ORT_API2_STATUS(SessionOptionsAppendExecutionProvider_ROCM,
                  _In_ OrtSessionOptions* options, _In_ const OrtROCMProviderOptions* rocm_options);

  /** \brief Append OpenVINO execution provider to the session options
   *
   * If OpenVINO is not available (due to a non OpenVINO enabled build, or if OpenVINO is not installed on the system), this function will fail.
   *
   * \param[in] options
   * \param[in] provider_options
   *
   * \snippet{doc} snippets.dox OrtStatus Return Value
   */
  ORT_API2_STATUS(SessionOptionsAppendExecutionProvider_OpenVINO,
                  _In_ OrtSessionOptions* options, _In_ const OrtOpenVINOProviderOptions* provider_options);

  /// @}
  /// \name OrtThreadingOptions
  /// @{

  /** \brief Set threading flush-to-zero and denormal-as-zero
   *
   * Sets global thread pool options to be used in the call to OrtApi::CreateEnvWithGlobalThreadPools.
   * Flush-to-zero and denormal-as-zero are applied to threads in both intra and inter global thread pool.
   * \note This option is not needed if the models used have no denormals. Having no denormals is recommended as this option may hurt model accuracy.
   *
   * \param[in] tp_options
   *
   * \snippet{doc} snippets.dox OrtStatus Return Value
   */
  ORT_API2_STATUS(SetGlobalDenormalAsZero, _Inout_ OrtThreadingOptions* tp_options);

  /// @}
  /// \name OrtArenaCfg
  /// @{

  /** \deprecated Use OrtApi::CreateArenaCfgV2
   *
   * This will create the configuration of an arena that can eventually be used to define an arena based allocator's behavior
   *
   * \param[in] max_mem Use 0 to allow ORT to choose the default
   * \param[in] arena_extend_strategy Use -1 to allow ORT to choose the default, 0 = kNextPowerOfTwo, 1 = kSameAsRequested
   * \param[in] initial_chunk_size_bytes Use -1 to allow ORT to choose the default
   * \param[in] max_dead_bytes_per_chunk Use -1 to allow ORT to choose the default
   * \param[in] out A pointer to an OrtArenaCfg instance
   *
   * \snippet{doc} snippets.dox OrtStatus Return Value
   */
  ORT_API2_STATUS(CreateArenaCfg, _In_ size_t max_mem, int arena_extend_strategy, int initial_chunk_size_bytes,
                  int max_dead_bytes_per_chunk, _Outptr_ OrtArenaCfg** out);

  ORT_CLASS_RELEASE(ArenaCfg);

  /// @}
  /// \name OrtModelMetadata
  /// @{

  /**
   * Use this to obtain the description of the graph present in the model
   * (doc_string field of the GraphProto message within the ModelProto message).
   * If it doesn't exist, an empty string will be returned.
   *
   * \param[in] model_metadata An instance of ::OrtModelMetadata
   * \param[in] allocator Allocator used to allocate the string that will be returned back
   * \param[out] value Set to a null terminated string allocated using `allocator`.  The caller is responsible for freeing it using `allocator`
   *
   * \snippet{doc} snippets.dox OrtStatus Return Value
   */
  ORT_API2_STATUS(ModelMetadataGetGraphDescription, _In_ const OrtModelMetadata* model_metadata,
                  _Inout_ OrtAllocator* allocator, _Outptr_ char** value);

  /// @}
  /// \name OrtSessionOptions
  /// @{

  /** \brief Append TensorRT provider to session options
   *
   * If TensorRT is not available (due to a non TensorRT enabled build, or if TensorRT is not installed on the system), this function will return failure.
   *
   * \param[in] options
   * \param[in] tensorrt_options
   *
   * \snippet{doc} snippets.dox OrtStatus Return Value
   */
  ORT_API2_STATUS(SessionOptionsAppendExecutionProvider_TensorRT,
                  _In_ OrtSessionOptions* options, _In_ const OrtTensorRTProviderOptions* tensorrt_options);

  /// @}
  /// \name Misc
  /// @{

  /** \brief Set current GPU device ID
   *
   * Set the current device id of the GPU execution provider (CUDA/tensorrt/rocm). The device id should be less
   * than the total number of devices available. This is only useful when multiple-GPUs are installed and it is
   * required to restrict execution to a single GPU.
   *
   * \param[in] device_id
   *
   * \snippet{doc} snippets.dox OrtStatus Return Value
   */
  ORT_API2_STATUS(SetCurrentGpuDeviceId, _In_ int device_id);

  /** \brief Get current GPU device ID
   *
   * Get the current device id of the GPU execution provider (CUDA/tensorrt/rocm).
   *
   * \see OrtApi::SetCurrentGpuDeviceId
   *
   * \param[out] device_id
   *
   * \snippet{doc} snippets.dox OrtStatus Return Value
   */
  ORT_API2_STATUS(GetCurrentGpuDeviceId, _In_ int* device_id);

  /// @}
  /// \name OrtKernelInfo
  /// Custom operator APIs.
  /// @{

  /** \brief Fetch an array of int64_t values stored as an attribute in the graph node
   *
   *
   * If `out` is nullptr, the value of `size` is set to the true size of the attribute
   * array's size, and a success status is returned.
   *
   * If the `size` parameter is greater than or equal to the actual attribute array's size,
   * the value of `size` is set to the true size of the attribute array's size,
   * the provided memory is filled with the attribute's contents,
   * and a success status is returned.
   *
   * If the `size` parameter is less than the actual attribute array's size and `out`
   * is not nullptr, the value of `size` is set to the true size of the attribute array's size
   * and a failure status is returned.)
   *
   * \param[in] info instance
   * \param[in] name name of the attribute to be parsed
   * \param[out] out pointer to memory where the attribute's contents are to be stored
   * \param[in, out] size actual size of attribute array
   *
   * \snippet{doc} snippets.dox OrtStatus Return Value
   */
  ORT_API2_STATUS(KernelInfoGetAttributeArray_float, _In_ const OrtKernelInfo* info, _In_ const char* name,
                  _Out_ float* out, _Inout_ size_t* size);

  /** \brief Fetch an array of int64_t values stored as an attribute in the graph node
   *
   * If `out` is nullptr, the value of `size` is set to the true size of the attribute
   * array's size, and a success status is returned.
   *
   * If the `size` parameter is greater than or equal to the actual attribute array's size,
   * the value of `size` is set to the true size of the attribute array's size,
   * the provided memory is filled with the attribute's contents,
   * and a success status is returned.
   *
   * If the `size` parameter is less than the actual attribute array's size and `out`
   * is not nullptr, the value of `size` is set to the true size of the attribute array's size
   * and a failure status is returned.)
   *
   * \param[in] info instance
   * \param[in] name name of the attribute to be parsed
   * \param[out] out pointer to memory where the attribute's contents are to be stored
   * \param[in, out] size actual size of attribute array
   *
   * \snippet{doc} snippets.dox OrtStatus Return Value
   */
  ORT_API2_STATUS(KernelInfoGetAttributeArray_int64, _In_ const OrtKernelInfo* info, _In_ const char* name,
                  _Out_ int64_t* out, _Inout_ size_t* size);

  /// @}
  /// \name OrtArenaCfg
  /// @{

  /** \brief Create an ::OrtArenaCfg
   *
   * Create the configuration of an arena that can eventually be used to define an arena based allocator's behavior.
   *
   * Supported keys are (See https://onnxruntime.ai/docs/get-started/with-c.html for details on what the
   * following parameters mean and how to choose these values.):
   * "max_mem": Maximum memory that can be allocated by the arena based allocator.
   *  Use 0 for ORT to pick the best value. Default is 0.
   * "arena_extend_strategy": 0 = kNextPowerOfTwo, 1 = kSameAsRequested.
   *  Use -1 to allow ORT to choose the default.
   * "initial_chunk_size_bytes": (Possible) Size of the first allocation in the arena.
   *  Only relevant if arena strategy is `kNextPowerOfTwo`. Use -1 to allow ORT to choose the default.
   *  Ultimately, the first allocation size is determined by the allocation memory request.
   * "max_dead_bytes_per_chunk": Threshold of unused memory in an allocated chunk of arena memory after
   *  crossing which the current chunk is chunked into 2.
   * "initial_growth_chunk_size_bytes": (Possible) Size of the second allocation in the arena.
   *  Only relevant if arena strategy is `kNextPowerOfTwo`. Use -1 to allow ORT to choose the default.
   * "max_power_of_two_extend_bytes": The maximum enxtend size if arena strategy is `kNextPowerOfTwo`.
   *  It is not an allocation limit, it is only a limit for extention when requested byte is less than the limit.
   *  When requested bytes is more than the limit, allocator will still return as requested.
   *  Use -1 to allow ORT to choose the default 1GB for max_power_of_two_extend_bytes.
   *  Ultimately, the allocation size is determined by the allocation memory request.
   *  Further allocation sizes are governed by the arena extend strategy.
   *
   * \param[in] arena_config_keys Keys to configure the arena
   * \param[in] arena_config_values Values to configure the arena
   * \param[in] num_keys Number of keys in `arena_config_keys` and `arena_config_values`
   * \param[out] out Newly created ::OrtArenaCfg. Must be freed with OrtApi::ReleaseArenaCfg
   *
   * \snippet{doc} snippets.dox OrtStatus Return Value
   */
  ORT_API2_STATUS(CreateArenaCfgV2, _In_reads_(num_keys) const char* const* arena_config_keys,
                  _In_reads_(num_keys) const size_t* arena_config_values, _In_ size_t num_keys,
                  _Outptr_ OrtArenaCfg** out);

  /// @}
  /// \name OrtRunOptions
  /// @{

  /** \brief Set a single run configuration entry as a pair of strings
   *
   * If a configuration with same key exists, this will overwrite the configuration with the given config_value
   *
   * The config_key and the format of config_value are defined in onnxruntime_run_options_config_keys.h
   *
   * \param[in] options
   * \param[in] config_key A null terminated string representation of the config key
   * \param[in] config_value  A null terminated string representation of the config value
   *
   * \snippet{doc} snippets.dox OrtStatus Return Value
   */
  ORT_API2_STATUS(AddRunConfigEntry, _Inout_ OrtRunOptions* options,
                  _In_z_ const char* config_key, _In_z_ const char* config_value);

  /// @}
  /// \name OrtPrepackedWeightsContainer
  /// @{

  /** \brief Create an ::OrtPrepackedWeightsContainer
   *
   * This container will hold pre-packed buffers of shared initializers for sharing between sessions
   * (i.e.) if there are shared initializers that can be shared between sessions, the pre-packed buffers
   * of these (if any) may possibly be shared to provide memory footprint savings. Pass this container
   * to sessions that you would like to share pre-packed buffers of shared initializers at session
   * creation time.
   *
   *  \param[out] out Newly created ::OrtPrepackedWeightsContainer. Must be freed with OrtApi::ReleasePrepackedWeightsContainer
   *
   * \snippet{doc} snippets.dox OrtStatus Return Value
   */
  ORT_API2_STATUS(CreatePrepackedWeightsContainer, _Outptr_ OrtPrepackedWeightsContainer** out);

  /** \brief Release OrtPrepackedWeightsContainer instance
   *
   * \note instance must not be released until the sessions using it are released
   */
  ORT_CLASS_RELEASE(PrepackedWeightsContainer);

  /// @}
  /// \name OrtSession
  /// @{

  /** \brief Create session with prepacked weights container
   *
   * Same functionality offered by OrtApi::CreateSession except that a container that contains
   * pre-packed weights' buffers is written into/read from by the created session.
   * This is useful when used in conjunction with OrtApi::AddInitializer which injects
   * shared initializer info into sessions. Wherever possible, the pre-packed versions of these
   * shared initializers are cached in this container so that multiple sessions can just re-use
   * these instead of duplicating these in memory.
   *
   * \param[in] env OrtEnv instance instance
   * \param[in] model_path Null terminated string of the path (wchar on Windows, char otherwise)
   * \param[in] options
   * \param[in] prepacked_weights_container
   * \param[out] out Newly created ::OrtSession. Must be freed with OrtApi::ReleaseSession
   *
   * \snippet{doc} snippets.dox OrtStatus Return Value
   */
  ORT_API2_STATUS(CreateSessionWithPrepackedWeightsContainer, _In_ const OrtEnv* env, _In_ const ORTCHAR_T* model_path,
                  _In_ const OrtSessionOptions* options, _Inout_ OrtPrepackedWeightsContainer* prepacked_weights_container,
                  _Outptr_ OrtSession** out);

  /** \brief Create session from memory with prepacked weights container
   *
   * Same functionality offered by OrtApi::CreateSessionFromArray except that a container that contains
   * pre-packed weights' buffers is written into/read from by the created session.
   * This is useful when used in conjunction with OrtApi::AddInitializer which injects
   * shared initializer info into sessions. Wherever possible, the pre-packed versions of these
   * shared initializers are cached in this container so that multiple sessions can just re-use
   * these instead of duplicating these in memory.
   *
   * \param[in] env
   * \param[in] model_data Array of bytes holding the model
   * \param[in] model_data_length Number of bytes in `model_data_model`
   * \param[in] options
   * \param[in] prepacked_weights_container
   * \param[out] out Newly created ::OrtSession. Must be freed with OrtApi::ReleaseSession
   *
   * \snippet{doc} snippets.dox OrtStatus Return Value
   */
  ORT_API2_STATUS(CreateSessionFromArrayWithPrepackedWeightsContainer, _In_ const OrtEnv* env,
                  _In_ const void* model_data, size_t model_data_length,
                  _In_ const OrtSessionOptions* options, _Inout_ OrtPrepackedWeightsContainer* prepacked_weights_container,
                  _Outptr_ OrtSession** out);

  /// @}
  /// \name OrtSessionOptions
  /// @{

  /** \brief Append TensorRT execution provider to the session options
   *
   * If TensorRT is not available (due to a non TensorRT enabled build), this function will return failure.
   *
   * This is slightly different from OrtApi::SessionOptionsAppendExecutionProvider_TensorRT, it takes an
   * ::OrtTensorRTProviderOptions which is publicly defined. This takes an opaque ::OrtTensorRTProviderOptionsV2
   * which must be created with OrtApi::CreateTensorRTProviderOptions.
   *
   * For OrtApi::SessionOptionsAppendExecutionProvider_TensorRT, the user needs to instantiate ::OrtTensorRTProviderOptions
   * as well as allocate/release buffers for some members of ::OrtTensorRTProviderOptions.
   * Here, OrtApi::CreateTensorRTProviderOptions and Ortapi::ReleaseTensorRTProviderOptions will do the memory management for you.
   *
   * \param[in] options
   * \param[in] tensorrt_options
   *
   * \snippet{doc} snippets.dox OrtStatus Return Value
   */
  ORT_API2_STATUS(SessionOptionsAppendExecutionProvider_TensorRT_V2,
                  _In_ OrtSessionOptions* options, _In_ const OrtTensorRTProviderOptionsV2* tensorrt_options);

  /// @}
  /// \name OrtTensorRTProviderOptionsV2
  /// @{

  /** \brief Create an OrtTensorRTProviderOptionsV2
   *
   * \param[out] out Newly created ::OrtTensorRTProviderOptionsV2. Must be released with OrtApi::ReleaseTensorRTProviderOptions
   *
   * \snippet{doc} snippets.dox OrtStatus Return Value
   */
  ORT_API2_STATUS(CreateTensorRTProviderOptions, _Outptr_ OrtTensorRTProviderOptionsV2** out);

  /** \brief Set options in a TensorRT Execution Provider.
   *
   * Please refer to https://onnxruntime.ai/docs/execution-providers/TensorRT-ExecutionProvider.html#cc
   * to know the available keys and values. Key should be in null terminated string format of the member of ::OrtTensorRTProviderOptionsV2
   * and value should be its related range.
   *
   * For example, key="trt_max_workspace_size" and value="2147483648"
   *
   * \param[in] tensorrt_options
   * \param[in] provider_options_keys Array of UTF-8 null-terminated string for provider options keys
   * \param[in] provider_options_values Array of UTF-8 null-terminated string for provider options values
   * \param[in] num_keys Number of elements in the `provider_option_keys` and `provider_options_values` arrays
   *
   * \snippet{doc} snippets.dox OrtStatus Return Value
   */
  ORT_API2_STATUS(UpdateTensorRTProviderOptions, _Inout_ OrtTensorRTProviderOptionsV2* tensorrt_options,
                  _In_reads_(num_keys) const char* const* provider_options_keys,
                  _In_reads_(num_keys) const char* const* provider_options_values,
                  _In_ size_t num_keys);

  /** \brief Get serialized TensorRT provider options string.
   *
   * For example, "trt_max_workspace_size=2147483648;trt_max_partition_iterations=10;trt_int8_enable=1;......"
   *
   * \param tensorrt_options - OrtTensorRTProviderOptionsV2 instance
   * \param allocator - a ptr to an instance of OrtAllocator obtained with OrtApi::CreateAllocator or OrtApi::GetAllocatorWithDefaultOptions
   *                      the specified allocator will be used to allocate continuous buffers for output strings and lengths.
   * \param ptr - is a UTF-8 null terminated string allocated using 'allocator'. The caller is responsible for using the same allocator to free it.
   *
   * \snippet{doc} snippets.dox OrtStatus Return Value
   */
  ORT_API2_STATUS(GetTensorRTProviderOptionsAsString, _In_ const OrtTensorRTProviderOptionsV2* tensorrt_options, _Inout_ OrtAllocator* allocator, _Outptr_ char** ptr);

  /** \brief Release an ::OrtTensorRTProviderOptionsV2
   *
   * \note This is an exception in the naming convention of other Release* functions, as the name of the method does not have the V2 suffix, but the type does
   */
  void(ORT_API_CALL* ReleaseTensorRTProviderOptions)(_Frees_ptr_opt_ OrtTensorRTProviderOptionsV2* input);

  /// @}
  /// \name OrtSessionOptions
  /// @{

  /** \brief Enable custom operators
   *
   * See onnxruntime-extensions: https://github.com/microsoft/onnxruntime-extensions.git
   *
   * \snippet{doc} snippets.dox OrtStatus Return Value
   */
  ORT_API2_STATUS(EnableOrtCustomOps, _Inout_ OrtSessionOptions* options);

  /// @}
  /// \name OrtAllocator
  /// @{

  /** \brief Register a custom allocator
   *
   * Enables sharing between multiple sessions that use the same env instance.
   * Returns an error if an allocator with the same ::OrtMemoryInfo is already registered.
   *
   * The behavior of this is exactly the same as OrtApi::CreateAndRegisterAllocator except
   * instead of ORT creating an allocator based on provided info, in this case
   * ORT uses the user-provided custom allocator.
   * See https://onnxruntime.ai/docs/get-started/with-c.html for details.
   *
   * \param[in] env
   * \param[in] allocator User provided allocator
   *
   * \snippet{doc} snippets.dox OrtStatus Return Value
   */
  ORT_API2_STATUS(RegisterAllocator, _Inout_ OrtEnv* env, _In_ OrtAllocator* allocator);

  /** \brief Unregister a custom allocator
   *
   * It is an error if you provide an ::OrtMemoryInfo not corresponding to any
   * registered allocators for sharing.
   *
   * \param[in] env
   * \param[in] mem_info
   *
   * \snippet{doc} snippets.dox OrtStatus Return Value
   */
  ORT_API2_STATUS(UnregisterAllocator, _Inout_ OrtEnv* env,
                  _In_ const OrtMemoryInfo* mem_info);

  /// @}
  /// \name OrtValue
  /// @{

  /** \brief Sets *out to 1 iff an ::OrtValue is a SparseTensor, and 0 otherwise
   *
   * \param[in] value existing ::OrtValue
   * \param[out] out unless an error occurs, contains 1 iff the value contains an instance
   *  of sparse tensor or 0 otherwise.
   *
   * \snippet{doc} snippets.dox OrtStatus Return Value
   */
  ORT_API2_STATUS(IsSparseTensor, _In_ const OrtValue* value, _Out_ int* out);

  /** \brief Create an ::OrtValue with a sparse tensor that is empty.
   *
   * Use FillSparseTensor<Format>() functions to populate sparse tensor with non-zero values and
   * format specific indices data.
   * Use ReleaseValue to destroy the sparse tensor, this will also release the buffer inside the output value
   * if any was allocated.
   * \param[in,out] allocator allocator to use when performing an allocation. Allocation will be performed
   *   by FillSparseTensor<Format>() APIs. The lifespan of the allocator instance must eclipse the lifespan
   *   this sparse tensor instance as the same allocator will be used to free memory.
   * \param[in] dense_shape shape of the original dense tensor
   * \param[in] dense_shape_len number of shape dimensions being passed
   * \param[in] type must be one of TENSOR_ELEMENT_DATA_TYPE_xxxx
   * \param[out] out Should be freed by calling ReleaseValue
   *
   * \snippet{doc} snippets.dox OrtStatus Return Value
   */
  ORT_API2_STATUS(CreateSparseTensorAsOrtValue, _Inout_ OrtAllocator* allocator, _In_ const int64_t* dense_shape,
                  size_t dense_shape_len, ONNXTensorElementDataType type, _Outptr_ OrtValue** out);

  /**
   * This fills populates an empty tensor that was created using OrtApi::CreateSparseTensorAsOrtValue.
   * This will allocate required memory and copy the supplied NNZ values and COO indices into that memory allocation.
   * Memory allocation is performed using the allocator that was specified with OrtApi::CreateSparseTensorAsOrtValue.
   *
   * \param[in,out] ort_value ::OrtValue to populate with data
   * \param[in] data_mem_info serves to identify the location of the data to be copied. If the allocator specified
   *  at the creation time has memory info that is not the same as mem_info argument to this function a X-device copy will be performed.
   *  String data is assumed to be on CPU and will only be copied into a CPU allocated buffer.
   * \param[in] values_shape pointer to values shape array
   * \param[in] values_shape_len length of the values_shape
   * \param[in] values pointer to an array of values. For strings, pass const char**.
   * \param[in] indices_data pointer to a location of COO indices
   * \param[in] indices_num number of COO indices
   *
   * \snippet{doc} snippets.dox OrtStatus Return Value
   */
  ORT_API2_STATUS(FillSparseTensorCoo, _Inout_ OrtValue* ort_value, _In_ const OrtMemoryInfo* data_mem_info,
                  _In_ const int64_t* values_shape, size_t values_shape_len, _In_ const void* values,
                  _In_ const int64_t* indices_data, size_t indices_num);

  /**
   * This fills populates an empty tensor that was created using OrtApi::CreateSparseTensorAsOrtValue.
   * This will allocate required memory and copy the supplied NNZ values and CSR indices into that memory allocation.
   * Memory allocation is performed using the allocator that was specified with OrtApi::CreateSparseTensorAsOrtValue.
   *
   * \param[in,out] ort_value ::OrtValue to populate with data
   * \param[in] data_mem_info serves to identify the location of the data to be copied. If the allocator specified
   *  at the creation time has memory info that is not the same as mem_info argument to this function a X-device copy will be performed.
   *  String data is assumed to be on CPU and will only be copied into a CPU allocated buffer.
   * \param[in] values_shape pointer to values shape array
   * \param[in] values_shape_len length of the values_shape
   * \param[in] values - pointer to an array of values. For strings, pass const char**.
   * \param[in] inner_indices_data pointer to a location of CSR inner indices
   * \param[in] inner_indices_num number of CSR inner indices
   * \param[in] outer_indices_data pointer to a location of CSR outer indices
   * \param[in] outer_indices_num number of CSR outer indices
   *
   * \snippet{doc} snippets.dox OrtStatus Return Value
   */
  ORT_API2_STATUS(FillSparseTensorCsr, _Inout_ OrtValue* ort_value, _In_ const OrtMemoryInfo* data_mem_info,
                  _In_ const int64_t* values_shape, size_t values_shape_len, _In_ const void* values,
                  _In_ const int64_t* inner_indices_data, size_t inner_indices_num,
                  _In_ const int64_t* outer_indices_data, size_t outer_indices_num);

  /**
   * This fills populates an empty tensor that was created using OrtApi::CreateSparseTensorAsOrtValue.
   * This will allocate required memory and copy the supplied NNZ values and BlockSparse indices into that memory allocation.
   * Memory allocation is performed using the allocator that was specified with OrtApi::CreateSparseTensorAsOrtValue.
   *
   * \param[in,out] ort_value ::OrtValue to populate with data
   * \param[in] data_mem_info serves to identify the location of the data to be copied. If the allocator specified
   *  at the creation time has memory info that is not the same as mem_info argument to this function a X-device copy will be performed.
   *  String data is assumed to be on CPU and will only be copied into a CPU allocated buffer.
   * \param[in] values_shape
   * \param[in] values_shape_len
   * \param[in] values structure with values information
   * \param[in] indices_shape_data pointer to a location of indices shape
   * \param[in] indices_shape_len length of the block sparse indices shape
   * \param[in] indices_data pointer to a location of indices data. Shape will determine the length of the indices data.
   *
   * \snippet{doc} snippets.dox OrtStatus Return Value
   */
  ORT_API2_STATUS(FillSparseTensorBlockSparse, _Inout_ OrtValue* ort_value, _In_ const OrtMemoryInfo* data_mem_info,
                  _In_ const int64_t* values_shape, size_t values_shape_len, _In_ const void* values,
                  _In_ const int64_t* indices_shape_data, size_t indices_shape_len,
                  _In_ const int32_t* indices_data);

  /**
   * Create an ::OrtValue with a sparse tensor. This is the first step.
   * Next, use Use<Format>Indices() functions to supply sparse tensor with
   * format specific indices data and set its sparse format to a specific enum value.
   * This will not perform memory allocations. It will
   * use supplied user buffer which should outlive the created sparse tensor.
   * Use OrtApi::ReleaseValue to destroy the sparse tensor. It would not release the supplied values buffer.
   * This function can not be used to map strings from the user allocated memory. Strings must always be copied
   * and have UTF-8 encoding. Therefore, use OrtApi::CreateSparseTensorAsOrtValue above and then fill it with data
   * using appropriate Make*() function.
   *
   * \param[in] info memory info where sparse values reside.
   * \param[in,out] p_data pointer to a user allocated buffer with values. To create a full sparse tensor with no non-zero
   *   values, pass nullptr
   * \param[in] dense_shape shape of the original dense tensor
   * \param[in] dense_shape_len number of shape dimensions being passed
   * \param[in] values_shape shape of the values data. To create a fully sparse tensor with no non-zero values,
   *   pass {0} shape.
   * \param[in] values_shape_len number of values shape dimensions
   * \param[in] type must be one of TENSOR_ELEMENT_DATA_TYPE_xxxx
   * \param[out] out Should be freed by calling ReleaseValue
   *
   * \snippet{doc} snippets.dox OrtStatus Return Value
   */
  ORT_API2_STATUS(CreateSparseTensorWithValuesAsOrtValue, _In_ const OrtMemoryInfo* info, _Inout_ void* p_data,
                  _In_ const int64_t* dense_shape, size_t dense_shape_len,
                  _In_ const int64_t* values_shape, size_t values_shape_len,
                  ONNXTensorElementDataType type, _Outptr_ OrtValue** out);

  /**
   * This assigns Coo format indices to the SparseTensor that was created by
   * OrtApi::CreateSparseTensorWithValuesAsOrtValue above. It also sets OrtSparseFormat to
   * ORT_SPARSE_COO. This will not allocate any additional memory for data. The life span of
   * indices_data buffer should eclipse the life span of this ::OrtValue.
   *
   * \param[in,out] ort_value ::OrtValue instance constructed with OrtApi::CreateSparseTensorWithValuesAsOrtValue
   * \param[in,out] indices_data pointer to a user pre-allocated buffer or nullptr for fully sparse tensors.
   * \param[in] indices_num  number of COO indices. Should either be 0 for fully sparse tensors, be equal
   *  to the number of nnz values specified to OrtApi::CreateSparseTensorWithValuesAsOrtValue for 1-D {nnz} indices or
   *  be twice as number of nnz values for a  2-D indices {nnz, 2}
   *
   * \snippet{doc} snippets.dox OrtStatus Return Value
   */
  ORT_API2_STATUS(UseCooIndices, _Inout_ OrtValue* ort_value, _Inout_ int64_t* indices_data, size_t indices_num);

  /**
   * The assigns CSR format indices to the SparseTensor that was created by
   * OrtApi::CreateSparseTensorWithValuesAsOrtValue above. It also sets OrtSparseFormat to
   * ORT_SPARSE_CSRC. This will not allocate any additional memory for data. The life spans of
   * inner_data and outer_data buffers should eclipse the life span of this ::OrtValue.
   *
   * \param[in,out] ort_value ::OrtValue instance constructed with OrtApi::CreateSparseTensorWithValuesAsOrtValue
   * \param[in,out] inner_data pointer to a user pre-allocated buffer or nullptr for fully sparse tensors.
   * \param[in] inner_num  number of inner CSR indices. Should either be 0 for fully sparse tensors or be equal
   * to the number of nnz values specified to OrtApi::CreateSparseTensorWithValuesAsOrtValue.
   * \param[in,out] outer_data pointer to user pre-allocated buffer or nullptr for fully sparse tensors.
   * \param[in] outer_num number of CSR outer indices. Should either be 0 for fully sparse tensors or
   * equal to rows + 1 of the dense shape.
   *
   * \snippet{doc} snippets.dox OrtStatus Return Value
   */
  ORT_API2_STATUS(UseCsrIndices, _Inout_ OrtValue* ort_value, _Inout_ int64_t* inner_data, size_t inner_num,
                  _Inout_ int64_t* outer_data, size_t outer_num);

  /**
   * The assigns BlockSparse format indices to the SparseTensor that was created by
   * OrtApi::CreateSparseTensorWithValuesAsOrtValue above. It also sets OrtSparseFormat to
   * ORT_SPARSE_BLOCK_SPARSE. This will not allocate any additional memory for data. The life span of
   * indices_data buffer must eclipse the lifespan of this ::OrtValue.
   *
   * \param[in,out] ort_value OrtValue instance constructed with OrtApi::CreateSparseTensorWithValuesAsOrtValue
   * \param[in] indices_shape pointer to indices shape. Use {0} for fully sparse tensors
   * \param[in] indices_shape_len length of the indices shape
   * \param[in,out] indices_data pointer to user pre-allocated buffer or nullptr for fully sparse tensors.
   *
   * \snippet{doc} snippets.dox OrtStatus Return Value
   */
  ORT_API2_STATUS(UseBlockSparseIndices, _Inout_ OrtValue* ort_value, const int64_t* indices_shape, size_t indices_shape_len, _Inout_ int32_t* indices_data);

  /** \brief Returns sparse tensor format enum iff a given ort value contains an instance of sparse tensor.
   *
   * \param[in] ort_value ::OrtValue that contains an instance of sparse tensor
   * \param[out] out pointer to out parameter
   *
   * \snippet{doc} snippets.dox OrtStatus Return Value
   */
  ORT_API2_STATUS(GetSparseTensorFormat, _In_ const OrtValue* ort_value, _Out_ enum OrtSparseFormat* out);

  /** \brief Returns data type and shape of sparse tensor values (nnz) iff ::OrtValue contains a SparseTensor.
   *
   * \param[in] ort_value An ::OrtValue that contains a fully constructed sparse tensor
   * \param[out] out Must be freed by OrtApi::ReleaseTensorTypeAndShapeInfo
   *
   * \snippet{doc} snippets.dox OrtStatus Return Value
   */
  ORT_API2_STATUS(GetSparseTensorValuesTypeAndShape, _In_ const OrtValue* ort_value, _Outptr_ OrtTensorTypeAndShapeInfo** out);

  /** \brief Returns numeric data for sparse tensor values (nnz). For string values use GetStringTensor*().
   *
   * \param[in] ort_value an instance of ::OrtValue containing sparse tensor
   * \param[out] out returns a pointer to values data.  Do not attempt to free this ptr.
   *
   * \snippet{doc} snippets.dox OrtStatus Return Value
   */
  ORT_API2_STATUS(GetSparseTensorValues, _In_ const OrtValue* ort_value, _Outptr_ const void** out);

  /** \brief Returns data type, shape for the type of indices specified by indices_format.
   *
   * \param[in] ort_value ::OrtValue containing sparse tensor.
   * \param[in] indices_format One of the indices formats. It is an error to request a format that the sparse
   * tensor does not contain.
   * \param[out] out an instance of ::OrtTensorTypeAndShapeInfo. Must be freed by OrtApi::ReleaseTensorTypeAndShapeInfo
   *
   * \snippet{doc} snippets.dox OrtStatus Return Value
   */
  ORT_API2_STATUS(GetSparseTensorIndicesTypeShape, _In_ const OrtValue* ort_value, enum OrtSparseIndicesFormat indices_format, _Outptr_ OrtTensorTypeAndShapeInfo** out);

  /** \brief Returns indices data for the type of the indices specified by indices_format
   *
   * \param[in] ort_value ::OrtValue containing sparse tensor.
   * \param[in] indices_format One of the indices formats. It is an error to request a format that the sparse tensor does not contain.
   * \param[out] num_indices Pointer to where the number of indices entries is returned
   * \param[out] indices Returned pointer to the indices data. Do not free the returned pointer as it refers to internal data owned by the ::OrtValue
   *
   * \snippet{doc} snippets.dox OrtStatus Return Value
   */
  ORT_API2_STATUS(GetSparseTensorIndices, _In_ const OrtValue* ort_value, enum OrtSparseIndicesFormat indices_format, _Out_ size_t* num_indices, _Outptr_ const void** indices);
  /// @}
  /// \name OrtSessionOptions
  /// @{

  /**
   * \brief Sets out to 1 iff an optional type OrtValue has an element, 0 otherwise (OrtValue is None)
   * Use this API to find if the optional type OrtValue is None or not.
   * If the optional type OrtValue is not None, use the OrtValue just like any other OrtValue.
   * For example, if you get an OrtValue that corresponds to Optional(tensor) and
   * if HasValue() returns true, use it as tensor and so on.

   * \param[in] value Input OrtValue.
   * \param[out] out indicating if the input OrtValue contains data (1) or if it is a None (0)
   *
   * \snippet{doc} snippets.dox OrtStatus Return Value
   */
  ORT_API2_STATUS(HasValue, _In_ const OrtValue* value, _Out_ int* out);

  /// @}
  /// \name OrtKernelContext
  /// Custom operator APIs.
  /// @{

  /** \brief Used for custom operators, gets the GPU compute stream to use to launch the custom a GPU kernel
   *   \see ::OrtCustomOp
   * \param[in]  context OrtKernelContext instance
   * \param[out] out Returns pointer to a GPU compute stream that can be used to launch the custom GPU kernel.
   *             If retrieving the GPU compute stream is not relevant (GPU not enabled in the build, kernel partitioned to
   *             some other EP), then a nullptr is returned as the output param.
   *             Do not free or mutate the returned pointer as it refers to internal data owned by the underlying session.
   *             Only use it for custom kernel launching.
   *
   * \snippet{doc} snippets.dox OrtStatus Return Value
   */
  ORT_API2_STATUS(KernelContext_GetGPUComputeStream, _In_ const OrtKernelContext* context, _Outptr_ void** out);

  /// @}
  /// \name GetTensorMemoryInfo
  /// @{
  /** \brief Returns a pointer to the ::OrtMemoryInfo of a Tensor
   * \param[in] value ::OrtValue containing tensor.
   * \param[out] mem_info ::OrtMemoryInfo of the tensor. Do NOT free the returned pointer. It is valid for the lifetime of the ::OrtValue
   *
   * \snippet{doc} snippets.dox OrtStatus Return Value
   */
  ORT_API2_STATUS(GetTensorMemoryInfo, _In_ const OrtValue* value, _Out_ const OrtMemoryInfo** mem_info);

  /// @}
  /// \name GetExecutionProviderApi
  /// @{
  /** \brief Get a pointer to the requested version of the Execution Provider specific
   * API extensions to the OrtApi
   * \param[in] provider_name The name of the execution provider name. Currently only the following
   * values are supported: "DML".
   * \param[in] version Must be ::ORT_API_VERSION.
   * \param[out] provider_api A void pointer containing a reference to the execution provider versioned api structure.
   * For example, the provider_api pointer can be cast to the OrtDmlApi* when the provider_name is "DML".
   *
   * \snippet{doc} snippets.dox OrtStatus Return Value
   */
  ORT_API2_STATUS(GetExecutionProviderApi, _In_ const char* provider_name, _In_ uint32_t version, _Outptr_ const void** provider_api);

  /// @}

  /// \name SessionOptions
  /// @{
  /** \brief Set custom thread creation function
   *
   * \param[in] options Session options
   * \param[in] ort_custom_create_thread_fn Custom thread creation function
   *
   * \snippet{doc} snippets.dox OrtStatus Return Value
   */
  ORT_API2_STATUS(SessionOptionsSetCustomCreateThreadFn, _Inout_ OrtSessionOptions* options, _In_ OrtCustomCreateThreadFn ort_custom_create_thread_fn);

  /** \brief Set creation options for custom thread
   *
   * \param[in] options Session options
   * \param[in] ort_custom_thread_creation_options Custom thread creation options (can be nullptr)
   *
   * \snippet{doc} snippets.dox OrtStatus Return Value
   */
  ORT_API2_STATUS(SessionOptionsSetCustomThreadCreationOptions, _Inout_ OrtSessionOptions* options, _In_ void* ort_custom_thread_creation_options);

  /** \brief Set custom thread join function
   *
   * \param[in] options Session options
   * \param[in] ort_custom_join_thread_fn Custom join thread function, must not be nullptr when ort_custom_create_thread_fn is set
   *
   * \snippet{doc} snippets.dox OrtStatus Return Value
   */
  ORT_API2_STATUS(SessionOptionsSetCustomJoinThreadFn, _Inout_ OrtSessionOptions* options, _In_ OrtCustomJoinThreadFn ort_custom_join_thread_fn);
  /// @}

  /// \name OrtThreadingOptions
  /// @{
  /** \brief Set custom thread creation function for global thread pools
   *
   * \param[inout] tp_options
   * \param[in] ort_custom_create_thread_fn Custom thread creation function
   *
   * \snippet{doc} snippets.dox OrtStatus Return Value
   */
  ORT_API2_STATUS(SetGlobalCustomCreateThreadFn, _Inout_ OrtThreadingOptions* tp_options, _In_ OrtCustomCreateThreadFn ort_custom_create_thread_fn);

  /** \brief Set custom thread creation options for global thread pools
   *
   * \param[inout] tp_options
   * \param[in] ort_custom_thread_creation_options Custom thread creation options (can be nullptr)
   *
   * \snippet{doc} snippets.dox OrtStatus Return Value
   */
  ORT_API2_STATUS(SetGlobalCustomThreadCreationOptions, _Inout_ OrtThreadingOptions* tp_options, _In_ void* ort_custom_thread_creation_options);

  /** \brief Set custom thread join function for global thread pools
   *
   * \param[inout] tp_options
   * \param[in] ort_custom_join_thread_fn Custom thread join function, must not be nullptr when global ort_custom_create_thread_fn is set
   *
   * \snippet{doc} snippets.dox OrtStatus Return Value
   */
  ORT_API2_STATUS(SetGlobalCustomJoinThreadFn, _Inout_ OrtThreadingOptions* tp_options, _In_ OrtCustomJoinThreadFn ort_custom_join_thread_fn);
  /// @}

  /** \brief Synchronize bound inputs. The call may be necessary for some providers, such as cuda,
   *   in case the system that allocated bound memory operated on a different stream. However, the
   *   operation is provider specific and could be a no-op.
   *
   * \param[inout] binding_ptr
   *
   * \snippet{doc} snippets.dox OrtStatus Return Value
   */
  ORT_API2_STATUS(SynchronizeBoundInputs, _Inout_ OrtIoBinding* binding_ptr);

  /** \brief Synchronize bound outputs. The call may be necessary for some providers, such as cuda,
   *   in case the system that allocated bound memory operated on a different stream. However, the
   *   operation is provider specific and could be a no-op.
   *
   * \param[inout] binding_ptr
   *
   * \snippet{doc} snippets.dox OrtStatus Return Value
   */
  ORT_API2_STATUS(SynchronizeBoundOutputs, _Inout_ OrtIoBinding* binding_ptr);

  /// \name OrtSessionOptions
  /// @{

  /** \brief Append CUDA execution provider to the session options
   *
   * If CUDA is not available (due to a non CUDA enabled build), this function will return failure.
   *
   * This is slightly different from OrtApi::SessionOptionsAppendExecutionProvider_CUDA, it takes an
   * ::OrtCUDAProviderOptions which is publicly defined. This takes an opaque ::OrtCUDAProviderOptionsV2
   * which must be created with OrtApi::CreateCUDAProviderOptions.
   *
   * For OrtApi::SessionOptionsAppendExecutionProvider_CUDA, the user needs to instantiate ::OrtCUDAProviderOptions
   * as well as allocate/release buffers for some members of ::OrtCUDAProviderOptions.
   * Here, OrtApi::CreateCUDAProviderOptions and Ortapi::ReleaseCUDAProviderOptions will do the memory management for you.
   *
   * \param[in] options
   * \param[in] cuda_options
   *
   * \snippet{doc} snippets.dox OrtStatus Return Value
   *
   * \since Version 1.11.
   */
  ORT_API2_STATUS(SessionOptionsAppendExecutionProvider_CUDA_V2,
                  _In_ OrtSessionOptions* options, _In_ const OrtCUDAProviderOptionsV2* cuda_options);

  /// @}
  /// \name OrtCUDAProviderOptionsV2
  /// @{

  /** \brief Create an OrtCUDAProviderOptionsV2
   *
   * \param[out] out Newly created ::OrtCUDAProviderOptionsV2. Must be released with OrtApi::ReleaseCudaProviderOptions
   *
   * \snippet{doc} snippets.dox OrtStatus Return Value
   *
   * \since Version 1.11.
   */
  ORT_API2_STATUS(CreateCUDAProviderOptions, _Outptr_ OrtCUDAProviderOptionsV2** out);

  /** \brief Set options in a CUDA Execution Provider.
   *
   * Please refer to https://onnxruntime.ai/docs/execution-providers/CUDA-ExecutionProvider.html#configuration-options
   * to know the available keys and values. Key should be in null terminated string format of the member of ::OrtCUDAProviderOptionsV2
   * and value should be its related range.
   *
   * For example, key="device_id" and value="0"
   *
   * \param[in] cuda_options
   * \param[in] provider_options_keys Array of UTF-8 null-terminated string for provider options keys
   * \param[in] provider_options_values Array of UTF-8 null-terminated string for provider options values
   * \param[in] num_keys Number of elements in the `provider_option_keys` and `provider_options_values` arrays
   *
   * \snippet{doc} snippets.dox OrtStatus Return Value
   *
   * \since Version 1.11.
   */
  ORT_API2_STATUS(UpdateCUDAProviderOptions, _Inout_ OrtCUDAProviderOptionsV2* cuda_options,
                  _In_reads_(num_keys) const char* const* provider_options_keys,
                  _In_reads_(num_keys) const char* const* provider_options_values,
                  _In_ size_t num_keys);

  /**
   * Get serialized CUDA provider options string.
   *
   * For example, "device_id=0;arena_extend_strategy=0;......"
   *
   * \param cuda_options - OrtCUDAProviderOptionsV2 instance
   * \param allocator - a ptr to an instance of OrtAllocator obtained with CreateAllocator() or GetAllocatorWithDefaultOptions()
   *                      the specified allocator will be used to allocate continuous buffers for output strings and lengths.
   * \param ptr - is a UTF-8 null terminated string allocated using 'allocator'. The caller is responsible for using the same allocator to free it.
   *
   * \snippet{doc} snippets.dox OrtStatus Return Value
   *
   * \since Version 1.11.
   */
  ORT_API2_STATUS(GetCUDAProviderOptionsAsString, _In_ const OrtCUDAProviderOptionsV2* cuda_options, _Inout_ OrtAllocator* allocator, _Outptr_ char** ptr);

  /** \brief Release an ::OrtCUDAProviderOptionsV2
   *
   * \note This is an exception in the naming convention of other Release* functions, as the name of the method does not have the V2 suffix, but the type does
   *
   * \since Version 1.11.
   */
  void(ORT_API_CALL* ReleaseCUDAProviderOptions)(_Frees_ptr_opt_ OrtCUDAProviderOptionsV2* input);

  /// @}

  /** \brief Append MIGraphX provider to session options
   *
   * If MIGraphX is not available (due to a non MIGraphX enabled build, or if MIGraphX is not installed on the system), this function will return failure.
   *
   * \param[in] options
   * \param[in] migraphx_options
   *
   * \snippet{doc} snippets.dox OrtStatus Return Value
   *
   * \since Version 1.11.
   */
  ORT_API2_STATUS(SessionOptionsAppendExecutionProvider_MIGraphX,
                  _In_ OrtSessionOptions* options, _In_ const OrtMIGraphXProviderOptions* migraphx_options);

  /** \brief Replace initialized Tensors with external data with the data provided in initializers.
   *
   * The function will find the initialized TensorProtos with external data in the graph with the provided names and
   * replace them with the provided tensors. The API verifies that the TensorProto being replaced
   * has an external data reference and has the same name, dimensions and data type as its replacement. The replacement
   * will occur before any of the optimizations take place. The data will be copied into the graph
   * since TensorProto can't refer to the user provided buffers.
   *
   * Once the model has been loaded, the OrtValue(s) added to SessionOptions instance will be removed
   * from the internal SessionOptions copy to save memory, the user provided buffers can then be deallocated
   * and the SessionOptions instance that refers to them can be destroyed.
   *
   * \param[in] options
   * \param[in] initializer_names Array of null terminated UTF-8 encoded strings of the initializers names.
   * \param[in] initializers Array of ::OrtValue type
   * \param[in] initializers_num Number of elements in the initializer_names and initializers
   *
   * \snippet{doc} snippets.dox OrtStatus Return Value
   *
   * \since Version 1.12.
   */
  ORT_API2_STATUS(AddExternalInitializers, _In_ OrtSessionOptions* options,
                  _In_reads_(input_len) const char* const* initializer_names,
                  _In_reads_(input_len) const OrtValue* const* initializers, size_t initializers_num);

  /** \brief: Create attribute of onnxruntime operator
   *
   * \param[in] name Name of the attribute
   * \param[in] data Data content of the attribute
   * \param[in] len Number of bytes stored in data
   * \param[in] type Data type
   * \param[out] op_attr Attribute that has been created, which must be released by OrtApi::ReleaseOpAttr
   *
   * \since Version 1.12.
   */
  ORT_API2_STATUS(CreateOpAttr,
                  _In_ const char* name,
                  _In_ const void* data,
                  _In_ int len,
                  _In_ OrtOpAttrType type,
                  _Outptr_ OrtOpAttr** op_attr);

  /* \brief: Release op attribute
   *
   * \param[in] opAttr Attribute created by OrtApi::CreateOpAttr
   *
   * \since Version 1.12.
   */
  ORT_CLASS_RELEASE(OpAttr);

  /** \brief: Create onnxruntime native operator
   *
   * \param[in] info Kernel info
   * \param[in] op_name Operator name
   * \param[in] domain Operator domain
   * \param[in] version Operator opset version
   * \param[in] type_constraint_names Name of the type contraints, such as "T" or "T1"
   * \param[in] type_constraint_values Type of each contraints
   * \param[in] type_constraint_count Number of contraints
   * \param[in] attr_values Attributes used to initialize the operator
   * \param[in] attr_count Number of the attributes
   * \param[in] input_count Number of inputs
   * \param[in] output_count Number of outputs
   * \param[out] ort_op Operator that has been created
   *
   * \since Version 1.12.
   */
  ORT_API2_STATUS(CreateOp,
                  _In_ const OrtKernelInfo* info,
                  _In_z_ const char* op_name,
                  _In_z_ const char* domain,
                  int version,
                  _In_reads_(type_constraint_count) const char** type_constraint_names,
                  _In_reads_(type_constraint_count) const ONNXTensorElementDataType* type_constraint_values,
                  int type_constraint_count,
                  _In_reads_(attr_count) const OrtOpAttr* const* attr_values,
                  int attr_count,
                  int input_count,
                  int output_count,
                  _Outptr_ OrtOp** ort_op);

  /** \brief: Invoke the operator created by OrtApi::CreateOp
   * The inputs must follow the order as specified in onnx specification
   *
   * \param[in] context Kernel context
   * \param[in] ort_op Operator that has been created
   * \param[in] input_values Array of inputs
   * \param[in] input_count Number of inputs
   * \param[in] output_values Array of outputs
   * \param[in] output_count Number of outputs
   *
   * \since Version 1.12.
   */
  ORT_API2_STATUS(InvokeOp,
                  _In_ const OrtKernelContext* context,
                  _In_ const OrtOp* ort_op,
                  _In_ const OrtValue* const* input_values,
                  _In_ int input_count,
                  _Inout_ OrtValue* const* output_values,
                  _In_ int output_count);

  /* \brief: Release an onnxruntime operator
   *
   * \param[in] Op Operator created by OrtApi::CreateOp
   *
   * \since Version 1.12.
   */
  ORT_CLASS_RELEASE(Op);

  /** \brief: Append execution provider to the session options.
   * \param[in] options
   * \param[in] provider_name - provider to add.
   * \param[in] provider_options_keys - keys to configure the provider options
   * \param[in] provider_options_values - values to configure the provider options
   * \param[in] num_keys - number of keys passed in
   *
   * Currently supported providers:
   *   QNN
   *   SNPE
   *   XNNPACK
   *
   * Note: If an execution provider has a dedicated SessionOptionsAppendExecutionProvider_<provider name> function
   *       that should be used to add it.
   *
   * QNN supported keys:
   *   "backend_path": file path to QNN backend library.
   *   "profiling_level": QNN profiling level, options: "off", "basic", "detailed". Default to off.
   *   "rpc_control_latency": QNN RPC control latency.
   *   "vtcm_mb": QNN VTCM size in MB. default to 0(not set).
   *   "htp_performance_mode": QNN performance mode, options: "burst", "balanced", "default", "high_performance",
   *   "high_power_saver", "low_balanced", "extreme_power_saver", "low_power_saver", "power_saver", "sustained_high_performance". Default to "default".
   *   "qnn_saver_path": File path to the QNN Saver backend library. If specified, QNN Saver will be enabled and will
   *   dump QNN API calls to disk for replay/debugging. QNN Saver produces incorrect model inference results and
   *   may alter model/EP partitioning. Use only for debugging.
   *   "qnn_context_priority": QNN context priority, options: "low", "normal", "normal_high", "high". Default to "normal".
   *   "htp_graph_finalization_optimization_mode": Set the optimization mode for graph finalization on the HTP backend. Available options:
   *     - "0": Default.
   *     - "1": Faster preparation time, less optimal graph.
   *     - "2": Longer preparation time, more optimal graph.
   *     - "3": Longest preparation time, most likely even more optimal graph. See QNN SDK documentation for specific details.
   *   "soc_model": The SoC model number. Refer to the QNN SDK documentation for valid values. Defaults to "0" (unknown).
   *   "htp_arch": The minimum HTP architecture the driver will use to select compatible QNN operators. Available options:
   *     - "0": Default (none).
   *     - "68"
   *     - "69"
   *     - "73"
   *     - "75"
   *   "device_id": The ID of the device to use when setting 'htp_arch'. Defaults to "0" (for single device).
       "enable_htp_fp16_precision": Only used for float32 model.
       Enable the float32 model to be inferenced with fp16 precision. Otherwise, it will be fp32 precision.
         - "0": Default. With fp32 precision.
         - "1": With fp16 precision.
   *
   * SNPE supported keys:
   *   "runtime": SNPE runtime engine, options: "CPU", "CPU_FLOAT32", "GPU", "GPU_FLOAT32_16_HYBRID", "GPU_FLOAT16",
   *   "DSP", "DSP_FIXED8_TF", "AIP_FIXED_TF", "AIP_FIXED8_TF".
   *   Mapping to SNPE Runtime_t definition: CPU, CPU_FLOAT32 => zdl::DlSystem::Runtime_t::CPU;
   *   GPU, GPU_FLOAT32_16_HYBRID => zdl::DlSystem::Runtime_t::GPU;
   *   GPU_FLOAT16 => zdl::DlSystem::Runtime_t::GPU_FLOAT16;
   *   DSP, DSP_FIXED8_TF => zdl::DlSystem::Runtime_t::DSP.
   *   AIP_FIXED_TF, AIP_FIXED8_TF => zdl::DlSystem::Runtime_t::AIP_FIXED_TF.
   *   "priority": execution priority, options: "low", "normal".
   *   "buffer_type": ITensor or user buffers, options: "ITENSOR", user buffer with different types - "TF8", "TF16", "UINT8", "FLOAT".
   *   "ITENSOR" -- default, ITensor which is float only.
   *   "TF8" -- quantized model required, "FLOAT" -- for both quantized or non-quantized model
   *   "enable_init_cache": enable SNPE init caching feature, set to 1 to enabled it. Disabled by default.
   *   If SNPE is not available (due to a non Snpe enabled build or its dependencies not being installed), this function will fail.
   *
   * XNNPACK supported keys:
   *   "intra_op_num_threads": number of thread-pool size to use for XNNPACK execution provider.
   *      default value is 0, which means to use the session thread-pool size.
   *
   * \since Version 1.12.
   */
  ORT_API2_STATUS(SessionOptionsAppendExecutionProvider, _In_ OrtSessionOptions* options,
                  _In_ const char* provider_name,
                  _In_reads_(num_keys) const char* const* provider_options_keys,
                  _In_reads_(num_keys) const char* const* provider_options_values,
                  _In_ size_t num_keys);

  /* \brief: Get a copy of kernel info
   *
   * \param[in] info Kernel info
   * \param[out] info_copy Copy of kernel info
   *
   * \since Version 1.12.
   */
  ORT_API2_STATUS(CopyKernelInfo,
                  _In_ const OrtKernelInfo* info,
                  _Outptr_ OrtKernelInfo** info_copy);

  /* \brief: Release kernel info
   *
   * \param[in] KernelInfo A copy of kernel info returned by CopyKernelInfo
   *
   * \since Version 1.12.
   */
  ORT_CLASS_RELEASE(KernelInfo);

  /// \name Ort Training
  /// @{
  /** \brief Gets the Training C Api struct
   *
   * Call this function to access the ::OrtTrainingApi structure that holds pointers to functions that enable
   * training with onnxruntime.
   * \note A NULL pointer will be returned and no error message will be printed if the training api
   * is not supported with this build. A NULL pointer will be returned and an error message will be
   * printed if the provided version is unsupported, for example when using a runtime older than the
   * version created with this header file.
   *
   * \param[in] version Must be ::ORT_API_VERSION
   * \return The ::OrtTrainingApi struct for the version requested.
   *
   * \since Version 1.13
   */
  const OrtTrainingApi*(ORT_API_CALL* GetTrainingApi)(uint32_t version)NO_EXCEPTION;

  /// @}

  /** \brief Append CANN provider to session options
   *
   * If CANN is not available (due to a non CANN enabled build, or if CANN is not installed on the system), this function will return failure.
   *
   * \param[in] options
   * \param[in] cann_options
   *
   * \snippet{doc} snippets.dox OrtStatus Return Value
   *
   * \since Version 1.13.
   */
  ORT_API2_STATUS(SessionOptionsAppendExecutionProvider_CANN,
                  _In_ OrtSessionOptions* options, _In_ const OrtCANNProviderOptions* cann_options);

  /** \brief Create an OrtCANNProviderOptions
   *
   * \param[out] out created ::OrtCANNProviderOptions. Must be released with OrtApi::ReleaseCANNProviderOptions
   *
   * \snippet{doc} snippets.dox OrtStatus Return Value
   *
   * \since Version 1.13.
   */
  ORT_API2_STATUS(CreateCANNProviderOptions, _Outptr_ OrtCANNProviderOptions** out);

  /** \brief Set options in a CANN Execution Provider.
   *
   * \param[in] cann_options
   * \param[in] provider_options_keys Array of UTF-8 null-terminated string for provider options keys
   * \param[in] provider_options_values Array of UTF-8 null-terminated string for provider options values
   * \param[in] num_keys Number of elements in the `provider_option_keys` and `provider_options_values` arrays
   *
   * \snippet{doc} snippets.dox OrtStatus Return Value
   *
   * \since Version 1.13.
   */
  ORT_API2_STATUS(UpdateCANNProviderOptions, _Inout_ OrtCANNProviderOptions* cann_options,
                  _In_reads_(num_keys) const char* const* provider_options_keys,
                  _In_reads_(num_keys) const char* const* provider_options_values,
                  _In_ size_t num_keys);

  /** \brief Get serialized CANN provider options string.
   *
   * \param[in] cann_options OrtCANNProviderOptions instance
   * \param[in] allocator a ptr to an instance of OrtAllocator obtained with CreateAllocator()
   *                      or GetAllocatorWithDefaultOptions(), the specified allocator will be used to allocate
   *                      continuous buffers for output strings and lengths.
   * \param[out] ptr is a UTF-8 null terminated string allocated using 'allocator'.
   *                 The caller is responsible for using the same allocator to free it.
   *
   * \snippet{doc} snippets.dox OrtStatus Return Value
   *
   * \since Version 1.13.
   */
  ORT_API2_STATUS(GetCANNProviderOptionsAsString, _In_ const OrtCANNProviderOptions* cann_options,
                  _Inout_ OrtAllocator* allocator, _Outptr_ char** ptr);

  /** \brief Release an OrtCANNProviderOptions
   *
   * \param[in] the pointer of OrtCANNProviderOptions which will been deleted
   *
   * \since Version 1.13.
   */
  void(ORT_API_CALL* ReleaseCANNProviderOptions)(_Frees_ptr_opt_ OrtCANNProviderOptions* input);

  /*  \brief Get OrtDevice type from MemoryInfo
   *
   *  \since Version 1.14
   */
  void(ORT_API_CALL* MemoryInfoGetDeviceType)(_In_ const OrtMemoryInfo* ptr, _Out_ OrtMemoryInfoDeviceType* out);

  /* \brief Update the OrtEnv instance with custom log severity level
   *
   * \param[in] ort_env The OrtEnv instance being used
   * \param[in] log_severity_level The log severity level.
   *
   * \since Version 1.14.
   */
  ORT_API2_STATUS(UpdateEnvWithCustomLogLevel, _In_ OrtEnv* ort_env, OrtLoggingLevel log_severity_level);

  /*  \brief Set affinities for intra op threads
   *
   * Affinity string follows format:
   * logical_processor_id,logical_processor_id;logical_processor_id,logical_processor_id
   * Semicolon isolates configurations among threads, while comma split processors where ith thread expected to attach to.
   * e.g. 1,2,3;4,5
   * specifies affinities for two threads, with the 1st thread attach to the 1st, 2nd, and 3rd processor, and 2nd thread to the 4th and 5th.
   * To ease the configuration, an "interval" is also allowed:
   * e.g. 1-8;8-16;17-24
   * orders that the 1st thread runs on first eight processors, 2nd thread runs on next eight processors, and so forth.
   * Note:
   * 1. Once set, the number of thread affinities must equal to intra_op_num_threads - 1,
   *    ort does not set affinity on the main thread which is started and managed by the calling app;
   * 2. For windows, ort will infer the group id from a logical processor id, for example, assuming there are two groups with each has 64 logical processors,
   *    an id of 64 will be inferred as the last processor of the 1st group, while 65 will be interpreted as the 1st processor of the second group.
   *    Hence 64-65 is an invalid configuration, because a windows thread cannot be attached to processors across group boundary.
   *
   *  \since Version 1.14
   */
  ORT_API2_STATUS(SetGlobalIntraOpThreadAffinity, _Inout_ OrtThreadingOptions* tp_options, const char* affinity_string);

  /** \brief Register custom ops from a shared library.
   *
   * Loads a shared library (.dll on windows, .so on linux, etc) named 'library_name' and looks for this entry point:
   *		OrtStatus* RegisterCustomOps(OrtSessionOptions * options, const OrtApiBase* api);
   * It then passes in the provided session options to this function along with the api base.
   *
   * The handle to the loaded library is automatically released by ORT when the last OrtSession that references the
   * library handle is released. If no OrtSession is created, then the library handle is released when the provided
   * OrtSessionOptions is released.
   *
   * \param[in] options The session options.
   * \param[in] library_name The name of the shared library to load and register. Refer to OS-specific dynamic library
   *                         loading utilities (e.g., LoadLibraryEx on Windows or dlopen on Linux/MacOS) for information
   *                         on the format of library names and search paths.
   *
   * \snippet{doc} snippets.dox OrtStatus Return Value
   * \since Version 1.14
   */
  ORT_API2_STATUS(RegisterCustomOpsLibrary_V2, _Inout_ OrtSessionOptions* options, _In_ const ORTCHAR_T* library_name);

  /** \brief Register custom ops by calling a RegisterCustomOpsFn function.
   *
   * Searches for registration_func_name and if found calls it.
   *
   * The library containing the function must either be linked against or previously loaded by the executable.
   *
   * If you want ONNX Runtime to load the library and manage its lifetime, use RegisterCustomOpsLibrary_V2.
   *
   * RegisterCustomOpsUsingFunction can be used in scenarios where it may not be possible for ONNX Runtime to load
   * the library from a path. e.g. mobile platforms where the library must be linked into the app.
   *
   * The registration function must have the signature of RegisterCustomOpsFn:
   *    OrtStatus* (*fn)(OrtSessionOptions* options, const OrtApiBase* api);
   *
   * See https://onnxruntime.ai/docs/reference/operators/add-custom-op.html for details on how the registration
   * function should be implemented.
   *
   * \param[in] options OrtSessionOptions that is passed through as the first argument in the call to the
   *                    registration function.
   * \param[in] registration_func_name Name of registration function to use.
   *
   * \snippet{doc} snippets.dox OrtStatus Return Value
   * \since Version 1.14
   */
  ORT_API2_STATUS(RegisterCustomOpsUsingFunction, _Inout_ OrtSessionOptions* options,
                  _In_ const char* registration_func_name);

  /// \name OrtKernelInfo
  /// Custom operator APIs.
  /// @{

  /** \brief Get the number of inputs from ::OrtKernelInfo.
   *
   * Used in the CreateKernel callback of an OrtCustomOp to query the number of inputs
   * during kernel/session creation.
   *
   * \param[in] info Instance of ::OrtKernelInfo.
   * \param[out] out Pointer to variable assigned with the result on success.
   *
   * \snippet{doc} snippets.dox OrtStatus Return Value
   * \since Version 1.14
   */
  ORT_API2_STATUS(KernelInfo_GetInputCount, _In_ const OrtKernelInfo* info, _Out_ size_t* out);

  /** \brief Get the number of outputs from ::OrtKernelInfo.
   *
   * Used in the CreateKernel callback of an OrtCustomOp to query the number of outputs
   * during kernel/session creation.
   *
   * \param[in] info Instance of ::OrtKernelInfo.
   * \param[out] out Pointer to variable assigned with the result on success.
   *
   * \snippet{doc} snippets.dox OrtStatus Return Value
   * \since Version 1.14
   */
  ORT_API2_STATUS(KernelInfo_GetOutputCount, _In_ const OrtKernelInfo* info, _Out_ size_t* out);

  /** \brief Get the name of a ::OrtKernelInfo's input.
   *
   * Used in the CreateKernel callback of an OrtCustomOp to query an input's name
   * during kernel/session creation.
   *
   * If `out` is nullptr, the value of `size` is set to the size of the name
   * string (including null-terminator), and a success status is returned.
   *
   * If the `size` parameter is greater than or equal to the name string's size,
   * the value of `size` is set to the true size of the string (including null-terminator),
   * the provided memory is filled with the string's contents, and a success status is returned.
   *
   * If the `size` parameter is less than the actual string's size and `out`
   * is not nullptr, the value of `size` is set to the true size of the string
   * and a failure status is returned.
   *
   * \param[in] info An instance of ::OrtKernelInfo.
   * \param[in] index The index of the input name to get. Returns a failure status if out-of-bounds.
   * \param[out] out Memory location into which to write the UTF-8 null-terminated string representing the input's name.
   * \param[in,out] size Pointer to the size of the `out` buffer. See above comments for details.
   *
   * \snippet{doc} snippets.dox OrtStatus Return Value
   * \since Version 1.14
   */
  ORT_API2_STATUS(KernelInfo_GetInputName, _In_ const OrtKernelInfo* info, size_t index, _Out_ char* out,
                  _Inout_ size_t* size);

  /** \brief Get the name of a ::OrtKernelInfo's output.
   *
   * Used in the CreateKernel callback of an OrtCustomOp to query an output's name
   * during kernel/session creation.
   *
   * If `out` is nullptr, the value of `size` is set to the size of the name
   * string (including null-terminator), and a success status is returned.
   *
   * If the `size` parameter is greater than or equal to the name string's size,
   * the value of `size` is set to the true size of the string (including null-terminator),
   * the provided memory is filled with the string's contents, and a success status is returned.
   *
   * If the `size` parameter is less than the actual string's size and `out`
   * is not nullptr, the value of `size` is set to the true size of the string
   * and a failure status is returned.
   *
   * \param[in] info An instance of ::OrtKernelInfo.
   * \param[in] index The index of the output name to get. Returns a failure status if out-of-bounds.
   * \param[out] out Memory location into which to write the UTF-8 null-terminated string representing the output's
   *                 name.
   * \param[in,out] size Pointer to the size of the `out` buffer. See above comments for details.
   *
   * \snippet{doc} snippets.dox OrtStatus Return Value
   * \since Version 1.14
   */
  ORT_API2_STATUS(KernelInfo_GetOutputName, _In_ const OrtKernelInfo* info, size_t index, _Out_ char* out,
                  _Inout_ size_t* size);

  /** \brief Get the type information for a ::OrtKernelInfo's input.
   *
   * Used in the CreateKernel callback of an OrtCustomOp to query the shape and type information
   * of an input during kernel/session creation.
   *
   * \param[in] info An instance of ::OrtKernelInfo.
   * \param[in] index Which input to get the type information for
   * \param[out] type_info Pointer set to the resulting ::OrtTypeInfo. Must be freed with OrtApi::ReleaseTypeInfo.
   *
   * \snippet{doc} snippets.dox OrtStatus Return Value
   * \since Version 1.14
   */
  ORT_API2_STATUS(KernelInfo_GetInputTypeInfo, _In_ const OrtKernelInfo* info, size_t index,
                  _Outptr_ OrtTypeInfo** type_info);

  /** \brief Get the type information for a ::OrtKernelInfo's output.
   *
   * Used in the CreateKernel callback of an OrtCustomOp to query the shape and type information
   * of an output during kernel/session creation.
   *
   * \param[in] info An instance of ::OrtKernelInfo.
   * \param[in] index Which input to get the type information for
   * \param[out] type_info Pointer set to the resulting ::OrtTypeInfo. Must be freed with OrtApi::ReleaseTypeInfo.
   *
   * \snippet{doc} snippets.dox OrtStatus Return Value
   * \since Version 1.14
   */
  ORT_API2_STATUS(KernelInfo_GetOutputTypeInfo, _In_ const OrtKernelInfo* info, size_t index,
                  _Outptr_ OrtTypeInfo** type_info);

  /** \brief Get a ::OrtValue tensor stored as an attribute in the graph node.
   *
   * Used in the CreateKernel callback of an OrtCustomOp to get a tensor attribute.
   *
   * \param[in] info ::OrtKernelInfo instance.
   * \param[in] name UTF-8 null-terminated string representing the attribute's name.
   * \param[in] allocator Allocator used to allocate the internal tensor state.
   * \param[out] out Returns newly created ::OrtValue. Must be freed with OrtApi::ReleaseValue,
   *                 which will also free internal tensor state allocated with the provided allocator.
   *
   * \snippet{doc} snippets.dox OrtStatus Return Value
   */
  ORT_API2_STATUS(KernelInfoGetAttribute_tensor, _In_ const OrtKernelInfo* info, _In_z_ const char* name,
                  _Inout_ OrtAllocator* allocator, _Outptr_ OrtValue** out);

  /// @}
  /// \name OrtSessionOptions
  /// Custom operator APIs
  /// @{

  /** \brief Checks if the given session configuration entry exists.
   *
   * The config_key formats are defined in onnxruntime_session_options_config_keys.h
   *
   * Can be used in a custom operator library to check for session configuration entries
   * that target one or more custom operators in the library. Example: The config entry
   * custom_op.myop.some_key targets a custom op named "myop".
   *
   * \param[in] options The ::OrtSessionOptions instance.
   * \param[in] config_key A null-terminated UTF-8 string representation of the configuration key.
   * \param[out] out Pointer set to 1 if the entry exists and 0 otherwise.
   *
   * \snippet{doc} snippets.dox OrtStatus Return Value
   * \since Version 1.14
   */
  ORT_API2_STATUS(HasSessionConfigEntry, _In_ const OrtSessionOptions* options,
                  _In_z_ const char* config_key, _Out_ int* out);

  /** \brief Get a session configuration value.
   *
   * Returns a failure status if the configuration key does not exist.
   * The config_key and the format of config_value are defined in onnxruntime_session_options_config_keys.h
   *
   * If `config_value` is nullptr, the value of `size` is set to the true size of the string
   * value (including null-terminator), and a success status is returned.
   *
   * If the `size` parameter is greater than or equal to the actual string value's size,
   * the value of `size` is set to the true size of the string value, the provided memory
   * is filled with the value's contents, and a success status is returned.
   *
   * If the `size` parameter is less than the actual string value's size and `config_value`
   * is not nullptr, the value of `size` is set to the true size of the string value
   * and a failure status is returned.
   *
   * Can be used in a custom operator library to get session configuration entries
   * that target one or more custom operators in the library. Example: The config entry
   * custom_op.myop.some_key targets a custom op named "myop".
   *
   * \param[in] options The session options.
   * \param[in] config_key A null-terminated UTF-8 string representation of the config key.
   * \param[in] config_value Pointer to memory where the null-terminated UTF-8 string value will be stored.
   * \param[in,out] size Pointer to the size of the `config_value` buffer. See above comments for details.
   *
   * \snippet{doc} snippets.dox OrtStatus Return Value
   * \since Version 1.14
   */
  ORT_API2_STATUS(GetSessionConfigEntry, _In_ const OrtSessionOptions* options,
                  _In_z_ const char* config_key, _Out_ char* config_value, _Inout_ size_t* size);

  /// @}

  /** \brief Append dnnl provider to session options
   *
   * If oneDNN is not available, this function will return failure.
   *
   * \param[in] options
   * \param[in] dnnl_options
   *
   * \snippet{doc} snippets.dox OrtStatus Return Value
   *
   * \since Version 1.15.
   */
  ORT_API2_STATUS(SessionOptionsAppendExecutionProvider_Dnnl,
                  _In_ OrtSessionOptions* options, _In_ const OrtDnnlProviderOptions* dnnl_options);

  /** \brief Create an OrtDnnlProviderOptions
   *
   * \param[out] out Newly created ::OrtDnnlProviderOptions. Must be released with OrtApi::ReleaseDnnlProviderOptions
   *
   * \snippet{doc} snippets.dox OrtStatus Return Value
   *
   * \since Version 1.15.
   */
  ORT_API2_STATUS(CreateDnnlProviderOptions, _Outptr_ OrtDnnlProviderOptions** out);

  /** \brief Set options in a oneDNN Execution Provider.
   *
   * Key should be in null terminated string format of the member of ::OrtDnnlProviderOptions
   * and value should be its related range.
   *
   * For example, key="use_arena" and value="1"
   *
   * \param[in] dnnl_options
   * \param[in] provider_options_keys Array of UTF-8 null-terminated string for provider options keys
   * \param[in] provider_options_values Array of UTF-8 null-terminated string for provider options values
   * \param[in] num_keys Number of elements in the `provider_option_keys` and `provider_options_values` arrays
   *
   * \snippet{doc} snippets.dox OrtStatus Return Value
   *
   * \since Version 1.15.
   */
  ORT_API2_STATUS(UpdateDnnlProviderOptions, _Inout_ OrtDnnlProviderOptions* dnnl_options,
                  _In_reads_(num_keys) const char* const* provider_options_keys,
                  _In_reads_(num_keys) const char* const* provider_options_values,
                  _In_ size_t num_keys);

  /**
   * Get serialized oneDNN provider options string.
   *
   * For example, "use_arena=1;......"
   *
   * \param dnnl_options - OrtDnnlProviderOptions instance
   * \param allocator - a ptr to an instance of OrtAllocator obtained with CreateAllocator() or GetAllocatorWithDefaultOptions()
   *                      the specified allocator will be used to allocate continuous buffers for output strings and lengths.
   * \param ptr - is a UTF-8 null terminated string allocated using 'allocator'. The caller is responsible for using the same allocator to free it.
   *
   * \snippet{doc} snippets.dox OrtStatus Return Value
   *
   * \since Version 1.15.
   */
  ORT_API2_STATUS(GetDnnlProviderOptionsAsString, _In_ const OrtDnnlProviderOptions* dnnl_options, _Inout_ OrtAllocator* allocator, _Outptr_ char** ptr);

  /** \brief Release an ::OrtDnnlProviderOptions
   *
   * \since Version 1.15.
   */
  void(ORT_API_CALL* ReleaseDnnlProviderOptions)(_Frees_ptr_opt_ OrtDnnlProviderOptions* input);

  /// \name OrtKernelInfo
  /// Custom operator APIs.
  /// @{

  /** \brief Get the graph node name from ::OrtKernelInfo.
   *
   * If `out` is nullptr, the value of `size` is set to the size of the name
   * string (including null-terminator), and a success status is returned.
   *
   * If the `size` parameter is greater than or equal to the name string's size,
   * the value of `size` is set to the true size of the string (including null-terminator),
   * the provided memory is filled with the string's contents, and a success status is returned.
   *
   * If the `size` parameter is less than the actual string's size and `out`
   * is not nullptr, the value of `size` is set to the true size of the string
   * and a failure status is returned.
   *
   * Can be used in a custom operator's CreateKernel callback to get the name of the operator's node name in the graph.
   *
   * \param[in] info An instance of ::OrtKernelInfo.
   * \param[out] out Memory location into which to write the UTF-8 null-terminated string representing the name.
   * \param[in,out] size Pointer to the size of the `out` buffer. See above comments for details.
   *
   * \snippet{doc} snippets.dox OrtStatus Return Value
   * \since Version 1.15
   */
  ORT_API2_STATUS(KernelInfo_GetNodeName, _In_ const OrtKernelInfo* info, _Out_ char* out, _Inout_ size_t* size);

  /** \brief Get the session logger from ::OrtKernelInfo.
   *
   * Used in the CreateKernel callback of an OrtCustomOp to get a logger that can be used to log
   * messages.
   *
   * \param[in] info An instance of ::OrtKernelInfo.
   * \param[out] logger Pointer set to the session's ::OrtLogger. Owned by ONNX Runtime, so do not free.
   *
   * \snippet{doc} snippets.dox OrtStatus Return Value
   * \since Version 1.15
   */
  ORT_API2_STATUS(KernelInfo_GetLogger, _In_ const OrtKernelInfo* info, _Outptr_ const OrtLogger** logger);

  /// @}
  /// \name OrtKernelContext
  /// Custom operator APIs.
  /// @{

  /** \brief Get the runtime logger from ::OrtKernelContext.
   *
   * Used in the KernelCompute callback of an OrtCustomOp to get a logger that can be used to log
   * messages during inference.
   *
   * \param[in] context An instance of ::OrtKernelContext.
   * \param[out] logger Pointer set to the kernel context's ::OrtLogger. Owned by ONNX Runtime, so do not free.
   *
   * \snippet{doc} snippets.dox OrtStatus Return Value
   * \since Version 1.15
   */
  ORT_API2_STATUS(KernelContext_GetLogger, _In_ const OrtKernelContext* context, _Outptr_ const OrtLogger** logger);

  /// @}
  /// \name OrtLogger
  /// Custom operator APIs.
  /// @{

  /** \brief Logs a message at the given severity level using the provided ::OrtLogger.
   *
   * Only messages with a severity level equal or greater than the ::OrtLogger's logging severity level
   * are logged. Use OrtApi::Logger_GetLoggingSeverityLevel to get the ::OrtLogger's logging severity
   * level.
   *
   * Can be used in custom operators to log messages with the logger retrieved via OrtApi::KernelInfo_GetLogger.
   *
   * \param[in] logger The ::OrtLogger instance.
   * \param[in] log_severity_level The message's severity level.
   * \param[in] message The message to log.
   * \param[in] file_path The filepath of the file in which the message is logged. Usually the value of ORT_FILE.
   * \param[in] line_number The file line number in which the message is logged. Usually the value of __LINE__.
   * \param[in] func_name The name of the function in which the message is logged. Usually the value of __FUNCTION__.
   *
   * \snippet{doc} snippets.dox OrtStatus Return Value
   * \since Version 1.15
   */
  ORT_API2_STATUS(Logger_LogMessage, _In_ const OrtLogger* logger, OrtLoggingLevel log_severity_level,
                  _In_z_ const char* message, _In_z_ const ORTCHAR_T* file_path, int line_number,
                  _In_z_ const char* func_name);

  /** \brief Get the logging severity level of the ::OrtLogger.
   *
   * Can be used in a custom operator to get the logging serverity level of the ::OrtLogger associated with
   * the ::OrtKernelInfo.
   *
   * \param[in] logger The ::OrtLogger instance.
   * \param[out] out Pointer to variable assigned with the logging severity level on success.
   *
   * \snippet{doc} snippets.dox OrtStatus Return Value
   * \since Version 1.15
   */
  ORT_API2_STATUS(Logger_GetLoggingSeverityLevel, _In_ const OrtLogger* logger, _Out_ OrtLoggingLevel* out);

  /// @}

  /** \brief Get a ::OrtValue tensor stored as a constant initializer in the graph node.
   *
   * Used in the CreateKernel callback of an OrtCustomOp to get a tensor value.
   *
   * \param[in] info ::OrtKernelInfo instance.
   * \param[in] index The node index.
   * \param[out] is_constant Is it a constant node input or not.
   * \param[out] out The OrtValue tensor value.
   *
   * \snippet{doc} snippets.dox OrtStatus Return Value
   *
   * \since Version 1.15.
   */
  ORT_API2_STATUS(KernelInfoGetConstantInput_tensor, _In_ const OrtKernelInfo* info, size_t index, _Out_ int* is_constant, _Outptr_ const OrtValue** out);

  /** \brief Get Optional Type information from an ::OrtTypeInfo
   *
   * This augments ::OrtTypeInfo to return an ::OrtOptionalTypeInfo when the type is optional.
   * The OrtOptionalTypeInfo also has a nested ::OrtTypeInfo that describes the type of the optional value.
   * ::OrtOptionalTypeInfo type can only appear within model metadata to describe inputs/outputs.
   * The actual OrtValues that are supplied in place of optional type inputs should contain
   * specific type that is described by ::OrtOptionalTypeInfo.
   *
   * So the picture: ::OrtTypeInfo -> ::OrtOptionalTypeInfo -> ::OrtTypeInfo (describes the type that can be supplied
   * in place of the optional type when creating the actual ::OrtValue).
   *
   * \param[in] type_info
   * \param[out] out A pointer to the ::OrtOptionalTypeInfo. Do not free this value,
   *                 it is owned by OrtTypeInfo instance. When the type_info does not represent
   *                 optional type, nullptr is returned in out.
   *
   * \snippet{doc} snippets.dox OrtStatus Return Value
   *
   * \since Version 1.15.
   */
  ORT_API2_STATUS(CastTypeInfoToOptionalTypeInfo, _In_ const OrtTypeInfo* type_info,
                  _Outptr_result_maybenull_ const OrtOptionalTypeInfo** out);

  /** \brief Get OrtTypeInfo for the allowed contained type from an ::OrtOptionalTypeInfo.
   *
   * This augments ::OrtOptionalTypeInfo to return an ::OrtTypeInfo for the contained type.
   * The OrtOptionalTypeInfo has a nested ::OrtTypeInfo that describes the type of the optional value.
   * ::OrtOptionalTypeInfo type can only appear within model metadata to describe inputs/outputs.
   * The actual OrtValues that are supplied in place of optional type inputs should contain
   * specific type that is described by the returned ::OrtTypeInfo.
   *
   * \param[in] optional_type_info
   * \param[out] out A pointer to the ::OrtTypeInfo for what the optional value could be.
   * it is owned by OrtOptionalTypeInfo instance.
   *
   * \snippet{doc} snippets.dox OrtStatus Return Value
   *
   * \since Version 1.15.
   */
  ORT_API2_STATUS(GetOptionalContainedTypeInfo, _In_ const OrtOptionalTypeInfo* optional_type_info,
                  _Outptr_ OrtTypeInfo** out);

  /** \brief Set a single string in a string tensor
   *  Do not zero terminate the string data.
   *
   * \param[in] value A string tensor
   * \param[in] index - flat index of the element
   * \param[in] length_in_bytes length of the buffer in utf-8 bytes (without the null terminator)
   * \param[inout] buffer - address of return value
   *
   * \snippet{doc} snippets.dox OrtStatus Return Value
   */
  ORT_API2_STATUS(GetResizedStringTensorElementBuffer, _Inout_ OrtValue* value, _In_ size_t index, _In_ size_t length_in_bytes, _Inout_ char** buffer);

  /** \brief Get Allocator from KernelContext for a specific memoryInfo. Please use C API ReleaseAllocator to release out object
   *
   * \param[in] context OrtKernelContext instance
   * \param[in] mem_info OrtMemoryInfo instance
   * \param[out] out A pointer to OrtAllocator.
   *
   * \snippet{doc} snippets.dox OrtStatus Return Value
   *
   * \since Version 1.15.
   */
  ORT_API2_STATUS(KernelContext_GetAllocator, _In_ const OrtKernelContext* context, _In_ const OrtMemoryInfo* mem_info, _Outptr_ OrtAllocator** out);

  /** \brief Returns a null terminated string of the build info including git info and cxx flags
   *
   * \return UTF-8 encoded version string. Do not deallocate the returned buffer.
   *
   * \since Version 1.15.
   */
  const char*(ORT_API_CALL* GetBuildInfoString)(void);

  /// \name OrtROCMProviderOptions
  /// @{

  /** \brief Create an OrtROCMProviderOptions
   *
   * \param[out] out Newly created ::OrtROCMProviderOptions. Must be released with OrtApi::ReleaseROCMProviderOptions
   *
   * \snippet{doc} snippets.dox OrtStatus Return Value
   *
   * \since Version 1.16.
   */
  ORT_API2_STATUS(CreateROCMProviderOptions, _Outptr_ OrtROCMProviderOptions** out);

  /** \brief Set options in a ROCm Execution Provider.
   *
   * Please refer to https://onnxruntime.ai/docs/execution-providers/ROCm-ExecutionProvider.html
   * to know the available keys and values. Key should be in null terminated string format of the member of
   * ::OrtROCMProviderOptions and value should be its related range.
   *
   * For example, key="device_id" and value="0"
   *
   * \param[in] rocm_options
   * \param[in] provider_options_keys Array of UTF-8 null-terminated string for provider options keys
   * \param[in] provider_options_values Array of UTF-8 null-terminated string for provider options values
   * \param[in] num_keys Number of elements in the `provider_option_keys` and `provider_options_values` arrays
   *
   * \snippet{doc} snippets.dox OrtStatus Return Value
   *
   * \since Version 1.16.
   */
  ORT_API2_STATUS(UpdateROCMProviderOptions, _Inout_ OrtROCMProviderOptions* rocm_options,
                  _In_reads_(num_keys) const char* const* provider_options_keys,
                  _In_reads_(num_keys) const char* const* provider_options_values,
                  _In_ size_t num_keys);

  /**
   * Get serialized ROCm provider options string.
   *
   * For example, "device_id=0;arena_extend_strategy=0;......"
   *
   * \param rocm_options - OrtROCMProviderOptions instance
   * \param allocator - a ptr to an instance of OrtAllocator obtained with CreateAllocator() or GetAllocatorWithDefaultOptions()
   *                      the specified allocator will be used to allocate continuous buffers for output strings and lengths.
   * \param ptr - is a UTF-8 null terminated string allocated using 'allocator'. The caller is responsible for using the same allocator to free it.
   *
   * \snippet{doc} snippets.dox OrtStatus Return Value
   *
   * \since Version 1.16.
   */
  ORT_API2_STATUS(GetROCMProviderOptionsAsString, _In_ const OrtROCMProviderOptions* rocm_options, _Inout_ OrtAllocator* allocator, _Outptr_ char** ptr);

  /** \brief Release an ::OrtROCMProviderOptions
   *
   * \note This is an exception in the naming convention of other Release* functions, as the name of the method does not have the V2 suffix, but the type does
   *
   * \since Version 1.16.
   */
  void(ORT_API_CALL* ReleaseROCMProviderOptions)(_Frees_ptr_opt_ OrtROCMProviderOptions* input);

  /** \brief Create an allocator with specific type and register it with the ::OrtEnv
   *  This API enhance CreateAndRegisterAllocator that it can create an allocator with specific type, not just CPU allocator
   *  Enables sharing the allocator between multiple sessions that use the same env instance.
   *  Lifetime of the created allocator will be valid for the duration of the environment.
   *  Returns an error if an allocator with the same ::OrtMemoryInfo is already registered.
   *  \param[in] env OrtEnv instance
   *  \param[in] provider_type ExecutionProvider type
   *  \param[in] mem_info OrtMemoryInfo instance
   *  \param[in] arena_cfg Arena configuration
   *  \param[in] provider_options_keys key of the provider options map
   *  \param[in] provider_options_values value of the provider options map
   *  \param[in] num_keys Length of the provider options map
   */
  ORT_API2_STATUS(CreateAndRegisterAllocatorV2, _Inout_ OrtEnv* env, _In_ const char* provider_type, _In_ const OrtMemoryInfo* mem_info, _In_ const OrtArenaCfg* arena_cfg,
                  _In_reads_(num_keys) const char* const* provider_options_keys, _In_reads_(num_keys) const char* const* provider_options_values, _In_ size_t num_keys);

  /** \brief Run the model asynchronously in a thread owned by intra op thread pool
   *
   * \param[in] session
   * \param[in] run_options If nullptr, will use a default ::OrtRunOptions
   * \param[in] input_names Array of null terminated UTF8 encoded strings of the input names
   * \param[in] input Array of ::OrtValue%s of the input values
   * \param[in] input_len Number of elements in the input_names and inputs arrays
   * \param[in] output_names Array of null terminated UTF8 encoded strings of the output names
   * \param[in] output_names_len Number of elements in the output_names and outputs array
   * \param[out] output OrtValue* array of size output_names_len.
   *             On calling RunAsync, output[i] could either be a null or a pointer to a preallocated OrtValue.
   *             Later, the output array will be passed to run_async_callback with all null(s) filled with valid
   *             OrtValue pointer(s) allocated by onnxruntime.
   *             NOTE: it is customer's duty to finally release the output array and each of its member,
   *             regardless of whether the member (OrtValue*) is allocated by onnxruntime or preallocated by the customer.
   * \param[in] run_async_callback Callback function on model run completion
   * \param[in] user_data User data that pass back to run_async_callback
   */
  ORT_API2_STATUS(RunAsync, _Inout_ OrtSession* session, _In_opt_ const OrtRunOptions* run_options,
                  _In_reads_(input_len) const char* const* input_names,
                  _In_reads_(input_len) const OrtValue* const* input, size_t input_len,
                  _In_reads_(output_names_len) const char* const* output_names, size_t output_names_len,
                  _Inout_updates_all_(output_names_len) OrtValue** output,
                  _In_ RunAsyncCallbackFn run_async_callback, _In_opt_ void* user_data);

  /**
   * Update TensorRT EP provider option where its data type is pointer, for example 'user_compute_stream'.
   * If the data type of the provider option can be represented by string please use UpdateTensorRTProviderOptions.
   *
   * Note: It's caller's responsibility to properly manage the lifetime of the instance pointed by this pointer.
   *
   * \param tensorrt_options - OrtTensorRTProviderOptionsV2 instance
   * \param key - Name of the provider option
   * \param value - A pointer to the instance that will be assigned to this provider option
   *
   * \since Version 1.16.
   */
  ORT_API2_STATUS(UpdateTensorRTProviderOptionsWithValue, _Inout_ OrtTensorRTProviderOptionsV2* tensorrt_options, _In_ const char* key, _In_ void* value);

  /**
   * Get TensorRT EP provider option where its data type is pointer.
   * If the data type of the provider option can be represented by string please use GetTensorRTProviderOptionsAsString.
   *
   * \param tensorrt_options - OrtTensorRTProviderOptionsV2 instance
   * \param key - Name of the provider option
   * \param ptr - A pointer to the instance that is kept by the provider option
   *
   * \since Version 1.16.
   */
  ORT_API2_STATUS(GetTensorRTProviderOptionsByName, _In_ const OrtTensorRTProviderOptionsV2* tensorrt_options, _In_ const char* key, _Outptr_ void** ptr);

  /**
   * Update CUDA EP provider option where its data type is pointer, for example 'user_compute_stream'.
   * If the data type of the provider option can be represented by string please use UpdateCUDAProviderOptions.
   *
   * Note: It's caller's responsibility to properly manage the lifetime of the instance pointed by this pointer.
   *
   * \param cuda_options - OrtCUDAProviderOptionsV2 instance
   * \param key - Name of the provider option
   * \param value - A pointer to the instance that will be assigned to this provider option
   *
   * \since Version 1.16.
   */
  ORT_API2_STATUS(UpdateCUDAProviderOptionsWithValue, _Inout_ OrtCUDAProviderOptionsV2* cuda_options, _In_ const char* key, _In_ void* value);

  /**
   * Get CUDA EP provider option where its data type is pointer.
   * If the data type of the provider option can be represented by string please use GetCUDAProviderOptionsAsString.
   *
   * \param cuda_options - OrtCUDAProviderOptionsV2 instance
   * \param key - Name of the provider option
   * \param ptr - A pointer to the instance that is kept by the provider option
   *
   * \since Version 1.16.
   */
  ORT_API2_STATUS(GetCUDAProviderOptionsByName, _In_ const OrtCUDAProviderOptionsV2* cuda_options, _In_ const char* key, _Outptr_ void** ptr);

  /**
   * Get a EP resource.
   * E.g. a cuda stream or a cublas handle
   *
   * \param context - Kernel context
   * \param resouce_version - Version of the resource
   * \param resource_id - Type of resource
   * \param resource - A pointer to returned resource
   *
   * \since Version 1.16.
   */
  ORT_API2_STATUS(KernelContext_GetResource, _In_ const OrtKernelContext* context, _In_ int resouce_version, _In_ int resource_id, _Outptr_ void** resource);

  /** \brief Set user logging function
   *
   *  By default the logger created by the CreateEnv* functions is used to create the session logger as well.
   *  This function allows a user to override this default session logger with a logger of their own choosing. This way
   *  the user doesn't have to create a separate environment with a custom logger. This addresses the problem when
   *  the user already created an env but now wants to use a different logger for a specific session (for debugging or
   *  other reasons).
   *
   * \param[in] options
   * \param[in] user_logging_function A pointer to a logging function.
   * \param[in] user_logging_param A pointer to arbitrary data passed as the ::OrtLoggingFunction `param` parameter to
   *                         `user_logging_function`. This parameter is optional.
   *
   * \snippet{doc} snippets.dox OrtStatus Return Value
   *
   * \since Version 1.17.
   */
  ORT_API2_STATUS(SetUserLoggingFunction, _Inout_ OrtSessionOptions* options,
                  _In_ OrtLoggingFunction user_logging_function, _In_opt_ void* user_logging_param);

  /**
   * Get number of input from OrtShapeInferContext
   *
   * \param[in] context
   * \param[out] out The number of inputs
   *
   * \since Version 1.17.
   */
  ORT_API2_STATUS(ShapeInferContext_GetInputCount, _In_ const OrtShapeInferContext* context, _Out_ size_t* out);

  /**
   * Get type and shape info of an input
   *
   * \param[in] context
   * \param[in] index The index of the input
   * \param[out] info Type shape info of the input
   *
   * \since Version 1.17.
   */
  ORT_API2_STATUS(ShapeInferContext_GetInputTypeShape, _In_ const OrtShapeInferContext* context, _In_ size_t index, _Outptr_ OrtTensorTypeAndShapeInfo** info);

  /**
   * Get attribute from OrtShapeInferContext. Note that OrtShapeInferContext is a per-node context, one could only read attribute from current node.
   *
   * \param[in] context
   * \param[in] attr_name Name of the attribute
   * \param[out] attr Handle of the attribute fetched
   *
   * \since Version 1.17.
   */
  ORT_API2_STATUS(ShapeInferContext_GetAttribute, _In_ const OrtShapeInferContext* context, _In_ const char* attr_name, _Outptr_ const OrtOpAttr** attr);

  /**
   * Set type and shape info of an ouput
   *
   * \param[in] context
   * \param[in] index The index of the ouput
   * \param[out] info Type shape info of the output
   *
   * \since Version 1.17.
   */
  ORT_API2_STATUS(ShapeInferContext_SetOutputTypeShape, _In_ const OrtShapeInferContext* context, _In_ size_t index, _In_ const OrtTensorTypeAndShapeInfo* info);

  /**
   * Set symbolic shape to type shape info
   *
   * \param[in] info Type shape info
   * \param[in] dim_params Symbolic strings
   * \param[in] dim_params_length Number of strings
   *
   * \since Version 1.17.
   */
  ORT_API2_STATUS(SetSymbolicDimensions, _In_ OrtTensorTypeAndShapeInfo* info, _In_ const char* dim_params[], _In_ size_t dim_params_length);

  /**
   * Read contents of an attribute to data
   *
   * \param[in] op_attr
   * \param[in] type Attribute type
   * \param[out] data Memory address to save raw content of the attribute
   * \param[in] len Number of bytes allowed to store in data
   * \param[out] out Number of bytes required to save the data when the call failed, or the real number of bytes saved to data on success
   *
   * \since Version 1.17.
   */
  ORT_API2_STATUS(ReadOpAttr, _In_ const OrtOpAttr* op_attr, _In_ OrtOpAttrType type, _Inout_ void* data, _In_ size_t len, _Out_ size_t* out);

  /** \brief Set whether to use deterministic compute.
   *
   * Default is false. If set to true, this will enable deterministic compute for GPU kernels where possible.
   * Note that this most likely will have a performance cost.
   *
   * \param[in] options
   * \param[in] value
   *
   * \since Version 1.17.
   */
  ORT_API2_STATUS(SetDeterministicCompute, _Inout_ OrtSessionOptions* options, bool value);

  /**
   * Run fn in parallel
   *
   * \param[in] context
   * \param[in] fn Function accepting usr_data and an integer as iterator
   * \param[in] total The number of times fn is to be invoked
   * \param[in] num_batch Number of batches by which the "total" is to be divided in maximum. When zero, there is no limit
   * \param[in] usr_data User data to be passed back to fn
   *
   * \since Version 1.17.
   */
  ORT_API2_STATUS(KernelContext_ParallelFor, _In_ const OrtKernelContext* context, _In_ void (*fn)(void*, size_t), _In_ size_t total, _In_ size_t num_batch, _In_ void* usr_data);

  /** \brief Append OpenVINO execution provider to the session options
   *
   * If OpenVINO is not available (due to a non OpenVINO enabled build, or if OpenVINO is not installed on the system), this function will fail.
   *
   * \param[in] options
   * \param[in] provider_options_keys
   * \param[in] provider_options_values
   * \param[in] num_keys
   *
   * \snippet{doc} snippets.dox OrtStatus Return Value
   */
  ORT_API2_STATUS(SessionOptionsAppendExecutionProvider_OpenVINO_V2,
                  _In_ OrtSessionOptions* options,
                  _In_reads_(num_keys) const char* const* provider_options_keys,
                  _In_reads_(num_keys) const char* const* provider_options_values,
                  _In_ size_t num_keys);

  /** \brief Append VitisAI provider to session options
   *
   * If VitisAI is not available (due to a non VitisAI enabled build, or if VitisAI is not installed on the system), this function will return failure.
   *
   * \param[in] options
   * \param[in] provider_options_keys
   * \param[in] provider_options_values
   * \param[in] num_keys
   *
   * \snippet{doc} snippets.dox OrtStatus Return Value
   */
  ORT_API2_STATUS(SessionOptionsAppendExecutionProvider_VitisAI,
                  _In_ OrtSessionOptions* options,
                  _In_reads_(num_keys) const char* const* provider_options_keys,
                  _In_reads_(num_keys) const char* const* provider_options_values,
                  _In_ size_t num_keys);

<<<<<<< HEAD
  /** \brief Get allocator from KernelInfo for a specific memory type. Please use C API ReleaseAllocator to release out object
   *
   * \param[in] info OrtKernelInfo instance
   * \param[in] mem_type OrtMemType object
   * \param[out] out A pointer to OrtAllocator
   *
   * \snippet{doc} snippets.dox OrtStatus Return Value
   */
  ORT_API2_STATUS(KernelInfoGetAllocator, _In_ const OrtKernelInfo* info, _In_ OrtMemType mem_type, _Outptr_ OrtAllocator** out);
=======
  /** \brief Get scratch buffer from the corresponding allocator under the sepcific OrtMemoryInfo object.
   *         NOTE: callers are responsible to release this scratch buffer from the corresponding allocator
   *  \param[in] context OrtKernelContext instance
   *  \param[in] mem_info OrtMemoryInfo instance
   *  \param[in] count_or_bytes How many bytes is this scratch buffer
   *  \param[out] out A pointer to the scrach buffer
   *  \snippet{doc} snippets.dox OrtStatus Return Value
   */
  ORT_API2_STATUS(KernelContext_GetScratchBuffer, _In_ const OrtKernelContext* context, _In_ const OrtMemoryInfo* mem_info, _In_ size_t count_or_bytes, _Outptr_ void** out);
>>>>>>> 2c525a79
};

/*
 * Steps to use a custom op:
 *   1 Create an OrtCustomOpDomain with the domain name used by the custom ops
 *   2 Create an OrtCustomOp structure for each op and add them to the domain
 *   3 Call OrtAddCustomOpDomain to add the custom domain of ops to the session options
 */

// Specifies some characteristics of inputs/outputs of custom ops:
// Specify if the inputs/outputs are one of:
// 1) Non-optional (input/output must be present in the node)
// 2) Optional (input/output may be absent in the node)
// 3) Variadic: A variadic input or output specifies N (i.e., the minimum arity) or more operands.
//              Only the last input or output of a custom op may be marked as variadic.
//              The homogeneity of the variadic input or output determines whether all operands must be of the same
//              tensor element type.
typedef enum OrtCustomOpInputOutputCharacteristic {
  INPUT_OUTPUT_REQUIRED = 0,
  INPUT_OUTPUT_OPTIONAL,
  INPUT_OUTPUT_VARIADIC,
} OrtCustomOpInputOutputCharacteristic;

/*
 * The OrtCustomOp structure defines a custom op's schema and its kernel callbacks. The callbacks are filled in by
 * the implementor of the custom op.
 */
struct OrtCustomOp {
  uint32_t version;  // Must be initialized to ORT_API_VERSION

  // This callback creates the kernel, which is a user defined
  // parameter that is passed to the Kernel* callbacks below. It is
  // recommended to use CreateKernelV2 which allows for a safe error
  // propagation by returning an OrtStatusPtr.
  void*(ORT_API_CALL* CreateKernel)(_In_ const struct OrtCustomOp* op, _In_ const OrtApi* api,
                                    _In_ const OrtKernelInfo* info);

  // Returns the name of the op
  const char*(ORT_API_CALL* GetName)(_In_ const struct OrtCustomOp* op);

  // Returns the type of the execution provider, return nullptr to use CPU execution provider
  const char*(ORT_API_CALL* GetExecutionProviderType)(_In_ const struct OrtCustomOp* op);

  // Returns the count and types of the input & output tensors
  ONNXTensorElementDataType(ORT_API_CALL* GetInputType)(_In_ const struct OrtCustomOp* op, _In_ size_t index);
  size_t(ORT_API_CALL* GetInputTypeCount)(_In_ const struct OrtCustomOp* op);
  ONNXTensorElementDataType(ORT_API_CALL* GetOutputType)(_In_ const struct OrtCustomOp* op, _In_ size_t index);
  size_t(ORT_API_CALL* GetOutputTypeCount)(_In_ const struct OrtCustomOp* op);

  // Perform a computation step.  It is recommended to use
  // KernelComputeV2 which allows for a safe error propagation by
  // returning an OrtStatusPtr.
  void(ORT_API_CALL* KernelCompute)(_In_ void* op_kernel, _In_ OrtKernelContext* context);
  void(ORT_API_CALL* KernelDestroy)(_In_ void* op_kernel);

  // Returns the characteristics of the input & output tensors
  OrtCustomOpInputOutputCharacteristic(ORT_API_CALL* GetInputCharacteristic)(_In_ const struct OrtCustomOp* op, _In_ size_t index);
  OrtCustomOpInputOutputCharacteristic(ORT_API_CALL* GetOutputCharacteristic)(_In_ const struct OrtCustomOp* op, _In_ size_t index);

  // Returns the memory type of the input tensors. This API allows the custom op
  // to place the inputs on specific devices. By default, it returns
  // OrtMemTypeDefault, which means the input is placed on the default device for
  // the execution provider. If the inputs need to be with different memory tyeps,
  // this function can be overridden to return the specific memory types.
  OrtMemType(ORT_API_CALL* GetInputMemoryType)(_In_ const struct OrtCustomOp* op, _In_ size_t index);

  // Returns the minimum number of input arguments expected for the variadic input.
  // Applicable only for custom ops that have a variadic input.
  int(ORT_API_CALL* GetVariadicInputMinArity)(_In_ const struct OrtCustomOp* op);

  // Returns true (non-zero) if all arguments of a variadic input have to be of the same type (homogeneous),
  // and false (zero) otherwise.
  // Applicable only for custom ops that have a variadic input.
  int(ORT_API_CALL* GetVariadicInputHomogeneity)(_In_ const struct OrtCustomOp* op);

  // Returns the minimum number of output values expected for the variadic output.
  // Applicable only for custom ops that have a variadic output.
  int(ORT_API_CALL* GetVariadicOutputMinArity)(_In_ const struct OrtCustomOp* op);

  // Returns true (non-zero) if all outputs values of a variadic output have to be of the same type (homogeneous),
  // and false (zero) otherwise.
  // Applicable only for custom ops that have a variadic output.
  int(ORT_API_CALL* GetVariadicOutputHomogeneity)(_In_ const struct OrtCustomOp* op);

  // Create the kernel state which is passed to each compute call.
  OrtStatusPtr(ORT_API_CALL* CreateKernelV2)(_In_ const struct OrtCustomOp* op, _In_ const OrtApi* api,
                                             _In_ const OrtKernelInfo* info,
                                             _Out_ void** kernel);

  // Perform the computation step.
  OrtStatusPtr(ORT_API_CALL* KernelComputeV2)(_In_ void* op_kernel, _In_ OrtKernelContext* context);

  OrtStatusPtr(ORT_API_CALL* InferOutputShapeFn)(_In_ const struct OrtCustomOp* op, _In_ OrtShapeInferContext*);

  // Get start range
  int(ORT_API_CALL* GetStartVersion)(_In_ const struct OrtCustomOp* op);
  int(ORT_API_CALL* GetEndVersion)(_In_ const struct OrtCustomOp* op);

  // Get the inplace_map that defines which output can reuse which input
  // Callers will provide 2 raw int* and pass in their address, this function will fill these 2 arrays
  // when return, output (*output_index)[i] may reuse the input (*input_index[i]).
  // The return value is the size of these 2 arrays.
  // Callers are responsible to delete these 2 arrays after use.
  size_t(ORT_API_CALL* GetMayInplace)(_Out_ int** input_index, _Out_ int** output_index);
};

/*
 * This is the old way to add the CUDA provider to the session, please use SessionOptionsAppendExecutionProvider_CUDA above to access the latest functionality
 * This function always exists, but will only succeed if Onnxruntime was built with CUDA support and the CUDA provider shared library exists
 *
 * \param device_id CUDA device id, starts from zero.
 */
ORT_API_STATUS(OrtSessionOptionsAppendExecutionProvider_CUDA, _In_ OrtSessionOptions* options, int device_id);

/*
 * This is the old way to add the ROCm provider to the session, please use
 * SessionOptionsAppendExecutionProvider_ROCM above to access the latest functionality
 * This function always exists, but will only succeed if Onnxruntime was built with
 * HIP support and the ROCm provider shared library exists
 *
 * \param device_id HIP device id, starts from zero.
 */
ORT_API_STATUS(OrtSessionOptionsAppendExecutionProvider_ROCM, _In_ OrtSessionOptions* options, int device_id);

/*
 * This is the old way to add the MIGraphX provider to the session, please use
 * SessionOptionsAppendExecutionProvider_MIGraphX above to access the latest functionality
 * This function always exists, but will only succeed if Onnxruntime was built with
 * HIP support and the MIGraphX provider shared library exists
 *
 * \param device_id HIP device id, starts from zero.
 */
ORT_API_STATUS(OrtSessionOptionsAppendExecutionProvider_MIGraphX, _In_ OrtSessionOptions* options, int device_id);

/*
 * This is the old way to add the oneDNN provider to the session, please use
 * SessionOptionsAppendExecutionProvider_oneDNN above to access the latest functionality
 * This function always exists, but will only succeed if Onnxruntime was built with
 * oneDNN support and the oneDNN provider shared library exists
 *
 * \param use_arena zero: false. non-zero: true.
 */
ORT_API_STATUS(OrtSessionOptionsAppendExecutionProvider_Dnnl, _In_ OrtSessionOptions* options, int use_arena);

/*
 * This is the old way to add the TensorRT provider to the session, please use SessionOptionsAppendExecutionProvider_TensorRT_V2 above to access the latest functionality
 * This function always exists, but will only succeed if Onnxruntime was built with TensorRT support and the TensorRT provider shared library exists
 *
 * \param device_id CUDA device id, starts from zero.
 */
ORT_API_STATUS(OrtSessionOptionsAppendExecutionProvider_Tensorrt, _In_ OrtSessionOptions* options, int device_id);

#ifdef __cplusplus
}
#endif
/// @}<|MERGE_RESOLUTION|>--- conflicted
+++ resolved
@@ -4591,17 +4591,6 @@
                   _In_reads_(num_keys) const char* const* provider_options_values,
                   _In_ size_t num_keys);
 
-<<<<<<< HEAD
-  /** \brief Get allocator from KernelInfo for a specific memory type. Please use C API ReleaseAllocator to release out object
-   *
-   * \param[in] info OrtKernelInfo instance
-   * \param[in] mem_type OrtMemType object
-   * \param[out] out A pointer to OrtAllocator
-   *
-   * \snippet{doc} snippets.dox OrtStatus Return Value
-   */
-  ORT_API2_STATUS(KernelInfoGetAllocator, _In_ const OrtKernelInfo* info, _In_ OrtMemType mem_type, _Outptr_ OrtAllocator** out);
-=======
   /** \brief Get scratch buffer from the corresponding allocator under the sepcific OrtMemoryInfo object.
    *         NOTE: callers are responsible to release this scratch buffer from the corresponding allocator
    *  \param[in] context OrtKernelContext instance
@@ -4611,7 +4600,16 @@
    *  \snippet{doc} snippets.dox OrtStatus Return Value
    */
   ORT_API2_STATUS(KernelContext_GetScratchBuffer, _In_ const OrtKernelContext* context, _In_ const OrtMemoryInfo* mem_info, _In_ size_t count_or_bytes, _Outptr_ void** out);
->>>>>>> 2c525a79
+
+  /** \brief Get allocator from KernelInfo for a specific memory type. Please use C API ReleaseAllocator to release out object
+   *
+   * \param[in] info OrtKernelInfo instance
+   * \param[in] mem_type OrtMemType object
+   * \param[out] out A pointer to OrtAllocator
+   *
+   * \snippet{doc} snippets.dox OrtStatus Return Value
+   */
+  ORT_API2_STATUS(KernelInfoGetAllocator, _In_ const OrtKernelInfo* info, _In_ OrtMemType mem_type, _Outptr_ OrtAllocator** out);
 };
 
 /*
