--- conflicted
+++ resolved
@@ -53,37 +53,20 @@
   ORT_THROW_ON_ERROR(g_api->AllocatorFree(p_, p));
 }
 
-<<<<<<< HEAD
-inline const OrtAllocatorInfo* AllocatorWithDefaultOptions::GetInfo() const {
-  const OrtAllocatorInfo* out;
+inline const OrtMemoryInfo* AllocatorWithDefaultOptions::GetInfo() const {
+  const OrtMemoryInfo* out;
   ORT_THROW_ON_ERROR(g_api->AllocatorGetInfo(p_, &out));
   return out;
 }
 
-inline AllocatorInfo AllocatorInfo::CreateCpu(OrtAllocatorType type, OrtMemType mem_type) {
+inline MemoryInfo MemoryInfo::CreateCpu(OrtAllocatorType type, OrtMemType mem_type) {
   OrtAllocatorInfo* p;
   ORT_THROW_ON_ERROR(g_api->CreateCpuAllocatorInfo(type, mem_type, &p));
   return AllocatorInfo(p);
 }
 
-inline AllocatorInfo::AllocatorInfo(const char* name, OrtAllocatorType type, int id, OrtMemType mem_type) {
-  ORT_THROW_ON_ERROR(g_api->CreateAllocatorInfo(name, type, id, mem_type, &p_));
-=======
-inline const OrtMemoryInfo* AllocatorWithDefaultOptions::GetInfo() const {
-  const OrtMemoryInfo* out;
-  ORT_THROW_ON_ERROR(OrtAllocatorGetInfo(p_, &out));
-  return out;
-}
-
-inline MemoryInfo MemoryInfo::CreateCpu(OrtAllocatorType type, OrtMemType mem_type) {
-  OrtMemoryInfo* p;
-  ORT_THROW_ON_ERROR(OrtCreateCpuMemoryInfo(type, mem_type, &p));
-  return MemoryInfo(p);
-}
-
 inline MemoryInfo::MemoryInfo(const char* name, OrtAllocatorType type, int id, OrtMemType mem_type) {
-  ORT_THROW_ON_ERROR(OrtCreateMemoryInfo(name, type, id, mem_type, &p_));
->>>>>>> a0ba25f9
+  ORT_THROW_ON_ERROR(g_api->CreateMemoryInfo(name, type, id, mem_type, &p_));
 }
 
 inline Env::Env(OrtLoggingLevel default_warning_level, _In_ const char* logid) {
@@ -133,23 +116,13 @@
   return out;
 }
 
-<<<<<<< HEAD
-inline RunOptions& RunOptions::EnableTerminate() {
-  ORT_THROW_ON_ERROR(g_api->RunOptionsEnableTerminate(p_));
-  return *this;
-}
-
-inline RunOptions& RunOptions::DisableTerminate() {
-  ORT_THROW_ON_ERROR(g_api->RunOptionsDisableTerminate(p_));
-=======
 inline RunOptions& RunOptions::SetTerminate() {
-  ORT_THROW_ON_ERROR(OrtRunOptionsSetTerminate(p_));
+  ORT_THROW_ON_ERROR(g_api->RunOptionsSetTerminate(p_));
   return *this;
 }
 
 inline RunOptions& RunOptions::UnsetTerminate() {
-  ORT_THROW_ON_ERROR(OrtRunOptionsUnsetTerminate(p_));
->>>>>>> a0ba25f9
+  ORT_THROW_ON_ERROR(g_api->RunOptionsUnsetTerminate(p_));
   return *this;
 }
 
