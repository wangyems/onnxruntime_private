--- conflicted
+++ resolved
@@ -19,15 +19,9 @@
 namespace rocm {
 
 template <typename T>
-<<<<<<< HEAD
-struct FastGeluParams : onnxruntime::rocm::tunable::OpParams {
-  FastGeluParams(hipStream_t stream, const T* input, const T* bias, T* output, int input_length, int bias_length) :
-    OpParams(stream), input(input), bias(bias), output(output), input_length(input_length), bias_length(bias_length) {}
-=======
 struct FastGeluParams : OpParams {
   FastGeluParams(RocmTuningContext* tuning_ctx, hipStream_t stream, const T* input, const T* bias, T* output, int input_length, int bias_length) :
     OpParams(tuning_ctx, stream), input(input), bias(bias), output(output), input_length(input_length), bias_length(bias_length) {}
->>>>>>> 8372c86e
 
   std::string Signature() const override {
     std::string sig = std::to_string(input_length) + "_" + std::to_string(bias_length);
@@ -117,31 +111,18 @@
   return HIP_CALL(hipGetLastError());
 }
 
-<<<<<<< HEAD
-#define ADD_OP(threads_per_block)                                 \
-  this->ops_.emplace_back(FastGeluOp<T, threads_per_block, 1>{}); \
-  this->ops_.emplace_back(FastGeluOp<T, threads_per_block, 2>{}); \
-  this->ops_.emplace_back(FastGeluOp<T, threads_per_block, 4>{}); \
-  this->ops_.emplace_back(FastGeluOp<T, threads_per_block, 8>{}); \
-  this->ops_.emplace_back(FastGeluOp<T, threads_per_block, 16>{});
-=======
 #define ADD_OP(threads_per_block)                          \
   this->RegisterOp(FastGeluOp<T, threads_per_block, 1>{}); \
   this->RegisterOp(FastGeluOp<T, threads_per_block, 2>{}); \
   this->RegisterOp(FastGeluOp<T, threads_per_block, 4>{}); \
   this->RegisterOp(FastGeluOp<T, threads_per_block, 8>{}); \
   this->RegisterOp(FastGeluOp<T, threads_per_block, 16>{});
->>>>>>> 8372c86e
 
 template <typename T>
-class FastGeluTunableOp : public onnxruntime::rocm::tunable::TunableOp<FastGeluParams<T>> {
+class FastGeluTunableOp : public TunableOp<FastGeluParams<T>> {
  public:
   FastGeluTunableOp() {
-<<<<<<< HEAD
-    this->ops_.emplace_back(FastGeluStaticSelection<T>);
-=======
     this->RegisterOp(FastGeluStaticSelection<T>);
->>>>>>> 8372c86e
     ADD_OP(64);
     ADD_OP(128);
     ADD_OP(192);
