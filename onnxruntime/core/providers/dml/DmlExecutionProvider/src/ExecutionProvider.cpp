--- conflicted
+++ resolved
@@ -21,10 +21,7 @@
 #include "DmlCommittedResourceWrapper.h"
 #include "core/session/onnxruntime_run_options_config_keys.h"
 #include "core/common/parse_string.h"
-<<<<<<< HEAD
-=======
 #include "core/providers/dml/dml_provider_factory_creator.h"
->>>>>>> 6bd6d879
 
 #ifdef ERROR
 #undef ERROR
@@ -74,12 +71,8 @@
         IDMLDevice* dmlDevice,
         Dml::ExecutionContext* executionContext,
         bool enableMetacommands,
-<<<<<<< HEAD
-        bool enableGraphCapture) :
-=======
-        bool enableDynamicGraphFusion,
+        bool enableGraphCapture,
         bool enableSyncSpinning) :
->>>>>>> 6bd6d879
             IExecutionProvider(onnxruntime::kDmlExecutionProvider, OrtDevice(OrtDevice::GPU, OrtDevice::MemType::DEFAULT, 0))
     {
         D3D12_COMMAND_LIST_TYPE queueType = executionContext->GetCommandListTypeForQueue();
@@ -92,11 +85,7 @@
         ComPtr<ID3D12Device> device;
         GRAPHICS_THROW_IF_FAILED(dmlDevice->GetParentDevice(IID_GRAPHICS_PPV_ARGS(device.GetAddressOf())));
 
-<<<<<<< HEAD
-        m_impl = wil::MakeOrThrow<ExecutionProviderImpl>(dmlDevice, device.Get(), commandQueue, enableMetacommands, enableGraphCapture);
-=======
-        m_impl = wil::MakeOrThrow<ExecutionProviderImpl>(dmlDevice, device.Get(), executionContext, enableMetacommands, enableDynamicGraphFusion, enableSyncSpinning);
->>>>>>> 6bd6d879
+        m_impl = wil::MakeOrThrow<ExecutionProviderImpl>(dmlDevice, device.Get(), executionContext, enableMetacommands, enableGraphCapture, enableSyncSpinning);
     }
 
     std::vector<std::unique_ptr<onnxruntime::ComputeCapability>>
@@ -160,21 +149,13 @@
         }
     }
 
-<<<<<<< HEAD
-ExecutionProviderImpl::ExecutionProviderImpl(IDMLDevice* dmlDevice, ID3D12Device* d3d12Device, ID3D12CommandQueue* queue, bool enableMetacommands, bool enableGraphCapture)
+    ExecutionProviderImpl::ExecutionProviderImpl(IDMLDevice* dmlDevice, ID3D12Device* d3d12Device, ExecutionContext* executionContext, bool enableMetacommands, bool enableGraphCapture, bool enableCpuSyncSpinning)
         : m_d3d12Device(d3d12Device),
           m_dmlDevice(dmlDevice),
           m_areMetacommandsEnabled(enableMetacommands),
-          m_graphCaptureEnabled(enableGraphCapture)
-=======
-    ExecutionProviderImpl::ExecutionProviderImpl(IDMLDevice* dmlDevice, ID3D12Device* d3d12Device, ExecutionContext* executionContext, bool enableMetacommands, bool enableDynamicGraphFusion, bool enableCpuSyncSpinning)
-        : m_d3d12Device(d3d12Device),
-          m_dmlDevice(dmlDevice),
-          m_areMetacommandsEnabled(enableMetacommands),
-          m_dynamicGraphFusionEnabled(enableDynamicGraphFusion),
+          m_graphCaptureEnabled(enableGraphCapture),
           m_cpuSyncSpinningEnabled(enableCpuSyncSpinning),
           m_context(executionContext)
->>>>>>> 6bd6d879
     {
         D3D12_FEATURE_DATA_FEATURE_LEVELS featureLevels = {};
 
@@ -1159,16 +1140,12 @@
         return m_areMetacommandsEnabled;
     }
 
-<<<<<<< HEAD
+    bool ExecutionProviderImpl::CpuSyncSpinningEnabled() const noexcept
+    {
+        return m_cpuSyncSpinningEnabled;
+    }
+
     bool ExecutionProviderImpl::GraphCaptureEnabled() const noexcept
-=======
-    bool ExecutionProviderImpl::CpuSyncSpinningEnabled() const noexcept
-    {
-        return m_cpuSyncSpinningEnabled;
-    }
-
-    bool ExecutionProviderImpl::DynamicGraphFusionEnabled() const noexcept
->>>>>>> 6bd6d879
     {
         return m_graphCaptureEnabled;
     }
@@ -1264,16 +1241,10 @@
         IDMLDevice* dmlDevice,
         Dml::ExecutionContext* executionContext,
         bool enableMetacommands,
-<<<<<<< HEAD
-        bool enableGraphCapture)
-    {
-        return std::make_unique<Dml::ExecutionProvider>(dmlDevice, commandQueue, enableMetacommands, enableGraphCapture);
-=======
-        bool enableDynamicGraphFusion,
+        bool enableGraphCapture,
         bool enableCpuSyncSpinning)
     {
-        return std::make_unique<Dml::ExecutionProvider>(dmlDevice, executionContext, enableMetacommands, enableDynamicGraphFusion, enableCpuSyncSpinning);
->>>>>>> 6bd6d879
+        return std::make_unique<Dml::ExecutionProvider>(dmlDevice, executionContext, enableMetacommands, enableGraphCapture, enableCpuSyncSpinning);
     }
 
     ID3D12Resource* GetD3D12ResourceFromAllocation(onnxruntime::IAllocator* allocator, void* ptr)
