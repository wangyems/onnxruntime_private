// Copyright (c) Microsoft Corporation. All rights reserved.
// Licensed under the MIT License.

#pragma once

#include <string>
#include <vector>
#include "core/common/inlined_containers.h"
#include "core/graph/basic_types.h"
#include "core/providers/nnapi/nnapi_builtin/nnapi_lib/NeuralNetworksTypes.h"

// This is the minimal Android API Level required by ORT NNAPI EP to run
// ORT running on any host system with Android API level less than this will fall back to CPU EP
#ifndef ORT_NNAPI_MIN_API_LEVEL
#define ORT_NNAPI_MIN_API_LEVEL ANEURALNETWORKS_FEATURE_LEVEL_1
#endif

// This is the maximum Android API level supported in the ort model conversion for NNAPI EP
// Note: This is only for running NNAPI for ort format model conversion on non-Android system since we cannot
//       get the actually Android system version.
//       If running on an actual Android system, this value will be ignored
#ifndef ORT_NNAPI_MAX_SUPPORTED_API_LEVEL
#define ORT_NNAPI_MAX_SUPPORTED_API_LEVEL 31
#endif

namespace onnxruntime {

using InitializerMap = std::unordered_map<std::string, const ONNX_NAMESPACE::TensorProto&>;

class GraphViewer;
class Node;
class NodeArg;
class NodeUnit;
class Path;

struct NodeUnitIODef;

namespace nnapi {

using Shape = InlinedVector<uint32_t>;

class IOpSupportChecker;
struct OpSupportCheckParams;

#define THROW_ON_ERROR(val)                  \
  {                                          \
    const auto ret = (val);                  \
    ORT_ENFORCE(                             \
        ret == ANEURALNETWORKS_NO_ERROR,     \
        "ResultCode: ", GetErrorCause(ret)); \
  }

#define THROW_ON_ERROR_WITH_NOTE(val, note)                \
  {                                                        \
    const auto ret = (val);                                \
    ORT_ENFORCE(                                           \
        ret == ANEURALNETWORKS_NO_ERROR,                   \
        "ResultCode: ", GetErrorCause(ret), ", ", (note)); \
  }

#define RETURN_STATUS_ON_ERROR(val)          \
  {                                          \
    const auto ret = (val);                  \
    ORT_RETURN_IF_NOT(                       \
        ret == ANEURALNETWORKS_NO_ERROR,     \
        "ResultCode: ", GetErrorCause(ret)); \
  }

#define RETURN_STATUS_ON_ERROR_WITH_NOTE(val, note)        \
  {                                                        \
    const auto ret = (val);                                \
    ORT_RETURN_IF_NOT(                                     \
        ret == ANEURALNETWORKS_NO_ERROR,                   \
        "ResultCode: ", GetErrorCause(ret), ", ", (note)); \
  }

std::string GetErrorCause(int error_code);

enum class QuantizedOpType : uint8_t {
  Unknown,  // Unknown or not a quantized NodeUnit
  DequantizeLinear,
  QuantizeLinear,
  QLinearConv,
  QLinearMatMul,
  QLinearAdd,
  QLinearSigmoid,
  QLinearAveragePool,
  QLinearMul,
  // Not yet supported
  // QLinearReduceMean,
  QDQConv,
  QDQResize,
  QDQAveragePool,
  QDQAdd,
  QDQMul,
  QDQTranspose,
  QDQReshape,
  QDQSoftmax,
  QDQConcat,
  QDQGemm,
  QDQMatMul,
  // TODO, add other QDQ NodeUnit types
};

enum class ConvType : uint8_t {
  Regular,
  Depthwise,
  Grouped,
};

QuantizedOpType GetQuantizedOpType(const NodeUnit& node_unit);

// Return the type of the conv ops,
// This function assumes the input is a 2d conv node
ConvType GetConvType(const NodeUnit& node_unit, const InitializedTensorSet& initializers);

// If this is a quantized Conv (QLinearConv or QDQConv)
bool IsQuantizedConv(QuantizedOpType quant_op_type);

// If this is a quantized Pool (QLinearAveragePool or QDQAveragePool)
bool IsQuantizedPool(QuantizedOpType quant_op_type);

// If this is a quantized Gemm (QLinearMatMul or QDQMatMul/QDQGemm)
bool IsQuantizedGemm(QuantizedOpType quant_op_type);

// This quantized op is an operator or qdq node unit takes 2 inputs and produces 1 output
// Such as QLinearConv, QLinearMatMul, QLinearAdd, QDQConv,...
bool IsQuantizedBinaryOp(QuantizedOpType quant_op_type);

// Check if a qlinear binary op has valid inputs, Qlinear[Conv/MatMul/Add]
bool HasValidBinaryOpQuantizedInputTypes(const NodeUnit& node_unit);

common::Status GetQuantizationScaleAndZeroPoint(
    const InitializedTensorSet& initializers, const NodeUnitIODef& io_def, const Path& model_path,
    float& scale, int32_t& zero_point);

common::Status GetQuantizationScaleAndZeroPoint(
    const InitializedTensorSet& initializers, const NodeUnit& node_unit, const std::string& name,
    float& scale, int32_t& zero_point, ArgType arg_type = ArgType::kInput);

// Get Shape/Type of a NodeArg
// TODO, move to shared_utils
bool GetShape(const NodeArg& node_arg, Shape& shape);
bool GetType(const NodeArg& node_arg, int32_t& type);

// Get the output shape of Flatten Op
void GetFlattenOutputShape(const NodeUnit& node_unit, const Shape& input_shape, int32_t& dim_1, int32_t& dim_2);

<<<<<<< HEAD
// Get the bias size (C) of Gemm op
// ANEURALNETWORKS_FULLY_CONNECTED only supports 1d bias
// Will test if C of Gemm can be squeezed and return the 1d vector size after squeeze
bool GetBiasSize(const Shape& c_shape, int32_t android_feature_level, uint32_t& size);
=======
// Get the shape information from NodeArg
Shape GetShapeInfoFromNodeArg(const GraphViewer& graph_viewer, const std::string& name);
>>>>>>> 7116825a

// If a node is supported by NNAPI
bool IsNodeSupported(const NodeUnit& node_unit, const GraphViewer& graph_viewer, const OpSupportCheckParams& params);

// If a node is supported by NNAPI in a partition node group
// `node_outputs_in_group` is the set of the output names of the nodes added to this group so far
bool IsNodeSupportedInGroup(const NodeUnit& node_unit, const GraphViewer& graph_viewer,
                            const OpSupportCheckParams& params,
                            const std::unordered_set<std::string>& node_outputs_in_group);

// If an NNAPI partition node group is valid
bool IsValidSupportedNodeGroup(const std::vector<const Node*>& supported_node_group);

// Get string representation of a Shape
std::string Shape2String(const Shape& shape);

uint32_t ShapeSize(const Shape& shape, size_t begin_idx, size_t end_idx);
inline uint32_t ShapeSize(const Shape& shape) {
  return ShapeSize(shape, 0, shape.size());
}

// Check the given input is an initializer tensor
// input_name is the name of the initializer
// input_description is the string describing the input in the output message (if any)
bool CheckIsInitializer(const InitializedTensorSet& initializers, const NodeUnit& node_unit,
                        const std::string& input_name, const char* input_description);

}  // namespace nnapi
}  // namespace onnxruntime<|MERGE_RESOLUTION|>--- conflicted
+++ resolved
@@ -146,15 +146,13 @@
 // Get the output shape of Flatten Op
 void GetFlattenOutputShape(const NodeUnit& node_unit, const Shape& input_shape, int32_t& dim_1, int32_t& dim_2);
 
-<<<<<<< HEAD
 // Get the bias size (C) of Gemm op
 // ANEURALNETWORKS_FULLY_CONNECTED only supports 1d bias
 // Will test if C of Gemm can be squeezed and return the 1d vector size after squeeze
 bool GetBiasSize(const Shape& c_shape, int32_t android_feature_level, uint32_t& size);
-=======
+
 // Get the shape information from NodeArg
 Shape GetShapeInfoFromNodeArg(const GraphViewer& graph_viewer, const std::string& name);
->>>>>>> 7116825a
 
 // If a node is supported by NNAPI
 bool IsNodeSupported(const NodeUnit& node_unit, const GraphViewer& graph_viewer, const OpSupportCheckParams& params);
