--- conflicted
+++ resolved
@@ -68,23 +68,6 @@
       ORT_RETURN_IF_ERROR(graph.UpdateShapeInference(*node));
     }
 
-<<<<<<< HEAD
-    // Check if constant folding can be applied on this node.
-    if (!graph_utils::IsSupportedProvider(*node, GetCompatibleExecutionProviders()) ||
-        kNonDeterministicOps.find(node->OpType()) != kNonDeterministicOps.end() ||
-        // constant folding does not support executing a node that includes subgraphs (control flow operators,
-        // such as If/Loop/Scan, fall into this category). individual nodes in the subgraph will be processed
-        // by the Recurse call above
-        node->ContainsSubgraph() ||
-        !graph_utils::AllNodeInputsAreConstant(graph, *node, constant_inputs)) {
-      continue;
-    }
-
-    // override the EP while setting up OptimizerExecutionFrame::Info so that it will use the CPU kernel for Compute.
-    if (!cpu_ep) {
-      node->SetExecutionProviderType(kCpuExecutionProvider);
-    }
-=======
     bool converted_to_constant = false;
     if (node->OpType().compare("Shape") == 0) {
       converted_to_constant = ConstantFoldShapeNode(graph, *node);
@@ -101,11 +84,10 @@
       if (!cpu_ep && node->Domain() != kOnnxDomain) {
         continue;
       }
->>>>>>> 2b3ce1b0
 
       // Check if constant folding can be applied on this node.
       if (!graph_utils::IsSupportedProvider(*node, GetCompatibleExecutionProviders()) ||
-          excluded_op_types_.find(node->OpType()) != excluded_op_types_.end() ||
+        kNonDeterministicOps.find(node->OpType()) != kNonDeterministicOps.end() ||
           // constant folding does not support executing a node that includes subgraphs (control flow operators,
           // such as If/Loop/Scan, fall into this category). individual nodes in the subgraph will be processed
           // by the Recurse call above
