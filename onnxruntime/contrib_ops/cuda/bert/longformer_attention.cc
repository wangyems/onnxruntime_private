// Copyright (c) Microsoft Corporation. All rights reserved.
// Licensed under the MIT License.

#include "core/providers/cuda/shared_inc/fpgeneric.h"
#include "core/platform/env_var_utils.h"
#include "longformer_attention.h"
#include "longformer_global_impl.h"
#include "longformer_attention_impl.h"
#include "transformer_cuda_common.h"
#include "transformer_common.h"

using namespace onnxruntime::cuda;
using namespace ::onnxruntime::common;
using namespace ONNX_NAMESPACE;

namespace onnxruntime {
namespace contrib {
namespace cuda {

#define REGISTER_KERNEL_TYPED(T)                                  \
  ONNX_OPERATOR_TYPED_KERNEL_EX(                                  \
      LongformerAttention,                                        \
      kMSDomain,                                                  \
      1,                                                          \
      T,                                                          \
      kCudaExecutionProvider,                                     \
      (*KernelDefBuilder::Create())                               \
          .TypeConstraint("T", DataTypeImpl::GetTensorType<T>()), \
      LongformerAttention<T>);

REGISTER_KERNEL_TYPED(float)
REGISTER_KERNEL_TYPED(MLFloat16)

template <typename T>
LongformerAttention<T>::LongformerAttention(const OpKernelInfo& info)
    : CudaKernel(info), LongformerAttentionBase(info) {
  use_compact_memory_ = ParseEnvironmentVariableWithDefault<bool>(longformer::kUseCompactMemory, true);
}

template <typename T>
Status LongformerAttention<T>::ComputeInternal(OpKernelContext* context) const {
  const Tensor* input = context->Input<Tensor>(0);
  const Tensor* weights = context->Input<Tensor>(1);
  const Tensor* bias = context->Input<Tensor>(2);
  const Tensor* mask = context->Input<Tensor>(3);
  const Tensor* global_weights = context->Input<Tensor>(4);
  const Tensor* global_bias = context->Input<Tensor>(5);
  const Tensor* global_mask = context->Input<Tensor>(6);
  ORT_RETURN_IF_ERROR(CheckInputs(input->Shape(), weights->Shape(), bias->Shape(), mask->Shape(),
                                  global_weights->Shape(), global_bias->Shape(), global_mask->Shape()));
  // Input shapes:
  //   input          : (batch_size, sequence_length, hidden_size)
  //   weights        : (hidden_size, 3 * hidden_size) or (3, hidden_size, hidden_size)
  //   bias           : (3 * hidden_size)
  //   mask           : (batch_size, sequence_length)
  //   global_weights : (hidden_size, 3 * hidden_size) or (3, hidden_size, hidden_size)
  //   global_bias    : (3 * hidden_size)
  //   global_mask    : (batch_size, sequence_length)
  // Output shapes:
  //   output         : (batch_size, sequence_length, hidden_size)

  const auto& shape = input->Shape();
  int batch_size = static_cast<int>(shape[0]);
  int sequence_length = static_cast<int>(shape[1]);
  int hidden_size = static_cast<int>(shape[2]);
  int head_size = hidden_size / num_heads_;

  Tensor* output = context->Output(0, shape);

  cublasHandle_t cublas = CublasHandle();
  cudaStream_t stream = Stream();
  CUBLAS_RETURN_IF_ERROR(cublasSetStream(cublas, stream));

  constexpr size_t element_size = sizeof(T);

  // TODO: only calculate global index once per model. Right now, we calculate once per LongformerAttention node.
  // Build Global Index
  auto global_index_buffer = GetScratchBuffer<int>(batch_size * sequence_length);
  auto batch_global_num_buffer = GetScratchBuffer<int>(batch_size);

  size_t global_scratch_bytes = GetGlobalScratchSize(sequence_length);
  auto global_scratch_buffer = GetScratchBuffer<void>(global_scratch_bytes);

  auto& device_prop = GetDeviceProp();
  ORT_RETURN_IF_ERROR(BuildGlobalIndex(
      device_prop,
      stream,
<<<<<<< HEAD
      global_mask->template Data<int>(),
=======
      global_attention->Data<int>(),
>>>>>>> ee3b7574
      batch_size,
      sequence_length,
      global_index_buffer.get(),
      batch_global_num_buffer.get(),
      global_scratch_buffer.get(),
      global_scratch_bytes));

  // Copy batch_global_num to CPU
  size_t pinned_buffer_bytes = GetPinnedBufferSize(batch_size);
  auto pinned_buffer = AllocateBufferOnCPUPinned<void>(pinned_buffer_bytes);
  int* batch_global_num_pinned = reinterpret_cast<int*>(pinned_buffer.get());
  CUDA_RETURN_IF_ERROR(cudaMemcpyAsync(batch_global_num_pinned,
                                       batch_global_num_buffer.get(),
                                       batch_size * sizeof(int),
                                       cudaMemcpyDeviceToHost,
                                       stream));

  // Create an event to make sure the async copy is finished before reading the data.
  AutoDestoryCudaEvent new_event;
  cudaEvent_t& is_copy_done = new_event.Get();

  CUDA_RETURN_IF_ERROR(cudaEventCreateWithFlags(&is_copy_done, cudaEventDisableTiming));
  CUDA_RETURN_IF_ERROR(cudaEventRecord(is_copy_done, stream));

  // Use GEMM for fully connection.
  size_t qkv_size = batch_size * sequence_length * 3 * hidden_size * element_size;
  auto gemm_buffer = GetScratchBuffer<void>(qkv_size + qkv_size);

  typedef typename ToCudaType<T>::MappedType CudaT;
  CudaT one = ToCudaType<T>::FromFloat(1.0f);
  CudaT zero = ToCudaType<T>::FromFloat(0.0f);

<<<<<<< HEAD
  bool use_merged_qkv_weights = (weights->Shape().NumDimensions() == 2);

  int m = batch_size * sequence_length;
  int n = use_merged_qkv_weights ? 3 * hidden_size : hidden_size;
  int k = hidden_size;
  const CudaT* input_data = reinterpret_cast<const CudaT*>(input->template Data<T>());

  if (use_merged_qkv_weights) {
    // Gemm, note that CUDA assumes col-major, so result(N, M) = 1 * weights x input + 0 x B.
    CUBLAS_RETURN_IF_ERROR(cublasGemmHelper(
        cublas, CUBLAS_OP_N, CUBLAS_OP_N, n, m, k, &one,
        reinterpret_cast<const CudaT*>(weights->template Data<T>()), n,
        input_data, k,
        &zero, reinterpret_cast<CudaT*>(gemm_buffer.get()), n, device_prop));
  } else {
    const CudaT* q_weight = reinterpret_cast<const CudaT*>(weights->template Data<T>());
    CudaT* q_data = reinterpret_cast<CudaT*>(gemm_buffer.get());
    CUBLAS_RETURN_IF_ERROR(cublasGemmHelper(
        cublas, CUBLAS_OP_N, CUBLAS_OP_N, n, m, k, &one,
        q_weight, n,
        input_data, k,
        &zero, q_data, n, device_prop));

    const CudaT* k_weight = q_weight + hidden_size * hidden_size;
    CudaT* k_data = q_data + batch_size * sequence_length * hidden_size;
    CUBLAS_RETURN_IF_ERROR(cublasGemmHelper(
        cublas, CUBLAS_OP_N, CUBLAS_OP_N, n, m, k, &one,
        k_weight, n,
        input_data, k,
        &zero, k_data, n, device_prop));

    const CudaT* v_weight = k_weight + hidden_size * hidden_size;
    CudaT* v_data = k_data + batch_size * sequence_length * hidden_size;
    CUBLAS_RETURN_IF_ERROR(cublasGemmHelper(
        cublas, CUBLAS_OP_N, CUBLAS_OP_N, n, m, k, &one,
        v_weight, n,
        input_data, k,
        &zero, v_data, n, device_prop));
  }
=======
  // Bias shape is (N), broadcast using B(N, M) = 1 * bias(N, 1) x ones(1, M) + 0 * B.
  auto& device_prop = GetDeviceProp();
  CUBLAS_RETURN_IF_ERROR(cublasGemmHelper(
      cublas, CUBLAS_OP_N, CUBLAS_OP_N, n, m, 1, &one,
      reinterpret_cast<const CudaT*>(bias->Data<T>()), n,
      GetConstOnes<CudaT>(m), 1,
      &zero, reinterpret_cast<CudaT*>(gemm_buffer.get()), n, device_prop));

  // Gemm, note that CUDA assumes col-major, so result(N, M) = 1 * weights x input + 1 x B.
  CUBLAS_RETURN_IF_ERROR(cublasGemmHelper(
      cublas, CUBLAS_OP_N, CUBLAS_OP_N, n, m, k, &one,
      reinterpret_cast<const CudaT*>(weights->Data<T>()), n,
      reinterpret_cast<const CudaT*>(input->Data<T>()), k,
      &one, reinterpret_cast<CudaT*>(gemm_buffer.get()), n, device_prop));
>>>>>>> ee3b7574

  // Wait for async copy of batch_global_num
  CUDA_RETURN_IF_ERROR(cudaEventSynchronize(is_copy_done));

  // Find the maximum number of global tokens in all batches
  int max_num_global = 0;
  for (int i = 0; i < batch_size; ++i) {
    if (max_num_global < batch_global_num_pinned[i]) {
      max_num_global = batch_global_num_pinned[i];
    }
  }

  // Do not use compact kernel in the following situations:
  // (1) global tokens > windows size, compact memory kernel cannot be used due to its assumptions.
  // (2) sequence_length == 2 * attention_window, compact memory kernel has parity issue.
  // (3) user sets environment variable ORT_LONGFORMER_COMPACT_MEMORY=0
  bool disable_compact_memory = (max_num_global > window_ || sequence_length == 2 * window_ || !use_compact_memory_);

  // Fully connection for global projection.
  // Note that Q only need handle global query tokens if we split GEMM to global Q/K/V separately.
  // When there is no global token, need not run global GEMM.
  CudaT* global_gemm_buffer = nullptr;

  if (max_num_global > 0) {
<<<<<<< HEAD
    global_gemm_buffer = reinterpret_cast<CudaT*>(reinterpret_cast<char*>(gemm_buffer.get()) + qkv_size);

    if (use_merged_qkv_weights) {
      CUBLAS_RETURN_IF_ERROR(cublasGemmHelper(
          cublas, CUBLAS_OP_N, CUBLAS_OP_N, n, m, k, &one,
          reinterpret_cast<const CudaT*>(global_weights->template Data<T>()), n,
          input_data, k,
          &zero, global_gemm_buffer, n, device_prop));
    } else {
      const CudaT* global_q_weight = reinterpret_cast<const CudaT*>(global_weights->template Data<T>());
      CudaT* global_q = global_gemm_buffer;
      CUBLAS_RETURN_IF_ERROR(cublasGemmHelper(
          cublas, CUBLAS_OP_N, CUBLAS_OP_N, n, m, k, &one,
          global_q_weight, n,
          input_data, k,
          &zero, global_q, n, device_prop));

      const CudaT* global_k_weight = global_q_weight + hidden_size * hidden_size;
      CudaT* global_k = global_q + batch_size * sequence_length * hidden_size;
      CUBLAS_RETURN_IF_ERROR(cublasGemmHelper(
          cublas, CUBLAS_OP_N, CUBLAS_OP_N, n, m, k, &one,
          global_k_weight, n,
          input_data, k,
          &zero, global_k, n, device_prop));

      const CudaT* global_v_weight = global_k_weight + hidden_size * hidden_size;
      CudaT* global_v = global_k + batch_size * sequence_length * hidden_size;
      CUBLAS_RETURN_IF_ERROR(cublasGemmHelper(
          cublas, CUBLAS_OP_N, CUBLAS_OP_N, n, m, k, &one,
          global_v_weight, n,
          input_data, k,
          &zero, global_v, n, device_prop));
    }
=======
    CUBLAS_RETURN_IF_ERROR(cublasGemmHelper(
        cublas, CUBLAS_OP_N, CUBLAS_OP_N, n, m, 1, &one,
        reinterpret_cast<const CudaT*>(global_bias->Data<T>()), n,
        GetConstOnes<CudaT>(m), 1,
        &zero, reinterpret_cast<CudaT*>(global_gemm_buffer.get()), n, device_prop));

    CUBLAS_RETURN_IF_ERROR(cublasGemmHelper(
        cublas, CUBLAS_OP_N, CUBLAS_OP_N, n, m, k, &one,
        reinterpret_cast<const CudaT*>(global_weights->Data<T>()), n,
        reinterpret_cast<const CudaT*>(input->Data<T>()), k,
        &one, reinterpret_cast<CudaT*>(global_gemm_buffer.get()), n, device_prop));
>>>>>>> ee3b7574
  }

  size_t workSpaceSize = GetLongformerAttentionWorkspaceSize(element_size,
                                                             batch_size,
                                                             num_heads_,
                                                             head_size,
                                                             sequence_length,
                                                             max_num_global,
                                                             window_,
                                                             disable_compact_memory);
  auto workspace_buffer = GetScratchBuffer<void>(workSpaceSize);
  if (!LaunchLongformerAttentionKernel(
          device_prop,
          cublas,
          stream,
          reinterpret_cast<const CudaT*>(gemm_buffer.get()),
<<<<<<< HEAD
          reinterpret_cast<const CudaT*>(bias->template Data<T>()),
          reinterpret_cast<const CudaT*>(mask->template Data<T>()),
          reinterpret_cast<const CudaT*>(global_gemm_buffer),
          reinterpret_cast<const CudaT*>(global_bias->template Data<T>()),
          global_mask->template Data<int>(),
=======
          reinterpret_cast<const CudaT*>(mask->Data<T>()),
          reinterpret_cast<const CudaT*>(global_gemm_buffer.get()),
          global_attention->Data<int>(),
>>>>>>> ee3b7574
          global_index_buffer.get(),
          batch_global_num_buffer.get(),
          pinned_buffer.get(),
          workspace_buffer.get(),
          output->MutableData<T>(),
          batch_size,
          sequence_length,
          num_heads_,
          head_size,
          window_,
          max_num_global,
          element_size,
          disable_compact_memory,
          use_merged_qkv_weights)) {
    // Get last error to reset it to cudaSuccess.
    CUDA_CALL(cudaGetLastError());
    return Status(common::ONNXRUNTIME, common::FAIL);
  }

  // Defer release of pinnned memory since cudaStreamSynchronize is not used here and kernel need access the buffer.
  this->AddDeferredReleaseCPUPtr(pinned_buffer.release());

  return Status::OK();
}

}  // namespace cuda
}  // namespace contrib
}  // namespace onnxruntime<|MERGE_RESOLUTION|>--- conflicted
+++ resolved
@@ -85,11 +85,7 @@
   ORT_RETURN_IF_ERROR(BuildGlobalIndex(
       device_prop,
       stream,
-<<<<<<< HEAD
-      global_mask->template Data<int>(),
-=======
-      global_attention->Data<int>(),
->>>>>>> ee3b7574
+      global_mask->Data<int>(),
       batch_size,
       sequence_length,
       global_index_buffer.get(),
@@ -122,23 +118,22 @@
   CudaT one = ToCudaType<T>::FromFloat(1.0f);
   CudaT zero = ToCudaType<T>::FromFloat(0.0f);
 
-<<<<<<< HEAD
   bool use_merged_qkv_weights = (weights->Shape().NumDimensions() == 2);
 
   int m = batch_size * sequence_length;
   int n = use_merged_qkv_weights ? 3 * hidden_size : hidden_size;
   int k = hidden_size;
-  const CudaT* input_data = reinterpret_cast<const CudaT*>(input->template Data<T>());
+  const CudaT* input_data = reinterpret_cast<const CudaT*>(input->Data<T>());
 
   if (use_merged_qkv_weights) {
     // Gemm, note that CUDA assumes col-major, so result(N, M) = 1 * weights x input + 0 x B.
     CUBLAS_RETURN_IF_ERROR(cublasGemmHelper(
         cublas, CUBLAS_OP_N, CUBLAS_OP_N, n, m, k, &one,
-        reinterpret_cast<const CudaT*>(weights->template Data<T>()), n,
+        reinterpret_cast<const CudaT*>(weights->Data<T>()), n,
         input_data, k,
         &zero, reinterpret_cast<CudaT*>(gemm_buffer.get()), n, device_prop));
   } else {
-    const CudaT* q_weight = reinterpret_cast<const CudaT*>(weights->template Data<T>());
+    const CudaT* q_weight = reinterpret_cast<const CudaT*>(weights->Data<T>());
     CudaT* q_data = reinterpret_cast<CudaT*>(gemm_buffer.get());
     CUBLAS_RETURN_IF_ERROR(cublasGemmHelper(
         cublas, CUBLAS_OP_N, CUBLAS_OP_N, n, m, k, &one,
@@ -162,22 +157,6 @@
         input_data, k,
         &zero, v_data, n, device_prop));
   }
-=======
-  // Bias shape is (N), broadcast using B(N, M) = 1 * bias(N, 1) x ones(1, M) + 0 * B.
-  auto& device_prop = GetDeviceProp();
-  CUBLAS_RETURN_IF_ERROR(cublasGemmHelper(
-      cublas, CUBLAS_OP_N, CUBLAS_OP_N, n, m, 1, &one,
-      reinterpret_cast<const CudaT*>(bias->Data<T>()), n,
-      GetConstOnes<CudaT>(m), 1,
-      &zero, reinterpret_cast<CudaT*>(gemm_buffer.get()), n, device_prop));
-
-  // Gemm, note that CUDA assumes col-major, so result(N, M) = 1 * weights x input + 1 x B.
-  CUBLAS_RETURN_IF_ERROR(cublasGemmHelper(
-      cublas, CUBLAS_OP_N, CUBLAS_OP_N, n, m, k, &one,
-      reinterpret_cast<const CudaT*>(weights->Data<T>()), n,
-      reinterpret_cast<const CudaT*>(input->Data<T>()), k,
-      &one, reinterpret_cast<CudaT*>(gemm_buffer.get()), n, device_prop));
->>>>>>> ee3b7574
 
   // Wait for async copy of batch_global_num
   CUDA_RETURN_IF_ERROR(cudaEventSynchronize(is_copy_done));
@@ -202,17 +181,16 @@
   CudaT* global_gemm_buffer = nullptr;
 
   if (max_num_global > 0) {
-<<<<<<< HEAD
     global_gemm_buffer = reinterpret_cast<CudaT*>(reinterpret_cast<char*>(gemm_buffer.get()) + qkv_size);
 
     if (use_merged_qkv_weights) {
       CUBLAS_RETURN_IF_ERROR(cublasGemmHelper(
           cublas, CUBLAS_OP_N, CUBLAS_OP_N, n, m, k, &one,
-          reinterpret_cast<const CudaT*>(global_weights->template Data<T>()), n,
+          reinterpret_cast<const CudaT*>(global_weights->Data<T>()), n,
           input_data, k,
           &zero, global_gemm_buffer, n, device_prop));
     } else {
-      const CudaT* global_q_weight = reinterpret_cast<const CudaT*>(global_weights->template Data<T>());
+      const CudaT* global_q_weight = reinterpret_cast<const CudaT*>(global_weights->Data<T>());
       CudaT* global_q = global_gemm_buffer;
       CUBLAS_RETURN_IF_ERROR(cublasGemmHelper(
           cublas, CUBLAS_OP_N, CUBLAS_OP_N, n, m, k, &one,
@@ -236,19 +214,6 @@
           input_data, k,
           &zero, global_v, n, device_prop));
     }
-=======
-    CUBLAS_RETURN_IF_ERROR(cublasGemmHelper(
-        cublas, CUBLAS_OP_N, CUBLAS_OP_N, n, m, 1, &one,
-        reinterpret_cast<const CudaT*>(global_bias->Data<T>()), n,
-        GetConstOnes<CudaT>(m), 1,
-        &zero, reinterpret_cast<CudaT*>(global_gemm_buffer.get()), n, device_prop));
-
-    CUBLAS_RETURN_IF_ERROR(cublasGemmHelper(
-        cublas, CUBLAS_OP_N, CUBLAS_OP_N, n, m, k, &one,
-        reinterpret_cast<const CudaT*>(global_weights->Data<T>()), n,
-        reinterpret_cast<const CudaT*>(input->Data<T>()), k,
-        &one, reinterpret_cast<CudaT*>(global_gemm_buffer.get()), n, device_prop));
->>>>>>> ee3b7574
   }
 
   size_t workSpaceSize = GetLongformerAttentionWorkspaceSize(element_size,
@@ -265,17 +230,11 @@
           cublas,
           stream,
           reinterpret_cast<const CudaT*>(gemm_buffer.get()),
-<<<<<<< HEAD
-          reinterpret_cast<const CudaT*>(bias->template Data<T>()),
-          reinterpret_cast<const CudaT*>(mask->template Data<T>()),
+          reinterpret_cast<const CudaT*>(bias->Data<T>()),
+          reinterpret_cast<const CudaT*>(mask->Data<T>()),
           reinterpret_cast<const CudaT*>(global_gemm_buffer),
-          reinterpret_cast<const CudaT*>(global_bias->template Data<T>()),
-          global_mask->template Data<int>(),
-=======
-          reinterpret_cast<const CudaT*>(mask->Data<T>()),
-          reinterpret_cast<const CudaT*>(global_gemm_buffer.get()),
-          global_attention->Data<int>(),
->>>>>>> ee3b7574
+          reinterpret_cast<const CudaT*>(global_bias->Data<T>()),
+          global_mask->Data<int>(),
           global_index_buffer.get(),
           batch_global_num_buffer.get(),
           pinned_buffer.get(),
