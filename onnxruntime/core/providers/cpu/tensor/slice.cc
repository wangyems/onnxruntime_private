--- conflicted
+++ resolved
@@ -270,13 +270,8 @@
                                           T* output = nullptr,
                                           T* output_end = nullptr) {
   constexpr bool enabled = utils::HasTypeWithSameSize<EnabledTypes, T>();
-<<<<<<< HEAD
-  if (enabled) {
+  if constexpr (enabled) {
     status = SliceImpl<T>(ctx, input_tensor, compute_metadata, output, output_end);
-=======
-  if constexpr (enabled) {
-    status = SliceImpl<T>(ctx, input_tensor, compute_metadata);
->>>>>>> 1104e8d3
   }
 
   return enabled;
