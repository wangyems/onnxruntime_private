--- conflicted
+++ resolved
@@ -787,11 +787,7 @@
             engines_[context->node_name].get(), contexts_[context->node_name].get(), builders_[context->node_name].get(),
             networks_[context->node_name].get(), input_info_[context->node_name], output_info_[context->node_name],
             input_shape_ranges_[context->node_name], output_shapes_[context->node_name], &tensorrt_mu_, &fp16_enable_,
-<<<<<<< HEAD
-			&max_workspace_size_};
-=======
             &max_workspace_size_};
->>>>>>> 57384d50
       *state = p.release();
       return 0;
     };
