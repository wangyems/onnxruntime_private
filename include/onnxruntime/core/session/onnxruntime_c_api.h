// Copyright (c) Microsoft Corporation. All rights reserved.
// Licensed under the MIT License.

// See docs\c_cxx\README.md on generating the Doxygen documentation from this file

/** \mainpage C & C++ APIs
*
* <h1>C</h1>
*
* ::OrtApi - Click here to go to the structure with all C API functions.
*
* <h1>C++</h1>
*
* ::Ort - Click here to go to the namespace holding all of the C++ wrapper classes
*
* It is a set of header only wrapper classes around the C API. The goal is to turn the C style return value error codes into C++ exceptions, and to
* automate memory management through standard C++ RAII principles.
*
* \addtogroup Global
* ONNX Runtime C API
* @{
*/

#pragma once
#include <stdlib.h>
#include <stdint.h>
#include <string.h>

/** \brief The API version defined in this header
*
* This value is used by some API functions to behave as this version of the header expects.
*/
#define ORT_API_VERSION 14

#ifdef __cplusplus
extern "C" {
#endif

//! @}
// SAL2 Definitions
#ifndef _WIN32
#define _In_
#define _In_z_
#define _In_opt_
#define _In_opt_z_
#define _Out_
#define _Outptr_
#define _Out_opt_
#define _Inout_
#define _Inout_opt_
#define _Frees_ptr_opt_
#define _Ret_maybenull_
#define _Ret_notnull_
#define _Check_return_
#define _Outptr_result_maybenull_
#define _In_reads_(X)
#define _Inout_updates_all_(X)
#define _Out_writes_bytes_all_(X)
#define _Out_writes_all_(X)
#define _Out_writes_z_(X)
#define _Success_(X)
#define _Outptr_result_buffer_maybenull_(X)
#define ORT_ALL_ARGS_NONNULL __attribute__((nonnull))
#else
#include <specstrings.h>
#define ORT_ALL_ARGS_NONNULL
#endif

#ifdef _WIN32
// Define ORT_DLL_IMPORT if your program is dynamically linked to Ort.
// dllexport is not used, we use a .def file.
#ifdef ORT_DLL_IMPORT
#define ORT_EXPORT __declspec(dllimport)
#else
#define ORT_EXPORT
#endif
#define ORT_API_CALL _stdcall
#define ORT_MUST_USE_RESULT
#define ORTCHAR_T wchar_t
#else
// To make symbols visible on macOS/iOS
#ifdef __APPLE__
#define ORT_EXPORT __attribute__((visibility("default")))
#else
#define ORT_EXPORT
#endif
#define ORT_API_CALL
#define ORT_MUST_USE_RESULT __attribute__((warn_unused_result))
#define ORTCHAR_T char
#endif

#ifndef ORT_TSTR
#ifdef _WIN32
#define ORT_TSTR(X) L##X
#else
#define ORT_TSTR(X) X
#endif
#endif

// Any pointer marked with _In_ or _Out_, cannot be NULL.

// Windows users should use unicode paths when possible to bypass the MAX_PATH limitation
// Every pointer marked with _In_ or _Out_, cannot be NULL. Caller should ensure that.
// for ReleaseXXX(...) functions, they can accept NULL pointer.

#ifdef __cplusplus
// For any compiler with C++11 support, MSVC 2015 and greater, or Clang version supporting noexcept.
// Such complex condition is needed because compilers set __cplusplus value differently.
#ifndef __has_feature
#define __has_feature(x) 0
#endif
#if ((__cplusplus >= 201103L) || (_MSC_VER >= 1900) || (defined(__has_feature) && __has_feature(cxx_noexcept)))
#define NO_EXCEPTION noexcept
#else
#define NO_EXCEPTION throw()
#endif
#else
#define NO_EXCEPTION
#endif

// __VA_ARGS__ on Windows and Linux are different
#define ORT_API(RETURN_TYPE, NAME, ...) RETURN_TYPE ORT_API_CALL NAME(__VA_ARGS__) NO_EXCEPTION

#define ORT_API_STATUS(NAME, ...) \
  _Success_(return == 0) _Check_return_ _Ret_maybenull_ OrtStatusPtr ORT_API_CALL NAME(__VA_ARGS__) NO_EXCEPTION ORT_MUST_USE_RESULT

// XXX: Unfortunately, SAL annotations are known to not work with function pointers
#define ORT_API2_STATUS(NAME, ...) \
  _Check_return_ _Ret_maybenull_ OrtStatusPtr(ORT_API_CALL* NAME)(__VA_ARGS__) NO_EXCEPTION ORT_MUST_USE_RESULT

// Used in *.cc files. Almost as same as ORT_API_STATUS, except without ORT_MUST_USE_RESULT and ORT_EXPORT
#define ORT_API_STATUS_IMPL(NAME, ...) \
  _Success_(return == 0) _Check_return_ _Ret_maybenull_ OrtStatusPtr ORT_API_CALL NAME(__VA_ARGS__) NO_EXCEPTION

#define ORT_CLASS_RELEASE(X) void(ORT_API_CALL * Release##X)(_Frees_ptr_opt_ Ort##X * input)

#ifdef __DOXYGEN__
#undef ORT_API_STATUS
#define ORT_API_STATUS(NAME, ...) OrtStatus* NAME(__VA_ARGS__)
#undef ORT_API2_STATUS
#define ORT_API2_STATUS(NAME, ...) OrtStatus* NAME(__VA_ARGS__)
#undef ORT_CLASS_RELEASE
#define ORT_CLASS_RELEASE(X) void Release##X(Ort##X* input)
#undef NO_EXCEPTION
#define NO_EXCEPTION
#endif
/** \addtogroup Global
 * ONNX Runtime C API
 * @{
 */

/** Copied from TensorProto::DataType
* Currently, Ort doesn't support complex64, complex128
*/
typedef enum ONNXTensorElementDataType {
  ONNX_TENSOR_ELEMENT_DATA_TYPE_UNDEFINED,
  ONNX_TENSOR_ELEMENT_DATA_TYPE_FLOAT,   // maps to c type float
  ONNX_TENSOR_ELEMENT_DATA_TYPE_UINT8,   // maps to c type uint8_t
  ONNX_TENSOR_ELEMENT_DATA_TYPE_INT8,    // maps to c type int8_t
  ONNX_TENSOR_ELEMENT_DATA_TYPE_UINT16,  // maps to c type uint16_t
  ONNX_TENSOR_ELEMENT_DATA_TYPE_INT16,   // maps to c type int16_t
  ONNX_TENSOR_ELEMENT_DATA_TYPE_INT32,   // maps to c type int32_t
  ONNX_TENSOR_ELEMENT_DATA_TYPE_INT64,   // maps to c type int64_t
  ONNX_TENSOR_ELEMENT_DATA_TYPE_STRING,  // maps to c++ type std::string
  ONNX_TENSOR_ELEMENT_DATA_TYPE_BOOL,
  ONNX_TENSOR_ELEMENT_DATA_TYPE_FLOAT16,
  ONNX_TENSOR_ELEMENT_DATA_TYPE_DOUBLE,      // maps to c type double
  ONNX_TENSOR_ELEMENT_DATA_TYPE_UINT32,      // maps to c type uint32_t
  ONNX_TENSOR_ELEMENT_DATA_TYPE_UINT64,      // maps to c type uint64_t
  ONNX_TENSOR_ELEMENT_DATA_TYPE_COMPLEX64,   // complex with float32 real and imaginary components
  ONNX_TENSOR_ELEMENT_DATA_TYPE_COMPLEX128,  // complex with float64 real and imaginary components
  ONNX_TENSOR_ELEMENT_DATA_TYPE_BFLOAT16     // Non-IEEE floating-point format based on IEEE754 single-precision
} ONNXTensorElementDataType;

// Synced with onnx TypeProto oneof
typedef enum ONNXType {
  ONNX_TYPE_UNKNOWN,
  ONNX_TYPE_TENSOR,
  ONNX_TYPE_SEQUENCE,
  ONNX_TYPE_MAP,
  ONNX_TYPE_OPAQUE,
  ONNX_TYPE_SPARSETENSOR,
  ONNX_TYPE_OPTIONAL
} ONNXType;

// These types are synced with internal
// SparseFormatFlags
typedef enum OrtSparseFormat {
  ORT_SPARSE_UNDEFINED = 0,
  ORT_SPARSE_COO = 0x1,
  ORT_SPARSE_CSRC = 0x2,
  ORT_SPARSE_BLOCK_SPARSE = 0x4
} OrtSparseFormat;

// Enum allows to query sparse tensor indices
enum OrtSparseIndicesFormat {
  ORT_SPARSE_COO_INDICES,
  ORT_SPARSE_CSR_INNER_INDICES,
  ORT_SPARSE_CSR_OUTER_INDICES,
  ORT_SPARSE_BLOCK_SPARSE_INDICES
};

/** \brief Logging severity levels
 *
 * In typical API usage, specifying a logging severity level specifies the minimum severity of log messages to show.
 */
typedef enum OrtLoggingLevel {
  ORT_LOGGING_LEVEL_VERBOSE,  ///< Verbose informational messages (least severe).
  ORT_LOGGING_LEVEL_INFO,     ///< Informational messages.
  ORT_LOGGING_LEVEL_WARNING,  ///< Warning messages.
  ORT_LOGGING_LEVEL_ERROR,    ///< Error messages.
  ORT_LOGGING_LEVEL_FATAL,    ///< Fatal error messages (most severe).
} OrtLoggingLevel;

typedef enum OrtErrorCode {
  ORT_OK,
  ORT_FAIL,
  ORT_INVALID_ARGUMENT,
  ORT_NO_SUCHFILE,
  ORT_NO_MODEL,
  ORT_ENGINE_ERROR,
  ORT_RUNTIME_EXCEPTION,
  ORT_INVALID_PROTOBUF,
  ORT_MODEL_LOADED,
  ORT_NOT_IMPLEMENTED,
  ORT_INVALID_GRAPH,
  ORT_EP_FAIL,
} OrtErrorCode;

typedef enum OrtOpAttrType {
  ORT_OP_ATTR_UNDEFINED = 0,
  ORT_OP_ATTR_INT,
  ORT_OP_ATTR_INTS,
  ORT_OP_ATTR_FLOAT,
  ORT_OP_ATTR_FLOATS,
  ORT_OP_ATTR_STRING,
  ORT_OP_ATTR_STRINGS,
} OrtOpAttrType;

//! @}
#define ORT_RUNTIME_CLASS(X) \
  struct Ort##X;             \
  typedef struct Ort##X Ort##X;

/** \addtogroup Global
 * ONNX Runtime C API
 * @{
 */
// The actual types defined have an Ort prefix
ORT_RUNTIME_CLASS(Env);
ORT_RUNTIME_CLASS(Status);  // nullptr for Status* indicates success
ORT_RUNTIME_CLASS(MemoryInfo);
ORT_RUNTIME_CLASS(IoBinding);
ORT_RUNTIME_CLASS(Session);  //Don't call ReleaseSession from Dllmain (because session owns a thread pool)
ORT_RUNTIME_CLASS(Value);
ORT_RUNTIME_CLASS(RunOptions);
ORT_RUNTIME_CLASS(TypeInfo);
ORT_RUNTIME_CLASS(TensorTypeAndShapeInfo);
ORT_RUNTIME_CLASS(SessionOptions);
ORT_RUNTIME_CLASS(CustomOpDomain);
ORT_RUNTIME_CLASS(MapTypeInfo);
ORT_RUNTIME_CLASS(SequenceTypeInfo);
ORT_RUNTIME_CLASS(ModelMetadata);
ORT_RUNTIME_CLASS(ThreadPoolParams);
ORT_RUNTIME_CLASS(ThreadingOptions);
ORT_RUNTIME_CLASS(ArenaCfg);
ORT_RUNTIME_CLASS(PrepackedWeightsContainer);
ORT_RUNTIME_CLASS(TensorRTProviderOptionsV2);
ORT_RUNTIME_CLASS(CUDAProviderOptionsV2);
ORT_RUNTIME_CLASS(CANNProviderOptions);
ORT_RUNTIME_CLASS(Op);
ORT_RUNTIME_CLASS(OpAttr);

#ifdef _WIN32
typedef _Return_type_success_(return == 0) OrtStatus* OrtStatusPtr;
#else
typedef OrtStatus* OrtStatusPtr;
#endif

/** \brief Memory allocation interface
*
* Structure of function pointers that defines a memory allocator. This can be created and filled in by the user for custom allocators.
*
* When an allocator is passed to any function, be sure that the allocator object is not destroyed until the last allocated object using it is freed.
*/
typedef struct OrtAllocator {
  uint32_t version;                                                                   ///< Must be initialized to ORT_API_VERSION
  void*(ORT_API_CALL* Alloc)(struct OrtAllocator* this_, size_t size);                ///< Returns a pointer to an allocated block of `size` bytes
  void(ORT_API_CALL* Free)(struct OrtAllocator* this_, void* p);                      ///< Free a block of memory previously allocated with OrtAllocator::Alloc
  const struct OrtMemoryInfo*(ORT_API_CALL* Info)(const struct OrtAllocator* this_);  ///< Return a pointer to an ::OrtMemoryInfo that describes this allocator
} OrtAllocator;

typedef void(ORT_API_CALL* OrtLoggingFunction)(
    void* param, OrtLoggingLevel severity, const char* category, const char* logid, const char* code_location,
    const char* message);

/** \brief Graph optimization level
*
* Refer to https://www.onnxruntime.ai/docs/resources/graph-optimizations.html
* for an in-depth understanding of Graph Optimizations
*/
typedef enum GraphOptimizationLevel {
  ORT_DISABLE_ALL = 0,
  ORT_ENABLE_BASIC = 1,
  ORT_ENABLE_EXTENDED = 2,
  ORT_ENABLE_ALL = 99
} GraphOptimizationLevel;

typedef enum ExecutionMode {
  ORT_SEQUENTIAL = 0,
  ORT_PARALLEL = 1,
} ExecutionMode;

/** \brief Language projection identifiers
* /see OrtApi::SetLanguageProjection
*/
typedef enum OrtLanguageProjection {
  ORT_PROJECTION_C = 0,
  ORT_PROJECTION_CPLUSPLUS = 1,
  ORT_PROJECTION_CSHARP = 2,
  ORT_PROJECTION_PYTHON = 3,
  ORT_PROJECTION_JAVA = 4,
  ORT_PROJECTION_WINML = 5,
  ORT_PROJECTION_NODEJS = 6,
} OrtLanguageProjection;

struct OrtKernelInfo;
typedef struct OrtKernelInfo OrtKernelInfo;
struct OrtKernelContext;
typedef struct OrtKernelContext OrtKernelContext;
struct OrtCustomOp;
typedef struct OrtCustomOp OrtCustomOp;

typedef enum OrtAllocatorType {
  OrtInvalidAllocator = -1,
  OrtDeviceAllocator = 0,
  OrtArenaAllocator = 1
} OrtAllocatorType;

/** \brief Memory types for allocated memory, execution provider specific types should be extended in each provider.
*/
// Whenever this struct is updated, please also update the MakeKey function in onnxruntime / core / framework / execution_provider.cc
typedef enum OrtMemType {
  OrtMemTypeCPUInput = -2,              ///< Any CPU memory used by non-CPU execution provider
  OrtMemTypeCPUOutput = -1,             ///< CPU accessible memory outputted by non-CPU execution provider, i.e. CUDA_PINNED
  OrtMemTypeCPU = OrtMemTypeCPUOutput,  ///< Temporary CPU accessible memory allocated by non-CPU execution provider, i.e. CUDA_PINNED
  OrtMemTypeDefault = 0,                ///< The default allocator for execution provider
} OrtMemType;

/** \brief This mimics OrtDevice type constants so they can be returned in the API
 */
typedef enum OrtMemoryInfoDeviceType {
  OrtMemoryInfoDeviceType_CPU = 0,
  OrtMemoryInfoDeviceType_GPU = 1,
  OrtMemoryInfoDeviceType_FPGA = 2
} OrtMemoryInfoDeviceType;

/** \brief Algorithm to use for cuDNN Convolution Op
*/
typedef enum OrtCudnnConvAlgoSearch {
  OrtCudnnConvAlgoSearchExhaustive,  // expensive exhaustive benchmarking using cudnnFindConvolutionForwardAlgorithmEx
  OrtCudnnConvAlgoSearchHeuristic,   // lightweight heuristic based search using cudnnGetConvolutionForwardAlgorithm_v7
  OrtCudnnConvAlgoSearchDefault,     // default algorithm using CUDNN_CONVOLUTION_FWD_ALGO_IMPLICIT_PRECOMP_GEMM
} OrtCudnnConvAlgoSearch;

/** \brief CUDA Provider Options
*
* \see OrtApi::SessionOptionsAppendExecutionProvider_CUDA
*/
typedef struct OrtCUDAProviderOptions {
#ifdef __cplusplus
  OrtCUDAProviderOptions()
      : device_id{},
        cudnn_conv_algo_search{OrtCudnnConvAlgoSearchExhaustive},
        gpu_mem_limit{SIZE_MAX},
        arena_extend_strategy{},
        do_copy_in_default_stream{1},
        has_user_compute_stream{},
        user_compute_stream{},
        default_memory_arena_cfg{},
        tunable_op_enabled{false} {}
#endif

  /** \brief CUDA device Id
  *   Defaults to 0.
  */
  int device_id;

  /** \brief CUDA Convolution algorithm search configuration.
  *   See enum OrtCudnnConvAlgoSearch for more details.
  *   Defaults to OrtCudnnConvAlgoSearchExhaustive.
  */
  OrtCudnnConvAlgoSearch cudnn_conv_algo_search;

  /** \brief CUDA memory limit (To use all possible memory pass in maximum size_t)
  *   Defaults to SIZE_MAX.
  *   \note If a ::OrtArenaCfg has been applied, it will override this field
  */
  size_t gpu_mem_limit;

  /** \brief Strategy used to grow the memory arena
  *   0 = kNextPowerOfTwo<br>
  *   1 = kSameAsRequested<br>
  *   Defaults to 0.
  *   \note If a ::OrtArenaCfg has been applied, it will override this field
  */
  int arena_extend_strategy;

  /** \brief Flag indicating if copying needs to take place on the same stream as the compute stream in the CUDA EP
  *   0 = Use separate streams for copying and compute.
  *   1 = Use the same stream for copying and compute.
  *   Defaults to 1.
  *   WARNING: Setting this to 0 may result in data races for some models.
  *   Please see issue #4829 for more details.
  */
  int do_copy_in_default_stream;

  /** \brief Flag indicating if there is a user provided compute stream
  *   Defaults to 0.
  */
  int has_user_compute_stream;

  /** \brief User provided compute stream.
  *   If provided, please set `has_user_compute_stream` to 1.
  */
  void* user_compute_stream;

  /** \brief CUDA memory arena configuration parameters
  */
  OrtArenaCfg* default_memory_arena_cfg;

  /** \brief Enable TunableOp.
  *   Set it to 1 to enable TunableOp. Otherwise, it is disabled by default.
  *   This option can be superseded by environment variable ORT_CUDA_TUNABLE_OP_ENABLED.
  */
  int tunable_op_enabled;

} OrtCUDAProviderOptions;

/** \brief ROCM Provider Options
*
* \see OrtApi::SessionOptionsAppendExecutionProvider_ROCM
*/
typedef struct OrtROCMProviderOptions {
#ifdef __cplusplus
  OrtROCMProviderOptions()
      : device_id{},
        miopen_conv_exhaustive_search{0},
        gpu_mem_limit{SIZE_MAX},
        arena_extend_strategy{},
        do_copy_in_default_stream{1},
        has_user_compute_stream{},
        user_compute_stream{},
        default_memory_arena_cfg{},
        tunable_op_enabled{false} {}
#endif

  /** \brief ROCM device Id
  *   Defaults to 0.
  */
  int device_id;

  /** \brief ROCM MIOpen Convolution algorithm exaustive search option.
  *   Defaults to 0 (false).
  */
  int miopen_conv_exhaustive_search;

  /** \brief ROCM memory limit (To use all possible memory pass in maximum size_t)
  *   Defaults to SIZE_MAX.
  *   \note If a ::OrtArenaCfg has been applied, it will override this field
  */
  size_t gpu_mem_limit;

  /** \brief Strategy used to grow the memory arena
  *   0 = kNextPowerOfTwo<br>
  *   1 = kSameAsRequested<br>
  *   Defaults to 0.
  *   \note If a ::OrtArenaCfg has been applied, it will override this field
  */
  int arena_extend_strategy;

  /** \brief Flag indicating if copying needs to take place on the same stream as the compute stream in the ROCM EP
  *   0 = Use separate streams for copying and compute.
  *   1 = Use the same stream for copying and compute.
  *   Defaults to 1.
  *   WARNING: Setting this to 0 may result in data races for some models.
  *   Please see issue #4829 for more details.
  */
  int do_copy_in_default_stream;

  /** \brief Flag indicating if there is a user provided compute stream
  *   Defaults to 0.
  */
  int has_user_compute_stream;

  /** \brief User provided compute stream.
  *   If provided, please set `has_user_compute_stream` to 1.
  */
  void* user_compute_stream;

  /** \brief ROCM memory arena configuration parameters
  */
  OrtArenaCfg* default_memory_arena_cfg;

  /** \brief Enable TunableOp.
  *   Set it to 1 to enable TunableOp. Otherwise, it is disabled by default.
  *   This option can be superseded by environment variable ORT_ROCM_TUNABLE_OP_ENABLED.
  */
  int tunable_op_enabled;

} OrtROCMProviderOptions;

/** \brief TensorRT Provider Options
*
* \see OrtApi::SessionOptionsAppendExecutionProvider_TensorRT
*/
typedef struct OrtTensorRTProviderOptions {
  int device_id;                                ///< CUDA device id (0 = default device)
  int has_user_compute_stream;                  // indicator of user specified CUDA compute stream.
  void* user_compute_stream;                    // user specified CUDA compute stream.
  int trt_max_partition_iterations;             // maximum iterations for TensorRT parser to get capability
  int trt_min_subgraph_size;                    // minimum size of TensorRT subgraphs
  size_t trt_max_workspace_size;                // maximum workspace size for TensorRT.
  int trt_fp16_enable;                          // enable TensorRT FP16 precision. Default 0 = false, nonzero = true
  int trt_int8_enable;                          // enable TensorRT INT8 precision. Default 0 = false, nonzero = true
  const char* trt_int8_calibration_table_name;  // TensorRT INT8 calibration table name.
  int trt_int8_use_native_calibration_table;    // use native TensorRT generated calibration table. Default 0 = false, nonzero = true
  int trt_dla_enable;                           // enable DLA. Default 0 = false, nonzero = true
  int trt_dla_core;                             // DLA core number. Default 0
  int trt_dump_subgraphs;                       // dump TRT subgraph. Default 0 = false, nonzero = true
  int trt_engine_cache_enable;                  // enable engine caching. Default 0 = false, nonzero = true
  const char* trt_engine_cache_path;            // specify engine cache path
  int trt_engine_decryption_enable;             // enable engine decryption. Default 0 = false, nonzero = true
  const char* trt_engine_decryption_lib_path;   // specify engine decryption library path
  int trt_force_sequential_engine_build;        // force building TensorRT engine sequentially. Default 0 = false, nonzero = true
  // This is the legacy struct and don't add new fields here.
  // For new field that can be represented by string, please add it in include/onnxruntime/core/providers/tensorrt/tensorrt_provider_options.h
  // For non-string field, need to create a new separate api to handle it.
} OrtTensorRTProviderOptions;

/** \brief MIGraphX Provider Options
*
* \see OrtApi::SessionOptionsAppendExecutionProvider_MIGraphX
*/
typedef struct OrtMIGraphXProviderOptions {
  int device_id;             // hip device id.
  int migraphx_fp16_enable;  // enable MIGraphX FP16 precision. Default 0 = false, nonzero = true
  int migraphx_int8_enable;  // enable MIGraphX INT8 precision. Default 0 = false, nonzero = true
} OrtMIGraphXProviderOptions;

/** \brief OpenVINO Provider Options
*
* \see OrtApi::SessionOptionsAppendExecutionProvider_OpenVINO
*/
typedef struct OrtOpenVINOProviderOptions {
#ifdef __cplusplus
  OrtOpenVINOProviderOptions() : device_type{}, enable_vpu_fast_compile{}, device_id{},
                                 num_of_threads{}, use_compiled_network{}, blob_dump_path{},
                                 context{}, enable_opencl_throttling{}, enable_dynamic_shapes{} {}
#endif
  /** \brief Device type string
  *
  * Valid settings are one of: "CPU_FP32", "CPU_FP16", "GPU_FP32", "GPU_FP16", "MYRIAD_FP16", "VAD-M_FP16" or "VAD-F_FP32"
  */
  const char* device_type;
  unsigned char enable_vpu_fast_compile;  ///< 0 = disabled, nonzero = enabled
  const char* device_id;
  size_t num_of_threads;               ///< 0 = Use default number of threads
  unsigned char use_compiled_network;  ///< 0 = disabled, nonzero = enabled
  const char* blob_dump_path;          // path is set to empty by default
  void* context;
  unsigned char enable_opencl_throttling; ///< 0 = disabled, nonzero = enabled
  unsigned char enable_dynamic_shapes;  ///< 0 = disabled, nonzero = enabled
} OrtOpenVINOProviderOptions;

struct OrtApi;
typedef struct OrtApi OrtApi;

struct OrtTrainingApi;
typedef struct OrtTrainingApi OrtTrainingApi;

/** \brief The helper interface to get the right version of OrtApi
*
* Get a pointer to this structure through ::OrtGetApiBase
*/
struct OrtApiBase {
  /** \brief Get a pointer to the requested version of the ::OrtApi
  *
  * \param[in] version Must be ::ORT_API_VERSION
  * \return The ::OrtApi for the version requested, nullptr will be returned if this version is unsupported, for example when using a runtime
  *   older than the version created with this header file.
  */
  const OrtApi*(ORT_API_CALL* GetApi)(uint32_t version)NO_EXCEPTION;
  const char*(ORT_API_CALL* GetVersionString)(void)NO_EXCEPTION;  ///< Returns a null terminated string of the version of the Onnxruntime library (eg: "1.8.1")
};
typedef struct OrtApiBase OrtApiBase;

/** \brief The Onnxruntime library's entry point to access the C API
*
* Call this to get the a pointer to an ::OrtApiBase
*/
ORT_EXPORT const OrtApiBase* ORT_API_CALL OrtGetApiBase(void) NO_EXCEPTION;

/** \brief Thread work loop function
*
* Onnxruntime will provide the working loop on custom thread creation
* Argument is an onnxruntime built-in type which will be provided when thread pool calls OrtCustomCreateThreadFn
*/
typedef void (*OrtThreadWorkerFn)(void* ort_worker_fn_param);

typedef const struct OrtCustomHandleType { char __place_holder; } * OrtCustomThreadHandle;

/** \brief Ort custom thread creation function
*
* The function should return a thread handle to be used in onnxruntime thread pools
* Onnxruntime will throw exception on return value of nullptr or 0, indicating that the function failed to create a thread
*/
typedef OrtCustomThreadHandle (*OrtCustomCreateThreadFn)(void* ort_custom_thread_creation_options, OrtThreadWorkerFn ort_thread_worker_fn, void* ort_worker_fn_param);

/** \brief Custom thread join function
*
* Onnxruntime thread pool destructor will call the function to join a custom thread.
* Argument ort_custom_thread_handle is the value returned by OrtCustomCreateThreadFn
*/
typedef void (*OrtCustomJoinThreadFn)(OrtCustomThreadHandle ort_custom_thread_handle);

/** \brief The C API
*
* All C API functions are defined inside this structure as pointers to functions.
* Call OrtApiBase::GetApi to get a pointer to it
*
* \nosubgrouping
*/
struct OrtApi {
  /// \name OrtStatus
  /// @{

  /**
  * \brief Create an OrtStatus from a null terminated string
  *
  * \param[in] code
  * \param[in] msg A null-terminated string. Its contents will be copied.
  * \return A new OrtStatus object, must be destroyed with OrtApi::ReleaseStatus
  */
  OrtStatus*(ORT_API_CALL* CreateStatus)(OrtErrorCode code, _In_ const char* msg)NO_EXCEPTION ORT_ALL_ARGS_NONNULL;

  /** \brief Get OrtErrorCode from OrtStatus
  *
  * \param[in] status
  * \return OrtErrorCode that \p status was created with
  */
  OrtErrorCode(ORT_API_CALL* GetErrorCode)(_In_ const OrtStatus* status) NO_EXCEPTION ORT_ALL_ARGS_NONNULL;

  /** \brief Get error string from OrtStatus
  *
  * \param[in] status
  * \return The error message inside the `status`. Do not free the returned value.
  */
  const char*(ORT_API_CALL* GetErrorMessage)(_In_ const OrtStatus* status)NO_EXCEPTION ORT_ALL_ARGS_NONNULL;

  /// @}
  /// \name OrtEnv
  /// @{

  /** \brief Create an OrtEnv
  *
  * \param[in] log_severity_level The log severity level.
  * \param[in] logid The log identifier.
  * \param[out] out Returned newly created OrtEnv. Must be freed with OrtApi::ReleaseEnv
  *
  * \snippet{doc} snippets.dox OrtStatus Return Value
  */
  ORT_API2_STATUS(CreateEnv, OrtLoggingLevel log_severity_level, _In_ const char* logid, _Outptr_ OrtEnv** out);

  /** \brief Create an OrtEnv
  *
  * \param[in] logging_function A pointer to a logging function.
  * \param[in] logger_param A pointer to arbitrary data passed as the ::OrtLoggingFunction `param` parameter to
  *                         `logging_function`.
  * \param[in] log_severity_level The log severity level.
  * \param[in] logid The log identifier.
  * \param[out] out Returned newly created OrtEnv. Must be freed with OrtApi::ReleaseEnv
  *
  * \snippet{doc} snippets.dox OrtStatus Return Value
  */
  ORT_API2_STATUS(CreateEnvWithCustomLogger, OrtLoggingFunction logging_function, _In_opt_ void* logger_param,
                  OrtLoggingLevel log_severity_level, _In_ const char* logid, _Outptr_ OrtEnv** out);

  /** \brief Enable Telemetry
  *
  * \note Telemetry events are on by default since they are lightweight
  * \param[in] env
  *
  * \snippet{doc} snippets.dox OrtStatus Return Value
  */
  ORT_API2_STATUS(EnableTelemetryEvents, _In_ const OrtEnv* env);
  /** \brief Disable Telemetry
  *
  * \see OrtApi::EnableTelemetryEvents
  * \param[in] env
  *
  * \snippet{doc} snippets.dox OrtStatus Return Value
  */
  ORT_API2_STATUS(DisableTelemetryEvents, _In_ const OrtEnv* env);

  /// @}
  /// \name OrtSession
  /// @{

  /** \brief Create an OrtSession from a model file
  *
  * \param[in] env
  * \param[in] model_path
  * \param[in] options
  * \param[out] out Returned newly created OrtSession. Must be freed with OrtApi::ReleaseSession
  *
  * \snippet{doc} snippets.dox OrtStatus Return Value
  */
  // TODO: document the path separator convention? '/' vs '\'
  // TODO: should specify the access characteristics of model_path. Is this read only during the
  // execution of CreateSession, or does the OrtSession retain a handle to the file/directory
  // and continue to access throughout the OrtSession lifetime?
  //  What sort of access is needed to model_path : read or read/write?
  ORT_API2_STATUS(CreateSession, _In_ const OrtEnv* env, _In_ const ORTCHAR_T* model_path,
                  _In_ const OrtSessionOptions* options, _Outptr_ OrtSession** out);

  /** \brief Create an OrtSession from memory
  *
  * \param[in] env
  * \param[in] model_data
  * \param[in] model_data_length
  * \param[in] options
  * \param[out] out Returned newly created OrtSession. Must be freed with OrtApi::ReleaseSession
  *
  * \snippet{doc} snippets.dox OrtStatus Return Value
  */
  ORT_API2_STATUS(CreateSessionFromArray, _In_ const OrtEnv* env, _In_ const void* model_data, size_t model_data_length,
                  _In_ const OrtSessionOptions* options, _Outptr_ OrtSession** out);

  /** \brief Run the model in an ::OrtSession
  *
  * Will not return until the model run has completed. Multiple threads might be used to run the model based on
  * the options in the ::OrtSession and settings used when creating the ::OrtEnv
  *
  * \param[in] session
  * \param[in] run_options If nullptr, will use a default ::OrtRunOptions
  * \param[in] input_names Array of null terminated UTF8 encoded strings of the input names
  * \param[in] inputs Array of ::OrtValue%s of the input values
  * \param[in] input_len Number of elements in the input_names and inputs arrays
  * \param[in] output_names Array of null terminated UTF8 encoded strings of the output names
  * \param[in] output_names_len Number of elements in the output_names and outputs array
  * \param[out] outputs Array of ::OrtValue%s that the outputs are stored in. This can also be
  *     an array of nullptr values, in this case ::OrtValue objects will be allocated and pointers
  *     to them will be set into the `outputs` array.
  *
  * \snippet{doc} snippets.dox OrtStatus Return Value
  */
  ORT_API2_STATUS(Run, _Inout_ OrtSession* session, _In_opt_ const OrtRunOptions* run_options,
                  _In_reads_(input_len) const char* const* input_names,
                  _In_reads_(input_len) const OrtValue* const* inputs, size_t input_len,
                  _In_reads_(output_names_len) const char* const* output_names, size_t output_names_len,
                  _Inout_updates_all_(output_names_len) OrtValue** outputs);

  /// @}
  /// \name OrtSessionOptions
  /// @{

  /** \brief Create an ::OrtSessionOptions object
  *
  * To use additional providers, you must build ORT with the extra providers enabled. Then call one of these
  * functions to enable them in the session:<br>
  *   OrtSessionOptionsAppendExecutionProvider_CPU<br>
  *   OrtSessionOptionsAppendExecutionProvider_CUDA<br>
  *   OrtSessionOptionsAppendExecutionProvider_(remaining providers...)<br>
  * The order they are called indicates the preference order as well. In other words call this method
  * on your most preferred execution provider first followed by the less preferred ones.
  * If none are called Ort will use its internal CPU execution provider.
  *
  * \param[out] options The newly created OrtSessionOptions. Must be freed with OrtApi::ReleaseSessionOptions
  *
  * \snippet{doc} snippets.dox OrtStatus Return Value
  */
  ORT_API2_STATUS(CreateSessionOptions, _Outptr_ OrtSessionOptions** options);

  /** \brief Set filepath to save optimized model after graph level transformations
  *
  * \param[in] options
  * \param[in] optimized_model_filepath
  *
  * \snippet{doc} snippets.dox OrtStatus Return Value
  */
  ORT_API2_STATUS(SetOptimizedModelFilePath, _Inout_ OrtSessionOptions* options,
                  _In_ const ORTCHAR_T* optimized_model_filepath);

  /** \brief Create a copy of an existing ::OrtSessionOptions
  *
  * \param[in] in_options OrtSessionOptions to copy
  * \param[out] out_options Returned newly created ::OrtSessionOptions. Must be freed with OrtApi::ReleaseSessionOptions
  *
  * \snippet{doc} snippets.dox OrtStatus Return Value
  */
  ORT_API2_STATUS(CloneSessionOptions, _In_ const OrtSessionOptions* in_options,
                  _Outptr_ OrtSessionOptions** out_options);

  /** \brief Set execution mode
  *
  * Controls whether you want to execute operators in your graph sequentially or in parallel. Usually when the model
  *  has many branches, setting this option to ExecutionMode.ORT_PARALLEL will give you better performance.
  *  See [docs/ONNX_Runtime_Perf_Tuning.md] for more details.
  *
  * \param[in] options
  * \param[in] execution_mode
  *
  * \snippet{doc} snippets.dox OrtStatus Return Value
  */
  ORT_API2_STATUS(SetSessionExecutionMode, _Inout_ OrtSessionOptions* options, ExecutionMode execution_mode);

  /** \brief Enable profiling for a session
  *
  * \param[in] options
  * \param[in] profile_file_prefix
  *
  * \snippet{doc} snippets.dox OrtStatus Return Value
  */
  ORT_API2_STATUS(EnableProfiling, _Inout_ OrtSessionOptions* options, _In_ const ORTCHAR_T* profile_file_prefix);

  /** \brief Disable profiling for a session
  *
  * \param[in] options
  *
  * \snippet{doc} snippets.dox OrtStatus Return Value
  */
  ORT_API2_STATUS(DisableProfiling, _Inout_ OrtSessionOptions* options);

  /** \brief Enable the memory pattern optimization
  *
  * The idea is if the input shapes are the same, we could trace the internal memory allocation
  * and generate a memory pattern for future request. So next time we could just do one allocation
  * with a big chunk for all the internal memory allocation.
  * \note Memory pattern optimization is only available when Sequential Execution mode is enabled (see OrtApi::SetSessionExecutionMode)
  *
  * \see OrtApi::DisableMemPattern
  *
  * \param[in] options
  *
  * \snippet{doc} snippets.dox OrtStatus Return Value
  */
  ORT_API2_STATUS(EnableMemPattern, _Inout_ OrtSessionOptions* options);

  /** \brief Disable the memory pattern optimization
  *
  * \see OrtApi::EnableMemPattern
  *
  * \param[in] options
  *
  * \snippet{doc} snippets.dox OrtStatus Return Value
  */
  ORT_API2_STATUS(DisableMemPattern, _Inout_ OrtSessionOptions* options);

  /** \brief Enable the memory arena on CPU
  *
  * Arena may pre-allocate memory for future usage.
  *
  * \param[in] options
  *
  * \snippet{doc} snippets.dox OrtStatus Return Value
  */
  ORT_API2_STATUS(EnableCpuMemArena, _Inout_ OrtSessionOptions* options);

  /** \brief Disable the memory arena on CPU
  *
  * \param[in] options
  *
  * \snippet{doc} snippets.dox OrtStatus Return Value
  */
  ORT_API2_STATUS(DisableCpuMemArena, _Inout_ OrtSessionOptions* options);

  /** \brief Set session log id
  *
  * \param[in] options
  * \param[in] logid The log identifier.
  *
  * \snippet{doc} snippets.dox OrtStatus Return Value
  */
  ORT_API2_STATUS(SetSessionLogId, _Inout_ OrtSessionOptions* options, const char* logid);

  /** \brief Set session log verbosity level
  *
  * Applies to session load, initialization, etc
  *
  * \param[in] options
  * \param[in] session_log_verbosity_level \snippet{doc} snippets.dox Log Verbosity Level
  *
  * \snippet{doc} snippets.dox OrtStatus Return Value
  */
  ORT_API2_STATUS(SetSessionLogVerbosityLevel, _Inout_ OrtSessionOptions* options, int session_log_verbosity_level);

  /** \brief Set session log severity level
  *
  * \param[in] options
  * \param[in] session_log_severity_level The log severity level (refer to ::OrtLoggingLevel for possible values).
  *
  * \snippet{doc} snippets.dox OrtStatus Return Value
  */
  ORT_API2_STATUS(SetSessionLogSeverityLevel, _Inout_ OrtSessionOptions* options, int session_log_severity_level);

  /** \brief Set the optimization level to apply when loading a graph
  *
  * Please see https://www.onnxruntime.ai/docs/resources/graph-optimizations.html for an in-depth explanation
  * \param[in,out] options The session options object
  * \param[in] graph_optimization_level The optimization level
  *
  * \snippet{doc} snippets.dox OrtStatus Return Value
  */
  ORT_API2_STATUS(SetSessionGraphOptimizationLevel, _Inout_ OrtSessionOptions* options,
                  GraphOptimizationLevel graph_optimization_level);

  /** \brief Sets the number of threads used to parallelize the execution within nodes
  *
  * When running a single node operation, ex. add, this sets the maximum number of threads to use.
  *
  * \note If built with OpenMP, this has no effect on the number of threads used. In this case
  *       use the OpenMP env variables to configure the number of intra op num threads.
  *
  * \param[in] options
  * \param[in] intra_op_num_threads Number of threads to use<br>
  *   A value of 0 will use the default number of threads<br>
  *
  * \snippet{doc} snippets.dox OrtStatus Return Value
  */
  ORT_API2_STATUS(SetIntraOpNumThreads, _Inout_ OrtSessionOptions* options, int intra_op_num_threads);

  /** \brief Sets the number of threads used to parallelize the execution of the graph
  *
  * If nodes can be run in parallel, this sets the maximum number of threads to use to run them in parallel.
  *
  * \note If sequential execution is enabled this value is ignored, it acts as if it was set to 1.
  *
  * \param[in] options
  * \param[in] inter_op_num_threads Number of threads to use<br>
  *   A value of 0 will use the default number of threads<br>
  *
  * \snippet{doc} snippets.dox OrtStatus Return Value
  */
  ORT_API2_STATUS(SetInterOpNumThreads, _Inout_ OrtSessionOptions* options, int inter_op_num_threads);

  /// @}
  /// \name OrtCustomOpDomain
  /// @{

  /** \brief Create a custom op domain
  *
  * \param[in] domain
  * \param[out] out Newly created domain. Must be freed with OrtApi::ReleaseCustomOpDomain
  *
  * \snippet{doc} snippets.dox OrtStatus Return Value
  */
  ORT_API2_STATUS(CreateCustomOpDomain, _In_ const char* domain, _Outptr_ OrtCustomOpDomain** out);

  /** \brief Add a custom op to a custom op domain
  *
  * \note The OrtCustomOp* pointer must remain valid until the ::OrtCustomOpDomain using it is released
  *
  * \param[in] custom_op_domain
  * \param[in] op
  *
  * \snippet{doc} snippets.dox OrtStatus Return Value
  */
  ORT_API2_STATUS(CustomOpDomain_Add, _Inout_ OrtCustomOpDomain* custom_op_domain, _In_ const OrtCustomOp* op);

  /// @}
  /// \name OrtSessionOptions
  /// @{

  /** \brief Add custom op domain to a session options
  *
  * \note The OrtCustomOpDomain* must not be deleted until all sessions using it are released
  *
  * \param[in] options
  * \param[in] custom_op_domain
  *
  * \snippet{doc} snippets.dox OrtStatus Return Value
  */
  ORT_API2_STATUS(AddCustomOpDomain, _Inout_ OrtSessionOptions* options, _In_ OrtCustomOpDomain* custom_op_domain);

  /** \deprecated Use OrtApi::RegisterCustomOpsLibrary_V2.
  *
  * Registers custom ops from a shared library.
  *
  * Loads a shared library (dll on windows, so on linux, etc) named 'library_path' and looks for this entry point:
  *		OrtStatus* RegisterCustomOps(OrtSessionOptions * options, const OrtApiBase* api);
  * It then passes in the provided session options to this function along with the api base.
  * The handle to the loaded library is returned in library_handle. It can be freed by the caller after all sessions using the passed in
  * session options are destroyed, or if an error occurs and it is non null.
  *
  * \param[in] options
  * \param[in] library_path
  * \param[out] library_handle OS specific handle to the loaded library (Use FreeLibrary on Windows, dlclose on Linux, etc.. to unload)
  *
  * \snippet{doc} snippets.dox OrtStatus Return Value
  */
  ORT_API2_STATUS(RegisterCustomOpsLibrary, _Inout_ OrtSessionOptions* options, _In_ const char* library_path, _Outptr_ void** library_handle);

  /// @}
  /// \name OrtSession
  /// @{

  /** \brief Get input count for a session
  *
  * This number must also match the number of inputs passed to OrtApi::Run
  *
  * \see OrtApi::SessionGetInputTypeInfo, OrtApi::SessionGetInputName, OrtApi::Session
  *
  * \param[in] session
  * \param[out] out Number of inputs
  *
  * \snippet{doc} snippets.dox OrtStatus Return Value
  */
  ORT_API2_STATUS(SessionGetInputCount, _In_ const OrtSession* session, _Out_ size_t* out);

  /** \brief Get output count for a session
  *
  * This number must also match the number of outputs returned by OrtApi::Run
  *
  * \see OrtApi::SessionGetOutputTypeInfo, OrtApi::SessionGetOutputName, OrtApi::Session
  *
  * \param[in] session
  * \param[out] out Number of outputs
  *
  * \snippet{doc} snippets.dox OrtStatus Return Value
  */
  ORT_API2_STATUS(SessionGetOutputCount, _In_ const OrtSession* session, _Out_ size_t* out);

  /** \brief Get overridable initializer count
  *
  * \see OrtApi::SessionGetOverridableInitializerTypeInfo, OrtApi::SessionGetOverridableInitializerName
  *
  * \param[in] session
  * \param[in] out
  *
  * \snippet{doc} snippets.dox OrtStatus Return Value
  */
  ORT_API2_STATUS(SessionGetOverridableInitializerCount, _In_ const OrtSession* session, _Out_ size_t* out);

  /** \brief Get input type information
  *
  * \param[in] session
  * \param[in] index Must be between 0 (inclusive) and what OrtApi::SessionGetInputCount returns (exclusive)
  * \param[out] type_info Must be freed with OrtApi::ReleaseTypeInfo
  *
  * \snippet{doc} snippets.dox OrtStatus Return Value
  */
  ORT_API2_STATUS(SessionGetInputTypeInfo, _In_ const OrtSession* session, size_t index, _Outptr_ OrtTypeInfo** type_info);

  /** \brief Get output type information
  *
  * \param[in] session
  * \param[in] index Must be between 0 (inclusive) and what OrtApi::SessionGetOutputCount returns (exclusive)
  * \param[out] type_info Must be freed with OrtApi::ReleaseTypeInfo
  *
  * \snippet{doc} snippets.dox OrtStatus Return Value
  */
  ORT_API2_STATUS(SessionGetOutputTypeInfo, _In_ const OrtSession* session, size_t index, _Outptr_ OrtTypeInfo** type_info);

  /** \brief Get overridable initializer type information
  *
  * \param[in] session
  * \param[in] index Must be between 0 (inclusive) and what OrtApi::SessionGetOverridableInitializerCount returns (exclusive)
  * \param[out] type_info Must be freed with OrtApi::ReleaseTypeInfo
  *
  * \snippet{doc} snippets.dox OrtStatus Return Value
  */
  ORT_API2_STATUS(SessionGetOverridableInitializerTypeInfo, _In_ const OrtSession* session, size_t index, _Outptr_ OrtTypeInfo** type_info);

  /** \brief Get input name
  *
  * \param[in] session
  * \param[in] index Must be between 0 (inclusive) and what OrtApi::SessionGetInputCount returns (exclusive)
  * \param[in] allocator
  * \param[out] value Set to a null terminated UTF-8 encoded string allocated using `allocator`. Must be freed using `allocator`.
  *
  * \snippet{doc} snippets.dox OrtStatus Return Value
  */
  ORT_API2_STATUS(SessionGetInputName, _In_ const OrtSession* session, size_t index, _Inout_ OrtAllocator* allocator, _Outptr_ char** value);

  /** \brief Get output name
  *
  * \param[in] session
  * \param[in] index Must be between 0 (inclusive) and what OrtApi::SessionGetOutputCount returns (exclusive)
  * \param[in] allocator
  * \param[out] value Set to a null terminated UTF-8 encoded string allocated using `allocator`. Must be freed using `allocator`.
  *
  * \snippet{doc} snippets.dox OrtStatus Return Value
  */
  ORT_API2_STATUS(SessionGetOutputName, _In_ const OrtSession* session, size_t index, _Inout_ OrtAllocator* allocator, _Outptr_ char** value);

  /** \brief Get overridable initializer name
  *
  * \param[in] session
  * \param[in] index Must be between 0 (inclusive) and what OrtApi::SessionGetOverridableInitializerCount returns (exclusive)
  * \param[in] allocator
  * \param[out] value Set to a null terminated UTF-8 encoded string allocated using `allocator`. Must be freed using `allocator`.
  *
  * \snippet{doc} snippets.dox OrtStatus Return Value
  */
  ORT_API2_STATUS(SessionGetOverridableInitializerName, _In_ const OrtSession* session, size_t index,
                  _Inout_ OrtAllocator* allocator, _Outptr_ char** value);

  /// @}
  /// \name OrtRunOptions
  /// @{

  /** \brief Create an OrtRunOptions
  *
  * \param[out] out Returned newly created ::OrtRunOptions. Must be freed with OrtApi::ReleaseRunOptions
  *
  * \snippet{doc} snippets.dox OrtStatus Return Value
  */
  ORT_API2_STATUS(CreateRunOptions, _Outptr_ OrtRunOptions** out);

  /** \brief Set per-run log verbosity level
   *
   * \see OrtApi::RunOptionsGetRunLogVerbosityLevel
   *
   * \param[in] options
   * \param[in] log_verbosity_level \snippet{doc} snippets.dox Log Verbosity Level
   *
   * \snippet{doc} snippets.dox OrtStatus Return Value
   */
  ORT_API2_STATUS(RunOptionsSetRunLogVerbosityLevel, _Inout_ OrtRunOptions* options, int log_verbosity_level);

  /** \brief Set per-run log severity level
   *
   * \see OrtApi::RunOptionsGetRunLogSeverityLevel
   *
   * \param[in] options
   * \param[in] log_severity_level The log severity level (refer to ::OrtLoggingLevel for possible values).
   */
  ORT_API2_STATUS(RunOptionsSetRunLogSeverityLevel, _Inout_ OrtRunOptions* options, int log_severity_level);

  /** \brief Set per-run tag
   *
   * This is used in a per-run log identifier.
   *
   * \see OrtApi::RunOptionsGetRunTag
   *
   * \param[in] options
   * \param[in] run_tag The run tag.
   */
  ORT_API2_STATUS(RunOptionsSetRunTag, _Inout_ OrtRunOptions* options, _In_ const char* run_tag);

  /** \brief Get per-run log verbosity level
   *
   * \see OrtApi::RunOptionsSetRunLogVerbosityLevel
   *
   * \param[in] options
   * \param[out] log_verbosity_level \snippet{doc} snippets.dox Log Verbosity Level
   *
   * \snippet{doc} snippets.dox OrtStatus Return Value
   */
  ORT_API2_STATUS(RunOptionsGetRunLogVerbosityLevel, _In_ const OrtRunOptions* options,
                  _Out_ int* log_verbosity_level);

  /** \brief Get per-run log severity level
   *
   * \see OrtApi::RunOptionsSetRunLogSeverityLevel
   *
   * \param[in] options
   * \param[out] log_severity_level The log severity level (refer to ::OrtLoggingLevel for possible values).
   */
  ORT_API2_STATUS(RunOptionsGetRunLogSeverityLevel, _In_ const OrtRunOptions* options, _Out_ int* log_severity_level);

  /** \brief Get per-run tag
   *
   * This is used in a per-run log identifier.
   *
   * \see OrtApi::RunOptionsSetRunTag
   *
   * \param[in] options
   * \param[out] run_tag The run tag.
   *                     Do not free this value, it is owned by `options`. It will be invalidated if the run tag
   *                     changes (i.e., with OrtApi::RunOptionsSetRunTag) or `options` is freed.
   */
  ORT_API2_STATUS(RunOptionsGetRunTag, _In_ const OrtRunOptions* options, _Out_ const char** run_tag);

  /** \brief Set terminate flag
  *
  * If a currently executing session needs to be force terminated, this can be called from another thread to force it to fail with an error.
  *
  * \param[in] options
  *
  * \snippet{doc} snippets.dox OrtStatus Return Value
  */
  ORT_API2_STATUS(RunOptionsSetTerminate, _Inout_ OrtRunOptions* options);

  /** \brief Clears the terminate flag
  *
  * Used so the OrtRunOptions instance can be used in a new OrtApi::Run call without it instantly terminating
  *
  * \param[in] options
  *
  * \snippet{doc} snippets.dox OrtStatus Return Value
  */
  ORT_API2_STATUS(RunOptionsUnsetTerminate, _Inout_ OrtRunOptions* options);

  /// @}
  /// \name OrtValue
  /// @{

  /** \brief Create a tensor
  *
  * Create a tensor using a supplied ::OrtAllocator
  *
  * \param[in] allocator
  * \param[in] shape Pointer to the tensor shape dimensions.
  * \param[in] shape_len The number of tensor shape dimensions.
  * \param[in] type
  * \param[out] out Returns newly created ::OrtValue. Must be freed with OrtApi::ReleaseValue
  *
  * \snippet{doc} snippets.dox OrtStatus Return Value
  */
  ORT_API2_STATUS(CreateTensorAsOrtValue, _Inout_ OrtAllocator* allocator, _In_ const int64_t* shape, size_t shape_len,
                  ONNXTensorElementDataType type, _Outptr_ OrtValue** out);

  /** \brief Create a tensor backed by a user supplied buffer
  *
  * Create a tensor with user's buffer. You can fill the buffer either before calling this function or after.
  * p_data is owned by caller. ReleaseValue won't release p_data.
  *
  * \param[in] info Memory description of where the p_data buffer resides (CPU vs GPU etc).
  * \param[in] p_data Pointer to the data buffer.
  * \param[in] p_data_len The number of bytes in the data buffer.
  * \param[in] shape Pointer to the tensor shape dimensions.
  * \param[in] shape_len The number of tensor shape dimensions.
  * \param[in] type The data type.
  * \param[out] out Returns newly created ::OrtValue. Must be freed with OrtApi::ReleaseValue
  *
  * \snippet{doc} snippets.dox OrtStatus Return Value
  */
  ORT_API2_STATUS(CreateTensorWithDataAsOrtValue, _In_ const OrtMemoryInfo* info, _Inout_ void* p_data,
                  size_t p_data_len, _In_ const int64_t* shape, size_t shape_len, ONNXTensorElementDataType type,
                  _Outptr_ OrtValue** out);

  /** \brief Return if an ::OrtValue is a tensor type
  *
  * \param[in] value A tensor type (string tensors are not supported)
  * \param[out] out Set to 1 iff ::OrtValue is a tensor, 0 otherwise
  *
  * \snippet{doc} snippets.dox OrtStatus Return Value
  */
  ORT_API2_STATUS(IsTensor, _In_ const OrtValue* value, _Out_ int* out);

  /** \brief Get a pointer to the raw data inside a tensor
  *
  * Used to read/write/modify the internal tensor data directly.
  * \note The returned pointer is valid until the \p value is destroyed.
  *
  * \param[in] value A tensor type (string tensors are not supported)
  * \param[out] out Filled in with a pointer to the internal storage
  *
  * \snippet{doc} snippets.dox OrtStatus Return Value
  */
  ORT_API2_STATUS(GetTensorMutableData, _In_ OrtValue* value, _Outptr_ void** out);

  /** \brief Set all strings at once in a string tensor
  *
  * \param[in,out] value A tensor of type ONNX_TENSOR_ELEMENT_DATA_TYPE_STRING
  * \param[in] s An array of strings. Each string in this array must be null terminated.
  * \param[in] s_len Count of strings in s (Must match the size of \p value's tensor shape)
  *
  * \snippet{doc} snippets.dox OrtStatus Return Value
  */
  ORT_API2_STATUS(FillStringTensor, _Inout_ OrtValue* value, _In_ const char* const* s, size_t s_len);

  /** \brief Get total byte length for all strings in a string tensor
  *
  * Typically used with OrtApi::GetStringTensorContent
  *
  * \param[in] value A tensor of type ONNX_TENSOR_ELEMENT_DATA_TYPE_STRING
  * \param[out] len Total byte length of all strings (does not include trailing nulls)
  *
  * \snippet{doc} snippets.dox OrtStatus Return Value
  */
  ORT_API2_STATUS(GetStringTensorDataLength, _In_ const OrtValue* value, _Out_ size_t* len);

  /** \brief Get all strings from a string tensor
  *
  * An example of the results:<br>
  * Given \p value is a string tensor with the strings { "This" "is" "a" "test" }<br>
  * \p s must have a size of 11 bytes<br>
  * \p offsets must have 4 elements<br>
  * After the call, these values will be filled in:<br>
  * \p s will contain "Thisisatest"<br>
  * \p offsets will contain { 0, 4, 6, 7 }<br>
  * The length of the last string is just s_len - offsets[last]
  *
  * \param[in] value A tensor of type ONNX_TENSOR_ELEMENT_DATA_TYPE_STRING
  * \param[in] s Buffer to sequentially write all tensor strings to. Each string is NOT null-terminated.
  * \param[in] s_len Number of bytes of buffer pointed to by \p s (Get it from OrtApi::GetStringTensorDataLength)
  * \param[out] offsets Array of start offsets into the strings written to \p s
  * \param[in] offsets_len Number of elements in offsets
  *
  * \snippet{doc} snippets.dox OrtStatus Return Value
  */
  ORT_API2_STATUS(GetStringTensorContent, _In_ const OrtValue* value, _Out_writes_bytes_all_(s_len) void* s,
                  size_t s_len, _Out_writes_all_(offsets_len) size_t* offsets, size_t offsets_len);

  /// @}
  /// \name OrtTypeInfo
  /// @{

  /** \brief Get ::OrtTensorTypeAndShapeInfo from an ::OrtTypeInfo
  *
  * \param[in] type_info
  * \param[out] out Do not free this value, it will be valid until type_info is freed.
  *
  * \snippet{doc} snippets.dox OrtStatus Return Value
  */
  ORT_API2_STATUS(CastTypeInfoToTensorInfo, _In_ const OrtTypeInfo* type_info,
                  _Outptr_result_maybenull_ const OrtTensorTypeAndShapeInfo** out);

  /** \brief Get ::ONNXType from ::OrtTypeInfo
  *
  * \param[in] type_info
  * \param[out] out
  *
  * \snippet{doc} snippets.dox OrtStatus Return Value
  */
  ORT_API2_STATUS(GetOnnxTypeFromTypeInfo, _In_ const OrtTypeInfo* type_info, _Out_ enum ONNXType* out);

  /// @}
  /// \name OrtTensorTypeAndShapeInfo
  /// @{

  /** \brief Create an ::OrtTensorTypeAndShapeInfo object
  *
  * \param[out] out Returns newly created ::OrtTensorTypeAndShapeInfo. Must be freed with OrtApi::ReleaseTensorTypeAndShapeInfo
  *
  * \snippet{doc} snippets.dox OrtStatus Return Value
  */
  ORT_API2_STATUS(CreateTensorTypeAndShapeInfo, _Outptr_ OrtTensorTypeAndShapeInfo** out);

  /** \brief Set element type in ::OrtTensorTypeAndShapeInfo
  *
  * \param[in] info
  * \param[in] type
  *
  * \snippet{doc} snippets.dox OrtStatus Return Value
  */
  ORT_API2_STATUS(SetTensorElementType, _Inout_ OrtTensorTypeAndShapeInfo* info, enum ONNXTensorElementDataType type);

  /** \brief Set shape information in ::OrtTensorTypeAndShapeInfo
  *
  * \param[in] info
  * \param[in] dim_values Array with `dim_count` elements. Can contain negative values.
  * \param[in] dim_count Number of elements in `dim_values`
  *
  * \snippet{doc} snippets.dox OrtStatus Return Value
  */
  ORT_API2_STATUS(SetDimensions, OrtTensorTypeAndShapeInfo* info, _In_ const int64_t* dim_values, size_t dim_count);

  /** \brief Get element type in ::OrtTensorTypeAndShapeInfo
  *
  * \see OrtApi::SetTensorElementType
  *
  * \param[in] info
  * \param[out] out
  *
  * \snippet{doc} snippets.dox OrtStatus Return Value
  */
  ORT_API2_STATUS(GetTensorElementType, _In_ const OrtTensorTypeAndShapeInfo* info,
                  _Out_ enum ONNXTensorElementDataType* out);

  /** \brief Get dimension count in ::OrtTensorTypeAndShapeInfo
  *
  * \see OrtApi::GetDimensions
  *
  * \param[in] info
  * \param[out] out
  *
  * \snippet{doc} snippets.dox OrtStatus Return Value
  */
  ORT_API2_STATUS(GetDimensionsCount, _In_ const OrtTensorTypeAndShapeInfo* info, _Out_ size_t* out);

  /** \brief Get dimensions in ::OrtTensorTypeAndShapeInfo
  *
  * \param[in] info
  * \param[out] dim_values Array with `dim_values_length` elements. On return, filled with the dimensions stored in the ::OrtTensorTypeAndShapeInfo
  * \param[in] dim_values_length Number of elements in `dim_values`. Use OrtApi::GetDimensionsCount to get this value
  *
  * \snippet{doc} snippets.dox OrtStatus Return Value
  */
  ORT_API2_STATUS(GetDimensions, _In_ const OrtTensorTypeAndShapeInfo* info, _Out_ int64_t* dim_values,
                  size_t dim_values_length);

  /** \brief Get symbolic dimension names in ::OrtTensorTypeAndShapeInfo
  *
  * \param[in] info
  * \param[in] dim_params Array with `dim_params_length` elements. On return filled with pointers to null terminated strings of the dimension names
  * \param[in] dim_params_length Number of elements in `dim_params`. Use OrtApi::GetDimensionsCount to get this value
  *
  * \snippet{doc} snippets.dox OrtStatus Return Value
  */
  ORT_API2_STATUS(GetSymbolicDimensions, _In_ const OrtTensorTypeAndShapeInfo* info,
                  _Out_writes_all_(dim_params_length) const char* dim_params[], size_t dim_params_length);

  /** \brief Get total number of elements in a tensor shape from an ::OrtTensorTypeAndShapeInfo
  *
  * Return the number of elements specified by the tensor shape (all dimensions multiplied by each other).
  * For 0 dimensions, 1 is returned. If any dimension is less than 0, the result is always -1.
  *
  * Examples:<br>
  * [] = 1<br>
  * [1,3,4] = 12<br>
  * [2,0,4] = 0<br>
  * [-1,3,4] = -1<br>
  *
  * \param[in] info
  * \param[out] out Number of elements
  *
  * \snippet{doc} snippets.dox OrtStatus Return Value
  */
  ORT_API2_STATUS(GetTensorShapeElementCount, _In_ const OrtTensorTypeAndShapeInfo* info, _Out_ size_t* out);

  /// @}
  /// \name OrtValue
  /// @{

  /** \brief Get type and shape information from a tensor ::OrtValue
  *
  * \param[in] value Must be a tensor (not a map/sequence/etc) or will return failure
  * \param[out] out Newly created ::OrtTensorTypeAndShapeInfo. Must be freed with OrtApi::ReleaseTensorTypeAndShapeInfo
  *
  * \snippet{doc} snippets.dox OrtStatus Return Value
  */
  ORT_API2_STATUS(GetTensorTypeAndShape, _In_ const OrtValue* value, _Outptr_ OrtTensorTypeAndShapeInfo** out);

  /** \brief Get type information of an OrtValue
  *
  * \param[in] value
  * \param[out] out Newly created ::OrtTypeInfo. Must be freed with OrtApi::ReleaseTypeInfo
  *
  * \snippet{doc} snippets.dox OrtStatus Return Value
  */
  ORT_API2_STATUS(GetTypeInfo, _In_ const OrtValue* value, _Outptr_result_maybenull_ OrtTypeInfo** out);

  /** \brief Get ONNXType of an ::OrtValue
  *
  * \param[in] value
  * \param[out] out
  *
  * \snippet{doc} snippets.dox OrtStatus Return Value
  */
  ORT_API2_STATUS(GetValueType, _In_ const OrtValue* value, _Out_ enum ONNXType* out);

  /// @}
  /// \name OrtMemoryInfo
  /// @{

  /** \brief Create an ::OrtMemoryInfo
  *
  * \param[in] name
  * \param[in] type
  * \param[in] id
  * \param[in] mem_type
  * \param[out] out Newly created ::OrtMemoryInfo. Must be freed with OrtAPi::ReleaseMemoryInfo
  *
  * \snippet{doc} snippets.dox OrtStatus Return Value
  */
  ORT_API2_STATUS(CreateMemoryInfo, _In_ const char* name, enum OrtAllocatorType type, int id,
                  enum OrtMemType mem_type, _Outptr_ OrtMemoryInfo** out);

  /** \brief Create an ::OrtMemoryInfo for CPU memory
  *
  * Special case version of OrtApi::CreateMemoryInfo for CPU based memory. Same as using OrtApi::CreateMemoryInfo with name = "Cpu" and id = 0.
  *
  * \param[in] type
  * \param[in] mem_type
  * \param[out] out
  *
  * \snippet{doc} snippets.dox OrtStatus Return Value
  */
  ORT_API2_STATUS(CreateCpuMemoryInfo, enum OrtAllocatorType type, enum OrtMemType mem_type,
                  _Outptr_ OrtMemoryInfo** out);

  /** \brief Compare ::OrtMemoryInfo objects for equality
  *
  * Compares all settings of each ::OrtMemoryInfo for equality
  *
  * \param[in] info1
  * \param[in] info2
  * \param[out] out Set to 0 if equal, -1 if not equal
  *
  * \snippet{doc} snippets.dox OrtStatus Return Value
  */
  ORT_API2_STATUS(CompareMemoryInfo, _In_ const OrtMemoryInfo* info1, _In_ const OrtMemoryInfo* info2, _Out_ int* out);

  /** \brief Get name from ::OrtMemoryInfo
  *
  * \param[in] ptr
  * \param[out] out Writes null terminated string to this pointer. Do NOT free the returned pointer. It is valid for the lifetime of the ::OrtMemoryInfo
  *
  * \snippet{doc} snippets.dox OrtStatus Return Value
  */
  ORT_API2_STATUS(MemoryInfoGetName, _In_ const OrtMemoryInfo* ptr, _Out_ const char** out);

  /** \brief Get the id from ::OrtMemoryInfo
  */
  ORT_API2_STATUS(MemoryInfoGetId, _In_ const OrtMemoryInfo* ptr, _Out_ int* out);

  /** \brief Get the ::OrtMemType from ::OrtMemoryInfo
  */
  ORT_API2_STATUS(MemoryInfoGetMemType, _In_ const OrtMemoryInfo* ptr, _Out_ OrtMemType* out);

  /** \brief Get the ::OrtAllocatorType from ::OrtMemoryInfo
  */
  ORT_API2_STATUS(MemoryInfoGetType, _In_ const OrtMemoryInfo* ptr, _Out_ OrtAllocatorType* out);

  /// @}
  /// \name OrtAllocator
  /// @{

  /// \brief Calls OrtAllocator::Alloc function
  ORT_API2_STATUS(AllocatorAlloc, _Inout_ OrtAllocator* ort_allocator, size_t size, _Outptr_ void** out);
  /// \brief Calls OrtAllocator::Free function
  ORT_API2_STATUS(AllocatorFree, _Inout_ OrtAllocator* ort_allocator, void* p);
  /// \brief Calls OrtAllocator::Info function
  ORT_API2_STATUS(AllocatorGetInfo, _In_ const OrtAllocator* ort_allocator, _Outptr_ const struct OrtMemoryInfo** out);

  /** \brief Get the default allocator
  *
  * The default allocator is a CPU based, non-arena. Always returns the same pointer to the same default allocator.
  *
  * \param[out] out Returned value should NOT be freed
  *
  * \snippet{doc} snippets.dox OrtStatus Return Value
  */
  ORT_API2_STATUS(GetAllocatorWithDefaultOptions, _Outptr_ OrtAllocator** out);

  /// @}
  /// \name OrtSessionOptions
  /// @{

  /** \brief Override session symbolic dimensions
  *
  * Override symbolic dimensions (by specific denotation strings) with actual values if known at session initialization time to enable
  * optimizations that can take advantage of fixed values (such as memory planning, etc)
  *
  * \param[in] options
  * \param[in] dim_denotation
  * \param[in] dim_value
  *
  * \snippet{doc} snippets.dox OrtStatus Return Value
  */
  ORT_API2_STATUS(AddFreeDimensionOverride, _Inout_ OrtSessionOptions* options, _In_ const char* dim_denotation,
                  _In_ int64_t dim_value);

  /// @}
  /// \name OrtValue
  /// @{

  /* Internal information (not seen in Doxygen)
  *
  * APIs to support non-tensor types - map and sequence.
  * Currently only the following types are supported
  * Note: the following types should be kept in sync with data_types.h
  * Map types
  * =========
  * std::map<std::string, std::string>
  * std::map<std::string, int64_t>
  * std::map<std::string, float>
  * std::map<std::string, double>
  * std::map<int64_t, std::string>
  * std::map<int64_t, int64_t>
  * std::map<int64_t, float>
  * std::map<int64_t, double>
  *
  * Sequence types
  * ==============
  * std::vector<std::string>
  * std::vector<int64_t>
  * std::vector<float>
  * std::vector<double>
  * std::vector<std::map<std::string, float>>
  * std::vector<std::map<int64_t, float>
  */

  /** \brief Get non tensor data from an ::OrtValue
  *
  * If `value` is of type ONNX_TYPE_MAP, you need to retrieve the keys and values
  * separately. Use index=0 to retrieve keys and index=1 to retrieve values.
  * If `value` is of type ONNX_TYPE_SEQUENCE, use index to retrieve the index'th element
  * of the sequence.
  *
  * \param[in] value
  * \param[in] index See above for usage based on `value` type
  * \param[in] allocator Allocator used to allocate ::OrtValue
  * \param[out] out Created ::OrtValue that holds the element requested. Must be freed with OrtApi::ReleaseValue
  *
  * \snippet{doc} snippets.dox OrtStatus Return Value
  */
  ORT_API2_STATUS(GetValue, _In_ const OrtValue* value, int index, _Inout_ OrtAllocator* allocator,
                  _Outptr_ OrtValue** out);

  /** \brief Get non tensor value count from an ::OrtValue
  *
  * If `value` is of type ONNX_TYPE_MAP 2 will always be returned. For ONNX_TYPE_SEQUENCE
  * the number of elements in the sequence will be returned
  *
  * \param[in] value
  * \param[out] out
  *
  * \snippet{doc} snippets.dox OrtStatus Return Value
  */
  ORT_API2_STATUS(GetValueCount, _In_ const OrtValue* value, _Out_ size_t* out);

  /** \brief Create a map or sequence ::OrtValue
  *
  * To construct a map (ONNX_TYPE_MAP), use num_values = 2 and `in` should be an array of 2 ::OrtValue%s
  * representing keys and values.<br>
  *
  * To construct a sequence (ONNX_TYPE_SEQUENCE), use num_values = N where N is the number of the elements in the
  * sequence. 'in' should be an array of N ::OrtValue%s.
  *
  * \param[in] in See above for details
  * \param[in] num_values
  * \param[in] value_type Must be either ONNX_TYPE_MAP or ONNX_TYPE_SEQUENCE
  * \param[out] out Newly created ::OrtValue. Must be freed with OrtApi::ReleaseValue
  *
  * \snippet{doc} snippets.dox OrtStatus Return Value
  */
  ORT_API2_STATUS(CreateValue, _In_reads_(num_values) const OrtValue* const* in, size_t num_values,
                  enum ONNXType value_type, _Outptr_ OrtValue** out);

  /** \brief Create an opaque (custom user defined type) ::OrtValue
  *
  * Constructs an ::OrtValue that contains a value of non-standard type created for
  * experiments or while awaiting standardization. ::OrtValue in this case would contain
  * an internal representation of the Opaque type. Opaque types are distinguished from
  * each other by two strings 1) domain and 2) type name. The combination of the two
  * must be unique, so the type representation is properly identified internally. The combination
  * must be properly registered from within ORT at both compile/run time or by another API.
  *
  * To construct the ::OrtValue pass domain and type names, also a pointer to a data container
  * the type of which must be known to both ORT and the client program. That data container may or may
  * not match the internal representation of the Opaque type. The sizeof(data_container) is passed for
  * verification purposes.
  *
  * \param[in] domain_name Null terminated string of the domain name
  * \param[in] type_name Null terminated string of the type name
  * \param[in] data_container User pointer Data to populate ::OrtValue
  * \param[in] data_container_size Size in bytes of what `data_container` points to
  * \param[out] out Newly created ::OrtValue. Must be freed with OrtApi::ReleaseValue
  *
  * \snippet{doc} snippets.dox OrtStatus Return Value
  */
  ORT_API2_STATUS(CreateOpaqueValue, _In_z_ const char* domain_name, _In_z_ const char* type_name,
                  _In_ const void* data_container, size_t data_container_size, _Outptr_ OrtValue** out);

  /** \brief Get internal data from an opaque (custom user defined type) ::OrtValue
  *
  * Copies internal data from an opaque value into a user provided buffer
  *
  * \see OrtApi::CreateOpaqueValue
  *
  * \param[in] domain_name Null terminated string of the domain name
  * \param[in] type_name Null terminated string of the type name
  * \param[in] in The opaque ::OrtValue
  * \param[out] data_container Buffer to copy data into
  * \param[out] data_container_size Size in bytes of the buffer pointed to by data_container. Must match the size of the internal buffer.
  *
  * \snippet{doc} snippets.dox OrtStatus Return Value
  */
  ORT_API2_STATUS(GetOpaqueValue, _In_ const char* domain_name, _In_ const char* type_name, _In_ const OrtValue* in,
                  _Out_ void* data_container, size_t data_container_size);

  /// @}
  /// \name OrtKernelInfo
  /// @{

  /** \brief Get a float stored as an attribute in the graph node
  *
  * \param[in] info ::OrtKernelInfo instance
  * \param[in] name Null terminated string of the name of the attribute
  * \param[out] out Pointer to memory where the attribute will be stored
  *
  * \snippet{doc} snippets.dox OrtStatus Return Value
  */
  ORT_API2_STATUS(KernelInfoGetAttribute_float, _In_ const OrtKernelInfo* info, _In_ const char* name,
                  _Out_ float* out);

  /** \brief Fetch a 64-bit int stored as an attribute in the graph node
  *
  * \param[in] info ::OrtKernelInfo instance
  * \param[in] name Null terminated string of the name of the attribute
  * \param[out] out Pointer to memory where the attribute will be stored
  *
  * \snippet{doc} snippets.dox OrtStatus Return Value
  */
  ORT_API2_STATUS(KernelInfoGetAttribute_int64, _In_ const OrtKernelInfo* info, _In_ const char* name,
                  _Out_ int64_t* out);

  /** \brief Fetch a string stored as an attribute in the graph node
  *
  * If `out` is nullptr, the value of `size` is set to the true size of the string
  * attribute, and a success status is returned.
  *
  * If the `size` parameter is greater than or equal to the actual string attribute's size,
  * the value of `size` is set to the true size of the string attribute, the provided memory
  * is filled with the attribute's contents, and a success status is returned.
  *
  * If the `size` parameter is less than the actual string attribute's size and `out`
  * is not nullptr, the value of `size` is set to the true size of the string attribute
  * and a failure status is returned.)
  *
  * \param[in] info ::OrtKernelInfo instance
  * \param[in] name Null terminated string of the name of the attribute
  * \param[out] out Pointer to memory where the attribute will be stored
  * \param[in,out] size See above comments for details
  *
  * \snippet{doc} snippets.dox OrtStatus Return Value
  */
  ORT_API2_STATUS(KernelInfoGetAttribute_string, _In_ const OrtKernelInfo* info, _In_ const char* name, _Out_ char* out,
                  _Inout_ size_t* size);

  /// @}
  /// \name OrtKernelContext
  /// @{

  /** \brief Used for custom operators, get the input count of a kernel
  *
  * \see ::OrtCustomOp
  */
  ORT_API2_STATUS(KernelContext_GetInputCount, _In_ const OrtKernelContext* context, _Out_ size_t* out);

  /** \brief Used for custom operators, get the output count of a kernel
  *
  * \see ::OrtCustomOp
  */
  ORT_API2_STATUS(KernelContext_GetOutputCount, _In_ const OrtKernelContext* context, _Out_ size_t* out);

  /** \brief Used for custom operators, get an input of a kernel
  *
  * \see ::OrtCustomOp
  */
  ORT_API2_STATUS(KernelContext_GetInput, _In_ const OrtKernelContext* context, _In_ size_t index,
                  _Out_ const OrtValue** out);

  /** \brief Used for custom operators, get an output of a kernel
  *
  * \see ::OrtCustomOp
  */
  ORT_API2_STATUS(KernelContext_GetOutput, _Inout_ OrtKernelContext* context, _In_ size_t index,
                  _In_ const int64_t* dim_values, size_t dim_count, _Outptr_ OrtValue** out);

  /// @}
  /// \name OrtEnv
  /// @{
  ORT_CLASS_RELEASE(Env);
  /// @}
  /// \name OrtStatus
  /// @{
  ORT_CLASS_RELEASE(Status);
  /// @}
  /// \name OrtMemoryInfo
  /// @{
  ORT_CLASS_RELEASE(MemoryInfo);
  /// @}
  /// \name OrtSession
  /// @{
  ORT_CLASS_RELEASE(Session);  //Don't call ReleaseSession from Dllmain (because session owns a thread pool)
  /// @}
  /// \name OrtValue
  /// @{
  ORT_CLASS_RELEASE(Value);
  /// @}
  /// \name OrtRunOptions
  /// @{
  ORT_CLASS_RELEASE(RunOptions);
  /// @}
  /// \name OrtTypeInfo
  /// @{
  ORT_CLASS_RELEASE(TypeInfo);
  /// @}
  /// \name OrtTensorTypeAndShapeInfo
  /// @{
  ORT_CLASS_RELEASE(TensorTypeAndShapeInfo);
  /// @}
  /// \name OrtSessionOptions
  /// @{
  ORT_CLASS_RELEASE(SessionOptions);
  /// @}
  /// \name OrtCustomOpDomain
  /// @{
  ORT_CLASS_RELEASE(CustomOpDomain);

  /// @}
  /// \name OrtTypeInfo
  /// @{

  /** \brief Get denotation from type information
  *
  * Augments ::OrtTypeInfo to return denotations on the type.
  *
  * This is used by WinML to determine if an input/output is intended to be an Image or a Tensor.
  *
  * \param[in] type_info
  * \param[out] denotation Pointer to the null terminated denotation string is written to this pointer. This pointer is valid until the object is destroyed or the name is changed, do not free.
  * \param[out] len Length in bytes of the string returned in `denotation`
  *
  * \snippet{doc} snippets.dox OrtStatus Return Value
  */
  ORT_API2_STATUS(GetDenotationFromTypeInfo, _In_ const OrtTypeInfo* type_info, _Out_ const char** const denotation,
                  _Out_ size_t* len);

  /** \brief Get detailed map information from an ::OrtTypeInfo
  *
  * This augments ::OrtTypeInfo to return an ::OrtMapTypeInfo when the type is a map.
  * The OrtMapTypeInfo has additional information about the map's key type and value type.
  *
  * This is used by WinML to support model reflection APIs.
  *
  * \param[out] type_info
  * \param[out] out A pointer to the ::OrtMapTypeInfo. Do not free this value
  *
  * \snippet{doc} snippets.dox OrtStatus Return Value
  */
  ORT_API2_STATUS(CastTypeInfoToMapTypeInfo, _In_ const OrtTypeInfo* type_info,
                  _Outptr_result_maybenull_ const OrtMapTypeInfo** out);

  /** \brief Cast ::OrtTypeInfo to an ::OrtSequenceTypeInfo
  *
  * This api augments ::OrtTypeInfo to return an ::OrtSequenceTypeInfo when the type is a sequence.
	* The ::OrtSequenceTypeInfo has additional information about the sequence's element type.
  *
  * This is used by WinML to support model reflection APIs.
	*
  * \param[in] type_info
	* \param[out] out A pointer to the OrtSequenceTypeInfo. Do not free this value
  *
  * \snippet{doc} snippets.dox OrtStatus Return Value
  */
  ORT_API2_STATUS(CastTypeInfoToSequenceTypeInfo, _In_ const OrtTypeInfo* type_info,
                  _Outptr_result_maybenull_ const OrtSequenceTypeInfo** out);

  /// @}
  /// \name OrtMapTypeInfo
  /// @{

  /** \brief Get key type from an ::OrtMapTypeInfo
  *
  * Key types are restricted to being scalar types.
  *
  * This is used by WinML to support model reflection APIs.
  *
  * \param[in] map_type_info
  * \param[out] out
  *
  * \snippet{doc} snippets.dox OrtStatus Return Value
  */
  ORT_API2_STATUS(GetMapKeyType, _In_ const OrtMapTypeInfo* map_type_info, _Out_ enum ONNXTensorElementDataType* out);

  /** \brief Get the value type from an ::OrtMapTypeInfo
  *
  * \param[in] map_type_info
  * \param[out] type_info
  *
  * \snippet{doc} snippets.dox OrtStatus Return Value
  */
  ORT_API2_STATUS(GetMapValueType, _In_ const OrtMapTypeInfo* map_type_info, _Outptr_ OrtTypeInfo** type_info);

  /// @}
  /// \name OrtSequenceTypeInfo
  /// @{

  /** \brief Get element type from an ::OrtSequenceTypeInfo
  *
  * This is used by WinML to support model reflection APIs.
  *
  * \param[in] sequence_type_info
  * \param[out] type_info
  *
  * \snippet{doc} snippets.dox OrtStatus Return Value
  */
  ORT_API2_STATUS(GetSequenceElementType, _In_ const OrtSequenceTypeInfo* sequence_type_info,
                  _Outptr_ OrtTypeInfo** type_info);

  /// @}
  /// \name OrtMapTypeInfo
  /// @{
  ORT_CLASS_RELEASE(MapTypeInfo);
  /// @}
  /// \name OrtSequenceTypeInfo
  /// @{
  ORT_CLASS_RELEASE(SequenceTypeInfo);

  /// @}
  /// \name OrtSession
  /// @{

  /** \brief End profiling and return filename of the profile data
  *
  * Profiling is turned on through OrtApi::EnableProfiling
  *
  * \param[in] session
  * \param[in] allocator
  * \param[out] out Null terminated string of the filename, allocated using `allocator`. Must be freed using `allocator`
  *
  * \snippet{doc} snippets.dox OrtStatus Return Value
  */
  ORT_API2_STATUS(SessionEndProfiling, _In_ OrtSession* session, _Inout_ OrtAllocator* allocator, _Outptr_ char** out);

  /** \brief Get ::OrtModelMetadata from an ::OrtSession
  *
  * \param[in] session
  * \param[out] out Newly created ::OrtModelMetadata. Must be freed using OrtApi::ReleaseModelMetadata
  *
  * \snippet{doc} snippets.dox OrtStatus Return Value
  */
  ORT_API2_STATUS(SessionGetModelMetadata, _In_ const OrtSession* session, _Outptr_ OrtModelMetadata** out);

  /// @}
  /// \name OrtModelMetadata
  /// @{

  /** \brief Get `producer name` from an ::OrtModelMetadata
  *
  * \param[in] model_metadata
  * \param[in] allocator
  * \param[out] value Set to a null terminated string allocated using `allocator`. Must be freed using `allocator`
  *
  * \snippet{doc} snippets.dox OrtStatus Return Value
  */
  ORT_API2_STATUS(ModelMetadataGetProducerName, _In_ const OrtModelMetadata* model_metadata,
                  _Inout_ OrtAllocator* allocator, _Outptr_ char** value);

  /** \brief Get `graph name` from an ::OrtModelMetadata
  *
  * \param[in] model_metadata
  * \param[in] allocator
  * \param[out] value Set to a null terminated string allocated using `allocator`. Must be freed using `allocator`
  *
  * \snippet{doc} snippets.dox OrtStatus Return Value
  */
  ORT_API2_STATUS(ModelMetadataGetGraphName, _In_ const OrtModelMetadata* model_metadata,
                  _Inout_ OrtAllocator* allocator, _Outptr_ char** value);

  /** \brief Get `domain` from an ::OrtModelMetadata
  *
  * \param[in] model_metadata
  * \param[in] allocator
  * \param[out] value Set to a null terminated string allocated using `allocator`. Must be freed using `allocator`
  *
  * \snippet{doc} snippets.dox OrtStatus Return Value
  */
  ORT_API2_STATUS(ModelMetadataGetDomain, _In_ const OrtModelMetadata* model_metadata, _Inout_ OrtAllocator* allocator,
                  _Outptr_ char** value);

  /** \brief Get `description` from an ::OrtModelMetadata
  *
  * \param[in] model_metadata
  * \param[in] allocator
  * \param[out] value Set to a null terminated string allocated using `allocator`. Must be freed using `allocator`
  *
  * \snippet{doc} snippets.dox OrtStatus Return Value
  */
  ORT_API2_STATUS(ModelMetadataGetDescription, _In_ const OrtModelMetadata* model_metadata,
                  _Inout_ OrtAllocator* allocator, _Outptr_ char** value);

  /** \brief Return data for a key in the custom metadata map in an ::OrtModelMetadata
  *
  * \param[in] model_metadata
  * \param[in] allocator
  * \param[in] key Null terminated string
  * \param[out] value Set to a null terminated string allocated using `allocator`. Must be freed using `allocator`
  * `value` will be set to nullptr if the given key is not found in the custom metadata map.
  *
  * \snippet{doc} snippets.dox OrtStatus Return Value
  */
  ORT_API2_STATUS(ModelMetadataLookupCustomMetadataMap, _In_ const OrtModelMetadata* model_metadata,
                  _Inout_ OrtAllocator* allocator, _In_ const char* key, _Outptr_result_maybenull_ char** value);

  /** \brief Get version number from an ::OrtModelMetadata
  *
  * \param[in] model_metadata
  * \param[out] value Set to the version number
  *
  * \snippet{doc} snippets.dox OrtStatus Return Value
  */
  ORT_API2_STATUS(ModelMetadataGetVersion, _In_ const OrtModelMetadata* model_metadata, _Out_ int64_t* value);

  ORT_CLASS_RELEASE(ModelMetadata);

  /// @}
  /// \name OrtEnv
  /// @{

  /** \brief Create an OrtEnv
  *
  * Create an environment with global threadpools that will be shared across sessions.
  * Use this in conjunction with OrtApi::DisablePerSessionThreads or else the session will use
  * its own thread pools.
  *
  * \param[in] log_severity_level The log severity level.
  * \param[in] logid The log identifier.
  * \param[in] tp_options
  * \param[out] out Returned newly created OrtEnv. Must be freed with OrtApi::ReleaseEnv
  *
  * \snippet{doc} snippets.dox OrtStatus Return Value
  */
  ORT_API2_STATUS(CreateEnvWithGlobalThreadPools, OrtLoggingLevel log_severity_level, _In_ const char* logid,
                  _In_ const OrtThreadingOptions* tp_options, _Outptr_ OrtEnv** out);

  /// @}
  /// \name OrtSessionOptions
  /// @{

  /** \brief Use global thread pool on a session
  *
  * Disable using per session thread pool and use the shared global threadpool.
  * This should be used in conjunction with OrtApi::CreateEnvWithGlobalThreadPools.
  *
  * \param[in] options
  *
  * \snippet{doc} snippets.dox OrtStatus Return Value
  */
  ORT_API2_STATUS(DisablePerSessionThreads, _Inout_ OrtSessionOptions* options);

  /// @}
  /// \name OrtThreadingOptions
  /// @{

  /** \brief Create an ::OrtThreadingOptions
  *
  * \param[out] out Newly created ::OrtThreadingOptions. Must be freed with OrtApi::ReleaseThreadingOptions
  * \snippet{doc} snippets.dox OrtStatus Return Value
  */
  ORT_API2_STATUS(CreateThreadingOptions, _Outptr_ OrtThreadingOptions** out);

  ORT_CLASS_RELEASE(ThreadingOptions);

  /// @}
  /// \name OrtModelMetadata
  /// @{

  /**
  *
  * \param[in] model_metadata
  * \param[in] allocator
  * \param[out] keys Array of null terminated strings (array count = num_keys) allocated using `allocator`.
  *  The strings and the pointer array must be freed using `allocator`
  *  `keys` will be set to nullptr if the custom metadata map is empty.
  * \param[out] num_keys Set to the number of elements in the `keys` array
  *
  * \snippet{doc} snippets.dox OrtStatus Return Value
  */
  ORT_API2_STATUS(ModelMetadataGetCustomMetadataMapKeys, _In_ const OrtModelMetadata* model_metadata,
                  _Inout_ OrtAllocator* allocator, _Outptr_result_buffer_maybenull_(*num_keys) char*** keys, _Out_ int64_t* num_keys);

  /// @}
  /// \name OrtSessionOptions
  /// @{

  /**
  *
  * Override symbolic dimensions (by specific name strings) with actual values
  * if known at session initialization time to enable optimizations that can
  * take advantage of fixed values (such as memory planning, etc)
  *
  */
  ORT_API2_STATUS(AddFreeDimensionOverrideByName,
                  _Inout_ OrtSessionOptions* options, _In_ const char* dim_name,
                  _In_ int64_t dim_value);

  /// @}
  /// \name Misc
  /// @{

  /** \brief Get the names of all available providers
  *
  * \note The providers in the list are not guaranteed to be usable. They may fail to load due to missing system dependencies.
  *    For example, if the CUDA/cuDNN libraries are not installed, the CUDA provider will report an error when it is added to the session options.
  *
  * \param[out] out_ptr Set to a pointer to an array of null terminated strings of the available providers. The entries and the
  *    array itself must be freed using OrtApi::ReleaseAvailableProviders
  * \param[out] provider_length Set to the number of entries in the `out_ptr` array
  *
  * \snippet{doc} snippets.dox OrtStatus Return Value
  */
  ORT_API2_STATUS(GetAvailableProviders, _Outptr_ char*** out_ptr, _Out_ int* provider_length);

  /** \brief Release data from OrtApi::GetAvailableProviders
  *
  * \param[in] ptr The `out_ptr` result from OrtApi::GetAvailableProviders.
  * \param[in] providers_length The `provider_length` result from OrtApi::GetAvailableProviders
  *
  * \snippet{doc} snippets.dox OrtStatus Return Value
  */
  ORT_API2_STATUS(ReleaseAvailableProviders, _In_ char** ptr,
                  _In_ int providers_length);

  /// @}
  /// \name OrtValue
  /// @{

  /** \brief Get the length of a single string in a string tensor
  *
  * \param[in] value A string tensor
  * \param[in] index Index of the string in the tensor
  * \param[out] out Set to number of bytes of the string element
  *
  * \snippet{doc} snippets.dox OrtStatus Return Value
  */
  ORT_API2_STATUS(GetStringTensorElementLength, _In_ const OrtValue* value, size_t index, _Out_ size_t* out);

  /** \brief Get a single string from a string tensor
  *
  * \param[in] value A string tensor
  * \param[in] s_len Number of bytes in the `s` buffer. Must match the value returned by OrtApi::GetStringTensorElementLength.
  * \param[in] index Index of the string in the tensor
  * \param[out] s The string element contents in UTF-8 encoding. The string is NOT null-terminated.
  *
  * \snippet{doc} snippets.dox OrtStatus Return Value
  */
  ORT_API2_STATUS(GetStringTensorElement, _In_ const OrtValue* value, size_t s_len, size_t index, _Out_writes_bytes_all_(s_len) void* s);

  /** \brief Set a single string in a string tensor
  *
  * \param[in] value A string tensor
  * \param[in] s A null terminated UTF-8 encoded string
  * \param[in] index Index of the string in the tensor to set
  *
  * \snippet{doc} snippets.dox OrtStatus Return Value
  */
  ORT_API2_STATUS(FillStringTensorElement, _Inout_ OrtValue* value, _In_ const char* s, size_t index);

  /// @}
  /// \name OrtSessionOptions
  /// @{

  /** \brief Set a session configuration entry as a pair of strings
  *
  * If a configuration with same key exists, this will overwrite the configuration with the given config_value.
  *
  * The config_key and the format of config_value are defined in onnxruntime_session_options_config_keys.h
  *
  * \param[in] options
  * \param[in] config_key A null terminated string representation of the config key
  * \param[in] config_value A null terminated string representation of the config value
  *
  * \snippet{doc} snippets.dox OrtStatus Return Value
  */
  ORT_API2_STATUS(AddSessionConfigEntry, _Inout_ OrtSessionOptions* options,
                  _In_z_ const char* config_key, _In_z_ const char* config_value);

  /// @}
  /// \name OrtAllocator
  /// @{

  /** \brief Create an allocator for an ::OrtSession following an ::OrtMemoryInfo
  *
  * \param[in] session
  * \param[in] mem_info valid ::OrtMemoryInfo instance
  * \param[out] out Newly created ::OrtAllocator. Must be freed with OrtApi::ReleaseAllocator
  *
  * \snippet{doc} snippets.dox OrtStatus Return Value
  */
  ORT_API2_STATUS(CreateAllocator, _In_ const OrtSession* session, _In_ const OrtMemoryInfo* mem_info,
                  _Outptr_ OrtAllocator** out);

  /** \brief Release an ::OrtAllocator obtained from OrtApi::CreateAllocator
  */
  ORT_CLASS_RELEASE(Allocator);

  /// @}
  /// \name OrtSession
  /// @{

  /** \brief Run a model using Io Bindings for the inputs & outputs
  *
  * \see OrtApi::Run
  *
  * \param[in] session
  * \param[in] run_options
  * \param[in] binding_ptr
  *
  * \snippet{doc} snippets.dox OrtStatus Return Value
  */
  ORT_API2_STATUS(RunWithBinding, _Inout_ OrtSession* session, _In_ const OrtRunOptions* run_options, _In_ const OrtIoBinding* binding_ptr);

  /** \brief Create an ::OrtIoBinding instance
  *
  * An IoBinding object allows one to bind pre-allocated ::OrtValue%s to input names.
  * Thus if you want to use a raw on device buffer as input or output you can avoid
  * extra copy during runtime.
  *
  * \param[in] session
  * \param[out] out Newly created ::OrtIoBinding. Must be freed with OrtApi::ReleaseIoBinding
  *
  * \snippet{doc} snippets.dox OrtStatus Return Value
  */
  ORT_API2_STATUS(CreateIoBinding, _Inout_ OrtSession* session, _Outptr_ OrtIoBinding** out);

  /// @}
  /// \name OrtIoBinding
  /// @{

  /** \brief Release an ::OrtIoBinding obtained from OrtApi::CreateIoBinding
  */
  ORT_CLASS_RELEASE(IoBinding);

  /** \brief Bind an ::OrtValue to an ::OrtIoBinding input
  *
  * When using OrtApi::RunWithBinding this value is used for the named input
  *
  * \param[in] binding_ptr
  * \param[in] name Name for the model input
  * \param[in] val_ptr ::OrtValue of Tensor type.
  *
  * \snippet{doc} snippets.dox OrtStatus Return Value
  */
  ORT_API2_STATUS(BindInput, _Inout_ OrtIoBinding* binding_ptr, _In_ const char* name, _In_ const OrtValue* val_ptr);

  /** \brief Bind an ::OrtValue to an ::OrtIoBinding output
  *
  * When using OrtApi::RunWithBinding this value is used for the named output
  *
  * \param[in] binding_ptr
  * \param[in] name Null terminated string of the model output name
  * \param[in] val_ptr ::OrtValue of Tensor type.
  *
  * \snippet{doc} snippets.dox OrtStatus Return Value
  */
  ORT_API2_STATUS(BindOutput, _Inout_ OrtIoBinding* binding_ptr, _In_ const char* name, _In_ const OrtValue* val_ptr);

  /** \brief Bind an ::OrtIoBinding output to a device
  *
  * Binds the ::OrtValue to a device which is specified by ::OrtMemoryInfo.
  * You can either create an instance of ::OrtMemoryInfo with a device id or obtain one from the allocator that you have created/are using
  * This is useful when one or more outputs have dynamic shapes and, it is hard to pre-allocate and bind a chunk of
  * memory within ::OrtValue ahead of time.
  *
  * \see OrtApi::RunWithBinding
  *
  * \param[in] binding_ptr
  * \param[in] name Null terminated string of the device name
  * \param[in] mem_info_ptr
  *
  * \snippet{doc} snippets.dox OrtStatus Return Value
  */
  ORT_API2_STATUS(BindOutputToDevice, _Inout_ OrtIoBinding* binding_ptr, _In_ const char* name, _In_ const OrtMemoryInfo* mem_info_ptr);

  /** \brief Get the names of an ::OrtIoBinding's outputs
  *
  * Returns the names of the outputs in the order they were bound. This is useful after running the model
  * with bound outputs because the returned names are in order in which output ::OrtValue are returned. This is useful if
  * the order of outputs and their names is not known.
  *
  * \param[in] binding_ptr
  * \param[in] allocator Allocator used to allocate continuous buffers for output strings and lengths.
  * \param[out] buffer Returns an array of non-null terminated UTF-8 strings. The number of strings stored is returned in the count parameter.
  *   This buffer is allocated using `allocator` and must be freed using it.
  * \param[out] lengths Returns an array of `count` lengths of the strings returned in `buffer`
  *   This buffer is allocated using `allocator` and must be freed using it.
  * \param[out] count Number of strings returned. If `binding_ptr` has no bound outputs, zero is returned,
  *              no memory allocation is performed and buffer and lengths are set to nullptr.
  *
  * \snippet{doc} snippets.dox OrtStatus Return Value
  */
  ORT_API2_STATUS(GetBoundOutputNames, _In_ const OrtIoBinding* binding_ptr, _In_ OrtAllocator* allocator,
                  _Out_ char** buffer, _Out_writes_all_(count) size_t** lengths, _Out_ size_t* count);

  /** \brief Get the output ::OrtValue objects from an ::OrtIoBinding
  *
  * Returns an array of pointers to individually allocated ::OrtValue%s that contain results of a model execution with OrtApi::RunWithBinding
  * The array contains the same number of ::OrtValue%s and they are in the same order as they were bound with OrtApi::BindOutput
  * or OrtApi::BindOutputToDevice.
  *
  * The returned ::OrtValue%s must be released using OrtApi::ReleaseValue after they are no longer needed.
  * The array is allocated using the specified instance of the allocator and must be freed using the same allocator after
  * all the ::OrtValue%s contained therein are individually released.
  *
  * \param[in] binding_ptr
  * \param[in] allocator Allocator used to allocate output array
  * \param[out] output Set to the allocated array of allocated ::OrtValue outputs. Set to nullptr if there are 0 outputs.
  * \param[out] output_count Set to number of ::OrtValue%s returned
  *
  * \snippet{doc} snippets.dox OrtStatus Return Value
  */
  ORT_API2_STATUS(GetBoundOutputValues, _In_ const OrtIoBinding* binding_ptr, _In_ OrtAllocator* allocator,
                  _Out_writes_all_(output_count) OrtValue*** output, _Out_ size_t* output_count);

  /** \brief Clears any previously set Inputs for an ::OrtIoBinding
   */
  void(ORT_API_CALL* ClearBoundInputs)(_Inout_ OrtIoBinding* binding_ptr) NO_EXCEPTION ORT_ALL_ARGS_NONNULL;

  /** \brief Clears any previously set Outputs for an ::OrtIoBinding
   */
  void(ORT_API_CALL* ClearBoundOutputs)(_Inout_ OrtIoBinding* binding_ptr) NO_EXCEPTION ORT_ALL_ARGS_NONNULL;

  /// @}
  /// \name OrtValue
  /// @{

  /** \brief Direct memory access to a specified tensor element
  *
  * For example, given a tensor with shape of [3,224,224], a pointer to the element at location [2,150,128] can be retrieved
  *
  * This function only works for numeric type tensors (No strings, etc).
  * This is a no-copy method whose returned pointer is valid until the passed in ::OrtValue is free'd.
  *
  * \param[in] value
  * \param[in] location_values Pointer to an array of index values that specify an element's location relative to its shape
  * \param[in] location_values_count Number of elements in location_values. Must match the number of elements in the tensor's shape.
  * \param[out] out Set to a pointer to the element specified
  *
  * \snippet{doc} snippets.dox OrtStatus Return Value
  */
  ORT_API2_STATUS(TensorAt, _Inout_ OrtValue* value, const int64_t* location_values, size_t location_values_count, _Outptr_ void** out);

  /// @}
  /// \name OrtEnv
  /// @{

  /** \brief Create an allocator and register it with the ::OrtEnv
  *
  * Enables sharing the allocator between multiple sessions that use the same env instance.
  * Lifetime of the created allocator will be valid for the duration of the environment.
  * Returns an error if an allocator with the same ::OrtMemoryInfo is already registered.
  *
  * See https://onnxruntime.ai/docs/reference/api/c-api.html for details.
  *
  * \param[in] env ::OrtEnv instance
  * \param[in] mem_info
  * \param[in] arena_cfg Pass nullptr for defaults
  *
  * \snippet{doc} snippets.dox OrtStatus Return Value
  */
  ORT_API2_STATUS(CreateAndRegisterAllocator, _Inout_ OrtEnv* env, _In_ const OrtMemoryInfo* mem_info,
                  _In_ const OrtArenaCfg* arena_cfg);

  /** \brief Set language projection
  *
  * Set the language projection for collecting telemetry data when Env is created.
  *
  * The default is ORT_PROJECTION_C, which means it will classify the language not in the list to C also.
  *
  * \param[in] ort_env
  * \param[in] projection
  *
  * \snippet{doc} snippets.dox OrtStatus Return Value
  */
  ORT_API2_STATUS(SetLanguageProjection, _In_ const OrtEnv* ort_env, _In_ OrtLanguageProjection projection);

  /// @}
  /// \name OrtSession
  /// @{

  /** \brief Return the time that profiling was started
  *
  * \note The timer precision varies per platform. On Windows and MacOS, the precision will be ~100ns
  *
  * \param[in] session
  * \param[out] out nanoseconds of profiling's start time
  *
  * \snippet{doc} snippets.dox OrtStatus Return Value
  */
  ORT_API2_STATUS(SessionGetProfilingStartTimeNs, _In_ const OrtSession* session, _Outptr_ uint64_t* out);

  /// @}
  /// \name OrtThreadingOptions
  /// @{

  /** \brief Set global intra-op thread count
  *
  * This configures the global thread pool options to be used in the call to OrtApi::CreateEnvWithGlobalThreadPools
  *
  * \param[in] tp_options
  * \param[in] intra_op_num_threads Number of threads, special values:<br>
  *    0 = Use default thread count<br>
  *    1 = The invoking thread will be used; no threads will be created in the thread pool.
  *
  * \snippet{doc} snippets.dox OrtStatus Return Value
  */
  ORT_API2_STATUS(SetGlobalIntraOpNumThreads, _Inout_ OrtThreadingOptions* tp_options, int intra_op_num_threads);

  /** \brief Set global inter-op thread count
  *
  * This configures the global thread pool options to be used in the call to OrtApi::CreateEnvWithGlobalThreadPools
  *
  * \param[in] tp_options
  * \param[in] inter_op_num_threads Number of threads, special values:<br>
  *    0 = Use default thread count<br>
  *    1 = The invoking thread will be used; no threads will be created in the thread pool.
  *
  * \snippet{doc} snippets.dox OrtStatus Return Value
  */
  ORT_API2_STATUS(SetGlobalInterOpNumThreads, _Inout_ OrtThreadingOptions* tp_options, int inter_op_num_threads);

  /** \brief Set global spin control options
  *
  * This will configure the global thread pool options to be used in the call to OrtApi::CreateEnvWithGlobalThreadPools.
  * Allow spinning of thread pools when their queues are empty. This will set the value for both
  * inter_op and intra_op threadpools.
  *
  * \param[in] tp_options
  * \param[in] allow_spinning Valid values are 0 or 1.<br>
  *   0 = It won't spin (recommended if CPU usage is high)<br>
  *   1 = Threadpool will spin to wait for queue to become non-empty
  *
  * \snippet{doc} snippets.dox OrtStatus Return Value
  */
  ORT_API2_STATUS(SetGlobalSpinControl, _Inout_ OrtThreadingOptions* tp_options, int allow_spinning);

  /// @}
  /// \name OrtSessionOptions
  /// @{

  /** \brief Add a pre-allocated initializer to a session
  *
  * If a model contains an initializer with a name that is same as the name passed to this call,
  * ORT will use this initializer instance instead of deserializing one from the model file. This
  * is useful when you want to share the same initializer across sessions.
  *
  * \param[in] options
  * \param[in] name Null terminated string of the initializer name
  * \param[in] val ::OrtValue containing the initializer. Its lifetime and the underlying initializer buffer must be
  *   managed by the user (created using the OrtApi::CreateTensorWithDataAsOrtValue) and it must outlive the session object
  *   to which it is added.
  *
  * \snippet{doc} snippets.dox OrtStatus Return Value
  */
  ORT_API2_STATUS(AddInitializer, _Inout_ OrtSessionOptions* options, _In_z_ const char* name,
                  _In_ const OrtValue* val);

  /// @}
  /// \name OrtEnv
  /// @{

  /**
  * Create a custom environment with global threadpools and logger that will be shared across sessions.
  * Use this in conjunction with OrtApi::DisablePerSessionThreads or else the session will use
  * its own thread pools.
  *
  * \param[in] logging_function A pointer to a logging function.
  * \param[in] logger_param A pointer to arbitrary data passed as the ::OrtLoggingFunction `param` parameter to
  *                         `logging_function`.
  * \param[in] log_severity_level The log severity level.
  * \param[in] logid The log identifier.
  * \param[in] tp_options
  * \param[out] out Newly created OrtEnv. Must be freed with OrtApi::ReleaseEnv
  *
  * \snippet{doc} snippets.dox OrtStatus Return Value
  */
  ORT_API2_STATUS(CreateEnvWithCustomLoggerAndGlobalThreadPools, OrtLoggingFunction logging_function, _In_opt_ void* logger_param, OrtLoggingLevel log_severity_level,
                  _In_ const char* logid, _In_ const struct OrtThreadingOptions* tp_options, _Outptr_ OrtEnv** out);

  /// @}
  /// \name OrtSessionOptions
  /// @{

  /** \brief Append CUDA provider to session options
  *
  * If CUDA is not available (due to a non CUDA enabled build, or if CUDA is not installed on the system), this function will return failure.
  *
  * \param[in] options
  * \param[in] cuda_options
  *
  * \snippet{doc} snippets.dox OrtStatus Return Value
  */
  ORT_API2_STATUS(SessionOptionsAppendExecutionProvider_CUDA,
                  _In_ OrtSessionOptions* options, _In_ const OrtCUDAProviderOptions* cuda_options);

  /** \brief Append ROCM execution provider to the session options
  *
  * If ROCM is not available (due to a non ROCM enabled build, or if ROCM is not installed on the system), this function will return failure.
  *
  * \param[in] options
  * \param[in] rocm_options
  *
  * \snippet{doc} snippets.dox OrtStatus Return Value
  */
  ORT_API2_STATUS(SessionOptionsAppendExecutionProvider_ROCM,
                  _In_ OrtSessionOptions* options, _In_ const OrtROCMProviderOptions* rocm_options);

  /** \brief Append OpenVINO execution provider to the session options
  *
  * If OpenVINO is not available (due to a non OpenVINO enabled build, or if OpenVINO is not installed on the system), this function will fail.
  *
  * \param[in] options
  * \param[in] provider_options
  *
  * \snippet{doc} snippets.dox OrtStatus Return Value
  */
  ORT_API2_STATUS(SessionOptionsAppendExecutionProvider_OpenVINO,
                  _In_ OrtSessionOptions* options, _In_ const OrtOpenVINOProviderOptions* provider_options);

  /// @}
  /// \name OrtThreadingOptions
  /// @{

  /** \brief Set threading flush-to-zero and denormal-as-zero
  *
  * Sets global thread pool options to be used in the call to OrtApi::CreateEnvWithGlobalThreadPools.
  * Flush-to-zero and denormal-as-zero are applied to threads in both intra and inter global thread pool.
  * \note This option is not needed if the models used have no denormals. Having no denormals is recommended as this option may hurt model accuracy.
  *
  * \param[in] tp_options
  *
  * \snippet{doc} snippets.dox OrtStatus Return Value
  */
  ORT_API2_STATUS(SetGlobalDenormalAsZero, _Inout_ OrtThreadingOptions* tp_options);

  /// @}
  /// \name OrtArenaCfg
  /// @{

  /** \deprecated Use OrtApi::CreateArenaCfgV2
  *
  * This will create the configuration of an arena that can eventually be used to define an arena based allocator's behavior
  *
  * \param[in] max_mem Use 0 to allow ORT to choose the default
  * \param[in] arena_extend_strategy Use -1 to allow ORT to choose the default, 0 = kNextPowerOfTwo, 1 = kSameAsRequested
  * \param[in] initial_chunk_size_bytes Use -1 to allow ORT to choose the default
  * \param[in] max_dead_bytes_per_chunk Use -1 to allow ORT to choose the default
  * \param[in] out A pointer to an OrtArenaCfg instance
  *
  * \snippet{doc} snippets.dox OrtStatus Return Value
  */
  ORT_API2_STATUS(CreateArenaCfg, _In_ size_t max_mem, int arena_extend_strategy, int initial_chunk_size_bytes,
                  int max_dead_bytes_per_chunk, _Outptr_ OrtArenaCfg** out);

  ORT_CLASS_RELEASE(ArenaCfg);

  /// @}
  /// \name OrtModelMetadata
  /// @{

  /**
  * Use this to obtain the description of the graph present in the model
  * (doc_string field of the GraphProto message within the ModelProto message).
  * If it doesn't exist, an empty string will be returned.
  *
  * \param[in] model_metadata An instance of ::OrtModelMetadata
  * \param[in] allocator Allocator used to allocate the string that will be returned back
  * \param[out] value Set to a null terminated string allocated using `allocator`.  The caller is responsible for freeing it using `allocator`
  *
  * \snippet{doc} snippets.dox OrtStatus Return Value
  */
  ORT_API2_STATUS(ModelMetadataGetGraphDescription, _In_ const OrtModelMetadata* model_metadata,
                  _Inout_ OrtAllocator* allocator, _Outptr_ char** value);

  /// @}
  /// \name OrtSessionOptions
  /// @{

  /** \brief Append TensorRT provider to session options
  *
  * If TensorRT is not available (due to a non TensorRT enabled build, or if TensorRT is not installed on the system), this function will return failure.
  *
  * \param[in] options
  * \param[in] tensorrt_options
  *
  * \snippet{doc} snippets.dox OrtStatus Return Value
  */
  ORT_API2_STATUS(SessionOptionsAppendExecutionProvider_TensorRT,
                  _In_ OrtSessionOptions* options, _In_ const OrtTensorRTProviderOptions* tensorrt_options);

  /// @}
  /// \name Misc
  /// @{

  /** \brief Set current GPU device ID
  *
  * Set the current device id of the GPU execution provider (CUDA/tensorrt/rocm). The device id should be less
  * than the total number of devices available. This is only useful when multiple-GPUs are installed and it is
  * required to restrict execution to a single GPU.
  *
  * \param[in] device_id
  *
  * \snippet{doc} snippets.dox OrtStatus Return Value
  */
  ORT_API2_STATUS(SetCurrentGpuDeviceId, _In_ int device_id);

  /** \brief Get current GPU device ID
  *
  * Get the current device id of the GPU execution provider (CUDA/tensorrt/rocm).
  *
  * \see OrtApi::SetCurrentGpuDeviceId
  *
  * \param[out] device_id
  *
  * \snippet{doc} snippets.dox OrtStatus Return Value
  */
  ORT_API2_STATUS(GetCurrentGpuDeviceId, _In_ int* device_id);

  /// @}
  /// \name OrtKernelInfo
  /// @{

  /** \brief Fetch an array of int64_t values stored as an attribute in the graph node
  *
  *
  * If `out` is nullptr, the value of `size` is set to the true size of the attribute
  * array's size, and a success status is returned.
  *
  * If the `size` parameter is greater than or equal to the actual attribute array's size,
  * the value of `size` is set to the true size of the attribute array's size,
  * the provided memory is filled with the attribute's contents,
  * and a success status is returned.
  *
  * If the `size` parameter is less than the actual attribute array's size and `out`
  * is not nullptr, the value of `size` is set to the true size of the attribute array's size
  * and a failure status is returned.)
  *
  * \param[in] info instance
  * \param[in] name name of the attribute to be parsed
  * \param[out] out pointer to memory where the attribute's contents are to be stored
  * \param[in, out] size actual size of attribute array
  *
  * \snippet{doc} snippets.dox OrtStatus Return Value
  */
  ORT_API2_STATUS(KernelInfoGetAttributeArray_float, _In_ const OrtKernelInfo* info, _In_ const char* name,
                  _Out_ float* out, _Inout_ size_t* size);

  /** \brief Fetch an array of int64_t values stored as an attribute in the graph node
  *
  * If `out` is nullptr, the value of `size` is set to the true size of the attribute
  * array's size, and a success status is returned.
  *
  * If the `size` parameter is greater than or equal to the actual attribute array's size,
  * the value of `size` is set to the true size of the attribute array's size,
  * the provided memory is filled with the attribute's contents,
  * and a success status is returned.
  *
  * If the `size` parameter is less than the actual attribute array's size and `out`
  * is not nullptr, the value of `size` is set to the true size of the attribute array's size
  * and a failure status is returned.)
  *
  * \param[in] info instance
  * \param[in] name name of the attribute to be parsed
  * \param[out] out pointer to memory where the attribute's contents are to be stored
  * \param[in, out] size actual size of attribute array
  *
  * \snippet{doc} snippets.dox OrtStatus Return Value
  */
  ORT_API2_STATUS(KernelInfoGetAttributeArray_int64, _In_ const OrtKernelInfo* info, _In_ const char* name,
                  _Out_ int64_t* out, _Inout_ size_t* size);

  /// @}
  /// \name OrtArenaCfg
  /// @{

  /** \brief Create an ::OrtArenaCfg
  *
  * Create the configuration of an arena that can eventually be used to define an arena based allocator's behavior.
  *
  * Supported keys are (See https://onnxruntime.ai/docs/reference/api/c-api.html for details on what the
  * following parameters mean and how to choose these values.):
  * "max_mem": Maximum memory that can be allocated by the arena based allocator.
  *  Use 0 for ORT to pick the best value. Default is 0.
  * "arena_extend_strategy": 0 = kNextPowerOfTwo, 1 = kSameAsRequested.
  *  Use -1 to allow ORT to choose the default.
  * "initial_chunk_size_bytes": (Possible) Size of the first allocation in the arena.
  *  Only relevant if arena strategy is `kNextPowerOfTwo`. Use -1 to allow ORT to choose the default.
  *  Ultimately, the first allocation size is determined by the allocation memory request.
  * "max_dead_bytes_per_chunk": Threshold of unused memory in an allocated chunk of arena memory after
  *  crossing which the current chunk is chunked into 2.
  * "initial_growth_chunk_size_bytes": (Possible) Size of the second allocation in the arena.
  *  Only relevant if arena strategy is `kNextPowerOfTwo`. Use -1 to allow ORT to choose the default.
  *  Ultimately, the allocation size is determined by the allocation memory request.
  *  Further allocation sizes are governed by the arena extend strategy.
  *
  * \param[in] arena_config_keys Keys to configure the arena
  * \param[in] arena_config_values Values to configure the arena
  * \param[in] num_keys Number of keys in `arena_config_keys` and `arena_config_values`
  * \param[out] out Newly created ::OrtArenaCfg. Must be freed with OrtApi::ReleaseArenaCfg
  *
  * \snippet{doc} snippets.dox OrtStatus Return Value
  */
  ORT_API2_STATUS(CreateArenaCfgV2, _In_reads_(num_keys) const char* const* arena_config_keys,
                  _In_reads_(num_keys) const size_t* arena_config_values, _In_ size_t num_keys,
                  _Outptr_ OrtArenaCfg** out);

  /// @}
  /// \name OrtRunOptions
  /// @{

  /** \brief Set a single run configuration entry as a pair of strings
  *
  * If a configuration with same key exists, this will overwrite the configuration with the given config_value
  *
  * The config_key and the format of config_value are defined in onnxruntime_run_options_config_keys.h
  *
  * \param[in] options
  * \param[in] config_key A null terminated string representation of the config key
  * \param[in] config_value  A null terminated string representation of the config value
  *
  * \snippet{doc} snippets.dox OrtStatus Return Value
  */
  ORT_API2_STATUS(AddRunConfigEntry, _Inout_ OrtRunOptions* options,
                  _In_z_ const char* config_key, _In_z_ const char* config_value);

  /// @}
  /// \name OrtPrepackedWeightsContainer
  /// @{

  /** \brief Create an ::OrtPrepackedWeightsContainer
  *
  * This container will hold pre-packed buffers of shared initializers for sharing between sessions
  * (i.e.) if there are shared initializers that can be shared between sessions, the pre-packed buffers
  * of these (if any) may possibly be shared to provide memory footprint savings. Pass this container
  * to sessions that you would like to share pre-packed buffers of shared initializers at session
  * creation time.
  *
  *  \param[out] out Newly created ::OrtPrepackedWeightsContainer. Must be freed with OrtApi::ReleasePrepackedWeightsContainer
  *
  * \snippet{doc} snippets.dox OrtStatus Return Value
  */
  ORT_API2_STATUS(CreatePrepackedWeightsContainer, _Outptr_ OrtPrepackedWeightsContainer** out);

  /** \brief Release OrtPrepackedWeightsContainer instance
  *
  * \note instance must not be released until the sessions using it are released
  */
  ORT_CLASS_RELEASE(PrepackedWeightsContainer);

  /// @}
  /// \name OrtSession
  /// @{

  /** \brief Create session with prepacked weights container
  *
  * Same functionality offered by OrtApi::CreateSession except that a container that contains
  * pre-packed weights' buffers is written into/read from by the created session.
  * This is useful when used in conjunction with OrtApi::AddInitializer which injects
  * shared initializer info into sessions. Wherever possible, the pre-packed versions of these
  * shared initializers are cached in this container so that multiple sessions can just re-use
  * these instead of duplicating these in memory.
  *
  * \param[in] env OrtEnv instance instance
  * \param[in] model_path Null terminated string of the path (wchar on Windows, char otherwise)
  * \param[in] options
  * \param[in] prepacked_weights_container
  * \param[out] out Newly created ::OrtSession. Must be freed with OrtApi::ReleaseSession
  *
  * \snippet{doc} snippets.dox OrtStatus Return Value
  */
  ORT_API2_STATUS(CreateSessionWithPrepackedWeightsContainer, _In_ const OrtEnv* env, _In_ const ORTCHAR_T* model_path,
                  _In_ const OrtSessionOptions* options, _Inout_ OrtPrepackedWeightsContainer* prepacked_weights_container,
                  _Outptr_ OrtSession** out);

  /** \brief Create session from memory with prepacked weights container
  *
  * Same functionality offered by OrtApi::CreateSessionFromArray except that a container that contains
  * pre-packed weights' buffers is written into/read from by the created session.
  * This is useful when used in conjunction with OrtApi::AddInitializer which injects
  * shared initializer info into sessions. Wherever possible, the pre-packed versions of these
  * shared initializers are cached in this container so that multiple sessions can just re-use
  * these instead of duplicating these in memory.
  *
  * \param[in] env
  * \param[in] model_data Array of bytes holding the model
  * \param[in] model_data_length Number of bytes in `model_data_model`
  * \param[in] options
  * \param[in] prepacked_weights_container
  * \param[out] out Newly created ::OrtSession. Must be freed with OrtApi::ReleaseSession
  *
  * \snippet{doc} snippets.dox OrtStatus Return Value
  */
  ORT_API2_STATUS(CreateSessionFromArrayWithPrepackedWeightsContainer, _In_ const OrtEnv* env,
                  _In_ const void* model_data, size_t model_data_length,
                  _In_ const OrtSessionOptions* options, _Inout_ OrtPrepackedWeightsContainer* prepacked_weights_container,
                  _Outptr_ OrtSession** out);

  /// @}
  /// \name OrtSessionOptions
  /// @{

  /** \brief Append TensorRT execution provider to the session options
  *
  * If TensorRT is not available (due to a non TensorRT enabled build), this function will return failure.
  *
  * This is slightly different from OrtApi::SessionOptionsAppendExecutionProvider_TensorRT, it takes an
  * ::OrtTensorRTProviderOptions which is publicly defined. This takes an opaque ::OrtTensorRTProviderOptionsV2
  * which must be created with OrtApi::CreateTensorRTProviderOptions.
  *
  * For OrtApi::SessionOptionsAppendExecutionProvider_TensorRT, the user needs to instantiate ::OrtTensorRTProviderOptions
  * as well as allocate/release buffers for some members of ::OrtTensorRTProviderOptions.
  * Here, OrtApi::CreateTensorRTProviderOptions and Ortapi::ReleaseTensorRTProviderOptions will do the memory management for you.
  *
  * \param[in] options
  * \param[in] tensorrt_options
  *
  * \snippet{doc} snippets.dox OrtStatus Return Value
  */
  ORT_API2_STATUS(SessionOptionsAppendExecutionProvider_TensorRT_V2,
                  _In_ OrtSessionOptions* options, _In_ const OrtTensorRTProviderOptionsV2* tensorrt_options);

  /// @}
  /// \name OrtTensorRTProviderOptionsV2
  /// @{

  /** \brief Create an OrtTensorRTProviderOptionsV2
  *
  * \param[out] out Newly created ::OrtTensorRTProviderOptionsV2. Must be released with OrtApi::ReleaseTensorRTProviderOptions
  *
  * \snippet{doc} snippets.dox OrtStatus Return Value
  */
  ORT_API2_STATUS(CreateTensorRTProviderOptions, _Outptr_ OrtTensorRTProviderOptionsV2** out);

  /** \brief Set options in a TensorRT Execution Provider.
  *
  * Please refer to https://www.onnxruntime.ai/docs/reference/execution-providers/TensorRT-ExecutionProvider.html#c-api-example
  * to know the available keys and values. Key should be in null terminated string format of the member of ::OrtTensorRTProviderOptionsV2
  * and value should be its related range.
  *
  * For example, key="trt_max_workspace_size" and value="2147483648"
  *
  * \param[in] tensorrt_options
  * \param[in] provider_options_keys Array of UTF-8 null-terminated string for provider options keys
  * \param[in] provider_options_values Array of UTF-8 null-terminated string for provider options values
  * \param[in] num_keys Number of elements in the `provider_option_keys` and `provider_options_values` arrays
  *
  * \snippet{doc} snippets.dox OrtStatus Return Value
  */
  ORT_API2_STATUS(UpdateTensorRTProviderOptions, _Inout_ OrtTensorRTProviderOptionsV2* tensorrt_options,
                  _In_reads_(num_keys) const char* const* provider_options_keys,
                  _In_reads_(num_keys) const char* const* provider_options_values,
                  _In_ size_t num_keys);

  /** \brief Get serialized TensorRT provider options string.
  *
  * For example, "trt_max_workspace_size=2147483648;trt_max_partition_iterations=10;trt_int8_enable=1;......"
  *
  * \param tensorrt_options - OrTensorRTProviderOptionsV2 instance
  * \param allocator - a ptr to an instance of OrtAllocator obtained with OrtApi::CreateAllocator or OrtApi::GetAllocatorWithDefaultOptions
  *                      the specified allocator will be used to allocate continuous buffers for output strings and lengths.
  * \param ptr - is a UTF-8 null terminated string allocated using 'allocator'. The caller is responsible for using the same allocator to free it.
  *
  * \snippet{doc} snippets.dox OrtStatus Return Value
  */
  ORT_API2_STATUS(GetTensorRTProviderOptionsAsString, _In_ const OrtTensorRTProviderOptionsV2* tensorrt_options, _Inout_ OrtAllocator* allocator, _Outptr_ char** ptr);

  /** \brief Release an ::OrtTensorRTProviderOptionsV2
  *
  * \note This is an exception in the naming convention of other Release* functions, as the name of the method does not have the V2 suffix, but the type does
  */
  void(ORT_API_CALL* ReleaseTensorRTProviderOptions)(_Frees_ptr_opt_ OrtTensorRTProviderOptionsV2* input);

  /// @}
  /// \name OrtSessionOptions
  /// @{

  /** \brief Enable custom operators
  *
  * See onnxruntime-extensions: https://github.com/microsoft/onnxruntime-extensions.git
  *
  * \snippet{doc} snippets.dox OrtStatus Return Value
  */
  ORT_API2_STATUS(EnableOrtCustomOps, _Inout_ OrtSessionOptions* options);

  /// @}
  /// \name OrtAllocator
  /// @{

  /** \brief Register a custom allocator
  *
  * Enables sharing between multiple sessions that use the same env instance.
  * Returns an error if an allocator with the same ::OrtMemoryInfo is already registered.
  *
  * The behavior of this is exactly the same as OrtApi::CreateAndRegisterAllocator except
  * instead of ORT creating an allocator based on provided info, in this case
  * ORT uses the user-provided custom allocator.
  * See https://onnxruntime.ai/docs/reference/api/c-api.html for details.
  *
  * \param[in] env
  * \param[in] allocator User provided allocator
  *
  * \snippet{doc} snippets.dox OrtStatus Return Value
  */
  ORT_API2_STATUS(RegisterAllocator, _Inout_ OrtEnv* env, _In_ OrtAllocator* allocator);

  /** \brief Unregister a custom allocator
  *
  * It is an error if you provide an ::OrtMemoryInfo not corresponding to any
  * registered allocators for sharing.
  *
  * \param[in] env
  * \param[in] mem_info
  *
  * \snippet{doc} snippets.dox OrtStatus Return Value
  */
  ORT_API2_STATUS(UnregisterAllocator, _Inout_ OrtEnv* env,
                  _In_ const OrtMemoryInfo* mem_info);

  /// @}
  /// \name OrtValue
  /// @{

  /** \brief Sets *out to 1 iff an ::OrtValue is a SparseTensor, and 0 otherwise
  *
  * \param[in] value existing ::OrtValue
  * \param[out] out unless an error occurs, contains 1 iff the value contains an instance
  *  of sparse tensor or 0 otherwise.
  *
  * \snippet{doc} snippets.dox OrtStatus Return Value
  */
  ORT_API2_STATUS(IsSparseTensor, _In_ const OrtValue* value, _Out_ int* out);

  /** \brief Create an ::OrtValue with a sparse tensor that is empty.
  *
  * Use FillSparseTensor<Format>() functions to populate sparse tensor with non-zero values and
  * format specific indices data.
  * Use ReleaseValue to destroy the sparse tensor, this will also release the buffer inside the output value
  * if any was allocated.
  * \param[in,out] allocator allocator to use when performing an allocation. Allocation will be performed
  *   by FillSparseTensor<Format>() APIs. The lifespan of the allocator instance must eclipse the lifespan
  *   this sparse tensor instance as the same allocator will be used to free memory.
  * \param[in] dense_shape shape of the original dense tensor
  * \param[in] dense_shape_len number of shape dimensions being passed
  * \param[in] type must be one of TENSOR_ELEMENT_DATA_TYPE_xxxx
  * \param[out] out Should be freed by calling ReleaseValue
  *
  * \snippet{doc} snippets.dox OrtStatus Return Value
  */
  ORT_API2_STATUS(CreateSparseTensorAsOrtValue, _Inout_ OrtAllocator* allocator, _In_ const int64_t* dense_shape,
                  size_t dense_shape_len, ONNXTensorElementDataType type, _Outptr_ OrtValue** out);

  /**
  * This fills populates an empty tensor that was created using OrtApi::CreateSparseTensorAsOrtValue.
  * This will allocate required memory and copy the supplied NNZ values and COO indices into that memory allocation.
  * Memory allocation is performed using the allocator that was specified with OrtApi::CreateSparseTensorAsOrtValue.
  *
  * \param[in,out] ort_value ::OrtValue to populate with data
  * \param[in] data_mem_info serves to identify the location of the data to be copied. If the allocator specified
  *  at the creation time has memory info that is not the same as mem_info argument to this function a X-device copy will be performed.
  *  String data is assumed to be on CPU and will only be copied into a CPU allocated buffer.
  * \param[in] values_shape pointer to values shape array
  * \param[in] values_shape_len length of the values_shape
  * \param[in] values pointer to an array of values. For strings, pass const char**.
  * \param[in] indices_data pointer to a location of COO indices
  * \param[in] indices_num number of COO indices
  *
  * \snippet{doc} snippets.dox OrtStatus Return Value
  */
  ORT_API2_STATUS(FillSparseTensorCoo, _Inout_ OrtValue* ort_value, _In_ const OrtMemoryInfo* data_mem_info,
                  _In_ const int64_t* values_shape, size_t values_shape_len, _In_ const void* values,
                  _In_ const int64_t* indices_data, size_t indices_num);

  /**
  * This fills populates an empty tensor that was created using OrtApi::CreateSparseTensorAsOrtValue.
  * This will allocate required memory and copy the supplied NNZ values and CSR indices into that memory allocation.
  * Memory allocation is performed using the allocator that was specified with OrtApi::CreateSparseTensorAsOrtValue.
  *
  * \param[in,out] ort_value ::OrtValue to populate with data
  * \param[in] data_mem_info serves to identify the location of the data to be copied. If the allocator specified
  *  at the creation time has memory info that is not the same as mem_info argument to this function a X-device copy will be performed.
  *  String data is assumed to be on CPU and will only be copied into a CPU allocated buffer.
  * \param[in] values_shape pointer to values shape array
  * \param[in] values_shape_len length of the values_shape
  * \param[in] values - pointer to an array of values. For strings, pass const char**.
  * \param[in] inner_indices_data pointer to a location of CSR inner indices
  * \param[in] inner_indices_num number of CSR inner indices
  * \param[in] outer_indices_data pointer to a location of CSR outer indices
  * \param[in] outer_indices_num number of CSR outer indices
  *
  * \snippet{doc} snippets.dox OrtStatus Return Value
  */
  ORT_API2_STATUS(FillSparseTensorCsr, _Inout_ OrtValue* ort_value, _In_ const OrtMemoryInfo* data_mem_info,
                  _In_ const int64_t* values_shape, size_t values_shape_len, _In_ const void* values,
                  _In_ const int64_t* inner_indices_data, size_t inner_indices_num,
                  _In_ const int64_t* outer_indices_data, size_t outer_indices_num);

  /**
  * This fills populates an empty tensor that was created using OrtApi::CreateSparseTensorAsOrtValue.
  * This will allocate required memory and copy the supplied NNZ values and BlockSparse indices into that memory allocation.
  * Memory allocation is performed using the allocator that was specified with OrtApi::CreateSparseTensorAsOrtValue.
  *
  * \param[in,out] ort_value ::OrtValue to populate with data
  * \param[in] data_mem_info serves to identify the location of the data to be copied. If the allocator specified
  *  at the creation time has memory info that is not the same as mem_info argument to this function a X-device copy will be performed.
  *  String data is assumed to be on CPU and will only be copied into a CPU allocated buffer.
  * \param[in] values_shape
  * \param[in] values_shape_len
  * \param[in] values structure with values information
  * \param[in] indices_shape_data pointer to a location of indices shape
  * \param[in] indices_shape_len length of the block sparse indices shape
  * \param[in] indices_data pointer to a location of indices data. Shape will determine the length of the indices data.
  *
  * \snippet{doc} snippets.dox OrtStatus Return Value
  */
  ORT_API2_STATUS(FillSparseTensorBlockSparse, _Inout_ OrtValue* ort_value, _In_ const OrtMemoryInfo* data_mem_info,
                  _In_ const int64_t* values_shape, size_t values_shape_len, _In_ const void* values,
                  _In_ const int64_t* indices_shape_data, size_t indices_shape_len,
                  _In_ const int32_t* indices_data);

  /**
  * Create an ::OrtValue with a sparse tensor. This is the first step.
  * Next, use Use<Format>Indices() functions to supply sparse tensor with
  * format specific indices data and set its sparse format to a specific enum value.
  * This will not perform memory allocations. It will
  * use supplied user buffer which should outlive the created sparse tensor.
  * Use OrtApi::ReleaseValue to destroy the sparse tensor. It would not release the supplied values buffer.
  * This function can not be used to map strings from the user allocated memory. Strings must always be copied
  * and have UTF-8 encoding. Therefore, use OrtApi::CreateSparseTensorAsOrtValue above and then fill it with data
  * using appropriate Make*() function.
  *
  * \param[in] info memory info where sparse values reside.
  * \param[in,out] p_data pointer to a user allocated buffer with values. To create a full sparse tensor with no non-zero
  *   values, pass nullptr
  * \param[in] dense_shape shape of the original dense tensor
  * \param[in] dense_shape_len number of shape dimensions being passed
  * \param[in] values_shape shape of the values data. To create a fully sparse tensor with no non-zero values,
  *   pass {0} shape.
  * \param[in] values_shape_len number of values shape dimensions
  * \param[in] type must be one of TENSOR_ELEMENT_DATA_TYPE_xxxx
  * \param[out] out Should be freed by calling ReleaseValue
  *
  * \snippet{doc} snippets.dox OrtStatus Return Value
  */
  ORT_API2_STATUS(CreateSparseTensorWithValuesAsOrtValue, _In_ const OrtMemoryInfo* info, _Inout_ void* p_data,
                  _In_ const int64_t* dense_shape, size_t dense_shape_len,
                  _In_ const int64_t* values_shape, size_t values_shape_len,
                  ONNXTensorElementDataType type, _Outptr_ OrtValue** out);

  /**
  * This assigns Coo format indices to the SparseTensor that was created by
  * OrtApi::CreateSparseTensorWithValuesAsOrtValue above. It also sets OrtSparseFormat to
  * ORT_SPARSE_COO. This will not allocate any additional memory for data. The life span of
  * indices_data buffer should eclipse the life span of this ::OrtValue.
  *
  * \param[in,out] ort_value ::OrtValue instance constructed with OrtApi::CreateSparseTensorWithValuesAsOrtValue
  * \param[in,out] indices_data pointer to a user pre-allocated buffer or nullptr for fully sparse tensors.
  * \param[in] indices_num  number of COO indices. Should either be 0 for fully sparse tensors, be equal
  *  to the number of nnz values specified to OrtApi::CreateSparseTensorWithValuesAsOrtValue for 1-D {nnz} indices or
  *  be twice as number of nnz values for a  2-D indices {nnz, 2}
  *
  * \snippet{doc} snippets.dox OrtStatus Return Value
  */
  ORT_API2_STATUS(UseCooIndices, _Inout_ OrtValue* ort_value, _Inout_ int64_t* indices_data, size_t indices_num);

  /**
  * The assigns CSR format indices to the SparseTensor that was created by
  * OrtApi::CreateSparseTensorWithValuesAsOrtValue above. It also sets OrtSparseFormat to
  * ORT_SPARSE_CSRC. This will not allocate any additional memory for data. The life spans of
  * inner_data and outer_data buffers should eclipse the life span of this ::OrtValue.
  *
  * \param[in,out] ort_value ::OrtValue instance constructed with OrtApi::CreateSparseTensorWithValuesAsOrtValue
  * \param[in,out] inner_data pointer to a user pre-allocated buffer or nullptr for fully sparse tensors.
  * \param[in] inner_num  number of inner CSR indices. Should either be 0 for fully sparse tensors or be equal
  * to the number of nnz values specified to OrtApi::CreateSparseTensorWithValuesAsOrtValue.
  * \param[in,out] outer_data pointer to user pre-allocated buffer or nullptr for fully sparse tensors.
  * \param[in] outer_num number of CSR outer indices. Should either be 0 for fully sparse tensors or
  * equal to rows + 1 of the dense shape.
  *
  * \snippet{doc} snippets.dox OrtStatus Return Value
  */
  ORT_API2_STATUS(UseCsrIndices, _Inout_ OrtValue* ort_value, _Inout_ int64_t* inner_data, size_t inner_num,
                  _Inout_ int64_t* outer_data, size_t outer_num);

  /**
  * The assigns BlockSparse format indices to the SparseTensor that was created by
  * OrtApi::CreateSparseTensorWithValuesAsOrtValue above. It also sets OrtSparseFormat to
  * ORT_SPARSE_BLOCK_SPARSE. This will not allocate any additional memory for data. The life span of
  * indices_data buffer must eclipse the lifespan of this ::OrtValue.
  *
  * \param[in,out] ort_value OrtValue instance constructed with OrtApi::CreateSparseTensorWithValuesAsOrtValue
  * \param[in] indices_shape pointer to indices shape. Use {0} for fully sparse tensors
  * \param[in] indices_shape_len length of the indices shape
  * \param[in,out] indices_data pointer to user pre-allocated buffer or nullptr for fully sparse tensors.
  *
  * \snippet{doc} snippets.dox OrtStatus Return Value
  */
  ORT_API2_STATUS(UseBlockSparseIndices, _Inout_ OrtValue* ort_value, const int64_t* indices_shape, size_t indices_shape_len, _Inout_ int32_t* indices_data);

  /** \brief Returns sparse tensor format enum iff a given ort value contains an instance of sparse tensor.
  *
  * \param[in] ort_value ::OrtValue that contains an instance of sparse tensor
  * \param[out] out pointer to out parameter
  *
  * \snippet{doc} snippets.dox OrtStatus Return Value
  */
  ORT_API2_STATUS(GetSparseTensorFormat, _In_ const OrtValue* ort_value, _Out_ enum OrtSparseFormat* out);

  /** \brief Returns data type and shape of sparse tensor values (nnz) iff ::OrtValue contains a SparseTensor.
  *
  * \param[in] ort_value An ::OrtValue that contains a fully constructed sparse tensor
  * \param[out] out Must be freed by OrtApi::ReleaseTensorTypeAndShapeInfo
  *
  * \snippet{doc} snippets.dox OrtStatus Return Value
  */
  ORT_API2_STATUS(GetSparseTensorValuesTypeAndShape, _In_ const OrtValue* ort_value, _Outptr_ OrtTensorTypeAndShapeInfo** out);

  /** \brief Returns numeric data for sparse tensor values (nnz). For string values use GetStringTensor*().
  *
  * \param[in] ort_value an instance of ::OrtValue containing sparse tensor
  * \param[out] out returns a pointer to values data.  Do not attempt to free this ptr.
  *
  * \snippet{doc} snippets.dox OrtStatus Return Value
  */
  ORT_API2_STATUS(GetSparseTensorValues, _In_ const OrtValue* ort_value, _Outptr_ const void** out);

  /** \brief Returns data type, shape for the type of indices specified by indices_format.
  *
  * \param[in] ort_value ::OrtValue containing sparse tensor.
  * \param[in] indices_format One of the indices formats. It is an error to request a format that the sparse
  * tensor does not contain.
  * \param[out] out an instance of ::OrtTensorTypeAndShapeInfo. Must be freed by OrtApi::ReleaseTensorTypeAndShapeInfo
  *
  * \snippet{doc} snippets.dox OrtStatus Return Value
  */
  ORT_API2_STATUS(GetSparseTensorIndicesTypeShape, _In_ const OrtValue* ort_value, enum OrtSparseIndicesFormat indices_format, _Outptr_ OrtTensorTypeAndShapeInfo** out);

  /** \brief Returns indices data for the type of the indices specified by indices_format
  *
  * \param[in] ort_value ::OrtValue containing sparse tensor.
  * \param[in] indices_format One of the indices formats. It is an error to request a format that the sparse tensor does not contain.
  * \param[out] num_indices Pointer to where the number of indices entries is returned
  * \param[out] indices Returned pointer to the indices data. Do not free the returned pointer as it refers to internal data owned by the ::OrtValue
  *
  * \snippet{doc} snippets.dox OrtStatus Return Value
  */
  ORT_API2_STATUS(GetSparseTensorIndices, _In_ const OrtValue* ort_value, enum OrtSparseIndicesFormat indices_format, _Out_ size_t* num_indices, _Outptr_ const void** indices);
  /// @}
  /// \name OrtSessionOptions
  /// @{

  /**
   * \brief Sets out to 1 iff an optional type OrtValue has an element, 0 otherwise (OrtValue is None)
   * Use this API to find if the optional type OrtValue is None or not.
   * If the optional type OrtValue is not None, use the OrtValue just like any other OrtValue.
   * For example, if you get an OrtValue that corresponds to Optional(tensor) and
   * if HasValue() returns true, use it as tensor and so on.

   * \param[in] value Input OrtValue.
   * \param[out] out indicating if the input OrtValue contains data (1) or if it is a None (0)
   *
   * \snippet{doc} snippets.dox OrtStatus Return Value
   */
  ORT_API2_STATUS(HasValue, _In_ const OrtValue* value, _Out_ int* out);
  /// @}
  /// \name OrtKernelContext
  /// @{
  /** \brief Used for custom operators, gets the GPU compute stream to use to launch the custom a GPU kernel
  *   \see ::OrtCustomOp
  * \param[in]  context OrtKernelContext instance
  * \param[out] out Returns pointer to a GPU compute stream that can be used to launch the custom GPU kernel.
  *             If retrieving the GPU compute stream is not relevant (GPU not enabled in the build, kernel partitioned to
  *             some other EP), then a nullptr is returned as the output param.
  *             Do not free or mutate the returned pointer as it refers to internal data owned by the underlying session.
  *             Only use it for custom kernel launching.
  *
  * \snippet{doc} snippets.dox OrtStatus Return Value
  */
  ORT_API2_STATUS(KernelContext_GetGPUComputeStream, _In_ const OrtKernelContext* context, _Outptr_ void** out);

  /// @}
  /// \name GetTensorMemoryInfo
  /// @{
  /** \brief Returns a pointer to the ::OrtMemoryInfo of a Tensor
   * \param[in] value ::OrtValue containing tensor.
   * \param[out] mem_info ::OrtMemoryInfo of the tensor. Do NOT free the returned pointer. It is valid for the lifetime of the ::OrtValue
   *
   * \snippet{doc} snippets.dox OrtStatus Return Value
   */
  ORT_API2_STATUS(GetTensorMemoryInfo, _In_ const OrtValue* value, _Out_ const OrtMemoryInfo** mem_info);

  /// @}
  /// \name GetExecutionProviderApi
  /// @{
  /** \brief Get a pointer to the requested version of the Execution Provider specific
   * API extensions to the OrtApi
   * \param[in] provider_name The name of the execution provider name. Currently only the following
   * values are supported: "DML".
   * \param[in] version Must be ::ORT_API_VERSION.
   * \param[out] provider_api A void pointer containing a reference to the execution provider versioned api structure.
   * For example, the provider_api pointer can be cast to the OrtDmlApi* when the provider_name is "DML".
   *
   * \snippet{doc} snippets.dox OrtStatus Return Value
   */
  ORT_API2_STATUS(GetExecutionProviderApi, _In_ const char* provider_name, _In_ uint32_t version, _Outptr_ const void** provider_api);

  /// @}

  /// \name SessionOptions
  /// @{
  /** \brief Set custom thread creation function
  *
  * \param[in] options Session options
  * \param[in] ort_custom_create_thread_fn Custom thread creation function
  *
  * \snippet{doc} snippets.dox OrtStatus Return Value
  */
  ORT_API2_STATUS(SessionOptionsSetCustomCreateThreadFn, _Inout_ OrtSessionOptions* options, _In_ OrtCustomCreateThreadFn ort_custom_create_thread_fn);

  /** \brief Set creation options for custom thread
  *
  * \param[in] options Session options
  * \param[in] ort_custom_thread_creation_options Custom thread creation options (can be nullptr)
  *
  * \snippet{doc} snippets.dox OrtStatus Return Value
  */
  ORT_API2_STATUS(SessionOptionsSetCustomThreadCreationOptions, _Inout_ OrtSessionOptions* options, _In_ void* ort_custom_thread_creation_options);

  /** \brief Set custom thread join function
  *
  * \param[in] options Session options
  * \param[in] ort_custom_join_thread_fn Custom join thread function, must not be nullptr when ort_custom_create_thread_fn is set
  *
  * \snippet{doc} snippets.dox OrtStatus Return Value
  */
  ORT_API2_STATUS(SessionOptionsSetCustomJoinThreadFn, _Inout_ OrtSessionOptions* options, _In_ OrtCustomJoinThreadFn ort_custom_join_thread_fn);
  /// @}

  /// \name OrtThreadingOptions
  /// @{
  /** \brief Set custom thread creation function for global thread pools
  *
  * \param[inout] tp_options
  * \param[in] ort_custom_create_thread_fn Custom thread creation function
  *
  * \snippet{doc} snippets.dox OrtStatus Return Value
  */
  ORT_API2_STATUS(SetGlobalCustomCreateThreadFn, _Inout_ OrtThreadingOptions* tp_options, _In_ OrtCustomCreateThreadFn ort_custom_create_thread_fn);

  /** \brief Set custom thread creation options for global thread pools
  *
  * \param[inout] tp_options
  * \param[in] ort_custom_thread_creation_options Custom thread creation options (can be nullptr)
  *
  * \snippet{doc} snippets.dox OrtStatus Return Value
  */
  ORT_API2_STATUS(SetGlobalCustomThreadCreationOptions, _Inout_ OrtThreadingOptions* tp_options, _In_ void* ort_custom_thread_creation_options);

  /** \brief Set custom thread join function for global thread pools
  *
  * \param[inout] tp_options
  * \param[in] ort_custom_join_thread_fn Custom thread join function, must not be nullptr when global ort_custom_create_thread_fn is set
  *
  * \snippet{doc} snippets.dox OrtStatus Return Value
  */
  ORT_API2_STATUS(SetGlobalCustomJoinThreadFn, _Inout_ OrtThreadingOptions* tp_options, _In_ OrtCustomJoinThreadFn ort_custom_join_thread_fn);
  /// @}

  /** \brief Synchronize bound inputs. The call may be necessary for some providers, such as cuda,
  *   in case the system that allocated bound memory operated on a different stream. However, the
  *   operation is provider specific and could be a no-op.
  *
  * \param[inout] binding_ptr
  *
  * \snippet{doc} snippets.dox OrtStatus Return Value
  */
  ORT_API2_STATUS(SynchronizeBoundInputs, _Inout_ OrtIoBinding* binding_ptr);

  /** \brief Synchronize bound outputs. The call may be necessary for some providers, such as cuda,
  *   in case the system that allocated bound memory operated on a different stream. However, the
  *   operation is provider specific and could be a no-op.
  *
  * \param[inout] binding_ptr
  *
  * \snippet{doc} snippets.dox OrtStatus Return Value
  */
  ORT_API2_STATUS(SynchronizeBoundOutputs, _Inout_ OrtIoBinding* binding_ptr);

  /// \name OrtSessionOptions
  /// @{

  /** \brief Append CUDA execution provider to the session options
  *
  * If CUDA is not available (due to a non CUDA enabled build), this function will return failure.
  *
  * This is slightly different from OrtApi::SessionOptionsAppendExecutionProvider_CUDA, it takes an
  * ::OrtCUDAProviderOptions which is publicly defined. This takes an opaque ::OrtCUDAProviderOptionsV2
  * which must be created with OrtApi::CreateCUDAProviderOptions.
  *
  * For OrtApi::SessionOptionsAppendExecutionProvider_CUDA, the user needs to instantiate ::OrtCUDAProviderOptions
  * as well as allocate/release buffers for some members of ::OrtCUDAProviderOptions.
  * Here, OrtApi::CreateCUDAProviderOptions and Ortapi::ReleaseCUDAProviderOptions will do the memory management for you.
  *
  * \param[in] options
  * \param[in] cuda_options
  *
  * \snippet{doc} snippets.dox OrtStatus Return Value
  *
  * \since Version 1.11.
  */
  ORT_API2_STATUS(SessionOptionsAppendExecutionProvider_CUDA_V2,
                  _In_ OrtSessionOptions* options, _In_ const OrtCUDAProviderOptionsV2* cuda_options);

  /// @}
  /// \name OrtCUDAProviderOptionsV2
  /// @{

  /** \brief Create an OrtCUDAProviderOptionsV2
  *
  * \param[out] out Newly created ::OrtCUDAProviderOptionsV2. Must be released with OrtApi::ReleaseCudaProviderOptions
  *
  * \snippet{doc} snippets.dox OrtStatus Return Value
  *
  * \since Version 1.11.
  */
  ORT_API2_STATUS(CreateCUDAProviderOptions, _Outptr_ OrtCUDAProviderOptionsV2** out);

  /** \brief Set options in a CUDA Execution Provider.
  *
  * Please refer to https://onnxruntime.ai/docs/execution-providers/CUDA-ExecutionProvider.html#configuration-options
  * to know the available keys and values. Key should be in null terminated string format of the member of ::OrtCUDAProviderOptionsV2
  * and value should be its related range.
  *
  * For example, key="device_id" and value="0"
  *
  * \param[in] cuda_options
  * \param[in] provider_options_keys Array of UTF-8 null-terminated string for provider options keys
  * \param[in] provider_options_values Array of UTF-8 null-terminated string for provider options values
  * \param[in] num_keys Number of elements in the `provider_option_keys` and `provider_options_values` arrays
  *
  * \snippet{doc} snippets.dox OrtStatus Return Value
  *
  * \since Version 1.11.
  */
  ORT_API2_STATUS(UpdateCUDAProviderOptions, _Inout_ OrtCUDAProviderOptionsV2* cuda_options,
                  _In_reads_(num_keys) const char* const* provider_options_keys,
                  _In_reads_(num_keys) const char* const* provider_options_values,
                  _In_ size_t num_keys);

  /**
  * Get serialized CUDA provider options string.
  *
  * For example, "device_id=0;arena_extend_strategy=0;......"
  *
  * \param cuda_options - OrtCUDAProviderOptionsV2 instance
  * \param allocator - a ptr to an instance of OrtAllocator obtained with CreateAllocator() or GetAllocatorWithDefaultOptions()
  *                      the specified allocator will be used to allocate continuous buffers for output strings and lengths.
  * \param ptr - is a UTF-8 null terminated string allocated using 'allocator'. The caller is responsible for using the same allocator to free it.
  *
  * \snippet{doc} snippets.dox OrtStatus Return Value
  *
  * \since Version 1.11.
  */
  ORT_API2_STATUS(GetCUDAProviderOptionsAsString, _In_ const OrtCUDAProviderOptionsV2* cuda_options, _Inout_ OrtAllocator* allocator, _Outptr_ char** ptr);

  /** \brief Release an ::OrtCUDAProviderOptionsV2
  *
  * \note This is an exception in the naming convention of other Release* functions, as the name of the method does not have the V2 suffix, but the type does
  *
  * \since Version 1.11.
  */
  void(ORT_API_CALL* ReleaseCUDAProviderOptions)(_Frees_ptr_opt_ OrtCUDAProviderOptionsV2* input);

  /// @}

  /** \brief Append MIGraphX provider to session options
  *
  * If MIGraphX is not available (due to a non MIGraphX enabled build, or if MIGraphX is not installed on the system), this function will return failure.
  *
  * \param[in] options
  * \param[in] migraphx_options
  *
  * \snippet{doc} snippets.dox OrtStatus Return Value
  *
  * \since Version 1.11.
  */
  ORT_API2_STATUS(SessionOptionsAppendExecutionProvider_MIGraphX,
                  _In_ OrtSessionOptions* options, _In_ const OrtMIGraphXProviderOptions* migraphx_options);

 /** \brief Replace initialized Tensors with external data with the data provided in initializers.
  *
  * The function will find the initialized TensorProtos with external data in the graph with the provided names and
  * replace them with the provided tensors. The API verifies that the TensorProto being replaced
  * has an external data reference and has the same name, dimensions and data type as its replacement. The replacement
  * will occur before any of the optimizations take place. The data will be copied into the graph
  * since TensorProto can't refer to the user provided buffers.
  *
  * Once the model has been loaded, the OrtValue(s) added to SessionOptions instance will be removed
  * from the internal SessionOptions copy to save memory, the user provided buffers can then be deallocated
  * and the SessionOptions instance that refers to them can be destroyed.
  *
  * \param[in] options
  * \param[in] initializer_names Array of null terminated UTF-8 encoded strings of the initializers names.
  * \param[in] initializers Array of ::OrtValue type
  * \param[in] initializers_num Number of elements in the initializer_names and initializers
  *
  * \snippet{doc} snippets.dox OrtStatus Return Value
  *
  * \since Version 1.12.
  */
  ORT_API2_STATUS(AddExternalInitializers, _In_ OrtSessionOptions* options,
                  _In_reads_(input_len) const char* const* initializer_names,
                  _In_reads_(input_len) const OrtValue* const* initializers, size_t initializers_num);

  /** \brief: Create attribute of onnxruntime operator
  *
  * \param[in] name Name of the attribute
  * \param[in] data Data content of the attribute
  * \param[in] len Number of bytes stored in data
  * \param[in] type Data type
  * \param[out] op_attr Attribute that has been created, which must be released by OrtApi::ReleaseOpAttr
  *
  * \since Version 1.12.
  */
  ORT_API2_STATUS(CreateOpAttr,
                  _In_ const char* name,
                  _In_ const void* data,
                  _In_ int len,
                  _In_ OrtOpAttrType type,
                  _Outptr_ OrtOpAttr** op_attr);

  /* \brief: Release op attribute
  *
  * \param[in] opAttr Attribute created by OrtApi::CreateOpAttr
  *
  * \since Version 1.12.
  */
  ORT_CLASS_RELEASE(OpAttr);

  /** \brief: Create onnxruntime native operator
  *
  * \param[in] info Kernel info
  * \param[in] op_name Operator name
  * \param[in] domain Operator domain
  * \param[in] version Operator opset version
  * \param[in] type_constraint_names Name of the type contraints, such as "T" or "T1"
  * \param[in] type_constraint_values Type of each contraints
  * \param[in] type_constraint_count Number of contraints
  * \param[in] attr_values Attributes used to initialize the operator
  * \param[in] attr_count Number of the attributes
  * \param[in] input_count Number of inputs
  * \param[in] output_count Number of outputs
  * \param[out] ort_op Operator that has been created
  *
  * \since Version 1.12.
  */
  ORT_API2_STATUS(CreateOp,
                  _In_ const OrtKernelInfo* info,
                  _In_ const char* op_name,
                  _In_ const char* domain,
                  _In_ int version,
                  _In_opt_ const char** type_constraint_names,
                  _In_opt_ const ONNXTensorElementDataType* type_constraint_values,
                  _In_opt_ int type_constraint_count,
                  _In_opt_ const OrtOpAttr* const* attr_values,
                  _In_opt_ int attr_count,
                  _In_ int input_count,
                  _In_ int output_count,
                  _Outptr_ OrtOp** ort_op);

  /** \brief: Invoke the operator created by OrtApi::CreateOp
  * The inputs must follow the order as specified in onnx specification
  *
  * \param[in] context Kernel context
  * \param[in] ort_op Operator that has been created
  * \param[in] input_values Array of inputs
  * \param[in] input_count Number of inputs
  * \param[in] output_values Array of outputs
  * \param[in] output_count Number of outputs
  *
  * \since Version 1.12.
  */
  ORT_API2_STATUS(InvokeOp,
                  _In_ const OrtKernelContext* context,
                  _In_ const OrtOp* ort_op,
                  _In_ const OrtValue* const* input_values,
                  _In_ int input_count,
                  _Inout_ OrtValue* const* output_values,
                  _In_ int output_count);

  /* \brief: Release an onnxruntime operator
  *
  * \param[in] Op Operator created by OrtApi::CreateOp
  *
  * \since Version 1.12.
  */
  ORT_CLASS_RELEASE(Op);

  /** \brief: Append execution provider to the session options.
   * \param[in] options
   * \param[in] provider_name - provider to add.
   * \param[in] provider_options_keys - keys to configure the provider options
   * \param[in] provider_options_values - values to configure the provider options
   * \param[in] num_keys - number of keys passed in
   *
   * Currently supported providers:
   *   SNPE
   *   XNNPACK
   *
   * Note: If an execution provider has a dedicated SessionOptionsAppendExecutionProvider_<provider name> function
   *       that should be used to add it.
   *
   * SNPE supported keys:
   *   "runtime": SNPE runtime engine, options: "CPU", "CPU_FLOAT32", "GPU", "GPU_FLOAT32_16_HYBRID", "GPU_FLOAT16",
   *   "DSP", "DSP_FIXED8_TF", "AIP_FIXED_TF", "AIP_FIXED8_TF".
   *   Mapping to SNPE Runtime_t definition: CPU, CPU_FLOAT32 => zdl::DlSystem::Runtime_t::CPU;
   *   GPU, GPU_FLOAT32_16_HYBRID => zdl::DlSystem::Runtime_t::GPU;
   *   GPU_FLOAT16 => zdl::DlSystem::Runtime_t::GPU_FLOAT16;
   *   DSP, DSP_FIXED8_TF => zdl::DlSystem::Runtime_t::DSP.
   *   AIP_FIXED_TF, AIP_FIXED8_TF => zdl::DlSystem::Runtime_t::AIP_FIXED_TF.
   *   "priority": execution priority, options: "low", "normal".
   *   "buffer_type": ITensor or user buffers, options: "ITENSOR", user buffer with different types - "TF8", "TF16", "UINT8", "FLOAT".
   *   "ITENSOR" -- default, ITensor which is float only.
   *   "TF8" -- quantized model required, "FLOAT" -- for both quantized or non-quantized model
   *   If SNPE is not available (due to a non Snpe enabled build or its dependencies not being installed), this function will fail.
   *
   * XNNPACK supported keys:
   *   "intra_op_num_threads": number of thread-pool size to use for XNNPACK execution provider.
   *      default value is 0, which means to use the session thread-pool size.
   *
   * \since Version 1.12.
   */
  ORT_API2_STATUS(SessionOptionsAppendExecutionProvider, _In_ OrtSessionOptions* options,
                  _In_ const char* provider_name,
                  _In_reads_(num_keys) const char* const* provider_options_keys,
                  _In_reads_(num_keys) const char* const* provider_options_values,
                  _In_ size_t num_keys);

  /* \brief: Get a copy of kernel info
  *
  * \param[in] info Kernel info
  * \param[out] info_copy Copy of kernel info
  *
  * \since Version 1.12.
  */
  ORT_API2_STATUS(CopyKernelInfo,
                  _In_ const OrtKernelInfo* info,
                  _Outptr_ OrtKernelInfo** info_copy);

  /* \brief: Release kernel info
  *
  * \param[in] KernelInfo A copy of kernel info returned by CopyKernelInfo
  *
  * \since Version 1.12.
  */
  ORT_CLASS_RELEASE(KernelInfo);

  /* \brief: Get the training C Api
  *
  * \since Version 1.13
  */
  const OrtTrainingApi*(ORT_API_CALL* GetTrainingApi)(uint32_t version) NO_EXCEPTION;

  /** \brief Append CANN provider to session options
  *
  * If CANN is not available (due to a non CANN enabled build, or if CANN is not installed on the system), this function will return failure.
  *
  * \param[in] options
  * \param[in] cann_options
  *
  * \snippet{doc} snippets.dox OrtStatus Return Value
  *
  * \since Version 1.13.
  */
  ORT_API2_STATUS(SessionOptionsAppendExecutionProvider_CANN,
                  _In_ OrtSessionOptions* options, _In_ const OrtCANNProviderOptions* cann_options);

  /** \brief Create an OrtCANNProviderOptions
  *
  * \param[out] out created ::OrtCANNProviderOptions. Must be released with OrtApi::ReleaseCANNProviderOptions
  *
  * \snippet{doc} snippets.dox OrtStatus Return Value
  *
  * \since Version 1.13.
  */
  ORT_API2_STATUS(CreateCANNProviderOptions, _Outptr_ OrtCANNProviderOptions** out);

  /** \brief Set options in a CANN Execution Provider.
  *
  * \param[in] cann_options
  * \param[in] provider_options_keys Array of UTF-8 null-terminated string for provider options keys
  * \param[in] provider_options_values Array of UTF-8 null-terminated string for provider options values
  * \param[in] num_keys Number of elements in the `provider_option_keys` and `provider_options_values` arrays
  *
  * \snippet{doc} snippets.dox OrtStatus Return Value
  *
  * \since Version 1.13.
  */
  ORT_API2_STATUS(UpdateCANNProviderOptions, _Inout_ OrtCANNProviderOptions* cann_options,
                  _In_reads_(num_keys) const char* const* provider_options_keys,
                  _In_reads_(num_keys) const char* const* provider_options_values,
                  _In_ size_t num_keys);

  /** \brief Get serialized CANN provider options string.
  *
  * \param[in] cann_options OrtCANNProviderOptions instance
  * \param[in] allocator a ptr to an instance of OrtAllocator obtained with CreateAllocator()
  *                      or GetAllocatorWithDefaultOptions(), the specified allocator will be used to allocate
  *                      continuous buffers for output strings and lengths.
  * \param[out] ptr is a UTF-8 null terminated string allocated using 'allocator'.
  *                 The caller is responsible for using the same allocator to free it.
  *
  * \snippet{doc} snippets.dox OrtStatus Return Value
  *
  * \since Version 1.13.
  */
  ORT_API2_STATUS(GetCANNProviderOptionsAsString, _In_ const OrtCANNProviderOptions* cann_options,
                  _Inout_ OrtAllocator* allocator, _Outptr_ char** ptr);

  /** \brief Release an OrtCANNProviderOptions
  *
  * \param[in] the pointer of OrtCANNProviderOptions which will been deleted
  *
  * \since Version 1.13.
  */
  void(ORT_API_CALL* ReleaseCANNProviderOptions)(_Frees_ptr_opt_ OrtCANNProviderOptions* input);

 /*  \brief Get OrtDevice type from MemoryInfo
  *
  *  \since Version 1.14
  */
  void(ORT_API_CALL* MemoryInfoGetDeviceType)(_In_ const OrtMemoryInfo* ptr, _Out_ OrtMemoryInfoDeviceType* out);

  /* \brief Update the OrtEnv instance with custom log severity level
   *
   * \param[in] ort_env The OrtEnv instance being used
   * \param[in] log_severity_level The log severity level.
   *
   * \since Version 1.14.
   */
  ORT_API2_STATUS(UpdateEnvWithCustomLogLevel, _In_ OrtEnv* ort_env, OrtLoggingLevel log_severity_level);

 /*  \brief Set affinities for intra op threads
  *
  * Affinity string follows format:
  * logical_processor_id,logical_processor_id;logical_processor_id,logical_processor_id
  * Semicolon isolates configurations among threads, while comma split processors where ith thread expected to attach to.
  * e.g. 1,2,3;4,5
  * specifies affinities for two threads, with the 1st thread attach to the 1st, 2nd, and 3rd processor, and 2nd thread to the 4th and 5th.
  * To ease the configuration, an "interval" is also allowed:
  * e.g. 1-8;8-16;17-24
  * orders that the 1st thread runs on first eight processors, 2nd thread runs on next eight processors, and so forth.
  * Note:
  * 1. Once set, the number of thread affinities must equal to intra_op_num_threads - 1,
  *    ort does not set affinity on the main thread which is started and managed by the calling app;
  * 2. For windows, ort will infer the group id from a logical processor id, for example, assuming there are two groups with each has 64 logical processors,
  *    an id of 64 will be inferred as the last processor of the 1st group, while 65 will be interpreted as the 1st processor of the second group.
  *    Hence 64-65 is an invalid configuration, because a windows thread cannot be attached to processors across group boundary.
  * 
  *  \since Version 1.14
  */
  ORT_API2_STATUS(SetGlobalIntraOpThreadAffinity, _Inout_ OrtThreadingOptions* tp_options, const char* affinity_string);

<<<<<<< HEAD
  /// @}
  /// \name OrtKernelInfo
  /// @{

  /** \brief Get the number of inputs from ::OrtKernelInfo.
  *
  * Can be used in the CreateKernel callback of a OrtCustomOp to query the number of inputs
  * during kernel/session creation.
  *
  * \param[in]  info Instance of ::OrtKernelInfo.
  * \param[out] out  Pointer to variable assigned with the result on success.
  *
  * \snippet{doc} snippets.dox OrtStatus Return Value
  * \since Version 1.14
  */
  ORT_API2_STATUS(KernelInfo_GetInputCount, _In_ const OrtKernelInfo* info, _Out_ size_t* out);

  /** \brief Get the number of outputs from ::OrtKernelInfo.
  *
  * Can be used in the CreateKernel callback of a OrtCustomOp to query the number of outputs
  * during kernel/session creation.
  *
  * \param[in]  info Instance of ::OrtKernelInfo.
  * \param[out] out  Pointer to variable assigned with the result on success.
  *
  * \snippet{doc} snippets.dox OrtStatus Return Value
  * \since Version 1.14
  */
  ORT_API2_STATUS(KernelInfo_GetOutputCount, _In_ const OrtKernelInfo* info, _Out_ size_t* out);

  /** \brief Get the name of a ::OrtKernelInfo's input.
  *
  * Can be used in the CreateKernel callback of a OrtCustomOp to query the input names
  * during kernel/session creation.
  *
  * If `out` is nullptr, the value of `size` is set to the size of the name
  * string (including null-terminator), and a success status is returned.
  *
  * If the `size` parameter is greater than or equal to the name string's size,
  * the value of `size` is set to the true size of the string (including null-terminator),
  * the provided memory is filled with the string's contents, and a success status is returned.
  *
  * If the `size` parameter is less than the actual string's size and `out`
  * is not nullptr, the value of `size` is set to the true size of the string
  * and a failure status is returned.
  *
  * \param[in] info  An instance of ::OrtKernelInfo.
  * \param[in] index  The index of the input name to get. Returns a failure status if out-of-bounds.
  * \param[out] out   Memory location into which to write the UTF-8 null-terminated string representing the 
  *                   input's name.
  * \param[in,out] size  Pointer to the size of the `out` buffer. See above comments for details.
  *
  * \snippet{doc} snippets.dox OrtStatus Return Value
  * \since Version 1.14
  */
  ORT_API2_STATUS(KernelInfo_GetInputName, _In_ const OrtKernelInfo* info, size_t index,
                  _Out_writes_z_(size) char* out, _Inout_ size_t* size);

  /** \brief Get the name of a ::OrtKernelInfo's output.
  *
  * Can be used in the CreateKernel callback of a OrtCustomOp to query the output names
  * during kernel/session creation.
  *
  * If `out` is nullptr, the value of `size` is set to the size of the name
  * string (including null-terminator), and a success status is returned.
  *
  * If the `size` parameter is greater than or equal to the name string's size,
  * the value of `size` is set to the true size of the string (including null-terminator),
  * the provided memory is filled with the string's contents, and a success status is returned.
  *
  * If the `size` parameter is less than the actual string's size and `out`
  * is not nullptr, the value of `size` is set to the true size of the string
  * and a failure status is returned.
  *
  * \param[in] info  An instance of ::OrtKernelInfo.
  * \param[in] index  The index of the output name to get. Returns a failure status if out-of-bounds.
  * \param[out] out   Memory location into which to write the UTF-8 null-terminated string representing the 
  *                   output's name.
  * \param[in,out] size  Pointer to the size of the `out` buffer. See above comments for details.
  *
  * \snippet{doc} snippets.dox OrtStatus Return Value
  * \since Version 1.14
  */
  ORT_API2_STATUS(KernelInfo_GetOutputName, _In_ const OrtKernelInfo* info, size_t index,
                  _Out_writes_z_(size) char* out, _Inout_ size_t* size);

  /** \brief Get the type information for a ::OrtKernelInfo's input.
  *
  * Can be used in the CreateKernel callback of a OrtCustomOp to query the shape and type information
  * of all inputs during kernel/session creation.
  *
  * \param[in] info  An instance of ::OrtKernelInfo.
  * \param[out] type_info Pointer set to the resulting ::OrtTypeInfo.
  *                       Must be freed with OrtApi::ReleaseTypeInfo
  *
  * \snippet{doc} snippets.dox OrtStatus Return Value
  * \since Version 1.14
  */
  ORT_API2_STATUS(KernelInfo_GetInputTypeInfo, _In_ const OrtKernelInfo* info, size_t index,
                  _Outptr_ OrtTypeInfo** type_info);

  /** \brief Get the type information for a ::OrtKernelInfo's output.
  *
  * Can be used in the CreateKernel callback of a OrtCustomOp to query the shape and type information
  * of all outputs during kernel/session creation.
  *
  * \param[in] info  An instance of ::OrtKernelInfo.
  * \param[out] type_info Pointer set to the resulting ::OrtTypeInfo.
  *                       Must be freed with OrtApi::ReleaseTypeInfo
  *
  * \snippet{doc} snippets.dox OrtStatus Return Value
  * \since Version 1.14
  */
  ORT_API2_STATUS(KernelInfo_GetOutputTypeInfo, _In_ const OrtKernelInfo* info, size_t index,
                  _Outptr_ OrtTypeInfo** type_info);

  /** \brief Get a ::OrtValue tensor stored as an attribute in the graph node.
  *
  * \param[in] info ::OrtKernelInfo instance.
  * \param[in] name UTF-8 null-terminated string representing the attribute's name.
  * \param[in] allocator Allocator used to allocate the internal tensor state.
  * \param[out] out Returns newly created ::OrtValue backed by the provided buffer.
  *                 Must be freed with OrtApi::ReleaseValue, which will also free internal
  *                 tensor state allocated with the provided allocator.
  *
  * \snippet{doc} snippets.dox OrtStatus Return Value
  */
  ORT_API2_STATUS(KernelInfoGetAttribute_tensor, _In_ const OrtKernelInfo* info, _In_z_ const char* name,
                  _Inout_ OrtAllocator* allocator, _Outptr_ OrtValue** out);

  /// @}
  /// \name OrtSessionOptions
  /// @{

  /** \brief Checks if the given session configuration entry exists.
  *
  * The config_key formats are defined in onnxruntime_session_options_config_keys.h
  *
  * \param[in] options The session options.
  * \param[in] config_key A null-terminated UTF-8 string representation of the configuration key.
  * \param[out] out Pointer set to 1 if the entry exists and 0 otherwise.
  *
  * \snippet{doc} snippets.dox OrtStatus Return Value
  * \since Version 1.14
  */
  ORT_API2_STATUS(HasSessionConfigEntry, _In_ const OrtSessionOptions* options,
                  _In_z_ const char* config_key, _Out_ int* out);

  /** \brief Get a session configuration value.
  *
  * The config_key and the format of config_value are defined in onnxruntime_session_options_config_keys.h.
  * This API can be used to get configuration values for custom operators.
  *
  * Returns a failure status if the configuration key does not exist.
  * The config_key and the format of config_value are defined in onnxruntime_session_options_config_keys.h
  *
  * If `config_value` is nullptr, the value of `size` is set to the true size of the string
  * value (including null-terminator), and a success status is returned.
  *
  * If the `size` parameter is greater than or equal to the actual string value's size,
  * the value of `size` is set to the true size of the string value, the provided memory
  * is filled with the value's contents, and a success status is returned.
  *
  * If the `size` parameter is less than the actual string value's size and `config_value`
  * is not nullptr, the value of `size` is set to the true size of the string value
  * and a failure status is returned.
  *
  * \param[in] options The session options.
  * \param[in] config_key A null-terminated UTF-8 string representation of the config key
  * \param[in] config_value Pointer to memory where the null-terminated UTF-8 string value will be stored.
  * \param[in,out] size Pointer to the size of the `config_value` buffer. See above comments for details.
  *
  * \snippet{doc} snippets.dox OrtStatus Return Value
  * \since Version 1.14
  */
  ORT_API2_STATUS(GetSessionConfigEntry, _In_ const OrtSessionOptions* options,
                  _In_z_ const char* config_key, _Out_writes_z_(size) char* config_value, _Inout_ size_t* size);

=======
>>>>>>> 90cff21f
  /** \brief Register custom ops from a shared library.
  *
  * Loads a shared library (.dll on windows, .so on linux, etc) named 'library_name' and looks for this entry point:
  *		OrtStatus* RegisterCustomOps(OrtSessionOptions * options, const OrtApiBase* api);
  * It then passes in the provided session options to this function along with the api base.
  *
  * The handle to the loaded library is automatically released by ORT when the last OrtSession that references the
  * library handle is released. If no OrtSession is created, then the library handle is released when the provided
  * OrtSessionOptions is released.
  *
  * \param[in] options The session options.
  * \param[in] library_name The name of the shared library to load and register. Refer to OS-specific dynamic library
  *                         loading utilities (e.g., LoadLibraryEx on Windows or dlopen on Linux/MacOS) for information
  *                         on the format of library names and search paths.
  *
  * \snippet{doc} snippets.dox OrtStatus Return Value
  */
  ORT_API2_STATUS(RegisterCustomOpsLibrary_V2, _Inout_ OrtSessionOptions* options, _In_ const ORTCHAR_T* library_name);

<<<<<<< HEAD
  /** \brief Logs a message at the given severity level using ::OrtEnv's logger.
  *
  * Only messages with a severity level equal or greater than the ::OrtEnv's logging severity level
  * are logged.
  *
  * \param[in] log_severity_level The message's severity level.
  * \param[in] message The message to log.
  * \param[in] file_path The filepath of the file in which this message is logged. Usually the value of __FILE__.
  * \param[in] line_number The file line number in which this message is logged. Usually the value of __LINE__.
  * \param[in] func_name The name of the function in which this message is logged. Usually the value of __FUNCTION__.
  *
  * \snippet{doc} snippets.dox OrtStatus Return Value
  * \since Version 1.14
  */
  ORT_API2_STATUS(Log, OrtLoggingLevel log_severity_level, _In_z_ const char* message, _In_z_ const char* file_path,
                  int line_number, _In_z_ const char* func_name);

=======
>>>>>>> 90cff21f
#ifdef __cplusplus
  OrtApi(const OrtApi&)=delete; // Prevent users from accidentally copying the API structure, it should always be passed as a pointer
#endif
};

/*
 * Steps to use a custom op:
 *   1 Create an OrtCustomOpDomain with the domain name used by the custom ops
 *   2 Create an OrtCustomOp structure for each op and add them to the domain
 *   3 Call OrtAddCustomOpDomain to add the custom domain of ops to the session options
*/

// Specifies some characteristics of inputs/outputs of custom ops:
// Specify if the inputs/outputs are one of:
// 1) Non-optional (input/output must be present in the node)
// 2) Optional (input/output may be absent in the node)
// 3) Variadic: A variadic input or output specifies N (i.e., the minimum arity) or more operands.
//              Only the last input or output of a custom op may be marked as variadic.
//              The homogeneity of the variadic input or output determines whether all operands must be of the same
//              tensor element type.
typedef enum OrtCustomOpInputOutputCharacteristic {
  INPUT_OUTPUT_REQUIRED = 0,
  INPUT_OUTPUT_OPTIONAL,
  INPUT_OUTPUT_VARIADIC,
} OrtCustomOpInputOutputCharacteristic;

/*
 * The OrtCustomOp structure defines a custom op's schema and its kernel callbacks. The callbacks are filled in by
 * the implementor of the custom op.
*/
struct OrtCustomOp {
  uint32_t version;  // Must be initialized to ORT_API_VERSION

  // This callback creates the kernel, which is a user defined parameter that is passed to the Kernel* callbacks below.
  void*(ORT_API_CALL* CreateKernel)(_In_ const struct OrtCustomOp* op, _In_ const OrtApi* api,
                                    _In_ const OrtKernelInfo* info);

  // Returns the name of the op
  const char*(ORT_API_CALL* GetName)(_In_ const struct OrtCustomOp* op);

  // Returns the type of the execution provider, return nullptr to use CPU execution provider
  const char*(ORT_API_CALL* GetExecutionProviderType)(_In_ const struct OrtCustomOp* op);

  // Returns the count and types of the input & output tensors
  ONNXTensorElementDataType(ORT_API_CALL* GetInputType)(_In_ const struct OrtCustomOp* op, _In_ size_t index);
  size_t(ORT_API_CALL* GetInputTypeCount)(_In_ const struct OrtCustomOp* op);
  ONNXTensorElementDataType(ORT_API_CALL* GetOutputType)(_In_ const struct OrtCustomOp* op, _In_ size_t index);
  size_t(ORT_API_CALL* GetOutputTypeCount)(_In_ const struct OrtCustomOp* op);

  // Op kernel callbacks
  void(ORT_API_CALL* KernelCompute)(_In_ void* op_kernel, _In_ OrtKernelContext* context);
  void(ORT_API_CALL* KernelDestroy)(_In_ void* op_kernel);

  // Returns the characteristics of the input & output tensors
  OrtCustomOpInputOutputCharacteristic(ORT_API_CALL* GetInputCharacteristic)(_In_ const struct OrtCustomOp* op, _In_ size_t index);
  OrtCustomOpInputOutputCharacteristic(ORT_API_CALL* GetOutputCharacteristic)(_In_ const struct OrtCustomOp* op, _In_ size_t index);

  // Returns the memory type of the input tensors. This API allows the custom op
  // to place the inputs on specific devices. By default, it returns
  // OrtMemTypeDefault, which means the input is placed on the default device for
  // the execution provider. If the inputs need to be with different memory tyeps,
  // this function can be overridden to return the specific memory types.
  OrtMemType(ORT_API_CALL* GetInputMemoryType)(_In_ const struct OrtCustomOp* op, _In_ size_t index);

  // Returns the minimum number of input arguments expected for the variadic input.
  // Applicable only for custom ops that have a variadic input.
  int(ORT_API_CALL* GetVariadicInputMinArity)(_In_ const struct OrtCustomOp* op);

  // Returns true (non-zero) if all arguments of a variadic input have to be of the same type (homogeneous),
  // and false (zero) otherwise.
  // Applicable only for custom ops that have a variadic input.
  int(ORT_API_CALL* GetVariadicInputHomogeneity)(_In_ const struct OrtCustomOp* op);

  // Returns the minimum number of output values expected for the variadic output.
  // Applicable only for custom ops that have a variadic output.
  int(ORT_API_CALL* GetVariadicOutputMinArity)(_In_ const struct OrtCustomOp* op);

  // Returns true (non-zero) if all outputs values of a variadic output have to be of the same type (homogeneous),
  // and false (zero) otherwise.
  // Applicable only for custom ops that have a variadic output.
  int(ORT_API_CALL* GetVariadicOutputHomogeneity)(_In_ const struct OrtCustomOp* op);
};

/*
 * This is the old way to add the CUDA provider to the session, please use SessionOptionsAppendExecutionProvider_CUDA above to access the latest functionality
 * This function always exists, but will only succeed if Onnxruntime was built with CUDA support and the CUDA provider shared library exists
 *
 * \param device_id CUDA device id, starts from zero.
*/
ORT_API_STATUS(OrtSessionOptionsAppendExecutionProvider_CUDA, _In_ OrtSessionOptions* options, int device_id);

/*
 * This is the old way to add the MIGraphX provider to the session, please use
 * SessionOptionsAppendExecutionProvider_MIGraphX above to access the latest functionality
 * This function always exists, but will only succeed if Onnxruntime was built with
 * HIP support and the MIGraphX provider shared library exists
 *
 * \param device_id HIP device id, starts from zero.
*/
ORT_API_STATUS(OrtSessionOptionsAppendExecutionProvider_MIGraphX, _In_ OrtSessionOptions* options, int device_id);

#ifdef __cplusplus
}
#endif

//! @}<|MERGE_RESOLUTION|>--- conflicted
+++ resolved
@@ -3638,7 +3638,42 @@
   */
   ORT_API2_STATUS(SetGlobalIntraOpThreadAffinity, _Inout_ OrtThreadingOptions* tp_options, const char* affinity_string);
 
-<<<<<<< HEAD
+  /** \brief Register custom ops from a shared library.
+  *
+  * Loads a shared library (.dll on windows, .so on linux, etc) named 'library_name' and looks for this entry point:
+  *		OrtStatus* RegisterCustomOps(OrtSessionOptions * options, const OrtApiBase* api);
+  * It then passes in the provided session options to this function along with the api base.
+  *
+  * The handle to the loaded library is automatically released by ORT when the last OrtSession that references the
+  * library handle is released. If no OrtSession is created, then the library handle is released when the provided
+  * OrtSessionOptions is released.
+  *
+  * \param[in] options The session options.
+  * \param[in] library_name The name of the shared library to load and register. Refer to OS-specific dynamic library
+  *                         loading utilities (e.g., LoadLibraryEx on Windows or dlopen on Linux/MacOS) for information
+  *                         on the format of library names and search paths.
+  *
+  * \snippet{doc} snippets.dox OrtStatus Return Value
+  */
+  ORT_API2_STATUS(RegisterCustomOpsLibrary_V2, _Inout_ OrtSessionOptions* options, _In_ const ORTCHAR_T* library_name);
+
+  /** \brief Logs a message at the given severity level using ::OrtEnv's logger.
+  *
+  * Only messages with a severity level equal or greater than the ::OrtEnv's logging severity level
+  * are logged.
+  *
+  * \param[in] log_severity_level The message's severity level.
+  * \param[in] message The message to log.
+  * \param[in] file_path The filepath of the file in which this message is logged. Usually the value of __FILE__.
+  * \param[in] line_number The file line number in which this message is logged. Usually the value of __LINE__.
+  * \param[in] func_name The name of the function in which this message is logged. Usually the value of __FUNCTION__.
+  *
+  * \snippet{doc} snippets.dox OrtStatus Return Value
+  * \since Version 1.14
+  */
+  ORT_API2_STATUS(Log, OrtLoggingLevel log_severity_level, _In_z_ const char* message, _In_z_ const char* file_path,
+                  int line_number, _In_z_ const char* func_name);
+
   /// @}
   /// \name OrtKernelInfo
   /// @{
@@ -3817,47 +3852,6 @@
   ORT_API2_STATUS(GetSessionConfigEntry, _In_ const OrtSessionOptions* options,
                   _In_z_ const char* config_key, _Out_writes_z_(size) char* config_value, _Inout_ size_t* size);
 
-=======
->>>>>>> 90cff21f
-  /** \brief Register custom ops from a shared library.
-  *
-  * Loads a shared library (.dll on windows, .so on linux, etc) named 'library_name' and looks for this entry point:
-  *		OrtStatus* RegisterCustomOps(OrtSessionOptions * options, const OrtApiBase* api);
-  * It then passes in the provided session options to this function along with the api base.
-  *
-  * The handle to the loaded library is automatically released by ORT when the last OrtSession that references the
-  * library handle is released. If no OrtSession is created, then the library handle is released when the provided
-  * OrtSessionOptions is released.
-  *
-  * \param[in] options The session options.
-  * \param[in] library_name The name of the shared library to load and register. Refer to OS-specific dynamic library
-  *                         loading utilities (e.g., LoadLibraryEx on Windows or dlopen on Linux/MacOS) for information
-  *                         on the format of library names and search paths.
-  *
-  * \snippet{doc} snippets.dox OrtStatus Return Value
-  */
-  ORT_API2_STATUS(RegisterCustomOpsLibrary_V2, _Inout_ OrtSessionOptions* options, _In_ const ORTCHAR_T* library_name);
-
-<<<<<<< HEAD
-  /** \brief Logs a message at the given severity level using ::OrtEnv's logger.
-  *
-  * Only messages with a severity level equal or greater than the ::OrtEnv's logging severity level
-  * are logged.
-  *
-  * \param[in] log_severity_level The message's severity level.
-  * \param[in] message The message to log.
-  * \param[in] file_path The filepath of the file in which this message is logged. Usually the value of __FILE__.
-  * \param[in] line_number The file line number in which this message is logged. Usually the value of __LINE__.
-  * \param[in] func_name The name of the function in which this message is logged. Usually the value of __FUNCTION__.
-  *
-  * \snippet{doc} snippets.dox OrtStatus Return Value
-  * \since Version 1.14
-  */
-  ORT_API2_STATUS(Log, OrtLoggingLevel log_severity_level, _In_z_ const char* message, _In_z_ const char* file_path,
-                  int line_number, _In_z_ const char* func_name);
-
-=======
->>>>>>> 90cff21f
 #ifdef __cplusplus
   OrtApi(const OrtApi&)=delete; // Prevent users from accidentally copying the API structure, it should always be passed as a pointer
 #endif
