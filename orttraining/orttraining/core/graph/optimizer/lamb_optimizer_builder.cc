--- conflicted
+++ resolved
@@ -73,12 +73,8 @@
   }
 
   // Learning rate ArgDef.
-<<<<<<< HEAD
-  input_argdefs.emplace_back(ArgDef(opt_configs[0].lr_feed_name));
+  input_argdefs.emplace_back(ArgDef(opt_configs[0].lr_feed_name, CreateLearningRateTypeProto(graph_defs)));
   graph_defs.AddGraphInputs({opt_configs[0].lr_feed_name});
-=======
-  input_argdefs.emplace_back(ArgDef(opt_configs[0].lr_feed_name, CreateLearningRateTypeProto(graph_defs)));
->>>>>>> 82c1e1b3
 
   // Update count, which should be 1 at the first training iteration.
   // At the end of each Lamb call, the update count may be increased by one.
