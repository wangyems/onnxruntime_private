--- conflicted
+++ resolved
@@ -1133,13 +1133,8 @@
 Status PartitionOrtFormatModel(onnxruntime::Graph& graph,
                                const ExecutionProviders& providers,
                                KernelRegistryManager& kernel_registry_manager,
-<<<<<<< HEAD
                                SessionState& session_state, const onnxruntime::logging::Logger& logger) {
-  std::unordered_map<std::string, uint64_t> compiled_kernel_hashes;
-=======
-                               SessionState& session_state) {
   std::unordered_map<std::string, HashValue> compiled_kernel_hashes;
->>>>>>> 2afce483
 
   GraphPartitioner partitioner(kernel_registry_manager, providers);
   ORT_RETURN_IF_ERROR(partitioner.Partition(graph, session_state.ExportDll(),
