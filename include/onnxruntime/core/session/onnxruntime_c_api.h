// Copyright (c) Microsoft Corporation. All rights reserved.
// Licensed under the MIT License.

/** @file onnxruntime_c_api.h

  @brief ONNX Runtime C API.
*/

#pragma once
#include <stdlib.h>
#include <stdint.h>
#include <string.h>

// This value is used in structures passed to ORT so that a newer version of ORT will still work with them
#define ORT_API_VERSION 9

#ifdef __cplusplus
extern "C" {
#endif

// SAL2 Definitions
#ifndef _WIN32
#define _In_
#define _In_z_
#define _In_opt_
#define _In_opt_z_
#define _Out_
#define _Outptr_
#define _Out_opt_
#define _Inout_
#define _Inout_opt_
#define _Frees_ptr_opt_
#define _Ret_maybenull_
#define _Ret_notnull_
#define _Check_return_
#define _Outptr_result_maybenull_
#define _In_reads_(X)
#define _Inout_updates_all_(X)
#define _Out_writes_bytes_all_(X)
#define _Out_writes_all_(X)
#define _Success_(X)
#define _Outptr_result_buffer_maybenull_(X)
#define ORT_ALL_ARGS_NONNULL __attribute__((nonnull))
#else
#include <specstrings.h>
#define ORT_ALL_ARGS_NONNULL
#endif

#ifdef _WIN32
// Define ORT_DLL_IMPORT if your program is dynamically linked to Ort.
// dllexport is not used, we use a .def file.
#ifdef ORT_DLL_IMPORT
#define ORT_EXPORT __declspec(dllimport)
#else
#define ORT_EXPORT
#endif
#define ORT_API_CALL _stdcall
#define ORT_MUST_USE_RESULT
#define ORTCHAR_T wchar_t
#else
// To make symbols visible on macOS/iOS
#ifdef __APPLE__
#define ORT_EXPORT __attribute__((visibility("default")))
#else
#define ORT_EXPORT
#endif
#define ORT_API_CALL
#define ORT_MUST_USE_RESULT __attribute__((warn_unused_result))
#define ORTCHAR_T char
#endif

#ifndef ORT_TSTR
#ifdef _WIN32
#define ORT_TSTR(X) L##X
#else
#define ORT_TSTR(X) X
#endif
#endif

// Any pointer marked with _In_ or _Out_, cannot be NULL.

// Windows users should use unicode paths when possible to bypass the MAX_PATH limitation
// Every pointer marked with _In_ or _Out_, cannot be NULL. Caller should ensure that.
// for ReleaseXXX(...) functions, they can accept NULL pointer.

#ifdef __cplusplus
// For any compiler with C++11 support, MSVC 2015 and greater, or Clang version supporting noexcept.
// Such complex condition is needed because compilers set __cplusplus value differently.
#ifndef __has_feature
#define __has_feature(x) 0
#endif
#if ((__cplusplus >= 201103L) || (_MSC_VER >= 1900) || (defined(__has_feature) && __has_feature(cxx_noexcept)))
#define NO_EXCEPTION noexcept
#else
#define NO_EXCEPTION throw()
#endif
#else
#define NO_EXCEPTION
#endif

// Copied from TensorProto::DataType
// Currently, Ort doesn't support complex64, complex128
typedef enum ONNXTensorElementDataType {
  ONNX_TENSOR_ELEMENT_DATA_TYPE_UNDEFINED,
  ONNX_TENSOR_ELEMENT_DATA_TYPE_FLOAT,   // maps to c type float
  ONNX_TENSOR_ELEMENT_DATA_TYPE_UINT8,   // maps to c type uint8_t
  ONNX_TENSOR_ELEMENT_DATA_TYPE_INT8,    // maps to c type int8_t
  ONNX_TENSOR_ELEMENT_DATA_TYPE_UINT16,  // maps to c type uint16_t
  ONNX_TENSOR_ELEMENT_DATA_TYPE_INT16,   // maps to c type int16_t
  ONNX_TENSOR_ELEMENT_DATA_TYPE_INT32,   // maps to c type int32_t
  ONNX_TENSOR_ELEMENT_DATA_TYPE_INT64,   // maps to c type int64_t
  ONNX_TENSOR_ELEMENT_DATA_TYPE_STRING,  // maps to c++ type std::string
  ONNX_TENSOR_ELEMENT_DATA_TYPE_BOOL,
  ONNX_TENSOR_ELEMENT_DATA_TYPE_FLOAT16,
  ONNX_TENSOR_ELEMENT_DATA_TYPE_DOUBLE,      // maps to c type double
  ONNX_TENSOR_ELEMENT_DATA_TYPE_UINT32,      // maps to c type uint32_t
  ONNX_TENSOR_ELEMENT_DATA_TYPE_UINT64,      // maps to c type uint64_t
  ONNX_TENSOR_ELEMENT_DATA_TYPE_COMPLEX64,   // complex with float32 real and imaginary components
  ONNX_TENSOR_ELEMENT_DATA_TYPE_COMPLEX128,  // complex with float64 real and imaginary components
  ONNX_TENSOR_ELEMENT_DATA_TYPE_BFLOAT16     // Non-IEEE floating-point format based on IEEE754 single-precision
} ONNXTensorElementDataType;

// Synced with onnx TypeProto oneof
typedef enum ONNXType {
  ONNX_TYPE_UNKNOWN,
  ONNX_TYPE_TENSOR,
  ONNX_TYPE_SEQUENCE,
  ONNX_TYPE_MAP,
  ONNX_TYPE_OPAQUE,
  ONNX_TYPE_SPARSETENSOR,
  ONNX_TYPE_OPTIONAL
} ONNXType;

typedef enum OrtLoggingLevel {
  ORT_LOGGING_LEVEL_VERBOSE,
  ORT_LOGGING_LEVEL_INFO,
  ORT_LOGGING_LEVEL_WARNING,
  ORT_LOGGING_LEVEL_ERROR,
  ORT_LOGGING_LEVEL_FATAL,
} OrtLoggingLevel;

typedef enum OrtErrorCode {
  ORT_OK,
  ORT_FAIL,
  ORT_INVALID_ARGUMENT,
  ORT_NO_SUCHFILE,
  ORT_NO_MODEL,
  ORT_ENGINE_ERROR,
  ORT_RUNTIME_EXCEPTION,
  ORT_INVALID_PROTOBUF,
  ORT_MODEL_LOADED,
  ORT_NOT_IMPLEMENTED,
  ORT_INVALID_GRAPH,
  ORT_EP_FAIL,
} OrtErrorCode;

#define ORT_RUNTIME_CLASS(X) \
  struct Ort##X;             \
  typedef struct Ort##X Ort##X;

// The actual types defined have an Ort prefix
ORT_RUNTIME_CLASS(Env);
ORT_RUNTIME_CLASS(Status);  // nullptr for Status* indicates success
ORT_RUNTIME_CLASS(MemoryInfo);
ORT_RUNTIME_CLASS(IoBinding);
ORT_RUNTIME_CLASS(Session);  //Don't call ReleaseSession from Dllmain (because session owns a thread pool)
ORT_RUNTIME_CLASS(Value);
ORT_RUNTIME_CLASS(RunOptions);
ORT_RUNTIME_CLASS(TypeInfo);
ORT_RUNTIME_CLASS(TensorTypeAndShapeInfo);
ORT_RUNTIME_CLASS(SessionOptions);
ORT_RUNTIME_CLASS(CustomOpDomain);
ORT_RUNTIME_CLASS(MapTypeInfo);
ORT_RUNTIME_CLASS(SequenceTypeInfo);
ORT_RUNTIME_CLASS(ModelMetadata);
ORT_RUNTIME_CLASS(ThreadPoolParams);
ORT_RUNTIME_CLASS(ThreadingOptions);
ORT_RUNTIME_CLASS(ArenaCfg);
ORT_RUNTIME_CLASS(PrepackedWeightsContainer);
ORT_RUNTIME_CLASS(TensorRTProviderOptionsV2);

#ifdef _WIN32
typedef _Return_type_success_(return == 0) OrtStatus* OrtStatusPtr;
#else
typedef OrtStatus* OrtStatusPtr;
#endif

// __VA_ARGS__ on Windows and Linux are different
#define ORT_API(RETURN_TYPE, NAME, ...) RETURN_TYPE ORT_API_CALL NAME(__VA_ARGS__) NO_EXCEPTION

#define ORT_API_STATUS(NAME, ...) \
  _Success_(return == 0) _Check_return_ _Ret_maybenull_ OrtStatusPtr ORT_API_CALL NAME(__VA_ARGS__) NO_EXCEPTION ORT_MUST_USE_RESULT

// XXX: Unfortunately, SAL annotations are known to not work with function pointers
#define ORT_API2_STATUS(NAME, ...) \
  _Check_return_ _Ret_maybenull_ OrtStatusPtr(ORT_API_CALL* NAME)(__VA_ARGS__) NO_EXCEPTION ORT_MUST_USE_RESULT

// Used in *.cc files. Almost as same as ORT_API_STATUS, except without ORT_MUST_USE_RESULT and ORT_EXPORT
#define ORT_API_STATUS_IMPL(NAME, ...) \
  _Success_(return == 0) _Check_return_ _Ret_maybenull_ OrtStatusPtr ORT_API_CALL NAME(__VA_ARGS__) NO_EXCEPTION

#define ORT_CLASS_RELEASE(X) void(ORT_API_CALL * Release##X)(_Frees_ptr_opt_ Ort##X * input)
#define ORT_CLASS_RELEASE2(X) void(ORT_API_CALL * Release##X)(_Frees_ptr_opt_ Ort##X##V2 * input)

// When passing in an allocator to any ORT function, be sure that the allocator object
// is not destroyed until the last allocated object using it is freed.
typedef struct OrtAllocator {
  uint32_t version;  // Initialize to ORT_API_VERSION
  void*(ORT_API_CALL* Alloc)(struct OrtAllocator* this_, size_t size);
  void(ORT_API_CALL* Free)(struct OrtAllocator* this_, void* p);
  const struct OrtMemoryInfo*(ORT_API_CALL* Info)(const struct OrtAllocator* this_);
} OrtAllocator;

typedef void(ORT_API_CALL* OrtLoggingFunction)(
    void* param, OrtLoggingLevel severity, const char* category, const char* logid, const char* code_location,
    const char* message);

// Graph optimization level.
// Refer to https://www.onnxruntime.ai/docs/resources/graph-optimizations.html
// for an in-depth understanding of Graph Optimizations in ORT
typedef enum GraphOptimizationLevel {
  ORT_DISABLE_ALL = 0,
  ORT_ENABLE_BASIC = 1,
  ORT_ENABLE_EXTENDED = 2,
  ORT_ENABLE_ALL = 99
} GraphOptimizationLevel;

typedef enum ExecutionMode {
  ORT_SEQUENTIAL = 0,
  ORT_PARALLEL = 1,
} ExecutionMode;

// Set the language projection, default is C, which means it will classify the language not in the list to C also.
typedef enum OrtLanguageProjection {
  ORT_PROJECTION_C = 0,  // default
  ORT_PROJECTION_CPLUSPLUS = 1,
  ORT_PROJECTION_CSHARP = 2,
  ORT_PROJECTION_PYTHON = 3,
  ORT_PROJECTION_JAVA = 4,
  ORT_PROJECTION_WINML = 5,
  ORT_PROJECTION_NODEJS = 6,
} OrtLanguageProjection;

struct OrtKernelInfo;
typedef struct OrtKernelInfo OrtKernelInfo;
struct OrtKernelContext;
typedef struct OrtKernelContext OrtKernelContext;
struct OrtCustomOp;
typedef struct OrtCustomOp OrtCustomOp;

typedef enum OrtAllocatorType {
  Invalid = -1,
  OrtDeviceAllocator = 0,
  OrtArenaAllocator = 1
} OrtAllocatorType;

/**
 * memory types for allocator, exec provider specific types should be extended in each provider
 * Whenever this struct is updated, please also update the MakeKey function in onnxruntime/core/framework/execution_provider.cc
*/
typedef enum OrtMemType {
  OrtMemTypeCPUInput = -2,              // Any CPU memory used by non-CPU execution provider
  OrtMemTypeCPUOutput = -1,             // CPU accessible memory outputted by non-CPU execution provider, i.e. CUDA_PINNED
  OrtMemTypeCPU = OrtMemTypeCPUOutput,  // temporary CPU accessible memory allocated by non-CPU execution provider, i.e. CUDA_PINNED
  OrtMemTypeDefault = 0,                // the default allocator for execution provider
} OrtMemType;

typedef enum OrtCudnnConvAlgoSearch {
  EXHAUSTIVE,  // expensive exhaustive benchmarking using cudnnFindConvolutionForwardAlgorithmEx
  HEURISTIC,   // lightweight heuristic based search using cudnnGetConvolutionForwardAlgorithm_v7
  DEFAULT,     // default algorithm using CUDNN_CONVOLUTION_FWD_ALGO_IMPLICIT_PRECOMP_GEMM
} OrtCudnnConvAlgoSearch;

/// <summary>
/// Options for the CUDA provider that are passed to SessionOptionsAppendExecutionProvider_CUDA
/// </summary>
typedef struct OrtCUDAProviderOptions {
  int device_id;                                  // cuda device with id=0 as default device.
  OrtCudnnConvAlgoSearch cudnn_conv_algo_search;  // cudnn conv algo search option

  size_t gpu_mem_limit;  // default cuda memory limitation to maximum finite value of size_t.
                         // (will be overridden by "max_mem" value used while creating `arena_cfg` if `arena_cfg` is provided)

  int arena_extend_strategy;  // default area extend strategy to KNextPowerOfTwo.
                              // (will be overridden by "arena_extend_strategy" value used while creating `arena_cfg` if `arena_cfg` is provided)

  int do_copy_in_default_stream;
  int has_user_compute_stream;
  void* user_compute_stream;
  OrtArenaCfg* default_memory_arena_cfg;
} OrtCUDAProviderOptions;

/// <summary>
/// Options for the ROCM provider that are passed to SessionOptionsAppendExecutionProvider_ROCM
/// </summary>
typedef struct OrtROCMProviderOptions {
  int device_id;                      // hip device with id=0 as default device.
  int miopen_conv_exhaustive_search;  // miopen conv algo exhaustive search option
  size_t gpu_mem_limit;               // default hip memory limitation to maximum finite value of size_t.
  int arena_extend_strategy;          // default area extend strategy to KNextPowerOfTwo.
} OrtROCMProviderOptions;

/// <summary>
/// Options for the TensorRT provider that are passed to SessionOptionsAppendExecutionProvider_TensorRT
/// </summary>
typedef struct OrtTensorRTProviderOptions {
  int device_id;                                // cuda device id.
  int has_user_compute_stream;                  // indicator of user specified CUDA compute stream.
  void* user_compute_stream;                    // user specified CUDA compute stream.
  int trt_max_partition_iterations;             // maximum iterations for TensorRT parser to get capability
  int trt_min_subgraph_size;                    // minimum size of TensorRT subgraphs
  size_t trt_max_workspace_size;                // maximum workspace size for TensorRT.
  int trt_fp16_enable;                          // enable TensorRT FP16 precision. Default 0 = false, nonzero = true
  int trt_int8_enable;                          // enable TensorRT INT8 precision. Default 0 = false, nonzero = true
  const char* trt_int8_calibration_table_name;  // TensorRT INT8 calibration table name.
  int trt_int8_use_native_calibration_table;    // use native TensorRT generated calibration table. Default 0 = false, nonzero = true
  int trt_dla_enable;                           // enable DLA. Default 0 = false, nonzero = true
  int trt_dla_core;                             // DLA core number. Default 0
  int trt_dump_subgraphs;                       // dump TRT subgraph. Default 0 = false, nonzero = true
  int trt_engine_cache_enable;                  // enable engine caching. Default 0 = false, nonzero = true
  const char* trt_engine_cache_path;            // specify engine cache path
  int trt_engine_decryption_enable;             // enable engine decryption. Default 0 = false, nonzero = true
  const char* trt_engine_decryption_lib_path;   // specify engine decryption library path
  int trt_force_sequential_engine_build;        // force building TensorRT engine sequentially. Default 0 = false, nonzero = true
} OrtTensorRTProviderOptions;

/// <summary>
/// Options for the OpenVINO provider that are passed to SessionOptionsAppendExecutionProvider_OpenVINO
/// </summary>
typedef struct OrtOpenVINOProviderOptions {
#ifdef __cplusplus
  OrtOpenVINOProviderOptions() : device_type{}, enable_vpu_fast_compile{}, device_id{}, num_of_threads{}, use_compiled_network{}, blob_dump_path{} {}
#endif
  const char* device_type;                // CPU_FP32, GPU_FP32, GPU_FP16, MYRIAD_FP16, VAD-M_FP16 or VAD-F_FP32
  unsigned char enable_vpu_fast_compile;  // 0 = false, nonzero = true
  const char* device_id;
  size_t num_of_threads;               // 0 uses default number of threads
  unsigned char use_compiled_network;  // 0 = false, nonzero = true
  const char* blob_dump_path;          // path is set to empty by default
} OrtOpenVINOProviderOptions;

struct OrtApi;
typedef struct OrtApi OrtApi;

struct OrtApiBase {
  const OrtApi*(ORT_API_CALL* GetApi)(uint32_t version)NO_EXCEPTION;  // Pass in ORT_API_VERSION
  // nullptr will be returned if the version is unsupported, for example when using a runtime older than this header file

  const char*(ORT_API_CALL* GetVersionString)(void)NO_EXCEPTION;
};
typedef struct OrtApiBase OrtApiBase;

ORT_EXPORT const OrtApiBase* ORT_API_CALL OrtGetApiBase(void) NO_EXCEPTION;

struct OrtApi {
  /**
* \param msg A null-terminated string. Its content will be copied into the newly created OrtStatus
*/
  OrtStatus*(ORT_API_CALL* CreateStatus)(OrtErrorCode code, _In_ const char* msg)NO_EXCEPTION ORT_ALL_ARGS_NONNULL;

  OrtErrorCode(ORT_API_CALL* GetErrorCode)(_In_ const OrtStatus* status) NO_EXCEPTION ORT_ALL_ARGS_NONNULL;

  /**
 * \param status must not be NULL
 * \return The error message inside the `status`. Do not free the returned value.
 */
  const char*(ORT_API_CALL* GetErrorMessage)(_In_ const OrtStatus* status)NO_EXCEPTION ORT_ALL_ARGS_NONNULL;

  /**
     * \param out Should be freed by `ReleaseEnv` after use
     */
  ORT_API2_STATUS(CreateEnv, OrtLoggingLevel logging_level, _In_ const char* logid, _Outptr_ OrtEnv** out);

  /**
   * \param out Should be freed by `ReleaseEnv` after use
   */
  ORT_API2_STATUS(CreateEnvWithCustomLogger, OrtLoggingFunction logging_function, _In_opt_ void* logger_param,
                  OrtLoggingLevel logging_level, _In_ const char* logid, _Outptr_ OrtEnv** out);

  // Platform telemetry events are on by default since they are lightweight.  You can manually turn them off.
  ORT_API2_STATUS(EnableTelemetryEvents, _In_ const OrtEnv* env);
  ORT_API2_STATUS(DisableTelemetryEvents, _In_ const OrtEnv* env);

  // TODO: document the path separator convention? '/' vs '\'
  // TODO: should specify the access characteristics of model_path. Is this read only during the
  // execution of CreateSession, or does the OrtSession retain a handle to the file/directory
  // and continue to access throughout the OrtSession lifetime?
  //  What sort of access is needed to model_path : read or read/write?
  ORT_API2_STATUS(CreateSession, _In_ const OrtEnv* env, _In_ const ORTCHAR_T* model_path,
                  _In_ const OrtSessionOptions* options, _Outptr_ OrtSession** out);

  ORT_API2_STATUS(CreateSessionFromArray, _In_ const OrtEnv* env, _In_ const void* model_data, size_t model_data_length,
                  _In_ const OrtSessionOptions* options, _Outptr_ OrtSession** out);

  ORT_API2_STATUS(Run, _Inout_ OrtSession* sess, _In_opt_ const OrtRunOptions* run_options,
                  _In_reads_(input_len) const char* const* input_names,
                  _In_reads_(input_len) const OrtValue* const* input, size_t input_len,
                  _In_reads_(output_names_len) const char* const* output_names1, size_t output_names_len,
                  _Inout_updates_all_(output_names_len) OrtValue** output);

  /**
    * \return A pointer of the newly created object. The pointer should be freed by ReleaseSessionOptions after use
    */
  ORT_API2_STATUS(CreateSessionOptions, _Outptr_ OrtSessionOptions** options);

  // Set filepath to save optimized model after graph level transformations.
  ORT_API2_STATUS(SetOptimizedModelFilePath, _Inout_ OrtSessionOptions* options,
                  _In_ const ORTCHAR_T* optimized_model_filepath);

  // create a copy of an existing OrtSessionOptions
  ORT_API2_STATUS(CloneSessionOptions, _In_ const OrtSessionOptions* in_options,
                  _Outptr_ OrtSessionOptions** out_options);

  // Controls whether you want to execute operators in your graph sequentially or in parallel. Usually when the model
  // has many branches, setting this option to ExecutionMode.ORT_PARALLEL will give you better performance.
  // See [docs/ONNX_Runtime_Perf_Tuning.md] for more details.
  ORT_API2_STATUS(SetSessionExecutionMode, _Inout_ OrtSessionOptions* options, ExecutionMode execution_mode);

  // Enable profiling for this session.
  ORT_API2_STATUS(EnableProfiling, _Inout_ OrtSessionOptions* options, _In_ const ORTCHAR_T* profile_file_prefix);
  ORT_API2_STATUS(DisableProfiling, _Inout_ OrtSessionOptions* options);

  // Enable the memory pattern optimization.
  // The idea is if the input shapes are the same, we could trace the internal memory allocation
  // and generate a memory pattern for future request. So next time we could just do one allocation
  // with a big chunk for all the internal memory allocation.
  // Note: memory pattern optimization is only available when SequentialExecution enabled.
  ORT_API2_STATUS(EnableMemPattern, _Inout_ OrtSessionOptions* options);
  ORT_API2_STATUS(DisableMemPattern, _Inout_ OrtSessionOptions* options);

  // Enable the memory arena on CPU
  // Arena may pre-allocate memory for future usage.
  // set this option to false if you don't want it.
  ORT_API2_STATUS(EnableCpuMemArena, _Inout_ OrtSessionOptions* options);
  ORT_API2_STATUS(DisableCpuMemArena, _Inout_ OrtSessionOptions* options);

  // < logger id to use for session output
  ORT_API2_STATUS(SetSessionLogId, _Inout_ OrtSessionOptions* options, const char* logid);

  // < applies to session load, initialization, etc
  ORT_API2_STATUS(SetSessionLogVerbosityLevel, _Inout_ OrtSessionOptions* options, int session_log_verbosity_level);
  ORT_API2_STATUS(SetSessionLogSeverityLevel, _Inout_ OrtSessionOptions* options, int session_log_severity_level);

  ORT_API2_STATUS(SetSessionGraphOptimizationLevel, _Inout_ OrtSessionOptions* options,
                  GraphOptimizationLevel graph_optimization_level);

  // Sets the number of threads used to parallelize the execution within nodes
  // A value of 0 means ORT will pick a default
  // Note: If you've built ORT with OpenMP, this API has no effect on the number of threads used. In this case
  // use the OpenMP env variables to configure the number of intra op num threads.
  ORT_API2_STATUS(SetIntraOpNumThreads, _Inout_ OrtSessionOptions* options, int intra_op_num_threads);

  // Sets the number of threads used to parallelize the execution of the graph (across nodes)
  // If sequential execution is enabled this value is ignored
  // A value of 0 means ORT will pick a default
  ORT_API2_STATUS(SetInterOpNumThreads, _Inout_ OrtSessionOptions* options, int inter_op_num_threads);

  /*
  Create a custom op domain. After all sessions using it are released, call ReleaseCustomOpDomain
  */
  ORT_API2_STATUS(CreateCustomOpDomain, _In_ const char* domain, _Outptr_ OrtCustomOpDomain** out);

  /*
     * Add custom ops to the OrtCustomOpDomain
     *  Note: The OrtCustomOp* pointer must remain valid until the OrtCustomOpDomain using it is released
    */
  ORT_API2_STATUS(CustomOpDomain_Add, _Inout_ OrtCustomOpDomain* custom_op_domain, _In_ const OrtCustomOp* op);

  /*
     * Add a custom op domain to the OrtSessionOptions
     *  Note: The OrtCustomOpDomain* must not be deleted until the sessions using it are released
    */
  ORT_API2_STATUS(AddCustomOpDomain, _Inout_ OrtSessionOptions* options, _In_ OrtCustomOpDomain* custom_op_domain);

  /*
     * Loads a DLL named 'library_path' and looks for this entry point:
     *		OrtStatus* RegisterCustomOps(OrtSessionOptions * options, const OrtApiBase* api);
     * It then passes in the provided session options to this function along with the api base.
     * The handle to the loaded library is returned in library_handle. It can be freed by the caller after all sessions using the passed in
     * session options are destroyed, or if an error occurs and it is non null.
  */
  ORT_API2_STATUS(RegisterCustomOpsLibrary, _Inout_ OrtSessionOptions* options, _In_ const char* library_path,
                  void** library_handle);

  /**
    * To use additional providers, you must build ORT with the extra providers enabled. Then call one of these
    * functions to enable them in the session:
    *   OrtSessionOptionsAppendExecutionProvider_CPU
    *   OrtSessionOptionsAppendExecutionProvider_CUDA
    *   OrtSessionOptionsAppendExecutionProvider_<remaining providers...>
    * The order they are called indicates the preference order as well. In other words call this method
    * on your most preferred execution provider first followed by the less preferred ones.
    * If none are called Ort will use its internal CPU execution provider.
    */

  ORT_API2_STATUS(SessionGetInputCount, _In_ const OrtSession* sess, _Out_ size_t* out);
  ORT_API2_STATUS(SessionGetOutputCount, _In_ const OrtSession* sess, _Out_ size_t* out);
  ORT_API2_STATUS(SessionGetOverridableInitializerCount, _In_ const OrtSession* sess, _Out_ size_t* out);

  /**
   * \param out  should be freed by ReleaseTypeInfo after use
   */
  ORT_API2_STATUS(SessionGetInputTypeInfo, _In_ const OrtSession* sess, size_t index, _Outptr_ OrtTypeInfo** type_info);

  /**
   * \param out  should be freed by ReleaseTypeInfo after use
   */
  ORT_API2_STATUS(SessionGetOutputTypeInfo, _In_ const OrtSession* sess, size_t index,
                  _Outptr_ OrtTypeInfo** type_info);

  /**
 * \param out  should be freed by ReleaseTypeInfo after use
 */
  ORT_API2_STATUS(SessionGetOverridableInitializerTypeInfo, _In_ const OrtSession* sess, size_t index,
                  _Outptr_ OrtTypeInfo** type_info);

  /**
   * \param value is set to a null terminated UTF-8 encoded string allocated using 'allocator'.
   *              The caller is responsible for freeing it.
   */
  ORT_API2_STATUS(SessionGetInputName, _In_ const OrtSession* sess, size_t index, _Inout_ OrtAllocator* allocator,
                  _Outptr_ char** value);
  ORT_API2_STATUS(SessionGetOutputName, _In_ const OrtSession* sess, size_t index, _Inout_ OrtAllocator* allocator,
                  _Outptr_ char** value);
  ORT_API2_STATUS(SessionGetOverridableInitializerName, _In_ const OrtSession* sess, size_t index,
                  _Inout_ OrtAllocator* allocator, _Outptr_ char** value);

  /**
   * \return A pointer to the newly created object. The pointer should be freed by ReleaseRunOptions after use
   */
  ORT_API2_STATUS(CreateRunOptions, _Outptr_ OrtRunOptions** out);

  ORT_API2_STATUS(RunOptionsSetRunLogVerbosityLevel, _Inout_ OrtRunOptions* options, int value);
  ORT_API2_STATUS(RunOptionsSetRunLogSeverityLevel, _Inout_ OrtRunOptions* options, int value);
  ORT_API2_STATUS(RunOptionsSetRunTag, _Inout_ OrtRunOptions*, _In_ const char* run_tag);

  ORT_API2_STATUS(RunOptionsGetRunLogVerbosityLevel, _In_ const OrtRunOptions* options, _Out_ int* out);
  ORT_API2_STATUS(RunOptionsGetRunLogSeverityLevel, _In_ const OrtRunOptions* options, _Out_ int* out);
  ORT_API2_STATUS(RunOptionsGetRunTag, _In_ const OrtRunOptions*, _Out_ const char** out);

  // Set a flag so that ALL incomplete OrtRun calls that are using this instance of OrtRunOptions
  // will exit as soon as possible.
  ORT_API2_STATUS(RunOptionsSetTerminate, _Inout_ OrtRunOptions* options);
  // Unset the terminate flag to enable this OrtRunOptions instance being used in new OrtRun calls.
  ORT_API2_STATUS(RunOptionsUnsetTerminate, _Inout_ OrtRunOptions* options);

  /**
   * Create a tensor from an allocator. ReleaseValue will also release the buffer inside the output value
   * \param out Should be freed by calling ReleaseValue
   * \param type must be one of TENSOR_ELEMENT_DATA_TYPE_xxxx
   */
  ORT_API2_STATUS(CreateTensorAsOrtValue, _Inout_ OrtAllocator* allocator, _In_ const int64_t* shape, size_t shape_len,
                  ONNXTensorElementDataType type, _Outptr_ OrtValue** out);

  /**
   * Create a tensor with user's buffer. You can fill the buffer either before calling this function or after.
   * p_data is owned by caller. ReleaseValue won't release p_data.
   * \param out Should be freed by calling ReleaseValue
   */
  ORT_API2_STATUS(CreateTensorWithDataAsOrtValue, _In_ const OrtMemoryInfo* info, _Inout_ void* p_data,
                  size_t p_data_len, _In_ const int64_t* shape, size_t shape_len, ONNXTensorElementDataType type,
                  _Outptr_ OrtValue** out);

  /**
   * \Sets *out to 1 iff an OrtValue is a tensor, 0 otherwise
   */
  ORT_API2_STATUS(IsTensor, _In_ const OrtValue* value, _Out_ int* out);

  // This function doesn't work with string tensor
  // this is a no-copy method whose pointer is only valid until the backing OrtValue is free'd.
  ORT_API2_STATUS(GetTensorMutableData, _Inout_ OrtValue* value, _Outptr_ void** out);

  /**
     * \param value A tensor created from OrtCreateTensor... function.
     * \param s each A string array. Each string in this array must be null terminated.
     * \param s_len length of s
     */
  ORT_API2_STATUS(FillStringTensor, _Inout_ OrtValue* value, _In_ const char* const* s, size_t s_len);

  /**
     * \param value A tensor created from OrtCreateTensor... function.
     * \param len total data length, not including the trailing '\0' chars.
     */
  ORT_API2_STATUS(GetStringTensorDataLength, _In_ const OrtValue* value, _Out_ size_t* len);

  /**
     * \param s string contents. Each string is NOT null-terminated.
     * \param value A tensor created from OrtCreateTensor... function.
     * \param s_len total data length, get it from OrtGetStringTensorDataLength
     */
  ORT_API2_STATUS(GetStringTensorContent, _In_ const OrtValue* value, _Out_writes_bytes_all_(s_len) void* s,
                  size_t s_len, _Out_writes_all_(offsets_len) size_t* offsets, size_t offsets_len);

  /**
     * Don't free the 'out' value
     */
  ORT_API2_STATUS(CastTypeInfoToTensorInfo, _In_ const OrtTypeInfo*,
                  _Outptr_result_maybenull_ const OrtTensorTypeAndShapeInfo** out);

  /**
     * Return OnnxType from OrtTypeInfo
     */
  ORT_API2_STATUS(GetOnnxTypeFromTypeInfo, _In_ const OrtTypeInfo*, _Out_ enum ONNXType* out);

  /**
     * The 'out' value should be released by calling ReleaseTensorTypeAndShapeInfo
     */
  ORT_API2_STATUS(CreateTensorTypeAndShapeInfo, _Outptr_ OrtTensorTypeAndShapeInfo** out);

  ORT_API2_STATUS(SetTensorElementType, _Inout_ OrtTensorTypeAndShapeInfo*, enum ONNXTensorElementDataType type);

  /**
 * \param info Created from CreateTensorTypeAndShapeInfo() function
 * \param dim_values An array with length of `dim_count`. Its elements can contain negative values.
 * \param dim_count length of dim_values
 */
  ORT_API2_STATUS(SetDimensions, OrtTensorTypeAndShapeInfo* info, _In_ const int64_t* dim_values, size_t dim_count);

  ORT_API2_STATUS(GetTensorElementType, _In_ const OrtTensorTypeAndShapeInfo*,
                  _Out_ enum ONNXTensorElementDataType* out);
  ORT_API2_STATUS(GetDimensionsCount, _In_ const OrtTensorTypeAndShapeInfo* info, _Out_ size_t* out);
  ORT_API2_STATUS(GetDimensions, _In_ const OrtTensorTypeAndShapeInfo* info, _Out_ int64_t* dim_values,
                  size_t dim_values_length);
  ORT_API2_STATUS(GetSymbolicDimensions, _In_ const OrtTensorTypeAndShapeInfo* info,
                  _Out_writes_all_(dim_params_length) const char* dim_params[], size_t dim_params_length);

  /**
 * Return the number of elements specified by the tensor shape.
 * Return a negative value if unknown (i.e., any dimension is negative.)
 * e.g.
 * [] -> 1
 * [1,3,4] -> 12
 * [2,0,4] -> 0
 * [-1,3,4] -> -1
 */
  ORT_API2_STATUS(GetTensorShapeElementCount, _In_ const OrtTensorTypeAndShapeInfo* info, _Out_ size_t* out);

  /**
 * \param out Should be freed by ReleaseTensorTypeAndShapeInfo after use
 */
  ORT_API2_STATUS(GetTensorTypeAndShape, _In_ const OrtValue* value, _Outptr_ OrtTensorTypeAndShapeInfo** out);

  /**
 * Get the type information of an OrtValue
 * \param value
 * \param out The returned value should be freed by ReleaseTypeInfo after use
 */
  ORT_API2_STATUS(GetTypeInfo, _In_ const OrtValue* value, _Outptr_result_maybenull_ OrtTypeInfo** out);

  ORT_API2_STATUS(GetValueType, _In_ const OrtValue* value, _Out_ enum ONNXType* out);

  ORT_API2_STATUS(CreateMemoryInfo, _In_ const char* name1, enum OrtAllocatorType type, int id1,
                  enum OrtMemType mem_type1, _Outptr_ OrtMemoryInfo** out);

  /**
 * Convenience function for special case of CreateMemoryInfo, for the CPU allocator. Uses name = "Cpu" and id = 0.
 */
  ORT_API2_STATUS(CreateCpuMemoryInfo, enum OrtAllocatorType type, enum OrtMemType mem_type1,
                  _Outptr_ OrtMemoryInfo** out);

  /**
 * Test if two memory info are equal
 * \Sets 'out' to 0 if equal, -1 if not equal
 */
  ORT_API2_STATUS(CompareMemoryInfo, _In_ const OrtMemoryInfo* info1, _In_ const OrtMemoryInfo* info2, _Out_ int* out);

  /**
 * Do not free the returned value
 */
  ORT_API2_STATUS(MemoryInfoGetName, _In_ const OrtMemoryInfo* ptr, _Out_ const char** out);
  ORT_API2_STATUS(MemoryInfoGetId, _In_ const OrtMemoryInfo* ptr, _Out_ int* out);
  ORT_API2_STATUS(MemoryInfoGetMemType, _In_ const OrtMemoryInfo* ptr, _Out_ OrtMemType* out);
  ORT_API2_STATUS(MemoryInfoGetType, _In_ const OrtMemoryInfo* ptr, _Out_ OrtAllocatorType* out);

  ORT_API2_STATUS(AllocatorAlloc, _Inout_ OrtAllocator* ptr, size_t size, _Outptr_ void** out);
  ORT_API2_STATUS(AllocatorFree, _Inout_ OrtAllocator* ptr, void* p);
  ORT_API2_STATUS(AllocatorGetInfo, _In_ const OrtAllocator* ptr, _Outptr_ const struct OrtMemoryInfo** out);

  // This API returns a CPU non-arena based allocator
  // The returned pointer doesn't have to be freed.
  // Always returns the same instance on every invocation.
  ORT_API2_STATUS(GetAllocatorWithDefaultOptions, _Outptr_ OrtAllocator** out);

  // Override symbolic dimensions (by specific denotation strings) with actual values if known at session initialization time to enable
  // optimizations that can take advantage of fixed values (such as memory planning, etc)
  ORT_API2_STATUS(AddFreeDimensionOverride, _Inout_ OrtSessionOptions* options, _In_ const char* dim_denotation,
                  _In_ int64_t dim_value);

  /**
   * APIs to support non-tensor types - map and sequence.
   * Currently only the following types are supported
   * Note: the following types should be kept in sync with data_types.h
   * Map types
   * =========
   * std::map<std::string, std::string>
   * std::map<std::string, int64_t>
   * std::map<std::string, float>
   * std::map<std::string, double>
   * std::map<int64_t, std::string>
   * std::map<int64_t, int64_t>
   * std::map<int64_t, float>
   * std::map<int64_t, double>
   *
   * Sequence types
   * ==============
   * std::vector<std::string>
   * std::vector<int64_t>
   * std::vector<float>
   * std::vector<double>
   * std::vector<std::map<std::string, float>>
   * std::vector<std::map<int64_t, float>
   */

  /**
   * If input OrtValue represents a map, you need to retrieve the keys and values
   * separately. Use index=0 to retrieve keys and index=1 to retrieve values.
   * If input OrtValue represents a sequence, use index to retrieve the index'th element
   * of the sequence.
   */
  ORT_API2_STATUS(GetValue, _In_ const OrtValue* value, int index, _Inout_ OrtAllocator* allocator,
                  _Outptr_ OrtValue** out);

  /**
   * Returns 2 for type map and N for sequence where N is the number of elements
   * in the sequence.
   */
  ORT_API2_STATUS(GetValueCount, _In_ const OrtValue* value, _Out_ size_t* out);

  /**
   * To construct a map, use num_values = 2 and 'in' should be an arrary of 2 OrtValues
   * representing keys and values.
   * To construct a sequence, use num_values = N where N is the number of the elements in the
   * sequence. 'in' should be an arrary of N OrtValues.
   * \value_type should be either map or sequence.
   */
  ORT_API2_STATUS(CreateValue, _In_reads_(num_values) const OrtValue* const* in, size_t num_values,
                  enum ONNXType value_type, _Outptr_ OrtValue** out);

  /**
     * Construct OrtValue that contains a value of non-standard type created for
     * experiments or while awaiting standardization. OrtValue in this case would contain
     * an internal representation of the Opaque type. Opaque types are distinguished between
     * each other by two strings 1) domain and 2) type name. The combination of the two
     * must be unique, so the type representation is properly identified internally. The combination
     * must be properly registered from within ORT at both compile/run time or by another API.
     *
     * To construct the OrtValue pass domain and type names, also a pointer to a data container
     * the type of which must be know to both ORT and the client program. That data container may or may
     * not match the internal representation of the Opaque type. The sizeof(data_container) is passed for
     * verification purposes.
     *
     * \domain_name - domain name for the Opaque type, null terminated.
     * \type_name   - type name for the Opaque type, null terminated.
     * \data_contianer - data to populate OrtValue
     * \data_container_size - sizeof() of the data container. Must match the sizeof() of the expected
     *                    data_container size internally.
     */
  ORT_API2_STATUS(CreateOpaqueValue, _In_z_ const char* domain_name, _In_z_ const char* type_name,
                  _In_ const void* data_container, size_t data_container_size, _Outptr_ OrtValue** out);

  /**
     * Fetch data from an OrtValue that contains a value of non-standard type created for
     * experiments or while awaiting standardization.
     * \domain_name - domain name for the Opaque type, null terminated.
     * \type_name   - type name for the Opaque type, null terminated.
     * \data_contianer - data to populate OrtValue
     * \data_container_size - sizeof() of the data container. Must match the sizeof() of the expected
     *                    data_container size internally.
     */

  ORT_API2_STATUS(GetOpaqueValue, _In_ const char* domain_name, _In_ const char* type_name, _In_ const OrtValue* in,
                  _Out_ void* data_container, size_t data_container_size);

  /**
     * Fetch a float stored as an attribute in the graph node
     * \info - OrtKernelInfo instance
     * \name - name of the attribute to be parsed
     * \out - pointer to memory where the attribute is to be stored
     */
  ORT_API2_STATUS(KernelInfoGetAttribute_float, _In_ const OrtKernelInfo* info, _In_ const char* name,
                  _Out_ float* out);

  /**
     * Fetch a 64-bit int stored as an attribute in the graph node
     * \info - OrtKernelInfo instance
     * \name - name of the attribute to be parsed
     * \out - pointer to memory where the attribute is to be stored
     */
  ORT_API2_STATUS(KernelInfoGetAttribute_int64, _In_ const OrtKernelInfo* info, _In_ const char* name,
                  _Out_ int64_t* out);
  /**
     * Fetch a string stored as an attribute in the graph node
     * \info - OrtKernelInfo instance
     * \name - name of the attribute to be parsed
     * \out - pointer to memory where the attribute's contents are to be stored
     * \size - actual size of string attribute
     * (If `out` is nullptr, the value of `size` is set to the true size of the string
        attribute, and a success status is returned.

        If the `size` parameter is greater than or equal to the actual string attribute's size,
        the value of `size` is set to the true size of the string attribute, the provided memory
        is filled with the attribute's contents, and a success status is returned.

        If the `size` parameter is lesser than the actual string attribute's size and `out`
        is not nullptr, the value of `size` is set to the true size of the string attribute
        and a failure status is returned.)
     */
  ORT_API2_STATUS(KernelInfoGetAttribute_string, _In_ const OrtKernelInfo* info, _In_ const char* name, _Out_ char* out,
                  _Inout_ size_t* size);

  ORT_API2_STATUS(KernelContext_GetInputCount, _In_ const OrtKernelContext* context, _Out_ size_t* out);
  ORT_API2_STATUS(KernelContext_GetOutputCount, _In_ const OrtKernelContext* context, _Out_ size_t* out);
  ORT_API2_STATUS(KernelContext_GetInput, _In_ const OrtKernelContext* context, _In_ size_t index,
                  _Out_ const OrtValue** out);
  ORT_API2_STATUS(KernelContext_GetOutput, _Inout_ OrtKernelContext* context, _In_ size_t index,
                  _In_ const int64_t* dim_values, size_t dim_count, _Outptr_ OrtValue** out);

  ORT_CLASS_RELEASE(Env);
  ORT_CLASS_RELEASE(Status);  // nullptr for Status* indicates success
  ORT_CLASS_RELEASE(MemoryInfo);
  ORT_CLASS_RELEASE(Session);  //Don't call ReleaseSession from Dllmain (because session owns a thread pool)
  ORT_CLASS_RELEASE(Value);
  ORT_CLASS_RELEASE(RunOptions);
  ORT_CLASS_RELEASE(TypeInfo);
  ORT_CLASS_RELEASE(TensorTypeAndShapeInfo);
  ORT_CLASS_RELEASE(SessionOptions);
  ORT_CLASS_RELEASE(CustomOpDomain);

  // End of Version 1 - DO NOT MODIFY ABOVE (see above text for more information)

  // Version 2 - In development, feel free to add/remove/rearrange here

  /**
    * GetDenotationFromTypeInfo
	 * This api augments OrtTypeInfo to return denotations on the type.
	 * This is used by WinML to determine if an input/output is intended to be an Image or a Tensor.
    */
  ORT_API2_STATUS(GetDenotationFromTypeInfo, _In_ const OrtTypeInfo*, _Out_ const char** const denotation,
                  _Out_ size_t* len);

  // OrtTypeInfo Casting methods

  /**
    * CastTypeInfoToMapTypeInfo
	 * This api augments OrtTypeInfo to return an OrtMapTypeInfo when the type is a map.
	 * The OrtMapTypeInfo has additional information about the map's key type and value type.
	 * This is used by WinML to support model reflection APIs.
	 * This is used by WinML to support model reflection APIs.
	 *
	 * Don't free the 'out' value
    */
  ORT_API2_STATUS(CastTypeInfoToMapTypeInfo, _In_ const OrtTypeInfo* type_info,
                  _Outptr_result_maybenull_ const OrtMapTypeInfo** out);

  /**
    * CastTypeInfoToSequenceTypeInfo
	 * This api augments OrtTypeInfo to return an OrtSequenceTypeInfo when the type is a sequence.
	 * The OrtSequenceTypeInfo has additional information about the sequence's element type.
    * This is used by WinML to support model reflection APIs.
	 *
	 * Don't free the 'out' value
    */
  ORT_API2_STATUS(CastTypeInfoToSequenceTypeInfo, _In_ const OrtTypeInfo* type_info,
                  _Outptr_result_maybenull_ const OrtSequenceTypeInfo** out);

  // OrtMapTypeInfo Accessors

  /**
    * GetMapKeyType
	 * This api augments get the key type of a map. Key types are restricted to being scalar types and use ONNXTensorElementDataType.
	 * This is used by WinML to support model reflection APIs.
    */
  ORT_API2_STATUS(GetMapKeyType, _In_ const OrtMapTypeInfo* map_type_info, _Out_ enum ONNXTensorElementDataType* out);

  /**
    * GetMapValueType
	 * This api augments get the value type of a map.
    */
  ORT_API2_STATUS(GetMapValueType, _In_ const OrtMapTypeInfo* map_type_info, _Outptr_ OrtTypeInfo** type_info);

  // OrtSequenceTypeInfo Accessors

  /**
    * GetSequenceElementType
	 * This api augments get the element type of a sequence.
	 * This is used by WinML to support model reflection APIs.
    */
  ORT_API2_STATUS(GetSequenceElementType, _In_ const OrtSequenceTypeInfo* sequence_type_info,
                  _Outptr_ OrtTypeInfo** type_info);

  ORT_CLASS_RELEASE(MapTypeInfo);
  ORT_CLASS_RELEASE(SequenceTypeInfo);

  /**
   * \param out is set to a null terminated string allocated using 'allocator'. The caller is responsible for freeing it.
   * Profiling is turned ON automatically if enabled for the particular session by invoking EnableProfiling()
   * on the SessionOptions instance used to create the session.
   */
  ORT_API2_STATUS(SessionEndProfiling, _In_ OrtSession* sess, _Inout_ OrtAllocator* allocator, _Outptr_ char** out);

  /**
   * \param out is a pointer to the newly created object. The pointer should be freed by calling ReleaseModelMetadata after use.
   */
  ORT_API2_STATUS(SessionGetModelMetadata, _In_ const OrtSession* sess, _Outptr_ OrtModelMetadata** out);

  /**
   * \param value  is set to a null terminated string allocated using 'allocator'. The caller is responsible for freeing it.
   */
  ORT_API2_STATUS(ModelMetadataGetProducerName, _In_ const OrtModelMetadata* model_metadata,
                  _Inout_ OrtAllocator* allocator, _Outptr_ char** value);
  ORT_API2_STATUS(ModelMetadataGetGraphName, _In_ const OrtModelMetadata* model_metadata,
                  _Inout_ OrtAllocator* allocator, _Outptr_ char** value);
  ORT_API2_STATUS(ModelMetadataGetDomain, _In_ const OrtModelMetadata* model_metadata, _Inout_ OrtAllocator* allocator,
                  _Outptr_ char** value);
  ORT_API2_STATUS(ModelMetadataGetDescription, _In_ const OrtModelMetadata* model_metadata,
                  _Inout_ OrtAllocator* allocator, _Outptr_ char** value);
  /**
   * \param value  is set to a null terminated string allocated using 'allocator'. The caller is responsible for freeing it.
   * 'value' will be a nullptr if the given key is not found in the custom metadata map.
   */
  ORT_API2_STATUS(ModelMetadataLookupCustomMetadataMap, _In_ const OrtModelMetadata* model_metadata,
                  _Inout_ OrtAllocator* allocator, _In_ const char* key, _Outptr_result_maybenull_ char** value);

  ORT_API2_STATUS(ModelMetadataGetVersion, _In_ const OrtModelMetadata* model_metadata, _Out_ int64_t* value);

  ORT_CLASS_RELEASE(ModelMetadata);

  /*
  * Creates an environment with global threadpools that will be shared across sessions.
  * Use this in conjunction with DisablePerSessionThreads API or else the session will use
  * its own thread pools.
  */
  ORT_API2_STATUS(CreateEnvWithGlobalThreadPools, OrtLoggingLevel logging_level, _In_ const char* logid,
                  _In_ const OrtThreadingOptions* t_options, _Outptr_ OrtEnv** out);

  /*
  * Calling this API will make the session use the global threadpools shared across sessions.
  * This API should be used in conjunction with CreateEnvWithGlobalThreadPools API.
  */
  ORT_API2_STATUS(DisablePerSessionThreads, _Inout_ OrtSessionOptions* options);

  ORT_API2_STATUS(CreateThreadingOptions, _Outptr_ OrtThreadingOptions** out);

  ORT_CLASS_RELEASE(ThreadingOptions);

  /**
   * \param num_keys contains the number of keys in the custom metadata map
   * \param keys is an array of null terminated strings (array count = num_keys) allocated using 'allocator'.
   * The caller is responsible for freeing each string and the pointer array.
   * 'keys' will be a nullptr if custom metadata map is empty.
   */
  ORT_API2_STATUS(ModelMetadataGetCustomMetadataMapKeys, _In_ const OrtModelMetadata* model_metadata,
                  _Inout_ OrtAllocator* allocator, _Outptr_result_buffer_maybenull_(*num_keys) char*** keys, _Out_ int64_t* num_keys);

  // Override symbolic dimensions (by specific name strings) with actual values
  // if known at session initialization time to enable optimizations that can
  // take advantage of fixed values (such as memory planning, etc)
  ORT_API2_STATUS(AddFreeDimensionOverrideByName,
                  _Inout_ OrtSessionOptions* options, _In_ const char* dim_name,
                  _In_ int64_t dim_value);

  /**
   * \param out_ptr will hold a pointer to the array of char *
   * representing available providers.
   * \param provider_length is a pointer to an int variable where
   * the number of available providers will be added.
   * The caller is responsible for freeing each char * and the pointer
   * array by calling ReleaseAvailableProviders().
   */
  ORT_API2_STATUS(GetAvailableProviders, _Outptr_ char*** out_ptr,
                  _In_ int* provider_length);

  /**
   * \param ptr is the pointer to an array of available providers you
   * get after calling GetAvailableProviders().
   * \param providers_length is the number of available providers.
   */
  ORT_API2_STATUS(ReleaseAvailableProviders, _In_ char** ptr,
                  _In_ int providers_length);

  /**
     * \param value - A tensor created from OrtCreateTensor... function.
     * \param index - index of string tensor element, length of element at index will be returned.
     * \param out - number of UTF-8 bytes that the string contains
     */
  ORT_API2_STATUS(GetStringTensorElementLength, _In_ const OrtValue* value, size_t index, _Out_ size_t* out);

  /**
     * \param s string element contents in UTF-8 encoding. The string is NOT null-terminated.
     * \param value A tensor created from OrtCreateTensor... function.
     * \param s_len element length, get it from OrtGetStringTensorElementLength.
     * \param index offset of element of tensor to return.
     */
  ORT_API2_STATUS(GetStringTensorElement, _In_ const OrtValue* value, size_t s_len, size_t index, _Out_writes_bytes_all_(s_len) void* s);

  /**
     * \param value - A tensor created from OrtCreateTensor... function.
     * \param s - A null terminated UTF-8 encoded string.
     * \param index - index of string tensor element to fill
     */
  ORT_API2_STATUS(FillStringTensorElement, _Inout_ OrtValue* value, _In_ const char* s, size_t index);

  /**
     * Set a single session configuration entry as a pair of strings
     * If a configuration with same key exists, this will overwrite the configuration with the given config_value
     * \param config_key    A null terminated string representation of the config key
     * \param config_value  A null terminated string representation of the config value
     * The config_key and the format of config_value are defined in onnxruntime_session_options_config_keys.h
     */
  ORT_API2_STATUS(AddSessionConfigEntry, _Inout_ OrtSessionOptions* options,
                  _In_z_ const char* config_key, _In_z_ const char* config_value);

  /** 
   * This API returns an allocator bound to the provided OrtSession instance according 
   * to the spec within mem_info if successful
   * \param sess valid OrtSession instance
   * \param mem_info - valid OrtMemoryInfo instance
   * \param - out a ptr to an instance of OrtAllocator which wraps the allocator 
              bound to the OrtSession instance
              Freeing the returned pointer only frees the OrtAllocator instance and not
              the wrapped session owned allocator itself.
   * \return OrtStatus or nullptr if successful
   */
  ORT_API2_STATUS(CreateAllocator, _In_ const OrtSession* sess, _In_ const OrtMemoryInfo* mem_info,
                  _Outptr_ OrtAllocator** out);

  // Release instance of OrtAllocator obtained from CreateAllocator API
  ORT_CLASS_RELEASE(Allocator);

  ORT_API2_STATUS(RunWithBinding, _Inout_ OrtSession* sess, _In_ const OrtRunOptions* run_options, _In_ const OrtIoBinding* binding_ptr);

  // Creates an IoBinding instance that allows one to bind pre-allocated OrtValues
  // to input names. Thus if you want to use a raw on device buffer as input or output
  // you can avoid extra copy during runtime.
  ORT_API2_STATUS(CreateIoBinding, _Inout_ OrtSession* sess, _Outptr_ OrtIoBinding** out);

  // Release instance or OrtIoBinding obtained from CreateIoBinding API
  ORT_CLASS_RELEASE(IoBinding);

  /**
   * The function will bind the OrtValue to a specified input name.
   * The OrtValue must be a Tensor. ORT would use that value in place of input for the specified name.
   * \param binding_ptr - an instance of OrtIoBinding created by CreateIoBinding()
   * \param name - name for the model input
   * \param  val_ptr - OrtValue of Tensor type.
   * \return OrtStatus instance on error which the caller is responsible to free or nullptr on success
   */
  ORT_API2_STATUS(BindInput, _Inout_ OrtIoBinding* binding_ptr, _In_ const char* name, _In_ const OrtValue* val_ptr);

  /**
   * The function will bind the OrtValue to the specified output name.
   * The OrtValue must be a Tensor. ORT would use that value in place of output for the specified name.
   *
   * \param binding_ptr - an instance of OrtIoBinding created by CreateIoBinding()
   * \param name - name for the model output
   * \param  val_ptr - OrtValue of Tensor type.
   * \return OrtStatus instance on error which the caller is responsible to free or nullptr on success
   */
  ORT_API2_STATUS(BindOutput, _Inout_ OrtIoBinding* binding_ptr, _In_ const char* name, _In_ const OrtValue* val_ptr);

  /**
   * The function will bind the OrtValue to a device which specification is contained within OrtMemoryInfo
   * You can either create an instance of OrtMemoryInfo with a device id or obtain one from the allocator that you are created/using
   * This is useful when one or more outputs have dynamic shapes and, it is hard to pre-allocated and bind a chunk of
   * memory within OrtValue ahead of time.
   *
   * \param binding_ptr - an instance of OrtIoBinding created by CreateIoBinding()
   * \param name - name for the model output
   * \param  mem_info_ptr - OrtMemoryInfo
   * \return OrtStatus instance on error which the caller is responsible to free or nullptr on success
   */
  ORT_API2_STATUS(BindOutputToDevice, _Inout_ OrtIoBinding* binding_ptr, _In_ const char* name, _In_ const OrtMemoryInfo* val_ptr);

  /**
    * The function returns the names of the outputs in the order they were bound. This is useful after running the model
    * with bound outputs because the returned names are in order in which output OrtValues are returned. This API is optional
    * to use. If you knew the order of outputs and its names you used for binding you would not need to use this API.
    *
    * \param  binding_ptr - a ptr to an instance of OrtIoBinding created obtained from CreateIoBinding()
    * \param  allocator - a ptr to an instance of OrtAllocator obtained with CreateAllocator() or GetAllocatorWithDefaultOptions()
    *                      the specified allocator will be used to allocate continuous buffers for output strings and lengths.
    * \param buffer - pointer to a continuous buffer of non-zero terminated UTF-8 encoded strings. The number of strings stored is returned count parameter.
    *                 this buffer will be allocated with the specified allocator and must be freed after it is no longer needed.
    * \param lengths - a pointer to a continuous buffer of size_t lengths of strings returned in the buffer. The number of items is returned
    *                  in the count. This buffer is allocated with the specified allocator and must be freed after it is no longer needed.
    * \para count - is the number of strings returned. If the instance of OrtIoBiding has no bound outputs, zero is returned,
    *              no memory allocation is performed and buffer and lengths are nullptr on return.
    */
  ORT_API2_STATUS(GetBoundOutputNames, _In_ const OrtIoBinding* binding_ptr, _In_ OrtAllocator* allocator,
                  _Out_ char** buffer, _Out_writes_all_(count) size_t** lengths, _Out_ size_t* count);

  /**
    * The function returns an array of pointers to individually allocated OrtValues that contain results of a model execution with RunWithBinding()
    * The array contains the same number of OrtValues and they are in the same order as they were bound with BindOutput()
    * or BindOutputToDevice().
    * The returned OrtValues must be individually released after they are no longer needed.
    * The array is allocated using the specified instance of the allocator and must be freed using the same allocator after
    * all the OrtValues contained therein are individually released.
    *
    * \param binding_ptr - instance of OrtIoBidning
    * \param allocator - instance of allocator to allocate output array
    * \param output - pointer to the allocated buffer. Returns nullptr if no outputs.
    * \param output_count - pointer to the number of OrtValues returned. Zero if no outputs.
    */
  ORT_API2_STATUS(GetBoundOutputValues, _In_ const OrtIoBinding* binding_ptr, _In_ OrtAllocator* allocator,
                  _Out_writes_all_(output_count) OrtValue*** output, _Out_ size_t* output_count);

  /** Clears any previously specified bindings for inputs/outputs
   */
  void(ORT_API_CALL* ClearBoundInputs)(_Inout_ OrtIoBinding* binding_ptr) NO_EXCEPTION ORT_ALL_ARGS_NONNULL;
  void(ORT_API_CALL* ClearBoundOutputs)(_Inout_ OrtIoBinding* binding_ptr) NO_EXCEPTION ORT_ALL_ARGS_NONNULL;

  /**
   * Provides element-level access into a tensor.
   * \param location_values a pointer to an array of index values that specify an element's location in the tensor data blob
   * \param location_values_count length of location_values
   * \param out a pointer to the element specified by location_values
   * e.g.
   * Given a tensor with overall shape [3,224,224], an element at
   * location [2,150,128] can be accessed directly.
   *
   * This function only works for numeric tensors.
   * This is a no-copy method whose pointer is only valid until the backing OrtValue is free'd.
   */
  ORT_API2_STATUS(TensorAt, _Inout_ OrtValue* value, const int64_t* location_values, size_t location_values_count, _Outptr_ void** out);

  /**
   * Creates an allocator instance and registers it with the env to enable
   * sharing between multiple sessions that use the same env instance.
   * Lifetime of the created allocator will be valid for the duration of the environment.
   * Returns an error if an allocator with the same OrtMemoryInfo is already registered.
   * \param env OrtEnv instance (must be non-null).
   * \param mem_info (must be non-null).
   * \param arena_cfg if nullptr defaults will be used.
   * See docs/C_API.md for details.
  */
  ORT_API2_STATUS(CreateAndRegisterAllocator, _Inout_ OrtEnv* env, _In_ const OrtMemoryInfo* mem_info,
                  _In_ const OrtArenaCfg* arena_cfg);

  /**
   * Set the language projection for collecting telemetry data when Env is created
   * \param projection the source projected language.
  */
  ORT_API2_STATUS(SetLanguageProjection, _In_ const OrtEnv* ort_env, _In_ OrtLanguageProjection projection);

  /**
   * On some platforms, this timer may not be as precise as nanoseconds
   * For instance, on Windows and MacOS, the precision will be ~100ns
   * \param out is set to the nanoseconds of profiling's start time
   */
  ORT_API2_STATUS(SessionGetProfilingStartTimeNs, _In_ const OrtSession* sess, _Outptr_ uint64_t* out);

  /**
   * Use this API to configure the global thread pool options to be used in the call to CreateEnvWithGlobalThreadPools.
   * A value of 0 means ORT will pick the default.
   * A value of 1 means the invoking thread will be used; no threads will be created in the thread pool.
   */
  ORT_API2_STATUS(SetGlobalIntraOpNumThreads, _Inout_ OrtThreadingOptions* tp_options, int intra_op_num_threads);
  ORT_API2_STATUS(SetGlobalInterOpNumThreads, _Inout_ OrtThreadingOptions* tp_options, int inter_op_num_threads);

  /**
   * Use this API to configure the global thread pool options to be used in the call to CreateEnvWithGlobalThreadPools.
   * Allow spinning of thread pools when their queues are empty. This API will set the value for both
   * inter_op and intra_op threadpools.
   * \param allow_spinning valid values are 1 and 0.
   * 1: threadpool will spin to wait for queue to become non-empty, 0: it won't spin.
   * Prefer a value of 0 if your CPU usage is very high.
   */
  ORT_API2_STATUS(SetGlobalSpinControl, _Inout_ OrtThreadingOptions* tp_options, int allow_spinning);

  /**
   * Add a pre-allocated initializer to a session. If a model contains an initializer with a name
   * that is same as the name passed to this API call, ORT will use this initializer instance
   * instead of deserializing one from the model file. This is useful when you want to share
   * the same initializer across sessions.
   * \param name name of the initializer
   * \param val OrtValue containing the initializer. Lifetime of 'val' and the underlying initializer buffer must be
   * managed by the user (created using the CreateTensorWithDataAsOrtValue API) and it must outlive the session object
   * to which it is added.
   */
  ORT_API2_STATUS(AddInitializer, _Inout_ OrtSessionOptions* options, _In_z_ const char* name,
                  _In_ const OrtValue* val);

  /**
   * Creates a custom environment with global threadpools and logger that will be shared across sessions.
   * Use this in conjunction with DisablePerSessionThreads API or else the session will use
   * its own thread pools.
   *
   * \param out should be freed by `ReleaseEnv` after use
   */
  ORT_API2_STATUS(CreateEnvWithCustomLoggerAndGlobalThreadPools, OrtLoggingFunction logging_function, _In_opt_ void* logger_param, OrtLoggingLevel logging_level,
                  _In_ const char* logid, _In_ const struct OrtThreadingOptions* tp_options, _Outptr_ OrtEnv** out);

  /**
   * Append CUDA execution provider to the session options
   * If CUDA is not available (due to a non cuda enabled build), this function will return failure.
   */
  ORT_API2_STATUS(SessionOptionsAppendExecutionProvider_CUDA,
                  _In_ OrtSessionOptions* options, _In_ const OrtCUDAProviderOptions* cuda_options);

  /**
   * Append ROCM execution provider to the session options
   * If ROCM is not available (due to a non rocm enabled build), this function will return failure.
   */
  ORT_API2_STATUS(SessionOptionsAppendExecutionProvider_ROCM,
                  _In_ OrtSessionOptions* options, _In_ const OrtROCMProviderOptions* rocm_options);

  /**
   * Append OpenVINO execution provider to the session options
   * If OpenVINO is not available (due to the OpenVINO provider shared library or its dependencies not being installed), this function will fail.
   */
  ORT_API2_STATUS(SessionOptionsAppendExecutionProvider_OpenVINO,
                  _In_ OrtSessionOptions* options, _In_ const OrtOpenVINOProviderOptions* provider_options);

  /**
   * Use this API to configure the global thread pool options to be used in the call to CreateEnvWithGlobalThreadPools.
   * When this API is called, flush-to-zero and denormal-as-zero are applied to threads in both intra and inter global thread pool.
   * Note that an alternative way not using this option at runtime is to train and export a model without denormals
   * and that's recommended because turning this option on may hurt model accuracy.
   */
  ORT_API2_STATUS(SetGlobalDenormalAsZero, _Inout_ OrtThreadingOptions* tp_options);

  /**
  * (Deprecated) Use `CreateArenaCfgV2` instead
  * Use this API to create the configuration of an arena that can eventually be used to define
  * an arena based allocator's behavior
  * \param max_mem - use 0 to allow ORT to choose the default
  * \param arena_extend_strategy -  use -1 to allow ORT to choose the default, 0 = kNextPowerOfTwo, 1 = kSameAsRequested
  * \param initial_chunk_size_bytes - use -1 to allow ORT to choose the default
  * \param max_dead_bytes_per_chunk - use -1 to allow ORT to choose the default
  * \param out - a pointer to an OrtArenaCfg instance
  * \return a nullptr in case of success or a pointer to an OrtStatus instance in case of failure
  * See docs/C_API.md for details on what the following parameters mean and how to choose these values
  */
  ORT_API2_STATUS(CreateArenaCfg, _In_ size_t max_mem, int arena_extend_strategy, int initial_chunk_size_bytes,
                  int max_dead_bytes_per_chunk, _Outptr_ OrtArenaCfg** out);

  ORT_CLASS_RELEASE(ArenaCfg);

  /**
  * Use this API to obtain the description of the graph present in the model
  * (doc_string field of the GraphProto message within the ModelProto message).
  * If it doesn't exist, an empty string will be returned.
  * \param model_metadata - an instance of OrtModelMetadata
  * \param allocator - allocator used to allocate the string that will be returned back
  * \param value - is set to a null terminated string allocated using 'allocator'.
    The caller is responsible for freeing it.
  */
  ORT_API2_STATUS(ModelMetadataGetGraphDescription, _In_ const OrtModelMetadata* model_metadata,
                  _Inout_ OrtAllocator* allocator, _Outptr_ char** value);
  /**
   * Append TensorRT execution provider to the session options with TensorRT provider options. 
   * If TensorRT is not available (due to a non TensorRT enabled build), this function will return failure.
   */
  ORT_API2_STATUS(SessionOptionsAppendExecutionProvider_TensorRT,
                  _In_ OrtSessionOptions* options, _In_ const OrtTensorRTProviderOptions* tensorrt_options);

  /**
  * Set the current device id of the GPU execution provider (cuda/tensorrt/rocm). The device id should be less
  * than the total number of devices available. Using this API makes sense only when doing multi-GPU inferencing.
  */
  ORT_API2_STATUS(SetCurrentGpuDeviceId, _In_ int device_id);

  /**
   * Get the current device id of the GPU execution provider (cuda/tensorrt/rocm).
   */
  ORT_API2_STATUS(GetCurrentGpuDeviceId, _In_ int* device_id);

  /**
     * Fetch an array of int64_t values stored as an attribute in the graph node
     * \info - OrtKernelInfo instance
     * \name - name of the attribute to be parsed
     * \out - pointer to memory where the attribute's contents are to be stored
     * \size - actual size of attribute array
     * (If `out` is nullptr, the value of `size` is set to the true size of the attribute
        array's size, and a success status is returned.

        If the `size` parameter is greater than or equal to the actual attribute array's size,
        the value of `size` is set to the true size of the attribute array's size,
        the provided memory is filled with the attribute's contents,
        and a success status is returned.

        If the `size` parameter is lesser than the actual attribute array's size and `out`
        is not nullptr, the value of `size` is set to the true size of the attribute array's size
        and a failure status is returned.)
     */
  ORT_API2_STATUS(KernelInfoGetAttributeArray_float, _In_ const OrtKernelInfo* info, _In_ const char* name,
                  _Out_ float* out, _Inout_ size_t* size);

  /**
     * Fetch an array of int64_t values stored as an attribute in the graph node
     * \info - OrtKernelInfo instance
     * \name - name of the attribute to be parsed
     * \out - pointer to memory where the attribute's contents are to be stored
     * \size - actual size of attribute array
     * (If `out` is nullptr, the value of `size` is set to the true size of the attribute
        array's size, and a success status is returned.

        If the `size` parameter is greater than or equal to the actual attribute array's size,
        the value of `size` is set to the true size of the attribute array's size,
        the provided memory is filled with the attribute's contents,
        and a success status is returned.

        If the `size` parameter is lesser than the actual attribute array's size and `out`
        is not nullptr, the value of `size` is set to the true size of the attribute array's size
        and a failure status is returned.)
     */
  ORT_API2_STATUS(KernelInfoGetAttributeArray_int64, _In_ const OrtKernelInfo* info, _In_ const char* name,
                  _Out_ int64_t* out, _Inout_ size_t* size);

  /**
  * Use this API to create the configuration of an arena that can eventually be used to define
  * an arena based allocator's behavior
  * \param arena_config_keys - keys to configure the arena
  * \param arena_config_values - values to configure the arena
  * \param num_keys - number of keys passed in
  * Supported keys are (See docs/C_API.md for details on what the following parameters mean and how to choose these values.):
  * "max_mem": Maximum memory that can be allocated by the arena based allocator.
     Use 0 for ORT to pick the best value. Default is 0.
  * "arena_extend_strategy": 0 = kNextPowerOfTwo, 1 = kSameAsRequested.
     Use -1 to allow ORT to choose the default.
  * "initial_chunk_size_bytes": (Possible) Size of the first allocation in the arena.
     Only relevant if arena strategy is `kNextPowerOfTwo`. Use -1 to allow ORT to choose the default.
     Ultimately, the first allocation size is determined by the allocation memory request.
  * "max_dead_bytes_per_chunk": Threshold of unused memory in an allocated chunk of arena memory after
     crossing which the current chunk is chunked into 2.
  * "initial_growth_chunk_size_bytes": (Possible) Size of the second allocation in the arena.
     Only relevant if arena strategy is `kNextPowerOfTwo`. Use -1 to allow ORT to choose the default.
     Ultimately, the allocation size is determined by the allocation memory request.
     Further allocation sizes are governed by the arena extend strategy.
  */
  ORT_API2_STATUS(CreateArenaCfgV2, _In_reads_(num_keys) const char* const* arena_config_keys,
                  _In_reads_(num_keys) const size_t* arena_config_values, _In_ size_t num_keys,
                  _Outptr_ OrtArenaCfg** out);

  /**
     * Set a single run configuration entry as a pair of strings
     * If a configuration with same key exists, this will overwrite the configuration with the given config_value
     * \param config_key    A null terminated string representation of the config key
     * \param config_value  A null terminated string representation of the config value
     * The config_key and the format of config_value are defined in onnxruntime_run_options_config_keys.h
     */
  ORT_API2_STATUS(AddRunConfigEntry, _Inout_ OrtRunOptions* options,
                  _In_z_ const char* config_key, _In_z_ const char* config_value);

  /*
     * Creates an OrtPrepackedWeightsContainer instance.
     * This container will hold pre-packed buffers of shared initializers for sharing between sessions
     * (i.e.) if there are shared initializers that can be shared between sessions, the pre-packed buffers
     * of these (if any) may possibly be shared to provide memory footprint savings. Pass this container
     * to sessions that you would like to share pre-packed buffers of shared initializers at session
     * creation time.
     *  \out - created OrtPrepackedWeightsContainer instance
    */
  ORT_API2_STATUS(CreatePrepackedWeightsContainer, _Outptr_ OrtPrepackedWeightsContainer** out);

  /*
     * Release OrtPrepackedWeightsContainer instance
     *  Note: The OrtPrepackedWeightsContainer instance must not be released until the sessions using it are released
    */
  ORT_CLASS_RELEASE(PrepackedWeightsContainer);

  /**
     * Same functionality offered by CreateSession() API except that a container that contains
     pre-packed weights' buffers is written into/read from by the created session.
     This is useful when used in conjunction with the AddInitializer() API which injects
     shared initializer info into sessions. Wherever possible, the pre-packed versions of these
     shared initializers are cached in this container so that multiple sessions can just re-use
     these instead of duplicating these in memory.
     * \env - OrtEnv instance instance
     * \model_path - model path
     * \options - OrtSessionOptions instance
     * \prepacked_weights_container - OrtPrepackedWeightsContainer instance
     * \out - created session instance
     */
  ORT_API2_STATUS(CreateSessionWithPrepackedWeightsContainer, _In_ const OrtEnv* env, _In_ const ORTCHAR_T* model_path,
                  _In_ const OrtSessionOptions* options, _Inout_ OrtPrepackedWeightsContainer* prepacked_weights_container,
                  _Outptr_ OrtSession** out);

  /**
     * Same functionality offered by CreateSessionFromArray() API except that a container that contains
     pre-packed weights' buffers is written into/read from by the created session.
     This is useful when used in conjunction with the AddInitializer() API which injects
     shared initializer info into sessions. Wherever possible, the pre-packed versions of these
     shared initializers are cached in this container so that multiple sessions can just re-use
     these instead of duplicating these in memory.
     * \env - OrtEnv instance instance
     * \model_data - model byte array
     * \model_data_length - the size of the model byte array
     * \options - OrtSessionOptions instance
     * \prepacked_weights_container - OrtPrepackedWeightsContainer instance
     * \out - created session instance
     */
  ORT_API2_STATUS(CreateSessionFromArrayWithPrepackedWeightsContainer, _In_ const OrtEnv* env,
                  _In_ const void* model_data, size_t model_data_length,
                  _In_ const OrtSessionOptions* options, _Inout_ OrtPrepackedWeightsContainer* prepacked_weights_container,
                  _Outptr_ OrtSession** out);

  /*   
   * Append TensorRT execution provider to the session options with TensorRT provider options.
   * If TensorRT is not available (due to a non TensorRT enabled build), this function will return failure.
   * Note: this API is slightly different than SessionOptionsAppendExecutionProvider_TensorRT.
   * SessionOptionsAppendExecutionProvider_TensorRT takes struct OrtTensorRTProviderOptions which is open to user as argument,
   * but this API takes opaque struct OrtTensorRTProviderOptionsV2 which must be created by CreateTensorRTProviderOptions.
   * User needs to instantiate OrtTensorRTProviderOptions as well as allocate/release buffers for some members of OrtTensorRTProviderOptions.
   * However, for using OrtTensorRTProviderOptionsV2, CreateTensorRTProviderOptions and ReleaseTensorRTProviderOptions will do the memory allocation and release for you. 
   *
   * \param options - OrtSessionOptions instance 
   * \param tensorrt_options - OrtTensorRTProviderOptionsV2 instance 
   */
  ORT_API2_STATUS(SessionOptionsAppendExecutionProvider_TensorRT_V2,
                  _In_ OrtSessionOptions* options, _In_ const OrtTensorRTProviderOptionsV2* tensorrt_options);

  /**
   * Use this API to create the configuration of a TensorRT Execution Provider which is an instance of OrtTensorRTProviderOptionsV2.
   *
   * \param out - pointer to the pointer of TensorRT EP provider options instance.
   */
  ORT_API2_STATUS(CreateTensorRTProviderOptions, _Outptr_ OrtTensorRTProviderOptionsV2** out);

  /**
  * Use this API to set appropriate configuration knobs of a TensorRT Execution Provider.
  *
  * Please reference to https://www.onnxruntime.ai/docs/reference/execution-providers/TensorRT-ExecutionProvider.html#c-api-example
  * to know the available keys and values. Key should be in string format of the member of OrtTensorRTProviderOptions and value should be its related range.
  * For example, key="trt_max_workspace_size" and value="2147483648"
  *
  * \param tensorrt_options - OrtTensorRTProviderOptionsV2 instance
  * \param provider_options_keys - array of UTF-8 null-terminated string for provider options keys
  * \param provider_options_values - array of UTF-8 null-terminated string for provider options values
  * \param num_keys - number of keys
  */
  ORT_API2_STATUS(UpdateTensorRTProviderOptions, _Inout_ OrtTensorRTProviderOptionsV2* tensorrt_options,
                  _In_reads_(num_keys) const char* const* provider_options_keys,
                  _In_reads_(num_keys) const char* const* provider_options_values,
                  _In_ size_t num_keys);

  /**
  * Get serialized TensorRT provider options string.
  *
  * For example, "trt_max_workspace_size=2147483648;trt_max_partition_iterations=10;trt_int8_enable=1;......" 
  *
  * \param tensorrt_options - OrTensorRTProviderOptionsV2 instance 
  * \param allocator - a ptr to an instance of OrtAllocator obtained with CreateAllocator() or GetAllocatorWithDefaultOptions()
  *                      the specified allocator will be used to allocate continuous buffers for output strings and lengths.
  * \param ptr - is a UTF-8 null terminated string allocated using 'allocator'. The caller is responsible for using the same allocator to free it.
  */
  ORT_API2_STATUS(GetTensorRTProviderOptionsAsString, _In_ const OrtTensorRTProviderOptionsV2* tensorrt_options, _Inout_ OrtAllocator* allocator, _Outptr_ char** ptr);

  /**
  * Use this API to release the instance of OrtTensorRTProviderV2.
  */
  ORT_CLASS_RELEASE2(TensorRTProviderOptions);

  /*
  * Enable custom operators in onnxruntime-extensions: https://github.com/microsoft/onnxruntime-extensions.git
  */
  ORT_API2_STATUS(EnableOrtCustomOps, _Inout_ OrtSessionOptions* options);

  /**
<<<<<<< HEAD
   * \Sets *out to 1 iff an optional type OrtValue has an element, 0 otherwise
   * Use this API to find if the optional type OrtValue is None or not.
   * If the optional type Ortvalue has element, use the OrtValue just like
   * any other OrtValue.
   * For example, if you get an OrtValue that corresponds to Optional(tensor) and 
   * if HasValue() returns true, use it as tensor and so on.
   */
  ORT_API2_STATUS(HasElement, _In_ const OrtValue* value, _Out_ int* out);
=======
   * Registers a custom allocator instance with the env to enable
   * sharing between multiple sessions that use the same env instance.
   * Returns an error if an allocator with the same OrtMemoryInfo is already registered.
   * \param env OrtEnv instance (must be non-null).
   * \param allocator user provided allocator (must be non-null).
   * The behavior of this API is exactly the same as CreateAndRegisterAllocator() except
   * instead of ORT creating an allocator based on provided info, in this case 
   * ORT uses the user-provided custom allocator.
   * See docs/C_API.md for details.
  */
  ORT_API2_STATUS(RegisterAllocator, _Inout_ OrtEnv* env, _In_ OrtAllocator* allocator);

  /**
   * Unregisters a registered allocator for sharing across sessions 
   * based on provided OrtMemoryInfo.
   * It is an error if you provide an OrtmemoryInfo not corresponding to any
   * registered allocators for sharing.
  */
  ORT_API2_STATUS(UnregisterAllocator, _Inout_ OrtEnv* env,
                  _In_ const OrtMemoryInfo* mem_info);
>>>>>>> 287a2a77
};

/*
 * Steps to use a custom op:
 *   1 Create an OrtCustomOpDomain with the domain name used by the custom ops
 *   2 Create an OrtCustomOp structure for each op and add them to the domain
 *   3 Call OrtAddCustomOpDomain to add the custom domain of ops to the session options
*/
#define OrtCustomOpApi OrtApi

// Specifies some characteristics of inputs/outputs of custom ops:
// Specify if the inputs/outputs are one of:
// 1) Non-optional (input/output must be present in the node)
// 2) Optional (input/output may be absent in the node)
typedef enum OrtCustomOpInputOutputCharacteristic {
  // TODO: Support 'Variadic' inputs/outputs
  INPUT_OUTPUT_REQUIRED = 0,
  INPUT_OUTPUT_OPTIONAL,
} OrtCustomOpInputOutputCharacteristic;

/*
 * The OrtCustomOp structure defines a custom op's schema and its kernel callbacks. The callbacks are filled in by
 * the implementor of the custom op.
*/
struct OrtCustomOp {
  uint32_t version;  // Initialize to ORT_API_VERSION

  // This callback creates the kernel, which is a user defined parameter that is passed to the Kernel* callbacks below.
  void*(ORT_API_CALL* CreateKernel)(_In_ const struct OrtCustomOp* op, _In_ const OrtApi* api,
                                    _In_ const OrtKernelInfo* info);

  // Returns the name of the op
  const char*(ORT_API_CALL* GetName)(_In_ const struct OrtCustomOp* op);

  // Returns the type of the execution provider, return nullptr to use CPU execution provider
  const char*(ORT_API_CALL* GetExecutionProviderType)(_In_ const struct OrtCustomOp* op);

  // Returns the count and types of the input & output tensors
  ONNXTensorElementDataType(ORT_API_CALL* GetInputType)(_In_ const struct OrtCustomOp* op, _In_ size_t index);
  size_t(ORT_API_CALL* GetInputTypeCount)(_In_ const struct OrtCustomOp* op);
  ONNXTensorElementDataType(ORT_API_CALL* GetOutputType)(_In_ const struct OrtCustomOp* op, _In_ size_t index);
  size_t(ORT_API_CALL* GetOutputTypeCount)(_In_ const struct OrtCustomOp* op);

  // Op kernel callbacks
  void(ORT_API_CALL* KernelCompute)(_In_ void* op_kernel, _In_ OrtKernelContext* context);
  void(ORT_API_CALL* KernelDestroy)(_In_ void* op_kernel);

  // Returns the characteristics of the input & output tensors
  OrtCustomOpInputOutputCharacteristic(ORT_API_CALL* GetInputCharacteristic)(_In_ const struct OrtCustomOp* op, _In_ size_t index);
  OrtCustomOpInputOutputCharacteristic(ORT_API_CALL* GetOutputCharacteristic)(_In_ const struct OrtCustomOp* op, _In_ size_t index);
};

/*
 * This is the old way to add the CUDA provider to the session, please use SessionOptionsAppendExecutionProvider_CUDA above to access the latest functionality
 * This function always exists, but will only succeed if Onnxruntime was built with CUDA support and the CUDA provider shared library exists
 * 
 * \param device_id cuda device id, starts from zero.
*/
ORT_API_STATUS(OrtSessionOptionsAppendExecutionProvider_CUDA, _In_ OrtSessionOptions* options, int device_id);

#ifdef __cplusplus
}
#endif<|MERGE_RESOLUTION|>--- conflicted
+++ resolved
@@ -1458,16 +1458,6 @@
   ORT_API2_STATUS(EnableOrtCustomOps, _Inout_ OrtSessionOptions* options);
 
   /**
-<<<<<<< HEAD
-   * \Sets *out to 1 iff an optional type OrtValue has an element, 0 otherwise
-   * Use this API to find if the optional type OrtValue is None or not.
-   * If the optional type Ortvalue has element, use the OrtValue just like
-   * any other OrtValue.
-   * For example, if you get an OrtValue that corresponds to Optional(tensor) and 
-   * if HasValue() returns true, use it as tensor and so on.
-   */
-  ORT_API2_STATUS(HasElement, _In_ const OrtValue* value, _Out_ int* out);
-=======
    * Registers a custom allocator instance with the env to enable
    * sharing between multiple sessions that use the same env instance.
    * Returns an error if an allocator with the same OrtMemoryInfo is already registered.
@@ -1488,7 +1478,16 @@
   */
   ORT_API2_STATUS(UnregisterAllocator, _Inout_ OrtEnv* env,
                   _In_ const OrtMemoryInfo* mem_info);
->>>>>>> 287a2a77
+
+  /**
+   * \Sets *out to 1 iff an optional type OrtValue has an element, 0 otherwise
+   * Use this API to find if the optional type OrtValue is None or not.
+   * If the optional type OrtValue has element, use the OrtValue just like
+   * any other OrtValue.
+   * For example, if you get an OrtValue that corresponds to Optional(tensor) and 
+   * if HasValue() returns true, use it as tensor and so on.
+   */
+  ORT_API2_STATUS(HasValue, _In_ const OrtValue* value, _Out_ int* out);
 };
 
 /*
