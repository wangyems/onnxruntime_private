// Copyright (c) Microsoft Corporation. All rights reserved.
// Licensed under the MIT License.

#include "cuda_common.h"
#include "cuda_execution_provider.h"
#include "cuda_fence.h"
#include "cuda_allocator.h"
#include "core/framework/kernel_registry.h"
#include "core/framework/compute_capability.h"
#include "core/framework/memcpy.h"
#include "core/graph/graph_utils.h"
#include "core/providers/cuda/gpu_data_transfer.h"

#ifndef DISABLE_CONTRIB_OPS
#include "contrib_ops/cuda_contrib_kernels.h"
#endif

#ifdef ENABLE_TRAINING
#include "orttraining/training_ops/cuda_training_kernels.h"
#endif

using namespace onnxruntime::common;

namespace onnxruntime {

namespace cuda {

ONNX_OPERATOR_KERNEL_EX(
    MemcpyFromHost,
    kOnnxDomain,
    1,
    kCudaExecutionProvider,
    KernelDefBuilder()
        .InputMemoryType<OrtMemTypeCPUInput>(0)
        .ExecQueueId(kCudaStreamCopyIn)
        .TypeConstraint("T", DataTypeImpl::AllFixedSizeTensorTypes()),
    Memcpy);

ONNX_OPERATOR_KERNEL_EX(
    MemcpyToHost,
    kOnnxDomain,
    1,
    kCudaExecutionProvider,
    KernelDefBuilder()
        .OutputMemoryType<OrtMemTypeCPUOutput>(0)
        .ExecQueueId(kCudaStreamCopyOut)
        .TypeConstraint("T", DataTypeImpl::AllFixedSizeTensorTypes()),
    Memcpy);

}  // namespace cuda

thread_local std::unique_ptr<CUDAExecutionProvider::PerThreadContextMap> CUDAExecutionProvider::per_thread_context_map_;

<<<<<<< HEAD
CUDAExecutionProvider::PerThreadContext::PerThreadContext(int device_id, size_t cuda_mem_limit) {
=======
CUDAExecutionProvider::PerThreadContext::PerThreadContext(OrtDevice::DeviceId device_id) {
>>>>>>> 4f4f4bcd
  CUDA_CALL_THROW(cudaSetDevice(device_id));
  CUBLAS_CALL_THROW(cublasCreate(&cublas_handle_));
  CUDNN_CALL_THROW(cudnnCreate(&cudnn_handle_));
  CURAND_CALL_THROW(curandCreateGenerator(&curand_generator_, CURAND_RNG_PSEUDO_DEFAULT));

  DeviceAllocatorRegistrationInfo default_memory_info(
      {OrtMemTypeDefault,
<<<<<<< HEAD
       [](int id) { return onnxruntime::make_unique<CUDAAllocator>(id, CUDA); }, cuda_mem_limit});
=======
       [](OrtDevice::DeviceId id) { return onnxruntime::make_unique<CUDAAllocator>(id, CUDA); }, std::numeric_limits<size_t>::max()});
>>>>>>> 4f4f4bcd
  allocator_ = CreateAllocator(default_memory_info, device_id);
}

CUDAExecutionProvider::PerThreadContext::~PerThreadContext() {
  // dtor shouldn't throw. if something went wrong earlier (e.g. out of CUDA memory) the handles
  // here may be bad, and the destroy calls can throw.
  // https://isocpp.github.io/CppCoreGuidelines/CppCoreGuidelines#Rc-dtor-noexcept
  try {
    CUBLAS_CALL(cublasDestroy(cublas_handle_));
  } catch (const std::exception& ex) {
    LOGS_DEFAULT(ERROR) << "cublasDestroy threw:" << ex.what();
  }

  try {
    CUDNN_CALL(cudnnDestroy(cudnn_handle_));
  } catch (const std::exception& ex) {
    LOGS_DEFAULT(ERROR) << "cudnnDestroy threw:" << ex.what();
  }
<<<<<<< HEAD
  CURAND_CALL_THROW(curandDestroyGenerator(curand_generator_));
=======
>>>>>>> 4f4f4bcd
}

CUDAExecutionProvider::CUDAExecutionProvider(const CUDAExecutionProviderInfo& info, size_t cuda_mem_limit)
    : IExecutionProvider{onnxruntime::kCudaExecutionProvider}, device_id_(info.device_id), cuda_mem_limit_(cuda_mem_limit) {
  CUDA_CALL_THROW(cudaSetDevice(device_id_));

  size_t free = 0;
  size_t total = 0;
  CUDA_CALL_THROW(cudaMemGetInfo(&free, &total));

  DeviceAllocatorRegistrationInfo default_memory_info(
      {OrtMemTypeDefault,
<<<<<<< HEAD
       [](int device_id) {
         return onnxruntime::make_unique<CUDAAllocator>(device_id, CUDA);
       },
       cuda_mem_limit_});
=======
       [](OrtDevice::DeviceId device_id) {
         return onnxruntime::make_unique<CUDAAllocator>(device_id, CUDA);
       },
       total});
>>>>>>> 4f4f4bcd

  InsertAllocator(CreateAllocator(default_memory_info, device_id_));

  DeviceAllocatorRegistrationInfo pinned_memory_info(
      {OrtMemTypeCPUOutput,
<<<<<<< HEAD
       [](int device_id) {
=======
       [](OrtDevice::DeviceId device_id) {
>>>>>>> 4f4f4bcd
         return onnxruntime::make_unique<CUDAPinnedAllocator>(device_id, CUDA_PINNED);
       },
       std::numeric_limits<size_t>::max()});

  InsertAllocator(CreateAllocator(pinned_memory_info, CPU_ALLOCATOR_DEVICE_ID));

  // TODO: this is actually used for the cuda kernels which explicitly ask for inputs from CPU.
  // This will be refactored/removed when allocator and execution provider are decoupled.
  DeviceAllocatorRegistrationInfo cpu_memory_info({OrtMemTypeCPUInput,
                                                   [](int device_id) { return onnxruntime::make_unique<CPUAllocator>(
                                                                           onnxruntime::make_unique<OrtMemoryInfo>(
                                                                               "CUDA_CPU",
                                                                               OrtAllocatorType::OrtDeviceAllocator,
                                                                               OrtDevice(),
                                                                               device_id,
                                                                               OrtMemTypeCPUInput)); },
                                                   std::numeric_limits<size_t>::max()});
  InsertAllocator(CreateAllocator(cpu_memory_info, CPU_ALLOCATOR_DEVICE_ID));
}

CUDAExecutionProvider::~CUDAExecutionProvider() {
  auto cpu_alloc = GetAllocator(CPU_ALLOCATOR_DEVICE_ID, OrtMemTypeCPU);
  std::lock_guard<OrtMutex> lock(deferred_release_cpu_ptr_mutex_);
  auto it = deferred_release_cpu_ptr_.begin();
  while (it != deferred_release_cpu_ptr_.end()) {
    auto& e = it->first;
    auto& v = it->second;
    if (v.recorded)
      CUDA_CALL_THROW(cudaEventSynchronize(e));
    for (auto p : v.cpu_ptrs) {
      cpu_alloc->Free(p);
    }
    CUDA_CALL_THROW(cudaEventDestroy(e));
    it = deferred_release_cpu_ptr_.erase(it);
  }
}

CUDAExecutionProvider::PerThreadContext& CUDAExecutionProvider::GetPerThreadContext() const {
  if (per_thread_context_map_ == nullptr) {
    per_thread_context_map_ = onnxruntime::make_unique<PerThreadContextMap>();
  }

  auto* p = per_thread_context_map_.get();
  if (p->count(this) == 0) {
    std::lock_guard<OrtMutex> lock(context_pool_mutex_);
    std::shared_ptr<PerThreadContext> ptc;
    if (retired_context_pool_.empty()) {
      ptc = std::make_shared<PerThreadContext>(device_id_, cuda_mem_limit_);
    } else {
      ptc = retired_context_pool_.back();
      retired_context_pool_.pop_back();
    }
    p->insert(std::make_pair(this, ptc));
  }
  return *(p->at(this));
}

void CUDAExecutionProvider::ReleasePerThreadStuffs() const {
  ORT_ENFORCE(per_thread_context_map_ != nullptr);
  auto iter_ctx = per_thread_context_map_->find(this);
  ORT_ENFORCE(iter_ctx != per_thread_context_map_->end());

  std::lock_guard<OrtMutex> lock(context_pool_mutex_);
  retired_context_pool_.push_back(iter_ctx->second);
  per_thread_context_map_->erase(iter_ctx);
  // Release TLS if empty to avoid memory leak report
  if (per_thread_context_map_->empty()) {
    per_thread_context_map_.reset(nullptr);
  }
}

AllocatorPtr CUDAExecutionProvider::GetAllocator(int id, OrtMemType mem_type) const {
  // Pinned memory allocator is shared between threads, but CUDA memory allocator is per-thread or it may cause result changes
  // A hypothesis is that arena allocator is not aligned with CUDA output cache, and data from different kernel writes may
  // cause cacheline to contain dirty data.
  if (mem_type == OrtMemTypeDefault) {
    return GetPerThreadContext().GetAllocator();
  } else {
    return IExecutionProvider::GetAllocator(id, mem_type);
  }
}

Status CUDAExecutionProvider::Sync() const {
  CUDA_RETURN_IF_ERROR(cudaDeviceSynchronize());
  return Status::OK();
}

void CUDAExecutionProvider::AddDeferredReleaseCPUPtr(void* p) {
  // when not running in InferenceSession (e.g. Test)
  // it's OK to not remember the deferred release ptr
  // as the actual memory will be cleaned in arena allocator dtor
  auto current_deferred_release_event = GetPerThreadContext().GetCurrentDeferredReleaseEvent();
  if (current_deferred_release_event) {
    std::lock_guard<OrtMutex> lock(deferred_release_cpu_ptr_mutex_);
    auto iter = deferred_release_cpu_ptr_.find(current_deferred_release_event);
    ORT_ENFORCE(iter != deferred_release_cpu_ptr_.end());
    iter->second.cpu_ptrs.push_back(p);
  }
}

Status CUDAExecutionProvider::OnRunStart() {
  auto cpu_alloc = GetAllocator(0, OrtMemTypeCPU);
  // check if cudaEvents has passed for deferred release
  // note that we need to take a mutex in case of multi-threaded Run()
  std::lock_guard<OrtMutex> lock(deferred_release_cpu_ptr_mutex_);
  auto it = deferred_release_cpu_ptr_.begin();
  while (it != deferred_release_cpu_ptr_.end()) {
    auto& e = it->first;
    auto& v = it->second;
    // note that cudaEventQuery returns cudaSucess before first cudaEventRecord
    if (v.recorded && cudaSuccess == cudaEventQuery(e)) {
      for (auto p : v.cpu_ptrs) {
        cpu_alloc->Free(p);
      }
      cudaEvent_t expired_event = it->first;
      it = deferred_release_cpu_ptr_.erase(it);
      CUDA_RETURN_IF_ERROR(cudaEventDestroy(expired_event));
    } else {
      ++it;
    }
  }

  auto& current_deferred_release_event = GetPerThreadContext().GetCurrentDeferredReleaseEvent();
  CUDA_RETURN_IF_ERROR(cudaEventCreate(&current_deferred_release_event, cudaEventDisableTiming));
  deferred_release_cpu_ptr_.emplace(current_deferred_release_event, DeferredReleaseCPUPtrs());
  return Status::OK();
}

Status CUDAExecutionProvider::OnRunEnd() {
  // record deferred release event on default stream, and release per_thread_context
  auto current_deferred_release_event = GetPerThreadContext().GetCurrentDeferredReleaseEvent();
  CUDA_RETURN_IF_ERROR(cudaEventRecord(current_deferred_release_event, nullptr));
  ReleasePerThreadStuffs();
  std::lock_guard<OrtMutex> lock(deferred_release_cpu_ptr_mutex_);
  deferred_release_cpu_ptr_[current_deferred_release_event].recorded = true;
  return Status::OK();
}

namespace cuda {
// opset 1 to 9
class ONNX_OPERATOR_KERNEL_CLASS_NAME(kCudaExecutionProvider, kOnnxDomain, 1, MemcpyFromHost);
class ONNX_OPERATOR_KERNEL_CLASS_NAME(kCudaExecutionProvider, kOnnxDomain, 1, MemcpyToHost);
class ONNX_OPERATOR_VERSIONED_KERNEL_CLASS_NAME(kCudaExecutionProvider, kOnnxDomain, 4, 10, Concat);
class ONNX_OPERATOR_VERSIONED_KERNEL_CLASS_NAME(kCudaExecutionProvider, kOnnxDomain, 1, 10, Unsqueeze);
class ONNX_OPERATOR_VERSIONED_KERNEL_CLASS_NAME(kCudaExecutionProvider, kOnnxDomain, 1, 8, Flatten);
class ONNX_OPERATOR_VERSIONED_KERNEL_CLASS_NAME(kCudaExecutionProvider, kOnnxDomain, 1, 10, Squeeze);
class ONNX_OPERATOR_KERNEL_CLASS_NAME(kCudaExecutionProvider, kOnnxDomain, 1, Identity);
class ONNX_OPERATOR_VERSIONED_KERNEL_CLASS_NAME(kCudaExecutionProvider, kOnnxDomain, 7, 9, Dropout);
class ONNX_OPERATOR_VERSIONED_KERNEL_CLASS_NAME(kCudaExecutionProvider, kOnnxDomain, 1, 10, Gather);
class ONNX_OPERATOR_VERSIONED_TYPED_KERNEL_CLASS_NAME(kCudaExecutionProvider, kOnnxDomain, 7, 8, float, Gemm);
class ONNX_OPERATOR_VERSIONED_TYPED_KERNEL_CLASS_NAME(kCudaExecutionProvider, kOnnxDomain, 7, 8, double, Gemm);
class ONNX_OPERATOR_VERSIONED_TYPED_KERNEL_CLASS_NAME(kCudaExecutionProvider, kOnnxDomain, 7, 8, MLFloat16, Gemm);
class ONNX_OPERATOR_VERSIONED_TYPED_KERNEL_CLASS_NAME(kCudaExecutionProvider, kOnnxDomain, 9, 10, float, Gemm);
class ONNX_OPERATOR_VERSIONED_TYPED_KERNEL_CLASS_NAME(kCudaExecutionProvider, kOnnxDomain, 9, 10, double, Gemm);
class ONNX_OPERATOR_VERSIONED_TYPED_KERNEL_CLASS_NAME(kCudaExecutionProvider, kOnnxDomain, 9, 10, MLFloat16, Gemm);
class ONNX_OPERATOR_VERSIONED_TYPED_KERNEL_CLASS_NAME(kCudaExecutionProvider, kOnnxDomain, 1, 8, float, MatMul);
class ONNX_OPERATOR_VERSIONED_TYPED_KERNEL_CLASS_NAME(kCudaExecutionProvider, kOnnxDomain, 1, 8, double, MatMul);
class ONNX_OPERATOR_VERSIONED_TYPED_KERNEL_CLASS_NAME(kCudaExecutionProvider, kOnnxDomain, 1, 8, MLFloat16, MatMul);
class ONNX_OPERATOR_TYPED_KERNEL_CLASS_NAME(kCudaExecutionProvider, kOnnxDomain, 9, float, MatMul);
class ONNX_OPERATOR_TYPED_KERNEL_CLASS_NAME(kCudaExecutionProvider, kOnnxDomain, 9, double, MatMul);
class ONNX_OPERATOR_TYPED_KERNEL_CLASS_NAME(kCudaExecutionProvider, kOnnxDomain, 9, MLFloat16, MatMul);
class ONNX_OPERATOR_TYPED_KERNEL_CLASS_NAME(kCudaExecutionProvider, kOnnxDomain, 6, float, Tile);
class ONNX_OPERATOR_TYPED_KERNEL_CLASS_NAME(kCudaExecutionProvider, kOnnxDomain, 6, double, Tile);
class ONNX_OPERATOR_TYPED_KERNEL_CLASS_NAME(kCudaExecutionProvider, kOnnxDomain, 6, MLFloat16, Tile);
class ONNX_OPERATOR_TYPED_KERNEL_CLASS_NAME(kCudaExecutionProvider, kOnnxDomain, 6, float, Elu);
class ONNX_OPERATOR_TYPED_KERNEL_CLASS_NAME(kCudaExecutionProvider, kOnnxDomain, 6, double, Elu);
class ONNX_OPERATOR_TYPED_KERNEL_CLASS_NAME(kCudaExecutionProvider, kOnnxDomain, 6, MLFloat16, Elu);
class ONNX_OPERATOR_TYPED_KERNEL_CLASS_NAME(kCudaExecutionProvider, kOnnxDomain, 6, float, HardSigmoid);
class ONNX_OPERATOR_TYPED_KERNEL_CLASS_NAME(kCudaExecutionProvider, kOnnxDomain, 6, double, HardSigmoid);
class ONNX_OPERATOR_TYPED_KERNEL_CLASS_NAME(kCudaExecutionProvider, kOnnxDomain, 6, MLFloat16, HardSigmoid);
class ONNX_OPERATOR_TYPED_KERNEL_CLASS_NAME(kCudaExecutionProvider, kOnnxDomain, 6, float, LeakyRelu);
class ONNX_OPERATOR_TYPED_KERNEL_CLASS_NAME(kCudaExecutionProvider, kOnnxDomain, 6, double, LeakyRelu);
class ONNX_OPERATOR_TYPED_KERNEL_CLASS_NAME(kCudaExecutionProvider, kOnnxDomain, 6, MLFloat16, LeakyRelu);
class ONNX_OPERATOR_TYPED_KERNEL_CLASS_NAME(kCudaExecutionProvider, kOnnxDomain, 6, float, Relu);
class ONNX_OPERATOR_TYPED_KERNEL_CLASS_NAME(kCudaExecutionProvider, kOnnxDomain, 6, double, Relu);
class ONNX_OPERATOR_TYPED_KERNEL_CLASS_NAME(kCudaExecutionProvider, kOnnxDomain, 6, MLFloat16, Relu);
class ONNX_OPERATOR_TYPED_KERNEL_CLASS_NAME(kCudaExecutionProvider, kOnnxDomain, 6, float, Selu);
class ONNX_OPERATOR_TYPED_KERNEL_CLASS_NAME(kCudaExecutionProvider, kOnnxDomain, 6, double, Selu);
class ONNX_OPERATOR_TYPED_KERNEL_CLASS_NAME(kCudaExecutionProvider, kOnnxDomain, 6, MLFloat16, Selu);
class ONNX_OPERATOR_TYPED_KERNEL_CLASS_NAME(kCudaExecutionProvider, kOnnxDomain, 6, float, Sigmoid);
class ONNX_OPERATOR_TYPED_KERNEL_CLASS_NAME(kCudaExecutionProvider, kOnnxDomain, 6, double, Sigmoid);
class ONNX_OPERATOR_TYPED_KERNEL_CLASS_NAME(kCudaExecutionProvider, kOnnxDomain, 6, MLFloat16, Sigmoid);
class ONNX_OPERATOR_TYPED_KERNEL_CLASS_NAME(kCudaExecutionProvider, kOnnxDomain, 1, float, Softsign);
class ONNX_OPERATOR_TYPED_KERNEL_CLASS_NAME(kCudaExecutionProvider, kOnnxDomain, 1, double, Softsign);
class ONNX_OPERATOR_TYPED_KERNEL_CLASS_NAME(kCudaExecutionProvider, kOnnxDomain, 1, MLFloat16, Softsign);
class ONNX_OPERATOR_TYPED_KERNEL_CLASS_NAME(kCudaExecutionProvider, kOnnxDomain, 6, float, Tanh);
class ONNX_OPERATOR_TYPED_KERNEL_CLASS_NAME(kCudaExecutionProvider, kOnnxDomain, 6, double, Tanh);
class ONNX_OPERATOR_TYPED_KERNEL_CLASS_NAME(kCudaExecutionProvider, kOnnxDomain, 6, MLFloat16, Tanh);
class ONNX_OPERATOR_TYPED_KERNEL_CLASS_NAME(kCudaExecutionProvider, kOnnxDomain, 1, float, Softplus);
class ONNX_OPERATOR_TYPED_KERNEL_CLASS_NAME(kCudaExecutionProvider, kOnnxDomain, 1, double, Softplus);
class ONNX_OPERATOR_TYPED_KERNEL_CLASS_NAME(kCudaExecutionProvider, kOnnxDomain, 1, MLFloat16, Softplus);
class ONNX_OPERATOR_VERSIONED_TYPED_KERNEL_CLASS_NAME(kCudaExecutionProvider, kOnnxDomain, 1, 10, float, Softmax);
class ONNX_OPERATOR_VERSIONED_TYPED_KERNEL_CLASS_NAME(kCudaExecutionProvider, kOnnxDomain, 1, 10, double, Softmax);
class ONNX_OPERATOR_VERSIONED_TYPED_KERNEL_CLASS_NAME(kCudaExecutionProvider, kOnnxDomain, 1, 10, MLFloat16, Softmax);
class ONNX_OPERATOR_TYPED_KERNEL_CLASS_NAME(kCudaExecutionProvider, kOnnxDomain, 7, float, Pow);
class ONNX_OPERATOR_TYPED_KERNEL_CLASS_NAME(kCudaExecutionProvider, kOnnxDomain, 7, double, Pow);
class ONNX_OPERATOR_TYPED_KERNEL_CLASS_NAME(kCudaExecutionProvider, kOnnxDomain, 7, MLFloat16, Pow);
class ONNX_OPERATOR_TYPED_KERNEL_CLASS_NAME(kCudaExecutionProvider, kOnnxDomain, 7, float, PRelu);
class ONNX_OPERATOR_TYPED_KERNEL_CLASS_NAME(kCudaExecutionProvider, kOnnxDomain, 7, double, PRelu);
class ONNX_OPERATOR_TYPED_KERNEL_CLASS_NAME(kCudaExecutionProvider, kOnnxDomain, 7, MLFloat16, PRelu);
class ONNX_OPERATOR_TYPED_KERNEL_CLASS_NAME(kCudaExecutionProvider, kOnnxDomain, 7, bool, And);
class ONNX_OPERATOR_TYPED_KERNEL_CLASS_NAME(kCudaExecutionProvider, kOnnxDomain, 7, bool, Or);
class ONNX_OPERATOR_TYPED_KERNEL_CLASS_NAME(kCudaExecutionProvider, kOnnxDomain, 7, bool, Xor);
class ONNX_OPERATOR_VERSIONED_TYPED_KERNEL_CLASS_NAME(kCudaExecutionProvider, kOnnxDomain, 6, 7, int32_t, Sum);
class ONNX_OPERATOR_VERSIONED_TYPED_KERNEL_CLASS_NAME(kCudaExecutionProvider, kOnnxDomain, 6, 7, int64_t, Sum);
class ONNX_OPERATOR_VERSIONED_TYPED_KERNEL_CLASS_NAME(kCudaExecutionProvider, kOnnxDomain, 6, 7, uint32_t, Sum);
class ONNX_OPERATOR_VERSIONED_TYPED_KERNEL_CLASS_NAME(kCudaExecutionProvider, kOnnxDomain, 6, 7, uint64_t, Sum);
class ONNX_OPERATOR_VERSIONED_TYPED_KERNEL_CLASS_NAME(kCudaExecutionProvider, kOnnxDomain, 6, 7, float, Sum);
class ONNX_OPERATOR_VERSIONED_TYPED_KERNEL_CLASS_NAME(kCudaExecutionProvider, kOnnxDomain, 6, 7, double, Sum);
class ONNX_OPERATOR_VERSIONED_TYPED_KERNEL_CLASS_NAME(kCudaExecutionProvider, kOnnxDomain, 6, 7, MLFloat16, Sum);
class ONNX_OPERATOR_TYPED_KERNEL_CLASS_NAME(kCudaExecutionProvider, kOnnxDomain, 8, int32_t, Sum);
class ONNX_OPERATOR_TYPED_KERNEL_CLASS_NAME(kCudaExecutionProvider, kOnnxDomain, 8, int64_t, Sum);
class ONNX_OPERATOR_TYPED_KERNEL_CLASS_NAME(kCudaExecutionProvider, kOnnxDomain, 8, uint32_t, Sum);
class ONNX_OPERATOR_TYPED_KERNEL_CLASS_NAME(kCudaExecutionProvider, kOnnxDomain, 8, uint64_t, Sum);
class ONNX_OPERATOR_TYPED_KERNEL_CLASS_NAME(kCudaExecutionProvider, kOnnxDomain, 8, float, Sum);
class ONNX_OPERATOR_TYPED_KERNEL_CLASS_NAME(kCudaExecutionProvider, kOnnxDomain, 8, double, Sum);
class ONNX_OPERATOR_TYPED_KERNEL_CLASS_NAME(kCudaExecutionProvider, kOnnxDomain, 8, MLFloat16, Sum);
class ONNX_OPERATOR_VERSIONED_TYPED_KERNEL_CLASS_NAME(kCudaExecutionProvider, kOnnxDomain, 6, 7, float, Max);
class ONNX_OPERATOR_VERSIONED_TYPED_KERNEL_CLASS_NAME(kCudaExecutionProvider, kOnnxDomain, 6, 7, double, Max);
class ONNX_OPERATOR_VERSIONED_TYPED_KERNEL_CLASS_NAME(kCudaExecutionProvider, kOnnxDomain, 6, 7, MLFloat16, Max);
class ONNX_OPERATOR_TYPED_KERNEL_CLASS_NAME(kCudaExecutionProvider, kOnnxDomain, 8, float, Max);
class ONNX_OPERATOR_TYPED_KERNEL_CLASS_NAME(kCudaExecutionProvider, kOnnxDomain, 8, double, Max);
class ONNX_OPERATOR_TYPED_KERNEL_CLASS_NAME(kCudaExecutionProvider, kOnnxDomain, 8, MLFloat16, Max);
class ONNX_OPERATOR_VERSIONED_TYPED_KERNEL_CLASS_NAME(kCudaExecutionProvider, kOnnxDomain, 6, 7, float, Min);
class ONNX_OPERATOR_VERSIONED_TYPED_KERNEL_CLASS_NAME(kCudaExecutionProvider, kOnnxDomain, 6, 7, double, Min);
class ONNX_OPERATOR_VERSIONED_TYPED_KERNEL_CLASS_NAME(kCudaExecutionProvider, kOnnxDomain, 6, 7, MLFloat16, Min);
class ONNX_OPERATOR_TYPED_KERNEL_CLASS_NAME(kCudaExecutionProvider, kOnnxDomain, 8, float, Min);
class ONNX_OPERATOR_TYPED_KERNEL_CLASS_NAME(kCudaExecutionProvider, kOnnxDomain, 8, double, Min);
class ONNX_OPERATOR_TYPED_KERNEL_CLASS_NAME(kCudaExecutionProvider, kOnnxDomain, 8, MLFloat16, Min);
class ONNX_OPERATOR_VERSIONED_TYPED_KERNEL_CLASS_NAME(kCudaExecutionProvider, kOnnxDomain, 7, 8, float, Greater);
class ONNX_OPERATOR_VERSIONED_TYPED_KERNEL_CLASS_NAME(kCudaExecutionProvider, kOnnxDomain, 7, 8, double, Greater);
class ONNX_OPERATOR_VERSIONED_TYPED_KERNEL_CLASS_NAME(kCudaExecutionProvider, kOnnxDomain, 7, 8, MLFloat16, Greater);
class ONNX_OPERATOR_VERSIONED_TYPED_KERNEL_CLASS_NAME(kCudaExecutionProvider, kOnnxDomain, 7, 10, bool, Equal);
class ONNX_OPERATOR_VERSIONED_TYPED_KERNEL_CLASS_NAME(kCudaExecutionProvider, kOnnxDomain, 7, 10, int32_t, Equal);
class ONNX_OPERATOR_VERSIONED_TYPED_KERNEL_CLASS_NAME(kCudaExecutionProvider, kOnnxDomain, 7, 10, int64_t, Equal);
class ONNX_OPERATOR_KERNEL_CLASS_NAME(kCudaExecutionProvider, kOnnxDomain, 8, Expand);
class ONNX_OPERATOR_TYPED_KERNEL_CLASS_NAME(kCudaExecutionProvider, kOnnxDomain, 9, int32_t, Greater);
class ONNX_OPERATOR_TYPED_KERNEL_CLASS_NAME(kCudaExecutionProvider, kOnnxDomain, 9, int64_t, Greater);
class ONNX_OPERATOR_TYPED_KERNEL_CLASS_NAME(kCudaExecutionProvider, kOnnxDomain, 9, uint32_t, Greater);
class ONNX_OPERATOR_TYPED_KERNEL_CLASS_NAME(kCudaExecutionProvider, kOnnxDomain, 9, uint64_t, Greater);
class ONNX_OPERATOR_TYPED_KERNEL_CLASS_NAME(kCudaExecutionProvider, kOnnxDomain, 9, float, Greater);
class ONNX_OPERATOR_TYPED_KERNEL_CLASS_NAME(kCudaExecutionProvider, kOnnxDomain, 9, double, Greater);
class ONNX_OPERATOR_TYPED_KERNEL_CLASS_NAME(kCudaExecutionProvider, kOnnxDomain, 9, MLFloat16, Greater);
class ONNX_OPERATOR_TYPED_KERNEL_CLASS_NAME(kCudaExecutionProvider, kOnnxDomain, 7, int32_t, Add);
class ONNX_OPERATOR_TYPED_KERNEL_CLASS_NAME(kCudaExecutionProvider, kOnnxDomain, 7, int64_t, Add);
class ONNX_OPERATOR_TYPED_KERNEL_CLASS_NAME(kCudaExecutionProvider, kOnnxDomain, 7, uint32_t, Add);
class ONNX_OPERATOR_TYPED_KERNEL_CLASS_NAME(kCudaExecutionProvider, kOnnxDomain, 7, uint64_t, Add);
class ONNX_OPERATOR_TYPED_KERNEL_CLASS_NAME(kCudaExecutionProvider, kOnnxDomain, 7, float, Add);
class ONNX_OPERATOR_TYPED_KERNEL_CLASS_NAME(kCudaExecutionProvider, kOnnxDomain, 7, double, Add);
class ONNX_OPERATOR_TYPED_KERNEL_CLASS_NAME(kCudaExecutionProvider, kOnnxDomain, 7, MLFloat16, Add);
class ONNX_OPERATOR_TYPED_KERNEL_CLASS_NAME(kCudaExecutionProvider, kOnnxDomain, 7, int32_t, Sub);
class ONNX_OPERATOR_TYPED_KERNEL_CLASS_NAME(kCudaExecutionProvider, kOnnxDomain, 7, int64_t, Sub);
class ONNX_OPERATOR_TYPED_KERNEL_CLASS_NAME(kCudaExecutionProvider, kOnnxDomain, 7, uint32_t, Sub);
class ONNX_OPERATOR_TYPED_KERNEL_CLASS_NAME(kCudaExecutionProvider, kOnnxDomain, 7, uint64_t, Sub);
class ONNX_OPERATOR_TYPED_KERNEL_CLASS_NAME(kCudaExecutionProvider, kOnnxDomain, 7, float, Sub);
class ONNX_OPERATOR_TYPED_KERNEL_CLASS_NAME(kCudaExecutionProvider, kOnnxDomain, 7, double, Sub);
class ONNX_OPERATOR_TYPED_KERNEL_CLASS_NAME(kCudaExecutionProvider, kOnnxDomain, 7, MLFloat16, Sub);
class ONNX_OPERATOR_TYPED_KERNEL_CLASS_NAME(kCudaExecutionProvider, kOnnxDomain, 7, int32_t, Mul);
class ONNX_OPERATOR_TYPED_KERNEL_CLASS_NAME(kCudaExecutionProvider, kOnnxDomain, 7, int64_t, Mul);
class ONNX_OPERATOR_TYPED_KERNEL_CLASS_NAME(kCudaExecutionProvider, kOnnxDomain, 7, uint32_t, Mul);
class ONNX_OPERATOR_TYPED_KERNEL_CLASS_NAME(kCudaExecutionProvider, kOnnxDomain, 7, uint64_t, Mul);
class ONNX_OPERATOR_TYPED_KERNEL_CLASS_NAME(kCudaExecutionProvider, kOnnxDomain, 7, float, Mul);
class ONNX_OPERATOR_TYPED_KERNEL_CLASS_NAME(kCudaExecutionProvider, kOnnxDomain, 7, double, Mul);
class ONNX_OPERATOR_TYPED_KERNEL_CLASS_NAME(kCudaExecutionProvider, kOnnxDomain, 7, MLFloat16, Mul);
class ONNX_OPERATOR_TYPED_KERNEL_CLASS_NAME(kCudaExecutionProvider, kOnnxDomain, 7, int32_t, Div);
class ONNX_OPERATOR_TYPED_KERNEL_CLASS_NAME(kCudaExecutionProvider, kOnnxDomain, 7, int64_t, Div);
class ONNX_OPERATOR_TYPED_KERNEL_CLASS_NAME(kCudaExecutionProvider, kOnnxDomain, 7, uint32_t, Div);
class ONNX_OPERATOR_TYPED_KERNEL_CLASS_NAME(kCudaExecutionProvider, kOnnxDomain, 7, uint64_t, Div);
class ONNX_OPERATOR_TYPED_KERNEL_CLASS_NAME(kCudaExecutionProvider, kOnnxDomain, 7, float, Div);
class ONNX_OPERATOR_TYPED_KERNEL_CLASS_NAME(kCudaExecutionProvider, kOnnxDomain, 7, double, Div);
class ONNX_OPERATOR_TYPED_KERNEL_CLASS_NAME(kCudaExecutionProvider, kOnnxDomain, 7, MLFloat16, Div);
class ONNX_OPERATOR_TYPED_KERNEL_CLASS_NAME(kCudaExecutionProvider, kOnnxDomain, 6, int8_t, Abs);
class ONNX_OPERATOR_TYPED_KERNEL_CLASS_NAME(kCudaExecutionProvider, kOnnxDomain, 6, int16_t, Abs);
class ONNX_OPERATOR_TYPED_KERNEL_CLASS_NAME(kCudaExecutionProvider, kOnnxDomain, 6, int32_t, Abs);
class ONNX_OPERATOR_TYPED_KERNEL_CLASS_NAME(kCudaExecutionProvider, kOnnxDomain, 6, int64_t, Abs);
class ONNX_OPERATOR_TYPED_KERNEL_CLASS_NAME(kCudaExecutionProvider, kOnnxDomain, 6, uint8_t, Abs);
class ONNX_OPERATOR_TYPED_KERNEL_CLASS_NAME(kCudaExecutionProvider, kOnnxDomain, 6, uint16_t, Abs);
class ONNX_OPERATOR_TYPED_KERNEL_CLASS_NAME(kCudaExecutionProvider, kOnnxDomain, 6, uint32_t, Abs);
class ONNX_OPERATOR_TYPED_KERNEL_CLASS_NAME(kCudaExecutionProvider, kOnnxDomain, 6, uint64_t, Abs);
class ONNX_OPERATOR_TYPED_KERNEL_CLASS_NAME(kCudaExecutionProvider, kOnnxDomain, 6, float, Abs);
class ONNX_OPERATOR_TYPED_KERNEL_CLASS_NAME(kCudaExecutionProvider, kOnnxDomain, 6, double, Abs);
class ONNX_OPERATOR_TYPED_KERNEL_CLASS_NAME(kCudaExecutionProvider, kOnnxDomain, 6, MLFloat16, Abs);
class ONNX_OPERATOR_TYPED_KERNEL_CLASS_NAME(kCudaExecutionProvider, kOnnxDomain, 6, int8_t, Neg);
class ONNX_OPERATOR_TYPED_KERNEL_CLASS_NAME(kCudaExecutionProvider, kOnnxDomain, 6, int16_t, Neg);
class ONNX_OPERATOR_TYPED_KERNEL_CLASS_NAME(kCudaExecutionProvider, kOnnxDomain, 6, int32_t, Neg);
class ONNX_OPERATOR_TYPED_KERNEL_CLASS_NAME(kCudaExecutionProvider, kOnnxDomain, 6, int64_t, Neg);
class ONNX_OPERATOR_TYPED_KERNEL_CLASS_NAME(kCudaExecutionProvider, kOnnxDomain, 6, float, Neg);
class ONNX_OPERATOR_TYPED_KERNEL_CLASS_NAME(kCudaExecutionProvider, kOnnxDomain, 6, double, Neg);
class ONNX_OPERATOR_TYPED_KERNEL_CLASS_NAME(kCudaExecutionProvider, kOnnxDomain, 6, MLFloat16, Neg);
class ONNX_OPERATOR_TYPED_KERNEL_CLASS_NAME(kCudaExecutionProvider, kOnnxDomain, 6, float, Floor);
class ONNX_OPERATOR_TYPED_KERNEL_CLASS_NAME(kCudaExecutionProvider, kOnnxDomain, 6, double, Floor);
class ONNX_OPERATOR_TYPED_KERNEL_CLASS_NAME(kCudaExecutionProvider, kOnnxDomain, 6, MLFloat16, Floor);
class ONNX_OPERATOR_TYPED_KERNEL_CLASS_NAME(kCudaExecutionProvider, kOnnxDomain, 6, float, Ceil);
class ONNX_OPERATOR_TYPED_KERNEL_CLASS_NAME(kCudaExecutionProvider, kOnnxDomain, 6, double, Ceil);
class ONNX_OPERATOR_TYPED_KERNEL_CLASS_NAME(kCudaExecutionProvider, kOnnxDomain, 6, MLFloat16, Ceil);
class ONNX_OPERATOR_VERSIONED_TYPED_KERNEL_CLASS_NAME(kCudaExecutionProvider, kOnnxDomain, 6, 10, float, Clip);
class ONNX_OPERATOR_TYPED_KERNEL_CLASS_NAME(kCudaExecutionProvider, kOnnxDomain, 6, float, Reciprocal);
class ONNX_OPERATOR_TYPED_KERNEL_CLASS_NAME(kCudaExecutionProvider, kOnnxDomain, 6, double, Reciprocal);
class ONNX_OPERATOR_TYPED_KERNEL_CLASS_NAME(kCudaExecutionProvider, kOnnxDomain, 6, MLFloat16, Reciprocal);
class ONNX_OPERATOR_TYPED_KERNEL_CLASS_NAME(kCudaExecutionProvider, kOnnxDomain, 6, float, Sqrt);
class ONNX_OPERATOR_TYPED_KERNEL_CLASS_NAME(kCudaExecutionProvider, kOnnxDomain, 6, double, Sqrt);
class ONNX_OPERATOR_TYPED_KERNEL_CLASS_NAME(kCudaExecutionProvider, kOnnxDomain, 6, MLFloat16, Sqrt);
class ONNX_OPERATOR_TYPED_KERNEL_CLASS_NAME(kCudaExecutionProvider, kOnnxDomain, 6, float, Log);
class ONNX_OPERATOR_TYPED_KERNEL_CLASS_NAME(kCudaExecutionProvider, kOnnxDomain, 6, double, Log);
class ONNX_OPERATOR_TYPED_KERNEL_CLASS_NAME(kCudaExecutionProvider, kOnnxDomain, 6, MLFloat16, Log);
class ONNX_OPERATOR_TYPED_KERNEL_CLASS_NAME(kCudaExecutionProvider, kOnnxDomain, 6, float, Exp);
class ONNX_OPERATOR_TYPED_KERNEL_CLASS_NAME(kCudaExecutionProvider, kOnnxDomain, 6, double, Exp);
class ONNX_OPERATOR_TYPED_KERNEL_CLASS_NAME(kCudaExecutionProvider, kOnnxDomain, 6, MLFloat16, Exp);
class ONNX_OPERATOR_TYPED_KERNEL_CLASS_NAME(kCudaExecutionProvider, kOnnxDomain, 9, float, Erf);
class ONNX_OPERATOR_TYPED_KERNEL_CLASS_NAME(kCudaExecutionProvider, kOnnxDomain, 9, double, Erf);
class ONNX_OPERATOR_TYPED_KERNEL_CLASS_NAME(kCudaExecutionProvider, kOnnxDomain, 9, MLFloat16, Erf);
class ONNX_OPERATOR_TYPED_KERNEL_CLASS_NAME(kCudaExecutionProvider, kOnnxDomain, 1, bool, Not);
class ONNX_OPERATOR_VERSIONED_TYPED_KERNEL_CLASS_NAME(kCudaExecutionProvider, kOnnxDomain, 7, 8, float, BatchNormalization);
class ONNX_OPERATOR_VERSIONED_TYPED_KERNEL_CLASS_NAME(kCudaExecutionProvider, kOnnxDomain, 7, 8, double, BatchNormalization);
class ONNX_OPERATOR_VERSIONED_TYPED_KERNEL_CLASS_NAME(kCudaExecutionProvider, kOnnxDomain, 7, 8, MLFloat16, BatchNormalization);
class ONNX_OPERATOR_TYPED_KERNEL_CLASS_NAME(kCudaExecutionProvider, kOnnxDomain, 9, float, BatchNormalization);
class ONNX_OPERATOR_TYPED_KERNEL_CLASS_NAME(kCudaExecutionProvider, kOnnxDomain, 9, double, BatchNormalization);
class ONNX_OPERATOR_TYPED_KERNEL_CLASS_NAME(kCudaExecutionProvider, kOnnxDomain, 9, MLFloat16, BatchNormalization);
class ONNX_OPERATOR_TYPED_KERNEL_CLASS_NAME(kCudaExecutionProvider, kOnnxDomain, 1, float, LRN);
class ONNX_OPERATOR_TYPED_KERNEL_CLASS_NAME(kCudaExecutionProvider, kOnnxDomain, 1, double, LRN);
class ONNX_OPERATOR_TYPED_KERNEL_CLASS_NAME(kCudaExecutionProvider, kOnnxDomain, 1, MLFloat16, LRN);
class ONNX_OPERATOR_VERSIONED_TYPED_KERNEL_CLASS_NAME(kCudaExecutionProvider, kOnnxDomain, 1, 10, float, Conv);
class ONNX_OPERATOR_VERSIONED_TYPED_KERNEL_CLASS_NAME(kCudaExecutionProvider, kOnnxDomain, 1, 10, double, Conv);
class ONNX_OPERATOR_VERSIONED_TYPED_KERNEL_CLASS_NAME(kCudaExecutionProvider, kOnnxDomain, 1, 10, MLFloat16, Conv);
class ONNX_OPERATOR_VERSIONED_TYPED_KERNEL_CLASS_NAME(kCudaExecutionProvider, kOnnxDomain, 1, 10, float, ConvTranspose);
class ONNX_OPERATOR_VERSIONED_TYPED_KERNEL_CLASS_NAME(kCudaExecutionProvider, kOnnxDomain, 1, 10, double, ConvTranspose);
class ONNX_OPERATOR_VERSIONED_TYPED_KERNEL_CLASS_NAME(kCudaExecutionProvider, kOnnxDomain, 1, 10, MLFloat16, ConvTranspose);
class ONNX_OPERATOR_VERSIONED_TYPED_KERNEL_CLASS_NAME(kCudaExecutionProvider, kOnnxDomain, 7, 9, float, AveragePool);
class ONNX_OPERATOR_VERSIONED_TYPED_KERNEL_CLASS_NAME(kCudaExecutionProvider, kOnnxDomain, 7, 9, double, AveragePool);
class ONNX_OPERATOR_VERSIONED_TYPED_KERNEL_CLASS_NAME(kCudaExecutionProvider, kOnnxDomain, 7, 9, MLFloat16, AveragePool);
class ONNX_OPERATOR_TYPED_KERNEL_CLASS_NAME(kCudaExecutionProvider, kOnnxDomain, 1, float, GlobalAveragePool);
class ONNX_OPERATOR_TYPED_KERNEL_CLASS_NAME(kCudaExecutionProvider, kOnnxDomain, 1, double, GlobalAveragePool);
class ONNX_OPERATOR_TYPED_KERNEL_CLASS_NAME(kCudaExecutionProvider, kOnnxDomain, 1, MLFloat16, GlobalAveragePool);
class ONNX_OPERATOR_VERSIONED_TYPED_KERNEL_CLASS_NAME(kCudaExecutionProvider, kOnnxDomain, 8, 9, float, MaxPool);
class ONNX_OPERATOR_VERSIONED_TYPED_KERNEL_CLASS_NAME(kCudaExecutionProvider, kOnnxDomain, 8, 9, double, MaxPool);
class ONNX_OPERATOR_VERSIONED_TYPED_KERNEL_CLASS_NAME(kCudaExecutionProvider, kOnnxDomain, 8, 9, MLFloat16, MaxPool);
class ONNX_OPERATOR_VERSIONED_TYPED_KERNEL_CLASS_NAME(kCudaExecutionProvider, kOnnxDomain, 1, 7, float, MaxPool);
class ONNX_OPERATOR_VERSIONED_TYPED_KERNEL_CLASS_NAME(kCudaExecutionProvider, kOnnxDomain, 1, 7, double, MaxPool);
class ONNX_OPERATOR_VERSIONED_TYPED_KERNEL_CLASS_NAME(kCudaExecutionProvider, kOnnxDomain, 1, 7, MLFloat16, MaxPool);
class ONNX_OPERATOR_TYPED_KERNEL_CLASS_NAME(kCudaExecutionProvider, kOnnxDomain, 1, float, GlobalMaxPool);
class ONNX_OPERATOR_TYPED_KERNEL_CLASS_NAME(kCudaExecutionProvider, kOnnxDomain, 1, double, GlobalMaxPool);
class ONNX_OPERATOR_TYPED_KERNEL_CLASS_NAME(kCudaExecutionProvider, kOnnxDomain, 1, MLFloat16, GlobalMaxPool);
class ONNX_OPERATOR_VERSIONED_TYPED_KERNEL_CLASS_NAME(kCudaExecutionProvider, kOnnxDomain, 1, 10, float, ArgMax);
class ONNX_OPERATOR_VERSIONED_TYPED_KERNEL_CLASS_NAME(kCudaExecutionProvider, kOnnxDomain, 1, 10, double, ArgMax);
class ONNX_OPERATOR_VERSIONED_TYPED_KERNEL_CLASS_NAME(kCudaExecutionProvider, kOnnxDomain, 1, 10, MLFloat16, ArgMax);
class ONNX_OPERATOR_VERSIONED_TYPED_KERNEL_CLASS_NAME(kCudaExecutionProvider, kOnnxDomain, 1, 10, float, ArgMin);
class ONNX_OPERATOR_VERSIONED_TYPED_KERNEL_CLASS_NAME(kCudaExecutionProvider, kOnnxDomain, 1, 10, double, ArgMin);
class ONNX_OPERATOR_VERSIONED_TYPED_KERNEL_CLASS_NAME(kCudaExecutionProvider, kOnnxDomain, 1, 10, MLFloat16, ArgMin);
class ONNX_OPERATOR_VERSIONED_TYPED_KERNEL_CLASS_NAME(kCudaExecutionProvider, kOnnxDomain, 1, 10, float, ReduceL1);
class ONNX_OPERATOR_VERSIONED_TYPED_KERNEL_CLASS_NAME(kCudaExecutionProvider, kOnnxDomain, 1, 10, double, ReduceL1);
class ONNX_OPERATOR_VERSIONED_TYPED_KERNEL_CLASS_NAME(kCudaExecutionProvider, kOnnxDomain, 1, 10, MLFloat16, ReduceL1);
class ONNX_OPERATOR_VERSIONED_TYPED_KERNEL_CLASS_NAME(kCudaExecutionProvider, kOnnxDomain, 1, 10, int32_t, ReduceL1);
class ONNX_OPERATOR_VERSIONED_TYPED_KERNEL_CLASS_NAME(kCudaExecutionProvider, kOnnxDomain, 1, 10, float, ReduceL2);
class ONNX_OPERATOR_VERSIONED_TYPED_KERNEL_CLASS_NAME(kCudaExecutionProvider, kOnnxDomain, 1, 10, double, ReduceL2);
class ONNX_OPERATOR_VERSIONED_TYPED_KERNEL_CLASS_NAME(kCudaExecutionProvider, kOnnxDomain, 1, 10, MLFloat16, ReduceL2);
class ONNX_OPERATOR_VERSIONED_TYPED_KERNEL_CLASS_NAME(kCudaExecutionProvider, kOnnxDomain, 1, 10, int32_t, ReduceL2);
class ONNX_OPERATOR_VERSIONED_TYPED_KERNEL_CLASS_NAME(kCudaExecutionProvider, kOnnxDomain, 1, 10, float, ReduceMax);
class ONNX_OPERATOR_VERSIONED_TYPED_KERNEL_CLASS_NAME(kCudaExecutionProvider, kOnnxDomain, 1, 10, double, ReduceMax);
class ONNX_OPERATOR_VERSIONED_TYPED_KERNEL_CLASS_NAME(kCudaExecutionProvider, kOnnxDomain, 1, 10, MLFloat16, ReduceMax);
class ONNX_OPERATOR_VERSIONED_TYPED_KERNEL_CLASS_NAME(kCudaExecutionProvider, kOnnxDomain, 1, 10, int32_t, ReduceMax);
class ONNX_OPERATOR_VERSIONED_TYPED_KERNEL_CLASS_NAME(kCudaExecutionProvider, kOnnxDomain, 1, 10, float, ReduceMean);
class ONNX_OPERATOR_VERSIONED_TYPED_KERNEL_CLASS_NAME(kCudaExecutionProvider, kOnnxDomain, 1, 10, double, ReduceMean);
class ONNX_OPERATOR_VERSIONED_TYPED_KERNEL_CLASS_NAME(kCudaExecutionProvider, kOnnxDomain, 1, 10, MLFloat16, ReduceMean);
class ONNX_OPERATOR_VERSIONED_TYPED_KERNEL_CLASS_NAME(kCudaExecutionProvider, kOnnxDomain, 1, 10, int32_t, ReduceMean);
class ONNX_OPERATOR_VERSIONED_TYPED_KERNEL_CLASS_NAME(kCudaExecutionProvider, kOnnxDomain, 1, 10, float, ReduceMin);
class ONNX_OPERATOR_VERSIONED_TYPED_KERNEL_CLASS_NAME(kCudaExecutionProvider, kOnnxDomain, 1, 10, double, ReduceMin);
class ONNX_OPERATOR_VERSIONED_TYPED_KERNEL_CLASS_NAME(kCudaExecutionProvider, kOnnxDomain, 1, 10, MLFloat16, ReduceMin);
class ONNX_OPERATOR_VERSIONED_TYPED_KERNEL_CLASS_NAME(kCudaExecutionProvider, kOnnxDomain, 1, 10, int32_t, ReduceMin);
class ONNX_OPERATOR_VERSIONED_TYPED_KERNEL_CLASS_NAME(kCudaExecutionProvider, kOnnxDomain, 1, 10, float, ReduceProd);
class ONNX_OPERATOR_VERSIONED_TYPED_KERNEL_CLASS_NAME(kCudaExecutionProvider, kOnnxDomain, 1, 10, double, ReduceProd);
class ONNX_OPERATOR_VERSIONED_TYPED_KERNEL_CLASS_NAME(kCudaExecutionProvider, kOnnxDomain, 1, 10, MLFloat16, ReduceProd);
class ONNX_OPERATOR_VERSIONED_TYPED_KERNEL_CLASS_NAME(kCudaExecutionProvider, kOnnxDomain, 1, 10, int32_t, ReduceProd);
class ONNX_OPERATOR_VERSIONED_TYPED_KERNEL_CLASS_NAME(kCudaExecutionProvider, kOnnxDomain, 1, 10, float, ReduceSum);
class ONNX_OPERATOR_VERSIONED_TYPED_KERNEL_CLASS_NAME(kCudaExecutionProvider, kOnnxDomain, 1, 10, double, ReduceSum);
class ONNX_OPERATOR_VERSIONED_TYPED_KERNEL_CLASS_NAME(kCudaExecutionProvider, kOnnxDomain, 1, 10, MLFloat16, ReduceSum);
class ONNX_OPERATOR_VERSIONED_TYPED_KERNEL_CLASS_NAME(kCudaExecutionProvider, kOnnxDomain, 1, 10, int32_t, ReduceSum);
class ONNX_OPERATOR_VERSIONED_TYPED_KERNEL_CLASS_NAME(kCudaExecutionProvider, kOnnxDomain, 1, 10, float, ReduceLogSum);
class ONNX_OPERATOR_VERSIONED_TYPED_KERNEL_CLASS_NAME(kCudaExecutionProvider, kOnnxDomain, 1, 10, double, ReduceLogSum);
class ONNX_OPERATOR_VERSIONED_TYPED_KERNEL_CLASS_NAME(kCudaExecutionProvider, kOnnxDomain, 1, 10, MLFloat16, ReduceLogSum);
class ONNX_OPERATOR_VERSIONED_TYPED_KERNEL_CLASS_NAME(kCudaExecutionProvider, kOnnxDomain, 1, 10, float, ReduceSumSquare);
class ONNX_OPERATOR_VERSIONED_TYPED_KERNEL_CLASS_NAME(kCudaExecutionProvider, kOnnxDomain, 1, 10, double, ReduceSumSquare);
class ONNX_OPERATOR_VERSIONED_TYPED_KERNEL_CLASS_NAME(kCudaExecutionProvider, kOnnxDomain, 1, 10, MLFloat16, ReduceSumSquare);
class ONNX_OPERATOR_VERSIONED_TYPED_KERNEL_CLASS_NAME(kCudaExecutionProvider, kOnnxDomain, 1, 10, float, ReduceLogSumExp);
class ONNX_OPERATOR_VERSIONED_TYPED_KERNEL_CLASS_NAME(kCudaExecutionProvider, kOnnxDomain, 1, 10, double, ReduceLogSumExp);
class ONNX_OPERATOR_VERSIONED_TYPED_KERNEL_CLASS_NAME(kCudaExecutionProvider, kOnnxDomain, 1, 10, MLFloat16, ReduceLogSumExp);
class ONNX_OPERATOR_VERSIONED_TYPED_KERNEL_CLASS_NAME(kCudaExecutionProvider, kOnnxDomain, 6, 8, float, Cast);
class ONNX_OPERATOR_VERSIONED_TYPED_KERNEL_CLASS_NAME(kCudaExecutionProvider, kOnnxDomain, 6, 8, double, Cast);
class ONNX_OPERATOR_VERSIONED_TYPED_KERNEL_CLASS_NAME(kCudaExecutionProvider, kOnnxDomain, 6, 8, MLFloat16, Cast);
class ONNX_OPERATOR_VERSIONED_TYPED_KERNEL_CLASS_NAME(kCudaExecutionProvider, kOnnxDomain, 6, 8, int8_t, Cast);
class ONNX_OPERATOR_VERSIONED_TYPED_KERNEL_CLASS_NAME(kCudaExecutionProvider, kOnnxDomain, 6, 8, int16_t, Cast);
class ONNX_OPERATOR_VERSIONED_TYPED_KERNEL_CLASS_NAME(kCudaExecutionProvider, kOnnxDomain, 6, 8, int32_t, Cast);
class ONNX_OPERATOR_VERSIONED_TYPED_KERNEL_CLASS_NAME(kCudaExecutionProvider, kOnnxDomain, 6, 8, int64_t, Cast);
class ONNX_OPERATOR_VERSIONED_TYPED_KERNEL_CLASS_NAME(kCudaExecutionProvider, kOnnxDomain, 6, 8, uint8_t, Cast);
class ONNX_OPERATOR_VERSIONED_TYPED_KERNEL_CLASS_NAME(kCudaExecutionProvider, kOnnxDomain, 6, 8, uint16_t, Cast);
class ONNX_OPERATOR_VERSIONED_TYPED_KERNEL_CLASS_NAME(kCudaExecutionProvider, kOnnxDomain, 6, 8, uint32_t, Cast);
class ONNX_OPERATOR_VERSIONED_TYPED_KERNEL_CLASS_NAME(kCudaExecutionProvider, kOnnxDomain, 6, 8, uint64_t, Cast);
class ONNX_OPERATOR_VERSIONED_TYPED_KERNEL_CLASS_NAME(kCudaExecutionProvider, kOnnxDomain, 6, 8, bool, Cast);
class ONNX_OPERATOR_TYPED_KERNEL_CLASS_NAME(kCudaExecutionProvider, kOnnxDomain, 9, float, Cast);
class ONNX_OPERATOR_TYPED_KERNEL_CLASS_NAME(kCudaExecutionProvider, kOnnxDomain, 9, double, Cast);
class ONNX_OPERATOR_TYPED_KERNEL_CLASS_NAME(kCudaExecutionProvider, kOnnxDomain, 9, MLFloat16, Cast);
class ONNX_OPERATOR_TYPED_KERNEL_CLASS_NAME(kCudaExecutionProvider, kOnnxDomain, 9, int8_t, Cast);
class ONNX_OPERATOR_TYPED_KERNEL_CLASS_NAME(kCudaExecutionProvider, kOnnxDomain, 9, int16_t, Cast);
class ONNX_OPERATOR_TYPED_KERNEL_CLASS_NAME(kCudaExecutionProvider, kOnnxDomain, 9, int32_t, Cast);
class ONNX_OPERATOR_TYPED_KERNEL_CLASS_NAME(kCudaExecutionProvider, kOnnxDomain, 9, int64_t, Cast);
class ONNX_OPERATOR_TYPED_KERNEL_CLASS_NAME(kCudaExecutionProvider, kOnnxDomain, 9, uint8_t, Cast);
class ONNX_OPERATOR_TYPED_KERNEL_CLASS_NAME(kCudaExecutionProvider, kOnnxDomain, 9, uint16_t, Cast);
class ONNX_OPERATOR_TYPED_KERNEL_CLASS_NAME(kCudaExecutionProvider, kOnnxDomain, 9, uint32_t, Cast);
class ONNX_OPERATOR_TYPED_KERNEL_CLASS_NAME(kCudaExecutionProvider, kOnnxDomain, 9, uint64_t, Cast);
class ONNX_OPERATOR_TYPED_KERNEL_CLASS_NAME(kCudaExecutionProvider, kOnnxDomain, 9, bool, Cast);
class ONNX_OPERATOR_VERSIONED_TYPED_KERNEL_CLASS_NAME(kCudaExecutionProvider, kOnnxDomain, 2, 10, float, Pad);
class ONNX_OPERATOR_VERSIONED_TYPED_KERNEL_CLASS_NAME(kCudaExecutionProvider, kOnnxDomain, 2, 10, double, Pad);
class ONNX_OPERATOR_VERSIONED_TYPED_KERNEL_CLASS_NAME(kCudaExecutionProvider, kOnnxDomain, 2, 10, MLFloat16, Pad);
class ONNX_OPERATOR_KERNEL_CLASS_NAME(kCudaExecutionProvider, kOnnxDomain, 5, Reshape);
class ONNX_OPERATOR_VERSIONED_KERNEL_CLASS_NAME(kCudaExecutionProvider, kOnnxDomain, 1, 4, Reshape_1);
class ONNX_OPERATOR_KERNEL_CLASS_NAME(kCudaExecutionProvider, kOnnxDomain, 1, Shape);
class ONNX_OPERATOR_TYPED_KERNEL_CLASS_NAME(kCudaExecutionProvider, kOnnxDomain, 6, float, Tile);
class ONNX_OPERATOR_TYPED_KERNEL_CLASS_NAME(kCudaExecutionProvider, kOnnxDomain, 6, double, Tile);
class ONNX_OPERATOR_TYPED_KERNEL_CLASS_NAME(kCudaExecutionProvider, kOnnxDomain, 6, MLFloat16, Tile);
class ONNX_OPERATOR_KERNEL_CLASS_NAME(kCudaExecutionProvider, kOnnxDomain, 1, Transpose);
class ONNX_OPERATOR_TYPED_KERNEL_CLASS_NAME(kCudaExecutionProvider, kOnnxDomain, 6, float, InstanceNormalization);
class ONNX_OPERATOR_TYPED_KERNEL_CLASS_NAME(kCudaExecutionProvider, kOnnxDomain, 6, double, InstanceNormalization);
class ONNX_OPERATOR_TYPED_KERNEL_CLASS_NAME(kCudaExecutionProvider, kOnnxDomain, 6, MLFloat16, InstanceNormalization);
class ONNX_OPERATOR_TYPED_KERNEL_CLASS_NAME(kCudaExecutionProvider, kOnnxDomain, 7, float, RNN);
class ONNX_OPERATOR_TYPED_KERNEL_CLASS_NAME(kCudaExecutionProvider, kOnnxDomain, 7, double, RNN);
class ONNX_OPERATOR_TYPED_KERNEL_CLASS_NAME(kCudaExecutionProvider, kOnnxDomain, 7, MLFloat16, RNN);
class ONNX_OPERATOR_TYPED_KERNEL_CLASS_NAME(kCudaExecutionProvider, kOnnxDomain, 7, float, GRU);
class ONNX_OPERATOR_TYPED_KERNEL_CLASS_NAME(kCudaExecutionProvider, kOnnxDomain, 7, double, GRU);
class ONNX_OPERATOR_TYPED_KERNEL_CLASS_NAME(kCudaExecutionProvider, kOnnxDomain, 7, MLFloat16, GRU);
class ONNX_OPERATOR_TYPED_KERNEL_CLASS_NAME(kCudaExecutionProvider, kOnnxDomain, 7, float, LSTM);
class ONNX_OPERATOR_TYPED_KERNEL_CLASS_NAME(kCudaExecutionProvider, kOnnxDomain, 7, double, LSTM);
class ONNX_OPERATOR_TYPED_KERNEL_CLASS_NAME(kCudaExecutionProvider, kOnnxDomain, 7, MLFloat16, LSTM);
class ONNX_OPERATOR_VERSIONED_TYPED_KERNEL_CLASS_NAME(kCudaExecutionProvider, kOnnxDomain, 1, 9, int32_t, Slice);
class ONNX_OPERATOR_VERSIONED_TYPED_KERNEL_CLASS_NAME(kCudaExecutionProvider, kOnnxDomain, 1, 9, int64_t, Slice);
class ONNX_OPERATOR_VERSIONED_TYPED_KERNEL_CLASS_NAME(kCudaExecutionProvider, kOnnxDomain, 1, 9, float, Slice);
class ONNX_OPERATOR_VERSIONED_KERNEL_CLASS_NAME(kCudaExecutionProvider, kOnnxDomain, 9, 10, Compress);
class ONNX_OPERATOR_VERSIONED_KERNEL_CLASS_NAME(kCudaExecutionProvider, kOnnxDomain, 9, 10, Flatten);
class ONNX_OPERATOR_VERSIONED_TYPED_KERNEL_CLASS_NAME(kCudaExecutionProvider, kOnnxDomain, 7, 9, float, Upsample);
class ONNX_OPERATOR_VERSIONED_TYPED_KERNEL_CLASS_NAME(kCudaExecutionProvider, kOnnxDomain, 7, 9, double, Upsample);
class ONNX_OPERATOR_VERSIONED_TYPED_KERNEL_CLASS_NAME(kCudaExecutionProvider, kOnnxDomain, 7, 9, MLFloat16, Upsample);
class ONNX_OPERATOR_VERSIONED_TYPED_KERNEL_CLASS_NAME(kCudaExecutionProvider, kOnnxDomain, 7, 9, int32_t, Upsample);
class ONNX_OPERATOR_VERSIONED_TYPED_KERNEL_CLASS_NAME(kCudaExecutionProvider, kOnnxDomain, 7, 9, uint8_t, Upsample);
class ONNX_OPERATOR_VERSIONED_KERNEL_CLASS_NAME(kCudaExecutionProvider, kOnnxDomain, 2, 10, Split);
class ONNX_OPERATOR_KERNEL_CLASS_NAME(kCudaExecutionProvider, kOnnxDomain, 9, ConstantOfShape);
class ONNX_OPERATOR_TYPED_KERNEL_CLASS_NAME(kCudaExecutionProvider, kOnnxDomain, 9, int8_t, Shrink);
class ONNX_OPERATOR_TYPED_KERNEL_CLASS_NAME(kCudaExecutionProvider, kOnnxDomain, 9, int16_t, Shrink);
class ONNX_OPERATOR_TYPED_KERNEL_CLASS_NAME(kCudaExecutionProvider, kOnnxDomain, 9, int32_t, Shrink);
class ONNX_OPERATOR_TYPED_KERNEL_CLASS_NAME(kCudaExecutionProvider, kOnnxDomain, 9, int64_t, Shrink);
class ONNX_OPERATOR_TYPED_KERNEL_CLASS_NAME(kCudaExecutionProvider, kOnnxDomain, 9, uint8_t, Shrink);
class ONNX_OPERATOR_TYPED_KERNEL_CLASS_NAME(kCudaExecutionProvider, kOnnxDomain, 9, uint16_t, Shrink);
class ONNX_OPERATOR_TYPED_KERNEL_CLASS_NAME(kCudaExecutionProvider, kOnnxDomain, 9, uint32_t, Shrink);
class ONNX_OPERATOR_TYPED_KERNEL_CLASS_NAME(kCudaExecutionProvider, kOnnxDomain, 9, uint64_t, Shrink);
class ONNX_OPERATOR_TYPED_KERNEL_CLASS_NAME(kCudaExecutionProvider, kOnnxDomain, 9, float, Shrink);
class ONNX_OPERATOR_TYPED_KERNEL_CLASS_NAME(kCudaExecutionProvider, kOnnxDomain, 9, double, Shrink);
class ONNX_OPERATOR_TYPED_KERNEL_CLASS_NAME(kCudaExecutionProvider, kOnnxDomain, 9, MLFloat16, Shrink);
class ONNX_OPERATOR_VERSIONED_TYPED_KERNEL_CLASS_NAME(kCudaExecutionProvider, kOnnxDomain, 7, 8, float, Less);
class ONNX_OPERATOR_VERSIONED_TYPED_KERNEL_CLASS_NAME(kCudaExecutionProvider, kOnnxDomain, 7, 8, double, Less);
class ONNX_OPERATOR_VERSIONED_TYPED_KERNEL_CLASS_NAME(kCudaExecutionProvider, kOnnxDomain, 7, 8, MLFloat16, Less);
class ONNX_OPERATOR_TYPED_KERNEL_CLASS_NAME(kCudaExecutionProvider, kOnnxDomain, 9, int32_t, Less);
class ONNX_OPERATOR_TYPED_KERNEL_CLASS_NAME(kCudaExecutionProvider, kOnnxDomain, 9, int64_t, Less);
class ONNX_OPERATOR_TYPED_KERNEL_CLASS_NAME(kCudaExecutionProvider, kOnnxDomain, 9, uint32_t, Less);
class ONNX_OPERATOR_TYPED_KERNEL_CLASS_NAME(kCudaExecutionProvider, kOnnxDomain, 9, uint64_t, Less);
class ONNX_OPERATOR_TYPED_KERNEL_CLASS_NAME(kCudaExecutionProvider, kOnnxDomain, 9, float, Less);
class ONNX_OPERATOR_TYPED_KERNEL_CLASS_NAME(kCudaExecutionProvider, kOnnxDomain, 9, double, Less);
class ONNX_OPERATOR_TYPED_KERNEL_CLASS_NAME(kCudaExecutionProvider, kOnnxDomain, 9, MLFloat16, Less);
class ONNX_OPERATOR_KERNEL_CLASS_NAME(kCudaExecutionProvider, kOnnxDomain, 9, EyeLike);
class ONNX_OPERATOR_VERSIONED_KERNEL_CLASS_NAME(kCudaExecutionProvider, kOnnxDomain, 9, 10, Scatter);
class ONNX_OPERATOR_TYPED_KERNEL_CLASS_NAME(kCudaExecutionProvider, kOnnxDomain, 9, MLFloat16, Where);
class ONNX_OPERATOR_TYPED_KERNEL_CLASS_NAME(kCudaExecutionProvider, kOnnxDomain, 9, float, Where);
class ONNX_OPERATOR_TYPED_KERNEL_CLASS_NAME(kCudaExecutionProvider, kOnnxDomain, 9, int32_t, Where);
class ONNX_OPERATOR_TYPED_KERNEL_CLASS_NAME(kCudaExecutionProvider, kOnnxDomain, 9, int64_t, Where);
class ONNX_OPERATOR_TYPED_KERNEL_CLASS_NAME(kCudaExecutionProvider, kOnnxDomain, 9, uint8_t, Where);
class ONNX_OPERATOR_TYPED_KERNEL_CLASS_NAME(kCudaExecutionProvider, kOnnxDomain, 9, bool, NonZero);
class ONNX_OPERATOR_TYPED_KERNEL_CLASS_NAME(kCudaExecutionProvider, kOnnxDomain, 9, uint8_t, NonZero);
class ONNX_OPERATOR_TYPED_KERNEL_CLASS_NAME(kCudaExecutionProvider, kOnnxDomain, 9, int32_t, NonZero);
class ONNX_OPERATOR_TYPED_KERNEL_CLASS_NAME(kCudaExecutionProvider, kOnnxDomain, 9, int64_t, NonZero);
class ONNX_OPERATOR_TYPED_KERNEL_CLASS_NAME(kCudaExecutionProvider, kOnnxDomain, 9, float, NonZero);
class ONNX_OPERATOR_VERSIONED_KERNEL_CLASS_NAME(kCudaExecutionProvider, kOnnxDomain, 1, 9, TopK);
class ONNX_OPERATOR_VERSIONED_KERNEL_CLASS_NAME(kCudaExecutionProvider, kOnnxDomain, 1, 10, If);
class ONNX_OPERATOR_VERSIONED_KERNEL_CLASS_NAME(kCudaExecutionProvider, kOnnxDomain, 8, 8, Scan);
class ONNX_OPERATOR_VERSIONED_KERNEL_CLASS_NAME(kCudaExecutionProvider, kOnnxDomain, 9, 10, Scan);
class ONNX_OPERATOR_VERSIONED_KERNEL_CLASS_NAME(kCudaExecutionProvider, kOnnxDomain, 1, 10, Loop);

// opset 10
class ONNX_OPERATOR_VERSIONED_TYPED_KERNEL_CLASS_NAME(kCudaExecutionProvider, kOnnxDomain, 10, 10, float, AveragePool);
class ONNX_OPERATOR_VERSIONED_TYPED_KERNEL_CLASS_NAME(kCudaExecutionProvider, kOnnxDomain, 10, 10, double, AveragePool);
class ONNX_OPERATOR_VERSIONED_TYPED_KERNEL_CLASS_NAME(kCudaExecutionProvider, kOnnxDomain, 10, 10, MLFloat16, AveragePool);
class ONNX_OPERATOR_KERNEL_CLASS_NAME(kCudaExecutionProvider, kOnnxDomain, 10, Dropout);
class ONNX_OPERATOR_VERSIONED_TYPED_KERNEL_CLASS_NAME(kCudaExecutionProvider, kOnnxDomain, 10, 10, float, MaxPool);
class ONNX_OPERATOR_VERSIONED_TYPED_KERNEL_CLASS_NAME(kCudaExecutionProvider, kOnnxDomain, 10, 10, double, MaxPool);
class ONNX_OPERATOR_VERSIONED_TYPED_KERNEL_CLASS_NAME(kCudaExecutionProvider, kOnnxDomain, 10, 10, MLFloat16, MaxPool);
class ONNX_OPERATOR_VERSIONED_KERNEL_CLASS_NAME(kCudaExecutionProvider, kOnnxDomain, 10, 10, NonMaxSuppression);
class ONNX_OPERATOR_VERSIONED_TYPED_KERNEL_CLASS_NAME(kCudaExecutionProvider, kOnnxDomain, 10, 10, float, Resize);
class ONNX_OPERATOR_VERSIONED_TYPED_KERNEL_CLASS_NAME(kCudaExecutionProvider, kOnnxDomain, 10, 10, double, Resize);
class ONNX_OPERATOR_VERSIONED_TYPED_KERNEL_CLASS_NAME(kCudaExecutionProvider, kOnnxDomain, 10, 10, MLFloat16, Resize);
class ONNX_OPERATOR_VERSIONED_TYPED_KERNEL_CLASS_NAME(kCudaExecutionProvider, kOnnxDomain, 10, 10, int32_t, Resize);
class ONNX_OPERATOR_VERSIONED_TYPED_KERNEL_CLASS_NAME(kCudaExecutionProvider, kOnnxDomain, 10, 10, uint8_t, Resize);
class ONNX_OPERATOR_KERNEL_CLASS_NAME(kCudaExecutionProvider, kOnnxDomain, 10, ReverseSequence);
class ONNX_OPERATOR_TYPED_KERNEL_CLASS_NAME(kCudaExecutionProvider, kOnnxDomain, 10, float, RoiAlign);
class ONNX_OPERATOR_TYPED_KERNEL_CLASS_NAME(kCudaExecutionProvider, kOnnxDomain, 10, double, RoiAlign);
class ONNX_OPERATOR_VERSIONED_TYPED_KERNEL_CLASS_NAME(kCudaExecutionProvider, kOnnxDomain, 10, 10, int32_t, Slice);
class ONNX_OPERATOR_VERSIONED_TYPED_KERNEL_CLASS_NAME(kCudaExecutionProvider, kOnnxDomain, 10, 10, int64_t, Slice);
class ONNX_OPERATOR_VERSIONED_TYPED_KERNEL_CLASS_NAME(kCudaExecutionProvider, kOnnxDomain, 10, 10, float, Slice);
class ONNX_OPERATOR_TYPED_KERNEL_CLASS_NAME(kCudaExecutionProvider, kOnnxDomain, 10, float, ThresholdedRelu);
class ONNX_OPERATOR_TYPED_KERNEL_CLASS_NAME(kCudaExecutionProvider, kOnnxDomain, 10, double, ThresholdedRelu);
class ONNX_OPERATOR_TYPED_KERNEL_CLASS_NAME(kCudaExecutionProvider, kOnnxDomain, 10, MLFloat16, ThresholdedRelu);
class ONNX_OPERATOR_VERSIONED_KERNEL_CLASS_NAME(kCudaExecutionProvider, kOnnxDomain, 10, 10, TopK);

// opset 11
class ONNX_OPERATOR_TYPED_KERNEL_CLASS_NAME(kCudaExecutionProvider, kOnnxDomain, 11, float, ArgMax);
class ONNX_OPERATOR_TYPED_KERNEL_CLASS_NAME(kCudaExecutionProvider, kOnnxDomain, 11, double, ArgMax);
class ONNX_OPERATOR_TYPED_KERNEL_CLASS_NAME(kCudaExecutionProvider, kOnnxDomain, 11, MLFloat16, ArgMax);
class ONNX_OPERATOR_TYPED_KERNEL_CLASS_NAME(kCudaExecutionProvider, kOnnxDomain, 11, float, ArgMin);
class ONNX_OPERATOR_TYPED_KERNEL_CLASS_NAME(kCudaExecutionProvider, kOnnxDomain, 11, double, ArgMin);
class ONNX_OPERATOR_TYPED_KERNEL_CLASS_NAME(kCudaExecutionProvider, kOnnxDomain, 11, MLFloat16, ArgMin);
class ONNX_OPERATOR_KERNEL_CLASS_NAME(kCudaExecutionProvider, kOnnxDomain, 11, Compress);
class ONNX_OPERATOR_KERNEL_CLASS_NAME(kCudaExecutionProvider, kOnnxDomain, 11, Concat);
class ONNX_OPERATOR_KERNEL_CLASS_NAME(kCudaExecutionProvider, kOnnxDomain, 11, Flatten);
class ONNX_OPERATOR_KERNEL_CLASS_NAME(kCudaExecutionProvider, kOnnxDomain, 11, Gather);
class ONNX_OPERATOR_KERNEL_CLASS_NAME(kCudaExecutionProvider, kOnnxDomain, 11, GatherElements);
class ONNX_OPERATOR_TYPED_KERNEL_CLASS_NAME(kCudaExecutionProvider, kOnnxDomain, 11, float, Gemm);
class ONNX_OPERATOR_TYPED_KERNEL_CLASS_NAME(kCudaExecutionProvider, kOnnxDomain, 11, double, Gemm);
class ONNX_OPERATOR_TYPED_KERNEL_CLASS_NAME(kCudaExecutionProvider, kOnnxDomain, 11, MLFloat16, Gemm);
class ONNX_OPERATOR_KERNEL_CLASS_NAME(kCudaExecutionProvider, kOnnxDomain, 11, If);
class ONNX_OPERATOR_KERNEL_CLASS_NAME(kCudaExecutionProvider, kOnnxDomain, 11, Loop);
class ONNX_OPERATOR_KERNEL_CLASS_NAME(kCudaExecutionProvider, kOnnxDomain, 11, NonMaxSuppression);
class ONNX_OPERATOR_KERNEL_CLASS_NAME(kCudaExecutionProvider, kOnnxDomain, 11, Range);
class ONNX_OPERATOR_TYPED_KERNEL_CLASS_NAME(kCudaExecutionProvider, kOnnxDomain, 11, float, ReduceL1);
class ONNX_OPERATOR_TYPED_KERNEL_CLASS_NAME(kCudaExecutionProvider, kOnnxDomain, 11, double, ReduceL1);
class ONNX_OPERATOR_TYPED_KERNEL_CLASS_NAME(kCudaExecutionProvider, kOnnxDomain, 11, MLFloat16, ReduceL1);
class ONNX_OPERATOR_TYPED_KERNEL_CLASS_NAME(kCudaExecutionProvider, kOnnxDomain, 11, int32_t, ReduceL1);
class ONNX_OPERATOR_TYPED_KERNEL_CLASS_NAME(kCudaExecutionProvider, kOnnxDomain, 11, float, ReduceL2);
class ONNX_OPERATOR_TYPED_KERNEL_CLASS_NAME(kCudaExecutionProvider, kOnnxDomain, 11, double, ReduceL2);
class ONNX_OPERATOR_TYPED_KERNEL_CLASS_NAME(kCudaExecutionProvider, kOnnxDomain, 11, MLFloat16, ReduceL2);
class ONNX_OPERATOR_TYPED_KERNEL_CLASS_NAME(kCudaExecutionProvider, kOnnxDomain, 11, int32_t, ReduceL2);
class ONNX_OPERATOR_TYPED_KERNEL_CLASS_NAME(kCudaExecutionProvider, kOnnxDomain, 11, float, ReduceLogSum);
class ONNX_OPERATOR_TYPED_KERNEL_CLASS_NAME(kCudaExecutionProvider, kOnnxDomain, 11, double, ReduceLogSum);
class ONNX_OPERATOR_TYPED_KERNEL_CLASS_NAME(kCudaExecutionProvider, kOnnxDomain, 11, MLFloat16, ReduceLogSum);
class ONNX_OPERATOR_TYPED_KERNEL_CLASS_NAME(kCudaExecutionProvider, kOnnxDomain, 11, float, ReduceLogSumExp);
class ONNX_OPERATOR_TYPED_KERNEL_CLASS_NAME(kCudaExecutionProvider, kOnnxDomain, 11, double, ReduceLogSumExp);
class ONNX_OPERATOR_TYPED_KERNEL_CLASS_NAME(kCudaExecutionProvider, kOnnxDomain, 11, MLFloat16, ReduceLogSumExp);
class ONNX_OPERATOR_TYPED_KERNEL_CLASS_NAME(kCudaExecutionProvider, kOnnxDomain, 11, float, ReduceMax);
class ONNX_OPERATOR_TYPED_KERNEL_CLASS_NAME(kCudaExecutionProvider, kOnnxDomain, 11, double, ReduceMax);
class ONNX_OPERATOR_TYPED_KERNEL_CLASS_NAME(kCudaExecutionProvider, kOnnxDomain, 11, MLFloat16, ReduceMax);
class ONNX_OPERATOR_TYPED_KERNEL_CLASS_NAME(kCudaExecutionProvider, kOnnxDomain, 11, int32_t, ReduceMax);
class ONNX_OPERATOR_TYPED_KERNEL_CLASS_NAME(kCudaExecutionProvider, kOnnxDomain, 11, float, ReduceMean);
class ONNX_OPERATOR_TYPED_KERNEL_CLASS_NAME(kCudaExecutionProvider, kOnnxDomain, 11, double, ReduceMean);
class ONNX_OPERATOR_TYPED_KERNEL_CLASS_NAME(kCudaExecutionProvider, kOnnxDomain, 11, MLFloat16, ReduceMean);
class ONNX_OPERATOR_TYPED_KERNEL_CLASS_NAME(kCudaExecutionProvider, kOnnxDomain, 11, int32_t, ReduceMean);
class ONNX_OPERATOR_TYPED_KERNEL_CLASS_NAME(kCudaExecutionProvider, kOnnxDomain, 11, float, ReduceMin);
class ONNX_OPERATOR_TYPED_KERNEL_CLASS_NAME(kCudaExecutionProvider, kOnnxDomain, 11, double, ReduceMin);
class ONNX_OPERATOR_TYPED_KERNEL_CLASS_NAME(kCudaExecutionProvider, kOnnxDomain, 11, MLFloat16, ReduceMin);
class ONNX_OPERATOR_TYPED_KERNEL_CLASS_NAME(kCudaExecutionProvider, kOnnxDomain, 11, int32_t, ReduceMin);
class ONNX_OPERATOR_TYPED_KERNEL_CLASS_NAME(kCudaExecutionProvider, kOnnxDomain, 11, float, ReduceProd);
class ONNX_OPERATOR_TYPED_KERNEL_CLASS_NAME(kCudaExecutionProvider, kOnnxDomain, 11, double, ReduceProd);
class ONNX_OPERATOR_TYPED_KERNEL_CLASS_NAME(kCudaExecutionProvider, kOnnxDomain, 11, MLFloat16, ReduceProd);
class ONNX_OPERATOR_TYPED_KERNEL_CLASS_NAME(kCudaExecutionProvider, kOnnxDomain, 11, int32_t, ReduceProd);
class ONNX_OPERATOR_TYPED_KERNEL_CLASS_NAME(kCudaExecutionProvider, kOnnxDomain, 11, float, ReduceSum);
class ONNX_OPERATOR_TYPED_KERNEL_CLASS_NAME(kCudaExecutionProvider, kOnnxDomain, 11, double, ReduceSum);
class ONNX_OPERATOR_TYPED_KERNEL_CLASS_NAME(kCudaExecutionProvider, kOnnxDomain, 11, MLFloat16, ReduceSum);
class ONNX_OPERATOR_TYPED_KERNEL_CLASS_NAME(kCudaExecutionProvider, kOnnxDomain, 11, int32_t, ReduceSum);
class ONNX_OPERATOR_TYPED_KERNEL_CLASS_NAME(kCudaExecutionProvider, kOnnxDomain, 11, float, ReduceSumSquare);
class ONNX_OPERATOR_TYPED_KERNEL_CLASS_NAME(kCudaExecutionProvider, kOnnxDomain, 11, double, ReduceSumSquare);
class ONNX_OPERATOR_TYPED_KERNEL_CLASS_NAME(kCudaExecutionProvider, kOnnxDomain, 11, MLFloat16, ReduceSumSquare);
class ONNX_OPERATOR_KERNEL_CLASS_NAME(kCudaExecutionProvider, kOnnxDomain, 11, Scan);
class ONNX_OPERATOR_KERNEL_CLASS_NAME(kCudaExecutionProvider, kOnnxDomain, 11, ScatterElements);
class ONNX_OPERATOR_TYPED_KERNEL_CLASS_NAME(kCudaExecutionProvider, kOnnxDomain, 11, int32_t, Slice);
class ONNX_OPERATOR_TYPED_KERNEL_CLASS_NAME(kCudaExecutionProvider, kOnnxDomain, 11, int64_t, Slice);
class ONNX_OPERATOR_TYPED_KERNEL_CLASS_NAME(kCudaExecutionProvider, kOnnxDomain, 11, float, Slice);
class ONNX_OPERATOR_TYPED_KERNEL_CLASS_NAME(kCudaExecutionProvider, kOnnxDomain, 11, float, Softmax);
class ONNX_OPERATOR_TYPED_KERNEL_CLASS_NAME(kCudaExecutionProvider, kOnnxDomain, 11, double, Softmax);
class ONNX_OPERATOR_TYPED_KERNEL_CLASS_NAME(kCudaExecutionProvider, kOnnxDomain, 11, MLFloat16, Softmax);
class ONNX_OPERATOR_KERNEL_CLASS_NAME(kCudaExecutionProvider, kOnnxDomain, 11, Split);
class ONNX_OPERATOR_KERNEL_CLASS_NAME(kCudaExecutionProvider, kOnnxDomain, 11, Squeeze);
class ONNX_OPERATOR_KERNEL_CLASS_NAME(kCudaExecutionProvider, kOnnxDomain, 11, TopK);
class ONNX_OPERATOR_KERNEL_CLASS_NAME(kCudaExecutionProvider, kOnnxDomain, 11, Unsqueeze);
class ONNX_OPERATOR_TYPED_KERNEL_CLASS_NAME(kCudaExecutionProvider, kOnnxDomain, 11, float, Conv);
class ONNX_OPERATOR_TYPED_KERNEL_CLASS_NAME(kCudaExecutionProvider, kOnnxDomain, 11, double, Conv);
class ONNX_OPERATOR_TYPED_KERNEL_CLASS_NAME(kCudaExecutionProvider, kOnnxDomain, 11, MLFloat16, Conv);
class ONNX_OPERATOR_TYPED_KERNEL_CLASS_NAME(kCudaExecutionProvider, kOnnxDomain, 11, float, ConvTranspose);
class ONNX_OPERATOR_TYPED_KERNEL_CLASS_NAME(kCudaExecutionProvider, kOnnxDomain, 11, double, ConvTranspose);
class ONNX_OPERATOR_TYPED_KERNEL_CLASS_NAME(kCudaExecutionProvider, kOnnxDomain, 11, MLFloat16, ConvTranspose);
class ONNX_OPERATOR_TYPED_KERNEL_CLASS_NAME(kCudaExecutionProvider, kOnnxDomain, 11, float, AveragePool);
class ONNX_OPERATOR_TYPED_KERNEL_CLASS_NAME(kCudaExecutionProvider, kOnnxDomain, 11, double, AveragePool);
class ONNX_OPERATOR_TYPED_KERNEL_CLASS_NAME(kCudaExecutionProvider, kOnnxDomain, 11, MLFloat16, AveragePool);
class ONNX_OPERATOR_TYPED_KERNEL_CLASS_NAME(kCudaExecutionProvider, kOnnxDomain, 11, float, MaxPool);
class ONNX_OPERATOR_TYPED_KERNEL_CLASS_NAME(kCudaExecutionProvider, kOnnxDomain, 11, double, MaxPool);
class ONNX_OPERATOR_TYPED_KERNEL_CLASS_NAME(kCudaExecutionProvider, kOnnxDomain, 11, MLFloat16, MaxPool);
class ONNX_OPERATOR_TYPED_KERNEL_CLASS_NAME(kCudaExecutionProvider, kOnnxDomain, 11, float, Resize);
class ONNX_OPERATOR_TYPED_KERNEL_CLASS_NAME(kCudaExecutionProvider, kOnnxDomain, 11, double, Resize);
class ONNX_OPERATOR_TYPED_KERNEL_CLASS_NAME(kCudaExecutionProvider, kOnnxDomain, 11, MLFloat16, Resize);
class ONNX_OPERATOR_TYPED_KERNEL_CLASS_NAME(kCudaExecutionProvider, kOnnxDomain, 11, int32_t, Resize);
class ONNX_OPERATOR_TYPED_KERNEL_CLASS_NAME(kCudaExecutionProvider, kOnnxDomain, 11, uint8_t, Resize);
class ONNX_OPERATOR_TYPED_KERNEL_CLASS_NAME(kCudaExecutionProvider, kOnnxDomain, 11, float, Clip);
class ONNX_OPERATOR_TYPED_KERNEL_CLASS_NAME(kCudaExecutionProvider, kOnnxDomain, 11, float, Pad);
class ONNX_OPERATOR_TYPED_KERNEL_CLASS_NAME(kCudaExecutionProvider, kOnnxDomain, 11, double, Pad);
class ONNX_OPERATOR_TYPED_KERNEL_CLASS_NAME(kCudaExecutionProvider, kOnnxDomain, 11, MLFloat16, Pad);
class ONNX_OPERATOR_TYPED_KERNEL_CLASS_NAME(kCudaExecutionProvider, kOnnxDomain, 11, bool, Equal);
class ONNX_OPERATOR_TYPED_KERNEL_CLASS_NAME(kCudaExecutionProvider, kOnnxDomain, 11, int32_t, Equal);
class ONNX_OPERATOR_TYPED_KERNEL_CLASS_NAME(kCudaExecutionProvider, kOnnxDomain, 11, int64_t, Equal);
class ONNX_OPERATOR_TYPED_KERNEL_CLASS_NAME(kCudaExecutionProvider, kOnnxDomain, 11, float, Round);
class ONNX_OPERATOR_TYPED_KERNEL_CLASS_NAME(kCudaExecutionProvider, kOnnxDomain, 11, double, Round);
class ONNX_OPERATOR_TYPED_KERNEL_CLASS_NAME(kCudaExecutionProvider, kOnnxDomain, 11, MLFloat16, Round);
class ONNX_OPERATOR_KERNEL_CLASS_NAME(kCudaExecutionProvider, kOnnxDomain, 11, CumSum);

static void RegisterCudaKernels(KernelRegistry& kernel_registry) {
  static const BuildKernelCreateInfoFn function_table[] = {
      BuildKernelCreateInfo<ONNX_OPERATOR_KERNEL_CLASS_NAME(kCudaExecutionProvider, kOnnxDomain, 1, MemcpyFromHost)>,
      BuildKernelCreateInfo<ONNX_OPERATOR_KERNEL_CLASS_NAME(kCudaExecutionProvider, kOnnxDomain, 1, MemcpyToHost)>,
      BuildKernelCreateInfo<ONNX_OPERATOR_VERSIONED_KERNEL_CLASS_NAME(kCudaExecutionProvider, kOnnxDomain, 4, 10, Concat)>,
      BuildKernelCreateInfo<ONNX_OPERATOR_VERSIONED_KERNEL_CLASS_NAME(kCudaExecutionProvider, kOnnxDomain, 1, 10, Unsqueeze)>,
      BuildKernelCreateInfo<ONNX_OPERATOR_VERSIONED_KERNEL_CLASS_NAME(kCudaExecutionProvider, kOnnxDomain, 1, 8, Flatten)>,
      BuildKernelCreateInfo<ONNX_OPERATOR_VERSIONED_KERNEL_CLASS_NAME(kCudaExecutionProvider, kOnnxDomain, 1, 10, Squeeze)>,
      BuildKernelCreateInfo<ONNX_OPERATOR_KERNEL_CLASS_NAME(kCudaExecutionProvider, kOnnxDomain, 1, Identity)>,
      BuildKernelCreateInfo<ONNX_OPERATOR_VERSIONED_KERNEL_CLASS_NAME(kCudaExecutionProvider, kOnnxDomain, 7, 9, Dropout)>,
      BuildKernelCreateInfo<ONNX_OPERATOR_VERSIONED_KERNEL_CLASS_NAME(kCudaExecutionProvider, kOnnxDomain, 1, 10, Gather)>,
      BuildKernelCreateInfo<ONNX_OPERATOR_VERSIONED_TYPED_KERNEL_CLASS_NAME(kCudaExecutionProvider, kOnnxDomain, 7, 8, float, Gemm)>,
      BuildKernelCreateInfo<ONNX_OPERATOR_VERSIONED_TYPED_KERNEL_CLASS_NAME(kCudaExecutionProvider, kOnnxDomain, 7, 8, double, Gemm)>,
      BuildKernelCreateInfo<ONNX_OPERATOR_VERSIONED_TYPED_KERNEL_CLASS_NAME(kCudaExecutionProvider, kOnnxDomain, 7, 8, MLFloat16, Gemm)>,
      BuildKernelCreateInfo<ONNX_OPERATOR_VERSIONED_TYPED_KERNEL_CLASS_NAME(kCudaExecutionProvider, kOnnxDomain, 9, 10, float, Gemm)>,
      BuildKernelCreateInfo<ONNX_OPERATOR_VERSIONED_TYPED_KERNEL_CLASS_NAME(kCudaExecutionProvider, kOnnxDomain, 9, 10, double, Gemm)>,
      BuildKernelCreateInfo<ONNX_OPERATOR_VERSIONED_TYPED_KERNEL_CLASS_NAME(kCudaExecutionProvider, kOnnxDomain, 9, 10, MLFloat16, Gemm)>,
      BuildKernelCreateInfo<ONNX_OPERATOR_VERSIONED_TYPED_KERNEL_CLASS_NAME(kCudaExecutionProvider, kOnnxDomain, 1, 8, float, MatMul)>,
      BuildKernelCreateInfo<ONNX_OPERATOR_VERSIONED_TYPED_KERNEL_CLASS_NAME(kCudaExecutionProvider, kOnnxDomain, 1, 8, double, MatMul)>,
      BuildKernelCreateInfo<ONNX_OPERATOR_VERSIONED_TYPED_KERNEL_CLASS_NAME(kCudaExecutionProvider, kOnnxDomain, 1, 8, MLFloat16, MatMul)>,
      BuildKernelCreateInfo<ONNX_OPERATOR_TYPED_KERNEL_CLASS_NAME(kCudaExecutionProvider, kOnnxDomain, 9, float, MatMul)>,
      BuildKernelCreateInfo<ONNX_OPERATOR_TYPED_KERNEL_CLASS_NAME(kCudaExecutionProvider, kOnnxDomain, 9, double, MatMul)>,
      BuildKernelCreateInfo<ONNX_OPERATOR_TYPED_KERNEL_CLASS_NAME(kCudaExecutionProvider, kOnnxDomain, 9, MLFloat16, MatMul)>,
      BuildKernelCreateInfo<ONNX_OPERATOR_VERSIONED_TYPED_KERNEL_CLASS_NAME(kCudaExecutionProvider, kOnnxDomain, 6, 10, float, Clip)>,
      BuildKernelCreateInfo<ONNX_OPERATOR_TYPED_KERNEL_CLASS_NAME(kCudaExecutionProvider, kOnnxDomain, 6, float, Tile)>,
      BuildKernelCreateInfo<ONNX_OPERATOR_TYPED_KERNEL_CLASS_NAME(kCudaExecutionProvider, kOnnxDomain, 6, double, Tile)>,
      BuildKernelCreateInfo<ONNX_OPERATOR_TYPED_KERNEL_CLASS_NAME(kCudaExecutionProvider, kOnnxDomain, 6, MLFloat16, Tile)>,
      BuildKernelCreateInfo<ONNX_OPERATOR_TYPED_KERNEL_CLASS_NAME(kCudaExecutionProvider, kOnnxDomain, 6, float, Elu)>,
      BuildKernelCreateInfo<ONNX_OPERATOR_TYPED_KERNEL_CLASS_NAME(kCudaExecutionProvider, kOnnxDomain, 6, double, Elu)>,
      BuildKernelCreateInfo<ONNX_OPERATOR_TYPED_KERNEL_CLASS_NAME(kCudaExecutionProvider, kOnnxDomain, 6, MLFloat16, Elu)>,
      BuildKernelCreateInfo<ONNX_OPERATOR_TYPED_KERNEL_CLASS_NAME(kCudaExecutionProvider, kOnnxDomain, 6, float, HardSigmoid)>,
      BuildKernelCreateInfo<ONNX_OPERATOR_TYPED_KERNEL_CLASS_NAME(kCudaExecutionProvider, kOnnxDomain, 6, double, HardSigmoid)>,
      BuildKernelCreateInfo<ONNX_OPERATOR_TYPED_KERNEL_CLASS_NAME(kCudaExecutionProvider, kOnnxDomain, 6, MLFloat16, HardSigmoid)>,
      BuildKernelCreateInfo<ONNX_OPERATOR_TYPED_KERNEL_CLASS_NAME(kCudaExecutionProvider, kOnnxDomain, 6, float, LeakyRelu)>,
      BuildKernelCreateInfo<ONNX_OPERATOR_TYPED_KERNEL_CLASS_NAME(kCudaExecutionProvider, kOnnxDomain, 6, double, LeakyRelu)>,
      BuildKernelCreateInfo<ONNX_OPERATOR_TYPED_KERNEL_CLASS_NAME(kCudaExecutionProvider, kOnnxDomain, 6, MLFloat16, LeakyRelu)>,
      BuildKernelCreateInfo<ONNX_OPERATOR_TYPED_KERNEL_CLASS_NAME(kCudaExecutionProvider, kOnnxDomain, 6, float, Relu)>,
      BuildKernelCreateInfo<ONNX_OPERATOR_TYPED_KERNEL_CLASS_NAME(kCudaExecutionProvider, kOnnxDomain, 6, double, Relu)>,
      BuildKernelCreateInfo<ONNX_OPERATOR_TYPED_KERNEL_CLASS_NAME(kCudaExecutionProvider, kOnnxDomain, 6, MLFloat16, Relu)>,
      BuildKernelCreateInfo<ONNX_OPERATOR_TYPED_KERNEL_CLASS_NAME(kCudaExecutionProvider, kOnnxDomain, 6, float, Selu)>,
      BuildKernelCreateInfo<ONNX_OPERATOR_TYPED_KERNEL_CLASS_NAME(kCudaExecutionProvider, kOnnxDomain, 6, double, Selu)>,
      BuildKernelCreateInfo<ONNX_OPERATOR_TYPED_KERNEL_CLASS_NAME(kCudaExecutionProvider, kOnnxDomain, 6, MLFloat16, Selu)>,
      BuildKernelCreateInfo<ONNX_OPERATOR_TYPED_KERNEL_CLASS_NAME(kCudaExecutionProvider, kOnnxDomain, 6, float, Sigmoid)>,
      BuildKernelCreateInfo<ONNX_OPERATOR_TYPED_KERNEL_CLASS_NAME(kCudaExecutionProvider, kOnnxDomain, 6, double, Sigmoid)>,
      BuildKernelCreateInfo<ONNX_OPERATOR_TYPED_KERNEL_CLASS_NAME(kCudaExecutionProvider, kOnnxDomain, 6, MLFloat16, Sigmoid)>,
      BuildKernelCreateInfo<ONNX_OPERATOR_TYPED_KERNEL_CLASS_NAME(kCudaExecutionProvider, kOnnxDomain, 1, float, Softsign)>,
      BuildKernelCreateInfo<ONNX_OPERATOR_TYPED_KERNEL_CLASS_NAME(kCudaExecutionProvider, kOnnxDomain, 1, double, Softsign)>,
      BuildKernelCreateInfo<ONNX_OPERATOR_TYPED_KERNEL_CLASS_NAME(kCudaExecutionProvider, kOnnxDomain, 1, MLFloat16, Softsign)>,
      BuildKernelCreateInfo<ONNX_OPERATOR_TYPED_KERNEL_CLASS_NAME(kCudaExecutionProvider, kOnnxDomain, 6, float, Tanh)>,
      BuildKernelCreateInfo<ONNX_OPERATOR_TYPED_KERNEL_CLASS_NAME(kCudaExecutionProvider, kOnnxDomain, 6, double, Tanh)>,
      BuildKernelCreateInfo<ONNX_OPERATOR_TYPED_KERNEL_CLASS_NAME(kCudaExecutionProvider, kOnnxDomain, 6, MLFloat16, Tanh)>,
      BuildKernelCreateInfo<ONNX_OPERATOR_TYPED_KERNEL_CLASS_NAME(kCudaExecutionProvider, kOnnxDomain, 1, float, Softplus)>,
      BuildKernelCreateInfo<ONNX_OPERATOR_TYPED_KERNEL_CLASS_NAME(kCudaExecutionProvider, kOnnxDomain, 1, double, Softplus)>,
      BuildKernelCreateInfo<ONNX_OPERATOR_TYPED_KERNEL_CLASS_NAME(kCudaExecutionProvider, kOnnxDomain, 1, MLFloat16, Softplus)>,
      BuildKernelCreateInfo<ONNX_OPERATOR_VERSIONED_TYPED_KERNEL_CLASS_NAME(kCudaExecutionProvider, kOnnxDomain, 1, 10, float, Softmax)>,
      BuildKernelCreateInfo<ONNX_OPERATOR_VERSIONED_TYPED_KERNEL_CLASS_NAME(kCudaExecutionProvider, kOnnxDomain, 1, 10, double, Softmax)>,
      BuildKernelCreateInfo<ONNX_OPERATOR_VERSIONED_TYPED_KERNEL_CLASS_NAME(kCudaExecutionProvider, kOnnxDomain, 1, 10, MLFloat16, Softmax)>,
      BuildKernelCreateInfo<ONNX_OPERATOR_TYPED_KERNEL_CLASS_NAME(kCudaExecutionProvider, kOnnxDomain, 7, float, Pow)>,
      BuildKernelCreateInfo<ONNX_OPERATOR_TYPED_KERNEL_CLASS_NAME(kCudaExecutionProvider, kOnnxDomain, 7, double, Pow)>,
      BuildKernelCreateInfo<ONNX_OPERATOR_TYPED_KERNEL_CLASS_NAME(kCudaExecutionProvider, kOnnxDomain, 7, MLFloat16, Pow)>,
      BuildKernelCreateInfo<ONNX_OPERATOR_TYPED_KERNEL_CLASS_NAME(kCudaExecutionProvider, kOnnxDomain, 7, float, PRelu)>,
      BuildKernelCreateInfo<ONNX_OPERATOR_TYPED_KERNEL_CLASS_NAME(kCudaExecutionProvider, kOnnxDomain, 7, double, PRelu)>,
      BuildKernelCreateInfo<ONNX_OPERATOR_TYPED_KERNEL_CLASS_NAME(kCudaExecutionProvider, kOnnxDomain, 7, MLFloat16, PRelu)>,
      BuildKernelCreateInfo<ONNX_OPERATOR_TYPED_KERNEL_CLASS_NAME(kCudaExecutionProvider, kOnnxDomain, 7, bool, And)>,
      BuildKernelCreateInfo<ONNX_OPERATOR_TYPED_KERNEL_CLASS_NAME(kCudaExecutionProvider, kOnnxDomain, 7, bool, Or)>,
      BuildKernelCreateInfo<ONNX_OPERATOR_TYPED_KERNEL_CLASS_NAME(kCudaExecutionProvider, kOnnxDomain, 7, bool, Xor)>,
      BuildKernelCreateInfo<ONNX_OPERATOR_VERSIONED_TYPED_KERNEL_CLASS_NAME(kCudaExecutionProvider, kOnnxDomain, 6, 7, int32_t, Sum)>,
      BuildKernelCreateInfo<ONNX_OPERATOR_VERSIONED_TYPED_KERNEL_CLASS_NAME(kCudaExecutionProvider, kOnnxDomain, 6, 7, int64_t, Sum)>,
      BuildKernelCreateInfo<ONNX_OPERATOR_VERSIONED_TYPED_KERNEL_CLASS_NAME(kCudaExecutionProvider, kOnnxDomain, 6, 7, uint32_t, Sum)>,
      BuildKernelCreateInfo<ONNX_OPERATOR_VERSIONED_TYPED_KERNEL_CLASS_NAME(kCudaExecutionProvider, kOnnxDomain, 6, 7, uint64_t, Sum)>,
      BuildKernelCreateInfo<ONNX_OPERATOR_VERSIONED_TYPED_KERNEL_CLASS_NAME(kCudaExecutionProvider, kOnnxDomain, 6, 7, float, Sum)>,
      BuildKernelCreateInfo<ONNX_OPERATOR_VERSIONED_TYPED_KERNEL_CLASS_NAME(kCudaExecutionProvider, kOnnxDomain, 6, 7, double, Sum)>,
      BuildKernelCreateInfo<ONNX_OPERATOR_VERSIONED_TYPED_KERNEL_CLASS_NAME(kCudaExecutionProvider, kOnnxDomain, 6, 7, MLFloat16, Sum)>,
      BuildKernelCreateInfo<ONNX_OPERATOR_TYPED_KERNEL_CLASS_NAME(kCudaExecutionProvider, kOnnxDomain, 8, int32_t, Sum)>,
      BuildKernelCreateInfo<ONNX_OPERATOR_TYPED_KERNEL_CLASS_NAME(kCudaExecutionProvider, kOnnxDomain, 8, int64_t, Sum)>,
      BuildKernelCreateInfo<ONNX_OPERATOR_TYPED_KERNEL_CLASS_NAME(kCudaExecutionProvider, kOnnxDomain, 8, uint32_t, Sum)>,
      BuildKernelCreateInfo<ONNX_OPERATOR_TYPED_KERNEL_CLASS_NAME(kCudaExecutionProvider, kOnnxDomain, 8, uint64_t, Sum)>,
      BuildKernelCreateInfo<ONNX_OPERATOR_TYPED_KERNEL_CLASS_NAME(kCudaExecutionProvider, kOnnxDomain, 8, float, Sum)>,
      BuildKernelCreateInfo<ONNX_OPERATOR_TYPED_KERNEL_CLASS_NAME(kCudaExecutionProvider, kOnnxDomain, 8, double, Sum)>,
      BuildKernelCreateInfo<ONNX_OPERATOR_TYPED_KERNEL_CLASS_NAME(kCudaExecutionProvider, kOnnxDomain, 8, MLFloat16, Sum)>,
      BuildKernelCreateInfo<ONNX_OPERATOR_VERSIONED_TYPED_KERNEL_CLASS_NAME(kCudaExecutionProvider, kOnnxDomain, 6, 7, float, Max)>,
      BuildKernelCreateInfo<ONNX_OPERATOR_VERSIONED_TYPED_KERNEL_CLASS_NAME(kCudaExecutionProvider, kOnnxDomain, 6, 7, double, Max)>,
      BuildKernelCreateInfo<ONNX_OPERATOR_VERSIONED_TYPED_KERNEL_CLASS_NAME(kCudaExecutionProvider, kOnnxDomain, 6, 7, MLFloat16, Max)>,
      BuildKernelCreateInfo<ONNX_OPERATOR_TYPED_KERNEL_CLASS_NAME(kCudaExecutionProvider, kOnnxDomain, 8, float, Max)>,
      BuildKernelCreateInfo<ONNX_OPERATOR_TYPED_KERNEL_CLASS_NAME(kCudaExecutionProvider, kOnnxDomain, 8, double, Max)>,
      BuildKernelCreateInfo<ONNX_OPERATOR_TYPED_KERNEL_CLASS_NAME(kCudaExecutionProvider, kOnnxDomain, 8, MLFloat16, Max)>,
      BuildKernelCreateInfo<ONNX_OPERATOR_VERSIONED_TYPED_KERNEL_CLASS_NAME(kCudaExecutionProvider, kOnnxDomain, 6, 7, float, Min)>,
      BuildKernelCreateInfo<ONNX_OPERATOR_VERSIONED_TYPED_KERNEL_CLASS_NAME(kCudaExecutionProvider, kOnnxDomain, 6, 7, double, Min)>,
      BuildKernelCreateInfo<ONNX_OPERATOR_VERSIONED_TYPED_KERNEL_CLASS_NAME(kCudaExecutionProvider, kOnnxDomain, 6, 7, MLFloat16, Min)>,
      BuildKernelCreateInfo<ONNX_OPERATOR_TYPED_KERNEL_CLASS_NAME(kCudaExecutionProvider, kOnnxDomain, 8, float, Min)>,
      BuildKernelCreateInfo<ONNX_OPERATOR_TYPED_KERNEL_CLASS_NAME(kCudaExecutionProvider, kOnnxDomain, 8, double, Min)>,
      BuildKernelCreateInfo<ONNX_OPERATOR_TYPED_KERNEL_CLASS_NAME(kCudaExecutionProvider, kOnnxDomain, 8, MLFloat16, Min)>,
      BuildKernelCreateInfo<ONNX_OPERATOR_VERSIONED_TYPED_KERNEL_CLASS_NAME(kCudaExecutionProvider, kOnnxDomain, 7, 8, float, Greater)>,
      BuildKernelCreateInfo<ONNX_OPERATOR_VERSIONED_TYPED_KERNEL_CLASS_NAME(kCudaExecutionProvider, kOnnxDomain, 7, 8, double, Greater)>,
      BuildKernelCreateInfo<ONNX_OPERATOR_VERSIONED_TYPED_KERNEL_CLASS_NAME(kCudaExecutionProvider, kOnnxDomain, 7, 8, MLFloat16, Greater)>,
      BuildKernelCreateInfo<ONNX_OPERATOR_VERSIONED_TYPED_KERNEL_CLASS_NAME(kCudaExecutionProvider, kOnnxDomain, 7, 10, bool, Equal)>,
      BuildKernelCreateInfo<ONNX_OPERATOR_VERSIONED_TYPED_KERNEL_CLASS_NAME(kCudaExecutionProvider, kOnnxDomain, 7, 10, int32_t, Equal)>,
      BuildKernelCreateInfo<ONNX_OPERATOR_VERSIONED_TYPED_KERNEL_CLASS_NAME(kCudaExecutionProvider, kOnnxDomain, 7, 10, int64_t, Equal)>,
      BuildKernelCreateInfo<ONNX_OPERATOR_KERNEL_CLASS_NAME(kCudaExecutionProvider, kOnnxDomain, 8, Expand)>,
      BuildKernelCreateInfo<ONNX_OPERATOR_TYPED_KERNEL_CLASS_NAME(kCudaExecutionProvider, kOnnxDomain, 9, int32_t, Greater)>,
      BuildKernelCreateInfo<ONNX_OPERATOR_TYPED_KERNEL_CLASS_NAME(kCudaExecutionProvider, kOnnxDomain, 9, int64_t, Greater)>,
      BuildKernelCreateInfo<ONNX_OPERATOR_TYPED_KERNEL_CLASS_NAME(kCudaExecutionProvider, kOnnxDomain, 9, uint32_t, Greater)>,
      BuildKernelCreateInfo<ONNX_OPERATOR_TYPED_KERNEL_CLASS_NAME(kCudaExecutionProvider, kOnnxDomain, 9, uint64_t, Greater)>,
      BuildKernelCreateInfo<ONNX_OPERATOR_TYPED_KERNEL_CLASS_NAME(kCudaExecutionProvider, kOnnxDomain, 9, float, Greater)>,
      BuildKernelCreateInfo<ONNX_OPERATOR_TYPED_KERNEL_CLASS_NAME(kCudaExecutionProvider, kOnnxDomain, 9, double, Greater)>,
      BuildKernelCreateInfo<ONNX_OPERATOR_TYPED_KERNEL_CLASS_NAME(kCudaExecutionProvider, kOnnxDomain, 9, MLFloat16, Greater)>,
      BuildKernelCreateInfo<ONNX_OPERATOR_TYPED_KERNEL_CLASS_NAME(kCudaExecutionProvider, kOnnxDomain, 7, int32_t, Add)>,
      BuildKernelCreateInfo<ONNX_OPERATOR_TYPED_KERNEL_CLASS_NAME(kCudaExecutionProvider, kOnnxDomain, 7, int64_t, Add)>,
      BuildKernelCreateInfo<ONNX_OPERATOR_TYPED_KERNEL_CLASS_NAME(kCudaExecutionProvider, kOnnxDomain, 7, uint32_t, Add)>,
      BuildKernelCreateInfo<ONNX_OPERATOR_TYPED_KERNEL_CLASS_NAME(kCudaExecutionProvider, kOnnxDomain, 7, uint64_t, Add)>,
      BuildKernelCreateInfo<ONNX_OPERATOR_TYPED_KERNEL_CLASS_NAME(kCudaExecutionProvider, kOnnxDomain, 7, float, Add)>,
      BuildKernelCreateInfo<ONNX_OPERATOR_TYPED_KERNEL_CLASS_NAME(kCudaExecutionProvider, kOnnxDomain, 7, double, Add)>,
      BuildKernelCreateInfo<ONNX_OPERATOR_TYPED_KERNEL_CLASS_NAME(kCudaExecutionProvider, kOnnxDomain, 7, MLFloat16, Add)>,
      BuildKernelCreateInfo<ONNX_OPERATOR_TYPED_KERNEL_CLASS_NAME(kCudaExecutionProvider, kOnnxDomain, 7, int32_t, Sub)>,
      BuildKernelCreateInfo<ONNX_OPERATOR_TYPED_KERNEL_CLASS_NAME(kCudaExecutionProvider, kOnnxDomain, 7, int64_t, Sub)>,
      BuildKernelCreateInfo<ONNX_OPERATOR_TYPED_KERNEL_CLASS_NAME(kCudaExecutionProvider, kOnnxDomain, 7, uint32_t, Sub)>,
      BuildKernelCreateInfo<ONNX_OPERATOR_TYPED_KERNEL_CLASS_NAME(kCudaExecutionProvider, kOnnxDomain, 7, uint64_t, Sub)>,
      BuildKernelCreateInfo<ONNX_OPERATOR_TYPED_KERNEL_CLASS_NAME(kCudaExecutionProvider, kOnnxDomain, 7, float, Sub)>,
      BuildKernelCreateInfo<ONNX_OPERATOR_TYPED_KERNEL_CLASS_NAME(kCudaExecutionProvider, kOnnxDomain, 7, double, Sub)>,
      BuildKernelCreateInfo<ONNX_OPERATOR_TYPED_KERNEL_CLASS_NAME(kCudaExecutionProvider, kOnnxDomain, 7, MLFloat16, Sub)>,
      BuildKernelCreateInfo<ONNX_OPERATOR_TYPED_KERNEL_CLASS_NAME(kCudaExecutionProvider, kOnnxDomain, 7, int32_t, Mul)>,
      BuildKernelCreateInfo<ONNX_OPERATOR_TYPED_KERNEL_CLASS_NAME(kCudaExecutionProvider, kOnnxDomain, 7, int64_t, Mul)>,
      BuildKernelCreateInfo<ONNX_OPERATOR_TYPED_KERNEL_CLASS_NAME(kCudaExecutionProvider, kOnnxDomain, 7, uint32_t, Mul)>,
      BuildKernelCreateInfo<ONNX_OPERATOR_TYPED_KERNEL_CLASS_NAME(kCudaExecutionProvider, kOnnxDomain, 7, uint64_t, Mul)>,
      BuildKernelCreateInfo<ONNX_OPERATOR_TYPED_KERNEL_CLASS_NAME(kCudaExecutionProvider, kOnnxDomain, 7, float, Mul)>,
      BuildKernelCreateInfo<ONNX_OPERATOR_TYPED_KERNEL_CLASS_NAME(kCudaExecutionProvider, kOnnxDomain, 7, double, Mul)>,
      BuildKernelCreateInfo<ONNX_OPERATOR_TYPED_KERNEL_CLASS_NAME(kCudaExecutionProvider, kOnnxDomain, 7, MLFloat16, Mul)>,
      BuildKernelCreateInfo<ONNX_OPERATOR_TYPED_KERNEL_CLASS_NAME(kCudaExecutionProvider, kOnnxDomain, 7, int32_t, Div)>,
      BuildKernelCreateInfo<ONNX_OPERATOR_TYPED_KERNEL_CLASS_NAME(kCudaExecutionProvider, kOnnxDomain, 7, int64_t, Div)>,
      BuildKernelCreateInfo<ONNX_OPERATOR_TYPED_KERNEL_CLASS_NAME(kCudaExecutionProvider, kOnnxDomain, 7, uint32_t, Div)>,
      BuildKernelCreateInfo<ONNX_OPERATOR_TYPED_KERNEL_CLASS_NAME(kCudaExecutionProvider, kOnnxDomain, 7, uint64_t, Div)>,
      BuildKernelCreateInfo<ONNX_OPERATOR_TYPED_KERNEL_CLASS_NAME(kCudaExecutionProvider, kOnnxDomain, 7, float, Div)>,
      BuildKernelCreateInfo<ONNX_OPERATOR_TYPED_KERNEL_CLASS_NAME(kCudaExecutionProvider, kOnnxDomain, 7, double, Div)>,
      BuildKernelCreateInfo<ONNX_OPERATOR_TYPED_KERNEL_CLASS_NAME(kCudaExecutionProvider, kOnnxDomain, 7, MLFloat16, Div)>,
      BuildKernelCreateInfo<ONNX_OPERATOR_TYPED_KERNEL_CLASS_NAME(kCudaExecutionProvider, kOnnxDomain, 6, int8_t, Abs)>,
      BuildKernelCreateInfo<ONNX_OPERATOR_TYPED_KERNEL_CLASS_NAME(kCudaExecutionProvider, kOnnxDomain, 6, int16_t, Abs)>,
      BuildKernelCreateInfo<ONNX_OPERATOR_TYPED_KERNEL_CLASS_NAME(kCudaExecutionProvider, kOnnxDomain, 6, int32_t, Abs)>,
      BuildKernelCreateInfo<ONNX_OPERATOR_TYPED_KERNEL_CLASS_NAME(kCudaExecutionProvider, kOnnxDomain, 6, int64_t, Abs)>,
      BuildKernelCreateInfo<ONNX_OPERATOR_TYPED_KERNEL_CLASS_NAME(kCudaExecutionProvider, kOnnxDomain, 6, uint8_t, Abs)>,
      BuildKernelCreateInfo<ONNX_OPERATOR_TYPED_KERNEL_CLASS_NAME(kCudaExecutionProvider, kOnnxDomain, 6, uint16_t, Abs)>,
      BuildKernelCreateInfo<ONNX_OPERATOR_TYPED_KERNEL_CLASS_NAME(kCudaExecutionProvider, kOnnxDomain, 6, uint32_t, Abs)>,
      BuildKernelCreateInfo<ONNX_OPERATOR_TYPED_KERNEL_CLASS_NAME(kCudaExecutionProvider, kOnnxDomain, 6, uint64_t, Abs)>,
      BuildKernelCreateInfo<ONNX_OPERATOR_TYPED_KERNEL_CLASS_NAME(kCudaExecutionProvider, kOnnxDomain, 6, float, Abs)>,
      BuildKernelCreateInfo<ONNX_OPERATOR_TYPED_KERNEL_CLASS_NAME(kCudaExecutionProvider, kOnnxDomain, 6, double, Abs)>,
      BuildKernelCreateInfo<ONNX_OPERATOR_TYPED_KERNEL_CLASS_NAME(kCudaExecutionProvider, kOnnxDomain, 6, MLFloat16, Abs)>,
      BuildKernelCreateInfo<ONNX_OPERATOR_TYPED_KERNEL_CLASS_NAME(kCudaExecutionProvider, kOnnxDomain, 6, int8_t, Neg)>,
      BuildKernelCreateInfo<ONNX_OPERATOR_TYPED_KERNEL_CLASS_NAME(kCudaExecutionProvider, kOnnxDomain, 6, int16_t, Neg)>,
      BuildKernelCreateInfo<ONNX_OPERATOR_TYPED_KERNEL_CLASS_NAME(kCudaExecutionProvider, kOnnxDomain, 6, int32_t, Neg)>,
      BuildKernelCreateInfo<ONNX_OPERATOR_TYPED_KERNEL_CLASS_NAME(kCudaExecutionProvider, kOnnxDomain, 6, int64_t, Neg)>,
      BuildKernelCreateInfo<ONNX_OPERATOR_TYPED_KERNEL_CLASS_NAME(kCudaExecutionProvider, kOnnxDomain, 6, float, Neg)>,
      BuildKernelCreateInfo<ONNX_OPERATOR_TYPED_KERNEL_CLASS_NAME(kCudaExecutionProvider, kOnnxDomain, 6, double, Neg)>,
      BuildKernelCreateInfo<ONNX_OPERATOR_TYPED_KERNEL_CLASS_NAME(kCudaExecutionProvider, kOnnxDomain, 6, MLFloat16, Neg)>,
      BuildKernelCreateInfo<ONNX_OPERATOR_TYPED_KERNEL_CLASS_NAME(kCudaExecutionProvider, kOnnxDomain, 6, float, Floor)>,
      BuildKernelCreateInfo<ONNX_OPERATOR_TYPED_KERNEL_CLASS_NAME(kCudaExecutionProvider, kOnnxDomain, 6, double, Floor)>,
      BuildKernelCreateInfo<ONNX_OPERATOR_TYPED_KERNEL_CLASS_NAME(kCudaExecutionProvider, kOnnxDomain, 6, MLFloat16, Floor)>,
      BuildKernelCreateInfo<ONNX_OPERATOR_TYPED_KERNEL_CLASS_NAME(kCudaExecutionProvider, kOnnxDomain, 6, float, Ceil)>,
      BuildKernelCreateInfo<ONNX_OPERATOR_TYPED_KERNEL_CLASS_NAME(kCudaExecutionProvider, kOnnxDomain, 6, double, Ceil)>,
      BuildKernelCreateInfo<ONNX_OPERATOR_TYPED_KERNEL_CLASS_NAME(kCudaExecutionProvider, kOnnxDomain, 6, MLFloat16, Ceil)>,
      BuildKernelCreateInfo<ONNX_OPERATOR_TYPED_KERNEL_CLASS_NAME(kCudaExecutionProvider, kOnnxDomain, 6, float, Reciprocal)>,
      BuildKernelCreateInfo<ONNX_OPERATOR_TYPED_KERNEL_CLASS_NAME(kCudaExecutionProvider, kOnnxDomain, 6, double, Reciprocal)>,
      BuildKernelCreateInfo<ONNX_OPERATOR_TYPED_KERNEL_CLASS_NAME(kCudaExecutionProvider, kOnnxDomain, 6, MLFloat16, Reciprocal)>,
      BuildKernelCreateInfo<ONNX_OPERATOR_TYPED_KERNEL_CLASS_NAME(kCudaExecutionProvider, kOnnxDomain, 6, float, Sqrt)>,
      BuildKernelCreateInfo<ONNX_OPERATOR_TYPED_KERNEL_CLASS_NAME(kCudaExecutionProvider, kOnnxDomain, 6, double, Sqrt)>,
      BuildKernelCreateInfo<ONNX_OPERATOR_TYPED_KERNEL_CLASS_NAME(kCudaExecutionProvider, kOnnxDomain, 6, MLFloat16, Sqrt)>,
      BuildKernelCreateInfo<ONNX_OPERATOR_TYPED_KERNEL_CLASS_NAME(kCudaExecutionProvider, kOnnxDomain, 6, float, Log)>,
      BuildKernelCreateInfo<ONNX_OPERATOR_TYPED_KERNEL_CLASS_NAME(kCudaExecutionProvider, kOnnxDomain, 6, double, Log)>,
      BuildKernelCreateInfo<ONNX_OPERATOR_TYPED_KERNEL_CLASS_NAME(kCudaExecutionProvider, kOnnxDomain, 6, MLFloat16, Log)>,
      BuildKernelCreateInfo<ONNX_OPERATOR_TYPED_KERNEL_CLASS_NAME(kCudaExecutionProvider, kOnnxDomain, 6, float, Exp)>,
      BuildKernelCreateInfo<ONNX_OPERATOR_TYPED_KERNEL_CLASS_NAME(kCudaExecutionProvider, kOnnxDomain, 6, double, Exp)>,
      BuildKernelCreateInfo<ONNX_OPERATOR_TYPED_KERNEL_CLASS_NAME(kCudaExecutionProvider, kOnnxDomain, 6, MLFloat16, Exp)>,
      BuildKernelCreateInfo<ONNX_OPERATOR_TYPED_KERNEL_CLASS_NAME(kCudaExecutionProvider, kOnnxDomain, 9, float, Erf)>,
      BuildKernelCreateInfo<ONNX_OPERATOR_TYPED_KERNEL_CLASS_NAME(kCudaExecutionProvider, kOnnxDomain, 9, double, Erf)>,
      BuildKernelCreateInfo<ONNX_OPERATOR_TYPED_KERNEL_CLASS_NAME(kCudaExecutionProvider, kOnnxDomain, 9, MLFloat16, Erf)>,
      BuildKernelCreateInfo<ONNX_OPERATOR_TYPED_KERNEL_CLASS_NAME(kCudaExecutionProvider, kOnnxDomain, 1, bool, Not)>,
      BuildKernelCreateInfo<ONNX_OPERATOR_VERSIONED_TYPED_KERNEL_CLASS_NAME(kCudaExecutionProvider, kOnnxDomain, 7, 8, float, BatchNormalization)>,
      BuildKernelCreateInfo<ONNX_OPERATOR_VERSIONED_TYPED_KERNEL_CLASS_NAME(kCudaExecutionProvider, kOnnxDomain, 7, 8, double, BatchNormalization)>,
      BuildKernelCreateInfo<ONNX_OPERATOR_VERSIONED_TYPED_KERNEL_CLASS_NAME(kCudaExecutionProvider, kOnnxDomain, 7, 8, MLFloat16, BatchNormalization)>,
      BuildKernelCreateInfo<ONNX_OPERATOR_TYPED_KERNEL_CLASS_NAME(kCudaExecutionProvider, kOnnxDomain, 9, float, BatchNormalization)>,
      BuildKernelCreateInfo<ONNX_OPERATOR_TYPED_KERNEL_CLASS_NAME(kCudaExecutionProvider, kOnnxDomain, 9, double, BatchNormalization)>,
      BuildKernelCreateInfo<ONNX_OPERATOR_TYPED_KERNEL_CLASS_NAME(kCudaExecutionProvider, kOnnxDomain, 9, MLFloat16, BatchNormalization)>,
      BuildKernelCreateInfo<ONNX_OPERATOR_TYPED_KERNEL_CLASS_NAME(kCudaExecutionProvider, kOnnxDomain, 1, float, LRN)>,
      BuildKernelCreateInfo<ONNX_OPERATOR_TYPED_KERNEL_CLASS_NAME(kCudaExecutionProvider, kOnnxDomain, 1, double, LRN)>,
      BuildKernelCreateInfo<ONNX_OPERATOR_TYPED_KERNEL_CLASS_NAME(kCudaExecutionProvider, kOnnxDomain, 1, MLFloat16, LRN)>,
      BuildKernelCreateInfo<ONNX_OPERATOR_VERSIONED_TYPED_KERNEL_CLASS_NAME(kCudaExecutionProvider, kOnnxDomain, 1, 10, float, Conv)>,
      BuildKernelCreateInfo<ONNX_OPERATOR_VERSIONED_TYPED_KERNEL_CLASS_NAME(kCudaExecutionProvider, kOnnxDomain, 1, 10, double, Conv)>,
      BuildKernelCreateInfo<ONNX_OPERATOR_VERSIONED_TYPED_KERNEL_CLASS_NAME(kCudaExecutionProvider, kOnnxDomain, 1, 10, MLFloat16, Conv)>,
      BuildKernelCreateInfo<ONNX_OPERATOR_VERSIONED_TYPED_KERNEL_CLASS_NAME(kCudaExecutionProvider, kOnnxDomain, 1, 10, float, ConvTranspose)>,
      BuildKernelCreateInfo<ONNX_OPERATOR_VERSIONED_TYPED_KERNEL_CLASS_NAME(kCudaExecutionProvider, kOnnxDomain, 1, 10, double, ConvTranspose)>,
      BuildKernelCreateInfo<ONNX_OPERATOR_VERSIONED_TYPED_KERNEL_CLASS_NAME(kCudaExecutionProvider, kOnnxDomain, 1, 10, MLFloat16, ConvTranspose)>,
      BuildKernelCreateInfo<ONNX_OPERATOR_VERSIONED_TYPED_KERNEL_CLASS_NAME(kCudaExecutionProvider, kOnnxDomain, 7, 9, float, AveragePool)>,
      BuildKernelCreateInfo<ONNX_OPERATOR_VERSIONED_TYPED_KERNEL_CLASS_NAME(kCudaExecutionProvider, kOnnxDomain, 7, 9, double, AveragePool)>,
      BuildKernelCreateInfo<ONNX_OPERATOR_VERSIONED_TYPED_KERNEL_CLASS_NAME(kCudaExecutionProvider, kOnnxDomain, 7, 9, MLFloat16, AveragePool)>,
      BuildKernelCreateInfo<ONNX_OPERATOR_TYPED_KERNEL_CLASS_NAME(kCudaExecutionProvider, kOnnxDomain, 1, float, GlobalAveragePool)>,
      BuildKernelCreateInfo<ONNX_OPERATOR_TYPED_KERNEL_CLASS_NAME(kCudaExecutionProvider, kOnnxDomain, 1, double, GlobalAveragePool)>,
      BuildKernelCreateInfo<ONNX_OPERATOR_TYPED_KERNEL_CLASS_NAME(kCudaExecutionProvider, kOnnxDomain, 1, MLFloat16, GlobalAveragePool)>,
      BuildKernelCreateInfo<ONNX_OPERATOR_VERSIONED_TYPED_KERNEL_CLASS_NAME(kCudaExecutionProvider, kOnnxDomain, 8, 9, float, MaxPool)>,
      BuildKernelCreateInfo<ONNX_OPERATOR_VERSIONED_TYPED_KERNEL_CLASS_NAME(kCudaExecutionProvider, kOnnxDomain, 8, 9, double, MaxPool)>,
      BuildKernelCreateInfo<ONNX_OPERATOR_VERSIONED_TYPED_KERNEL_CLASS_NAME(kCudaExecutionProvider, kOnnxDomain, 8, 9, MLFloat16, MaxPool)>,
      BuildKernelCreateInfo<ONNX_OPERATOR_VERSIONED_TYPED_KERNEL_CLASS_NAME(kCudaExecutionProvider, kOnnxDomain, 1, 7, float, MaxPool)>,
      BuildKernelCreateInfo<ONNX_OPERATOR_VERSIONED_TYPED_KERNEL_CLASS_NAME(kCudaExecutionProvider, kOnnxDomain, 1, 7, double, MaxPool)>,
      BuildKernelCreateInfo<ONNX_OPERATOR_VERSIONED_TYPED_KERNEL_CLASS_NAME(kCudaExecutionProvider, kOnnxDomain, 1, 7, MLFloat16, MaxPool)>,
      BuildKernelCreateInfo<ONNX_OPERATOR_TYPED_KERNEL_CLASS_NAME(kCudaExecutionProvider, kOnnxDomain, 1, float, GlobalMaxPool)>,
      BuildKernelCreateInfo<ONNX_OPERATOR_TYPED_KERNEL_CLASS_NAME(kCudaExecutionProvider, kOnnxDomain, 1, double, GlobalMaxPool)>,
      BuildKernelCreateInfo<ONNX_OPERATOR_TYPED_KERNEL_CLASS_NAME(kCudaExecutionProvider, kOnnxDomain, 1, MLFloat16, GlobalMaxPool)>,
      BuildKernelCreateInfo<ONNX_OPERATOR_VERSIONED_TYPED_KERNEL_CLASS_NAME(kCudaExecutionProvider, kOnnxDomain, 1, 10, float, ArgMax)>,
      BuildKernelCreateInfo<ONNX_OPERATOR_VERSIONED_TYPED_KERNEL_CLASS_NAME(kCudaExecutionProvider, kOnnxDomain, 1, 10, double, ArgMax)>,
      BuildKernelCreateInfo<ONNX_OPERATOR_VERSIONED_TYPED_KERNEL_CLASS_NAME(kCudaExecutionProvider, kOnnxDomain, 1, 10, MLFloat16, ArgMax)>,
      BuildKernelCreateInfo<ONNX_OPERATOR_VERSIONED_TYPED_KERNEL_CLASS_NAME(kCudaExecutionProvider, kOnnxDomain, 1, 10, float, ArgMin)>,
      BuildKernelCreateInfo<ONNX_OPERATOR_VERSIONED_TYPED_KERNEL_CLASS_NAME(kCudaExecutionProvider, kOnnxDomain, 1, 10, double, ArgMin)>,
      BuildKernelCreateInfo<ONNX_OPERATOR_VERSIONED_TYPED_KERNEL_CLASS_NAME(kCudaExecutionProvider, kOnnxDomain, 1, 10, MLFloat16, ArgMin)>,
      BuildKernelCreateInfo<ONNX_OPERATOR_VERSIONED_TYPED_KERNEL_CLASS_NAME(kCudaExecutionProvider, kOnnxDomain, 1, 10, float, ReduceL1)>,
      BuildKernelCreateInfo<ONNX_OPERATOR_VERSIONED_TYPED_KERNEL_CLASS_NAME(kCudaExecutionProvider, kOnnxDomain, 1, 10, double, ReduceL1)>,
      BuildKernelCreateInfo<ONNX_OPERATOR_VERSIONED_TYPED_KERNEL_CLASS_NAME(kCudaExecutionProvider, kOnnxDomain, 1, 10, MLFloat16, ReduceL1)>,
      BuildKernelCreateInfo<ONNX_OPERATOR_VERSIONED_TYPED_KERNEL_CLASS_NAME(kCudaExecutionProvider, kOnnxDomain, 1, 10, int32_t, ReduceL1)>,
      BuildKernelCreateInfo<ONNX_OPERATOR_VERSIONED_TYPED_KERNEL_CLASS_NAME(kCudaExecutionProvider, kOnnxDomain, 1, 10, float, ReduceL2)>,
      BuildKernelCreateInfo<ONNX_OPERATOR_VERSIONED_TYPED_KERNEL_CLASS_NAME(kCudaExecutionProvider, kOnnxDomain, 1, 10, double, ReduceL2)>,
      BuildKernelCreateInfo<ONNX_OPERATOR_VERSIONED_TYPED_KERNEL_CLASS_NAME(kCudaExecutionProvider, kOnnxDomain, 1, 10, MLFloat16, ReduceL2)>,
      BuildKernelCreateInfo<ONNX_OPERATOR_VERSIONED_TYPED_KERNEL_CLASS_NAME(kCudaExecutionProvider, kOnnxDomain, 1, 10, int32_t, ReduceL2)>,
      BuildKernelCreateInfo<ONNX_OPERATOR_VERSIONED_TYPED_KERNEL_CLASS_NAME(kCudaExecutionProvider, kOnnxDomain, 1, 10, float, ReduceMax)>,
      BuildKernelCreateInfo<ONNX_OPERATOR_VERSIONED_TYPED_KERNEL_CLASS_NAME(kCudaExecutionProvider, kOnnxDomain, 1, 10, double, ReduceMax)>,
      BuildKernelCreateInfo<ONNX_OPERATOR_VERSIONED_TYPED_KERNEL_CLASS_NAME(kCudaExecutionProvider, kOnnxDomain, 1, 10, MLFloat16, ReduceMax)>,
      BuildKernelCreateInfo<ONNX_OPERATOR_VERSIONED_TYPED_KERNEL_CLASS_NAME(kCudaExecutionProvider, kOnnxDomain, 1, 10, int32_t, ReduceMax)>,
      BuildKernelCreateInfo<ONNX_OPERATOR_VERSIONED_TYPED_KERNEL_CLASS_NAME(kCudaExecutionProvider, kOnnxDomain, 1, 10, float, ReduceMean)>,
      BuildKernelCreateInfo<ONNX_OPERATOR_VERSIONED_TYPED_KERNEL_CLASS_NAME(kCudaExecutionProvider, kOnnxDomain, 1, 10, double, ReduceMean)>,
      BuildKernelCreateInfo<ONNX_OPERATOR_VERSIONED_TYPED_KERNEL_CLASS_NAME(kCudaExecutionProvider, kOnnxDomain, 1, 10, MLFloat16, ReduceMean)>,
      BuildKernelCreateInfo<ONNX_OPERATOR_VERSIONED_TYPED_KERNEL_CLASS_NAME(kCudaExecutionProvider, kOnnxDomain, 1, 10, int32_t, ReduceMean)>,
      BuildKernelCreateInfo<ONNX_OPERATOR_VERSIONED_TYPED_KERNEL_CLASS_NAME(kCudaExecutionProvider, kOnnxDomain, 1, 10, float, ReduceMin)>,
      BuildKernelCreateInfo<ONNX_OPERATOR_VERSIONED_TYPED_KERNEL_CLASS_NAME(kCudaExecutionProvider, kOnnxDomain, 1, 10, double, ReduceMin)>,
      BuildKernelCreateInfo<ONNX_OPERATOR_VERSIONED_TYPED_KERNEL_CLASS_NAME(kCudaExecutionProvider, kOnnxDomain, 1, 10, MLFloat16, ReduceMin)>,
      BuildKernelCreateInfo<ONNX_OPERATOR_VERSIONED_TYPED_KERNEL_CLASS_NAME(kCudaExecutionProvider, kOnnxDomain, 1, 10, int32_t, ReduceMin)>,
      BuildKernelCreateInfo<ONNX_OPERATOR_VERSIONED_TYPED_KERNEL_CLASS_NAME(kCudaExecutionProvider, kOnnxDomain, 1, 10, float, ReduceProd)>,
      BuildKernelCreateInfo<ONNX_OPERATOR_VERSIONED_TYPED_KERNEL_CLASS_NAME(kCudaExecutionProvider, kOnnxDomain, 1, 10, double, ReduceProd)>,
      BuildKernelCreateInfo<ONNX_OPERATOR_VERSIONED_TYPED_KERNEL_CLASS_NAME(kCudaExecutionProvider, kOnnxDomain, 1, 10, MLFloat16, ReduceProd)>,
      BuildKernelCreateInfo<ONNX_OPERATOR_VERSIONED_TYPED_KERNEL_CLASS_NAME(kCudaExecutionProvider, kOnnxDomain, 1, 10, int32_t, ReduceProd)>,
      BuildKernelCreateInfo<ONNX_OPERATOR_VERSIONED_TYPED_KERNEL_CLASS_NAME(kCudaExecutionProvider, kOnnxDomain, 1, 10, float, ReduceSum)>,
      BuildKernelCreateInfo<ONNX_OPERATOR_VERSIONED_TYPED_KERNEL_CLASS_NAME(kCudaExecutionProvider, kOnnxDomain, 1, 10, double, ReduceSum)>,
      BuildKernelCreateInfo<ONNX_OPERATOR_VERSIONED_TYPED_KERNEL_CLASS_NAME(kCudaExecutionProvider, kOnnxDomain, 1, 10, MLFloat16, ReduceSum)>,
      BuildKernelCreateInfo<ONNX_OPERATOR_VERSIONED_TYPED_KERNEL_CLASS_NAME(kCudaExecutionProvider, kOnnxDomain, 1, 10, int32_t, ReduceSum)>,
      BuildKernelCreateInfo<ONNX_OPERATOR_VERSIONED_TYPED_KERNEL_CLASS_NAME(kCudaExecutionProvider, kOnnxDomain, 1, 10, float, ReduceLogSum)>,
      BuildKernelCreateInfo<ONNX_OPERATOR_VERSIONED_TYPED_KERNEL_CLASS_NAME(kCudaExecutionProvider, kOnnxDomain, 1, 10, double, ReduceLogSum)>,
      BuildKernelCreateInfo<ONNX_OPERATOR_VERSIONED_TYPED_KERNEL_CLASS_NAME(kCudaExecutionProvider, kOnnxDomain, 1, 10, MLFloat16, ReduceLogSum)>,
      BuildKernelCreateInfo<ONNX_OPERATOR_VERSIONED_TYPED_KERNEL_CLASS_NAME(kCudaExecutionProvider, kOnnxDomain, 1, 10, float, ReduceSumSquare)>,
      BuildKernelCreateInfo<ONNX_OPERATOR_VERSIONED_TYPED_KERNEL_CLASS_NAME(kCudaExecutionProvider, kOnnxDomain, 1, 10, double, ReduceSumSquare)>,
      BuildKernelCreateInfo<ONNX_OPERATOR_VERSIONED_TYPED_KERNEL_CLASS_NAME(kCudaExecutionProvider, kOnnxDomain, 1, 10, MLFloat16, ReduceSumSquare)>,
      BuildKernelCreateInfo<ONNX_OPERATOR_VERSIONED_TYPED_KERNEL_CLASS_NAME(kCudaExecutionProvider, kOnnxDomain, 1, 10, float, ReduceLogSumExp)>,
      BuildKernelCreateInfo<ONNX_OPERATOR_VERSIONED_TYPED_KERNEL_CLASS_NAME(kCudaExecutionProvider, kOnnxDomain, 1, 10, double, ReduceLogSumExp)>,
      BuildKernelCreateInfo<ONNX_OPERATOR_VERSIONED_TYPED_KERNEL_CLASS_NAME(kCudaExecutionProvider, kOnnxDomain, 1, 10, MLFloat16, ReduceLogSumExp)>,
      BuildKernelCreateInfo<ONNX_OPERATOR_VERSIONED_TYPED_KERNEL_CLASS_NAME(kCudaExecutionProvider, kOnnxDomain, 6, 8, float, Cast)>,
      BuildKernelCreateInfo<ONNX_OPERATOR_VERSIONED_TYPED_KERNEL_CLASS_NAME(kCudaExecutionProvider, kOnnxDomain, 6, 8, double, Cast)>,
      BuildKernelCreateInfo<ONNX_OPERATOR_VERSIONED_TYPED_KERNEL_CLASS_NAME(kCudaExecutionProvider, kOnnxDomain, 6, 8, MLFloat16, Cast)>,
      BuildKernelCreateInfo<ONNX_OPERATOR_VERSIONED_TYPED_KERNEL_CLASS_NAME(kCudaExecutionProvider, kOnnxDomain, 6, 8, int8_t, Cast)>,
      BuildKernelCreateInfo<ONNX_OPERATOR_VERSIONED_TYPED_KERNEL_CLASS_NAME(kCudaExecutionProvider, kOnnxDomain, 6, 8, int16_t, Cast)>,
      BuildKernelCreateInfo<ONNX_OPERATOR_VERSIONED_TYPED_KERNEL_CLASS_NAME(kCudaExecutionProvider, kOnnxDomain, 6, 8, int32_t, Cast)>,
      BuildKernelCreateInfo<ONNX_OPERATOR_VERSIONED_TYPED_KERNEL_CLASS_NAME(kCudaExecutionProvider, kOnnxDomain, 6, 8, int64_t, Cast)>,
      BuildKernelCreateInfo<ONNX_OPERATOR_VERSIONED_TYPED_KERNEL_CLASS_NAME(kCudaExecutionProvider, kOnnxDomain, 6, 8, uint8_t, Cast)>,
      BuildKernelCreateInfo<ONNX_OPERATOR_VERSIONED_TYPED_KERNEL_CLASS_NAME(kCudaExecutionProvider, kOnnxDomain, 6, 8, uint16_t, Cast)>,
      BuildKernelCreateInfo<ONNX_OPERATOR_VERSIONED_TYPED_KERNEL_CLASS_NAME(kCudaExecutionProvider, kOnnxDomain, 6, 8, uint32_t, Cast)>,
      BuildKernelCreateInfo<ONNX_OPERATOR_VERSIONED_TYPED_KERNEL_CLASS_NAME(kCudaExecutionProvider, kOnnxDomain, 6, 8, uint64_t, Cast)>,
      BuildKernelCreateInfo<ONNX_OPERATOR_VERSIONED_TYPED_KERNEL_CLASS_NAME(kCudaExecutionProvider, kOnnxDomain, 6, 8, bool, Cast)>,
      BuildKernelCreateInfo<ONNX_OPERATOR_TYPED_KERNEL_CLASS_NAME(kCudaExecutionProvider, kOnnxDomain, 9, float, Cast)>,
      BuildKernelCreateInfo<ONNX_OPERATOR_TYPED_KERNEL_CLASS_NAME(kCudaExecutionProvider, kOnnxDomain, 9, double, Cast)>,
      BuildKernelCreateInfo<ONNX_OPERATOR_TYPED_KERNEL_CLASS_NAME(kCudaExecutionProvider, kOnnxDomain, 9, MLFloat16, Cast)>,
      BuildKernelCreateInfo<ONNX_OPERATOR_TYPED_KERNEL_CLASS_NAME(kCudaExecutionProvider, kOnnxDomain, 9, int8_t, Cast)>,
      BuildKernelCreateInfo<ONNX_OPERATOR_TYPED_KERNEL_CLASS_NAME(kCudaExecutionProvider, kOnnxDomain, 9, int16_t, Cast)>,
      BuildKernelCreateInfo<ONNX_OPERATOR_TYPED_KERNEL_CLASS_NAME(kCudaExecutionProvider, kOnnxDomain, 9, int32_t, Cast)>,
      BuildKernelCreateInfo<ONNX_OPERATOR_TYPED_KERNEL_CLASS_NAME(kCudaExecutionProvider, kOnnxDomain, 9, int64_t, Cast)>,
      BuildKernelCreateInfo<ONNX_OPERATOR_TYPED_KERNEL_CLASS_NAME(kCudaExecutionProvider, kOnnxDomain, 9, uint8_t, Cast)>,
      BuildKernelCreateInfo<ONNX_OPERATOR_TYPED_KERNEL_CLASS_NAME(kCudaExecutionProvider, kOnnxDomain, 9, uint16_t, Cast)>,
      BuildKernelCreateInfo<ONNX_OPERATOR_TYPED_KERNEL_CLASS_NAME(kCudaExecutionProvider, kOnnxDomain, 9, uint32_t, Cast)>,
      BuildKernelCreateInfo<ONNX_OPERATOR_TYPED_KERNEL_CLASS_NAME(kCudaExecutionProvider, kOnnxDomain, 9, uint64_t, Cast)>,
      BuildKernelCreateInfo<ONNX_OPERATOR_TYPED_KERNEL_CLASS_NAME(kCudaExecutionProvider, kOnnxDomain, 9, bool, Cast)>,
      BuildKernelCreateInfo<ONNX_OPERATOR_VERSIONED_TYPED_KERNEL_CLASS_NAME(kCudaExecutionProvider, kOnnxDomain, 2, 10, float, Pad)>,
      BuildKernelCreateInfo<ONNX_OPERATOR_VERSIONED_TYPED_KERNEL_CLASS_NAME(kCudaExecutionProvider, kOnnxDomain, 2, 10, double, Pad)>,
      BuildKernelCreateInfo<ONNX_OPERATOR_VERSIONED_TYPED_KERNEL_CLASS_NAME(kCudaExecutionProvider, kOnnxDomain, 2, 10, MLFloat16, Pad)>,
      BuildKernelCreateInfo<ONNX_OPERATOR_KERNEL_CLASS_NAME(kCudaExecutionProvider, kOnnxDomain, 5, Reshape)>,
      BuildKernelCreateInfo<ONNX_OPERATOR_VERSIONED_KERNEL_CLASS_NAME(kCudaExecutionProvider, kOnnxDomain, 1, 4, Reshape_1)>,
      BuildKernelCreateInfo<ONNX_OPERATOR_KERNEL_CLASS_NAME(kCudaExecutionProvider, kOnnxDomain, 1, Shape)>,
      BuildKernelCreateInfo<ONNX_OPERATOR_TYPED_KERNEL_CLASS_NAME(kCudaExecutionProvider, kOnnxDomain, 6, float, Tile)>,
      BuildKernelCreateInfo<ONNX_OPERATOR_TYPED_KERNEL_CLASS_NAME(kCudaExecutionProvider, kOnnxDomain, 6, double, Tile)>,
      BuildKernelCreateInfo<ONNX_OPERATOR_TYPED_KERNEL_CLASS_NAME(kCudaExecutionProvider, kOnnxDomain, 6, MLFloat16, Tile)>,
      BuildKernelCreateInfo<ONNX_OPERATOR_KERNEL_CLASS_NAME(kCudaExecutionProvider, kOnnxDomain, 1, Transpose)>,
      BuildKernelCreateInfo<ONNX_OPERATOR_TYPED_KERNEL_CLASS_NAME(kCudaExecutionProvider, kOnnxDomain, 6, float, InstanceNormalization)>,
      BuildKernelCreateInfo<ONNX_OPERATOR_TYPED_KERNEL_CLASS_NAME(kCudaExecutionProvider, kOnnxDomain, 6, double, InstanceNormalization)>,
      BuildKernelCreateInfo<ONNX_OPERATOR_TYPED_KERNEL_CLASS_NAME(kCudaExecutionProvider, kOnnxDomain, 6, MLFloat16, InstanceNormalization)>,
      BuildKernelCreateInfo<ONNX_OPERATOR_TYPED_KERNEL_CLASS_NAME(kCudaExecutionProvider, kOnnxDomain, 7, float, RNN)>,
      BuildKernelCreateInfo<ONNX_OPERATOR_TYPED_KERNEL_CLASS_NAME(kCudaExecutionProvider, kOnnxDomain, 7, double, RNN)>,
      BuildKernelCreateInfo<ONNX_OPERATOR_TYPED_KERNEL_CLASS_NAME(kCudaExecutionProvider, kOnnxDomain, 7, MLFloat16, RNN)>,
      BuildKernelCreateInfo<ONNX_OPERATOR_TYPED_KERNEL_CLASS_NAME(kCudaExecutionProvider, kOnnxDomain, 7, float, GRU)>,
      BuildKernelCreateInfo<ONNX_OPERATOR_TYPED_KERNEL_CLASS_NAME(kCudaExecutionProvider, kOnnxDomain, 7, double, GRU)>,
      BuildKernelCreateInfo<ONNX_OPERATOR_TYPED_KERNEL_CLASS_NAME(kCudaExecutionProvider, kOnnxDomain, 7, MLFloat16, GRU)>,
      BuildKernelCreateInfo<ONNX_OPERATOR_TYPED_KERNEL_CLASS_NAME(kCudaExecutionProvider, kOnnxDomain, 7, float, LSTM)>,
      BuildKernelCreateInfo<ONNX_OPERATOR_TYPED_KERNEL_CLASS_NAME(kCudaExecutionProvider, kOnnxDomain, 7, double, LSTM)>,
      BuildKernelCreateInfo<ONNX_OPERATOR_TYPED_KERNEL_CLASS_NAME(kCudaExecutionProvider, kOnnxDomain, 7, MLFloat16, LSTM)>,
      BuildKernelCreateInfo<ONNX_OPERATOR_VERSIONED_TYPED_KERNEL_CLASS_NAME(kCudaExecutionProvider, kOnnxDomain, 1, 9, int32_t, Slice)>,
      BuildKernelCreateInfo<ONNX_OPERATOR_VERSIONED_TYPED_KERNEL_CLASS_NAME(kCudaExecutionProvider, kOnnxDomain, 1, 9, int64_t, Slice)>,
      BuildKernelCreateInfo<ONNX_OPERATOR_VERSIONED_TYPED_KERNEL_CLASS_NAME(kCudaExecutionProvider, kOnnxDomain, 1, 9, float, Slice)>,
      BuildKernelCreateInfo<ONNX_OPERATOR_VERSIONED_KERNEL_CLASS_NAME(kCudaExecutionProvider, kOnnxDomain, 9, 10, Compress)>,
      BuildKernelCreateInfo<ONNX_OPERATOR_VERSIONED_KERNEL_CLASS_NAME(kCudaExecutionProvider, kOnnxDomain, 9, 10, Flatten)>,
      BuildKernelCreateInfo<ONNX_OPERATOR_VERSIONED_TYPED_KERNEL_CLASS_NAME(kCudaExecutionProvider, kOnnxDomain, 7, 9, float, Upsample)>,
      BuildKernelCreateInfo<ONNX_OPERATOR_VERSIONED_TYPED_KERNEL_CLASS_NAME(kCudaExecutionProvider, kOnnxDomain, 7, 9, double, Upsample)>,
      BuildKernelCreateInfo<ONNX_OPERATOR_VERSIONED_TYPED_KERNEL_CLASS_NAME(kCudaExecutionProvider, kOnnxDomain, 7, 9, MLFloat16, Upsample)>,
      BuildKernelCreateInfo<ONNX_OPERATOR_VERSIONED_TYPED_KERNEL_CLASS_NAME(kCudaExecutionProvider, kOnnxDomain, 7, 9, int32_t, Upsample)>,
      BuildKernelCreateInfo<ONNX_OPERATOR_VERSIONED_TYPED_KERNEL_CLASS_NAME(kCudaExecutionProvider, kOnnxDomain, 7, 9, uint8_t, Upsample)>,
      BuildKernelCreateInfo<ONNX_OPERATOR_VERSIONED_KERNEL_CLASS_NAME(kCudaExecutionProvider, kOnnxDomain, 2, 10, Split)>,
      BuildKernelCreateInfo<ONNX_OPERATOR_KERNEL_CLASS_NAME(kCudaExecutionProvider, kOnnxDomain, 9, ConstantOfShape)>,
      BuildKernelCreateInfo<ONNX_OPERATOR_TYPED_KERNEL_CLASS_NAME(kCudaExecutionProvider, kOnnxDomain, 9, int8_t, Shrink)>,
      BuildKernelCreateInfo<ONNX_OPERATOR_TYPED_KERNEL_CLASS_NAME(kCudaExecutionProvider, kOnnxDomain, 9, int16_t, Shrink)>,
      BuildKernelCreateInfo<ONNX_OPERATOR_TYPED_KERNEL_CLASS_NAME(kCudaExecutionProvider, kOnnxDomain, 9, int32_t, Shrink)>,
      BuildKernelCreateInfo<ONNX_OPERATOR_TYPED_KERNEL_CLASS_NAME(kCudaExecutionProvider, kOnnxDomain, 9, int64_t, Shrink)>,
      BuildKernelCreateInfo<ONNX_OPERATOR_TYPED_KERNEL_CLASS_NAME(kCudaExecutionProvider, kOnnxDomain, 9, uint8_t, Shrink)>,
      BuildKernelCreateInfo<ONNX_OPERATOR_TYPED_KERNEL_CLASS_NAME(kCudaExecutionProvider, kOnnxDomain, 9, uint16_t, Shrink)>,
      BuildKernelCreateInfo<ONNX_OPERATOR_TYPED_KERNEL_CLASS_NAME(kCudaExecutionProvider, kOnnxDomain, 9, uint32_t, Shrink)>,
      BuildKernelCreateInfo<ONNX_OPERATOR_TYPED_KERNEL_CLASS_NAME(kCudaExecutionProvider, kOnnxDomain, 9, uint64_t, Shrink)>,
      BuildKernelCreateInfo<ONNX_OPERATOR_TYPED_KERNEL_CLASS_NAME(kCudaExecutionProvider, kOnnxDomain, 9, float, Shrink)>,
      BuildKernelCreateInfo<ONNX_OPERATOR_TYPED_KERNEL_CLASS_NAME(kCudaExecutionProvider, kOnnxDomain, 9, double, Shrink)>,
      BuildKernelCreateInfo<ONNX_OPERATOR_TYPED_KERNEL_CLASS_NAME(kCudaExecutionProvider, kOnnxDomain, 9, MLFloat16, Shrink)>,
      BuildKernelCreateInfo<ONNX_OPERATOR_VERSIONED_TYPED_KERNEL_CLASS_NAME(kCudaExecutionProvider, kOnnxDomain, 7, 8, float, Less)>,
      BuildKernelCreateInfo<ONNX_OPERATOR_VERSIONED_TYPED_KERNEL_CLASS_NAME(kCudaExecutionProvider, kOnnxDomain, 7, 8, double, Less)>,
      BuildKernelCreateInfo<ONNX_OPERATOR_VERSIONED_TYPED_KERNEL_CLASS_NAME(kCudaExecutionProvider, kOnnxDomain, 7, 8, MLFloat16, Less)>,
      BuildKernelCreateInfo<ONNX_OPERATOR_TYPED_KERNEL_CLASS_NAME(kCudaExecutionProvider, kOnnxDomain, 9, int32_t, Less)>,
      BuildKernelCreateInfo<ONNX_OPERATOR_TYPED_KERNEL_CLASS_NAME(kCudaExecutionProvider, kOnnxDomain, 9, int64_t, Less)>,
      BuildKernelCreateInfo<ONNX_OPERATOR_TYPED_KERNEL_CLASS_NAME(kCudaExecutionProvider, kOnnxDomain, 9, uint32_t, Less)>,
      BuildKernelCreateInfo<ONNX_OPERATOR_TYPED_KERNEL_CLASS_NAME(kCudaExecutionProvider, kOnnxDomain, 9, uint64_t, Less)>,
      BuildKernelCreateInfo<ONNX_OPERATOR_TYPED_KERNEL_CLASS_NAME(kCudaExecutionProvider, kOnnxDomain, 9, float, Less)>,
      BuildKernelCreateInfo<ONNX_OPERATOR_TYPED_KERNEL_CLASS_NAME(kCudaExecutionProvider, kOnnxDomain, 9, double, Less)>,
      BuildKernelCreateInfo<ONNX_OPERATOR_TYPED_KERNEL_CLASS_NAME(kCudaExecutionProvider, kOnnxDomain, 9, MLFloat16, Less)>,
      BuildKernelCreateInfo<ONNX_OPERATOR_KERNEL_CLASS_NAME(kCudaExecutionProvider, kOnnxDomain, 9, EyeLike)>,
      BuildKernelCreateInfo<ONNX_OPERATOR_VERSIONED_KERNEL_CLASS_NAME(kCudaExecutionProvider, kOnnxDomain, 9, 10, Scatter)>,
      BuildKernelCreateInfo<ONNX_OPERATOR_TYPED_KERNEL_CLASS_NAME(kCudaExecutionProvider, kOnnxDomain, 9, MLFloat16, Where)>,
      BuildKernelCreateInfo<ONNX_OPERATOR_TYPED_KERNEL_CLASS_NAME(kCudaExecutionProvider, kOnnxDomain, 9, float, Where)>,
      BuildKernelCreateInfo<ONNX_OPERATOR_TYPED_KERNEL_CLASS_NAME(kCudaExecutionProvider, kOnnxDomain, 9, int32_t, Where)>,
      BuildKernelCreateInfo<ONNX_OPERATOR_TYPED_KERNEL_CLASS_NAME(kCudaExecutionProvider, kOnnxDomain, 9, int64_t, Where)>,
      BuildKernelCreateInfo<ONNX_OPERATOR_TYPED_KERNEL_CLASS_NAME(kCudaExecutionProvider, kOnnxDomain, 9, uint8_t, Where)>,
      BuildKernelCreateInfo<ONNX_OPERATOR_TYPED_KERNEL_CLASS_NAME(kCudaExecutionProvider, kOnnxDomain, 9, bool, NonZero)>,
      BuildKernelCreateInfo<ONNX_OPERATOR_TYPED_KERNEL_CLASS_NAME(kCudaExecutionProvider, kOnnxDomain, 9, uint8_t, NonZero)>,
      BuildKernelCreateInfo<ONNX_OPERATOR_TYPED_KERNEL_CLASS_NAME(kCudaExecutionProvider, kOnnxDomain, 9, int32_t, NonZero)>,
      BuildKernelCreateInfo<ONNX_OPERATOR_TYPED_KERNEL_CLASS_NAME(kCudaExecutionProvider, kOnnxDomain, 9, int64_t, NonZero)>,
      BuildKernelCreateInfo<ONNX_OPERATOR_TYPED_KERNEL_CLASS_NAME(kCudaExecutionProvider, kOnnxDomain, 9, float, NonZero)>,
      BuildKernelCreateInfo<ONNX_OPERATOR_VERSIONED_KERNEL_CLASS_NAME(kCudaExecutionProvider, kOnnxDomain, 1, 9, TopK)>,
      BuildKernelCreateInfo<ONNX_OPERATOR_VERSIONED_KERNEL_CLASS_NAME(kCudaExecutionProvider, kOnnxDomain, 8, 8, Scan)>,
      BuildKernelCreateInfo<ONNX_OPERATOR_VERSIONED_KERNEL_CLASS_NAME(kCudaExecutionProvider, kOnnxDomain, 9, 10, Scan)>,
      BuildKernelCreateInfo<ONNX_OPERATOR_VERSIONED_KERNEL_CLASS_NAME(kCudaExecutionProvider, kOnnxDomain, 1, 10, Loop)>,

      // opset 10
      BuildKernelCreateInfo<ONNX_OPERATOR_VERSIONED_TYPED_KERNEL_CLASS_NAME(kCudaExecutionProvider, kOnnxDomain, 10, 10, float, AveragePool)>,
      BuildKernelCreateInfo<ONNX_OPERATOR_VERSIONED_TYPED_KERNEL_CLASS_NAME(kCudaExecutionProvider, kOnnxDomain, 10, 10, double, AveragePool)>,
      BuildKernelCreateInfo<ONNX_OPERATOR_VERSIONED_TYPED_KERNEL_CLASS_NAME(kCudaExecutionProvider, kOnnxDomain, 10, 10, MLFloat16, AveragePool)>,
      BuildKernelCreateInfo<ONNX_OPERATOR_KERNEL_CLASS_NAME(kCudaExecutionProvider, kOnnxDomain, 10, Dropout)>,
      BuildKernelCreateInfo<ONNX_OPERATOR_VERSIONED_TYPED_KERNEL_CLASS_NAME(kCudaExecutionProvider, kOnnxDomain, 10, 10, float, MaxPool)>,
      BuildKernelCreateInfo<ONNX_OPERATOR_VERSIONED_TYPED_KERNEL_CLASS_NAME(kCudaExecutionProvider, kOnnxDomain, 10, 10, double, MaxPool)>,
      BuildKernelCreateInfo<ONNX_OPERATOR_VERSIONED_TYPED_KERNEL_CLASS_NAME(kCudaExecutionProvider, kOnnxDomain, 10, 10, MLFloat16, MaxPool)>,
      BuildKernelCreateInfo<ONNX_OPERATOR_VERSIONED_KERNEL_CLASS_NAME(kCudaExecutionProvider, kOnnxDomain, 10, 10, NonMaxSuppression)>,
      BuildKernelCreateInfo<ONNX_OPERATOR_VERSIONED_TYPED_KERNEL_CLASS_NAME(kCudaExecutionProvider, kOnnxDomain, 10, 10, float, Resize)>,
      BuildKernelCreateInfo<ONNX_OPERATOR_VERSIONED_TYPED_KERNEL_CLASS_NAME(kCudaExecutionProvider, kOnnxDomain, 10, 10, double, Resize)>,
      BuildKernelCreateInfo<ONNX_OPERATOR_VERSIONED_TYPED_KERNEL_CLASS_NAME(kCudaExecutionProvider, kOnnxDomain, 10, 10, MLFloat16, Resize)>,
      BuildKernelCreateInfo<ONNX_OPERATOR_VERSIONED_TYPED_KERNEL_CLASS_NAME(kCudaExecutionProvider, kOnnxDomain, 10, 10, int32_t, Resize)>,
      BuildKernelCreateInfo<ONNX_OPERATOR_VERSIONED_TYPED_KERNEL_CLASS_NAME(kCudaExecutionProvider, kOnnxDomain, 10, 10, uint8_t, Resize)>,
      BuildKernelCreateInfo<ONNX_OPERATOR_KERNEL_CLASS_NAME(kCudaExecutionProvider, kOnnxDomain, 10, ReverseSequence)>,
      BuildKernelCreateInfo<ONNX_OPERATOR_TYPED_KERNEL_CLASS_NAME(kCudaExecutionProvider, kOnnxDomain, 10, float, RoiAlign)>,
      BuildKernelCreateInfo<ONNX_OPERATOR_TYPED_KERNEL_CLASS_NAME(kCudaExecutionProvider, kOnnxDomain, 10, double, RoiAlign)>,
      BuildKernelCreateInfo<ONNX_OPERATOR_VERSIONED_TYPED_KERNEL_CLASS_NAME(kCudaExecutionProvider, kOnnxDomain, 10, 10, int32_t, Slice)>,
      BuildKernelCreateInfo<ONNX_OPERATOR_VERSIONED_TYPED_KERNEL_CLASS_NAME(kCudaExecutionProvider, kOnnxDomain, 10, 10, int64_t, Slice)>,
      BuildKernelCreateInfo<ONNX_OPERATOR_VERSIONED_TYPED_KERNEL_CLASS_NAME(kCudaExecutionProvider, kOnnxDomain, 10, 10, float, Slice)>,
      BuildKernelCreateInfo<ONNX_OPERATOR_TYPED_KERNEL_CLASS_NAME(kCudaExecutionProvider, kOnnxDomain, 10, float, ThresholdedRelu)>,
      BuildKernelCreateInfo<ONNX_OPERATOR_TYPED_KERNEL_CLASS_NAME(kCudaExecutionProvider, kOnnxDomain, 10, double, ThresholdedRelu)>,
      BuildKernelCreateInfo<ONNX_OPERATOR_TYPED_KERNEL_CLASS_NAME(kCudaExecutionProvider, kOnnxDomain, 10, MLFloat16, ThresholdedRelu)>,
      BuildKernelCreateInfo<ONNX_OPERATOR_VERSIONED_KERNEL_CLASS_NAME(kCudaExecutionProvider, kOnnxDomain, 10, 10, TopK)>,
      BuildKernelCreateInfo<ONNX_OPERATOR_VERSIONED_KERNEL_CLASS_NAME(kCudaExecutionProvider, kOnnxDomain, 1, 10, If)>,

      // opset 11
      BuildKernelCreateInfo<ONNX_OPERATOR_TYPED_KERNEL_CLASS_NAME(kCudaExecutionProvider, kOnnxDomain, 11, float, ArgMax)>,
      BuildKernelCreateInfo<ONNX_OPERATOR_TYPED_KERNEL_CLASS_NAME(kCudaExecutionProvider, kOnnxDomain, 11, double, ArgMax)>,
      BuildKernelCreateInfo<ONNX_OPERATOR_TYPED_KERNEL_CLASS_NAME(kCudaExecutionProvider, kOnnxDomain, 11, MLFloat16, ArgMax)>,
      BuildKernelCreateInfo<ONNX_OPERATOR_TYPED_KERNEL_CLASS_NAME(kCudaExecutionProvider, kOnnxDomain, 11, float, ArgMin)>,
      BuildKernelCreateInfo<ONNX_OPERATOR_TYPED_KERNEL_CLASS_NAME(kCudaExecutionProvider, kOnnxDomain, 11, double, ArgMin)>,
      BuildKernelCreateInfo<ONNX_OPERATOR_TYPED_KERNEL_CLASS_NAME(kCudaExecutionProvider, kOnnxDomain, 11, MLFloat16, ArgMin)>,
      BuildKernelCreateInfo<ONNX_OPERATOR_KERNEL_CLASS_NAME(kCudaExecutionProvider, kOnnxDomain, 11, Compress)>,
      BuildKernelCreateInfo<ONNX_OPERATOR_KERNEL_CLASS_NAME(kCudaExecutionProvider, kOnnxDomain, 11, Concat)>,
      BuildKernelCreateInfo<ONNX_OPERATOR_KERNEL_CLASS_NAME(kCudaExecutionProvider, kOnnxDomain, 11, Flatten)>,
      BuildKernelCreateInfo<ONNX_OPERATOR_KERNEL_CLASS_NAME(kCudaExecutionProvider, kOnnxDomain, 11, Gather)>,
      BuildKernelCreateInfo<ONNX_OPERATOR_KERNEL_CLASS_NAME(kCudaExecutionProvider, kOnnxDomain, 11, GatherElements)>,
      BuildKernelCreateInfo<ONNX_OPERATOR_TYPED_KERNEL_CLASS_NAME(kCudaExecutionProvider, kOnnxDomain, 11, MLFloat16, Gemm)>,
      BuildKernelCreateInfo<ONNX_OPERATOR_TYPED_KERNEL_CLASS_NAME(kCudaExecutionProvider, kOnnxDomain, 11, float, Gemm)>,
      BuildKernelCreateInfo<ONNX_OPERATOR_TYPED_KERNEL_CLASS_NAME(kCudaExecutionProvider, kOnnxDomain, 11, double, Gemm)>,
      BuildKernelCreateInfo<ONNX_OPERATOR_KERNEL_CLASS_NAME(kCudaExecutionProvider, kOnnxDomain, 11, If)>,
      BuildKernelCreateInfo<ONNX_OPERATOR_KERNEL_CLASS_NAME(kCudaExecutionProvider, kOnnxDomain, 11, Loop)>,
      BuildKernelCreateInfo<ONNX_OPERATOR_KERNEL_CLASS_NAME(kCudaExecutionProvider, kOnnxDomain, 11, NonMaxSuppression)>,
      BuildKernelCreateInfo<ONNX_OPERATOR_KERNEL_CLASS_NAME(kCudaExecutionProvider, kOnnxDomain, 11, Range)>,
      BuildKernelCreateInfo<ONNX_OPERATOR_TYPED_KERNEL_CLASS_NAME(kCudaExecutionProvider, kOnnxDomain, 11, float, ReduceL1)>,
      BuildKernelCreateInfo<ONNX_OPERATOR_TYPED_KERNEL_CLASS_NAME(kCudaExecutionProvider, kOnnxDomain, 11, double, ReduceL1)>,
      BuildKernelCreateInfo<ONNX_OPERATOR_TYPED_KERNEL_CLASS_NAME(kCudaExecutionProvider, kOnnxDomain, 11, MLFloat16, ReduceL1)>,
      BuildKernelCreateInfo<ONNX_OPERATOR_TYPED_KERNEL_CLASS_NAME(kCudaExecutionProvider, kOnnxDomain, 11, int32_t, ReduceL1)>,
      BuildKernelCreateInfo<ONNX_OPERATOR_TYPED_KERNEL_CLASS_NAME(kCudaExecutionProvider, kOnnxDomain, 11, float, ReduceL2)>,
      BuildKernelCreateInfo<ONNX_OPERATOR_TYPED_KERNEL_CLASS_NAME(kCudaExecutionProvider, kOnnxDomain, 11, double, ReduceL2)>,
      BuildKernelCreateInfo<ONNX_OPERATOR_TYPED_KERNEL_CLASS_NAME(kCudaExecutionProvider, kOnnxDomain, 11, MLFloat16, ReduceL2)>,
      BuildKernelCreateInfo<ONNX_OPERATOR_TYPED_KERNEL_CLASS_NAME(kCudaExecutionProvider, kOnnxDomain, 11, int32_t, ReduceL2)>,
      BuildKernelCreateInfo<ONNX_OPERATOR_TYPED_KERNEL_CLASS_NAME(kCudaExecutionProvider, kOnnxDomain, 11, float, ReduceLogSum)>,
      BuildKernelCreateInfo<ONNX_OPERATOR_TYPED_KERNEL_CLASS_NAME(kCudaExecutionProvider, kOnnxDomain, 11, double, ReduceLogSum)>,
      BuildKernelCreateInfo<ONNX_OPERATOR_TYPED_KERNEL_CLASS_NAME(kCudaExecutionProvider, kOnnxDomain, 11, MLFloat16, ReduceLogSum)>,
      BuildKernelCreateInfo<ONNX_OPERATOR_TYPED_KERNEL_CLASS_NAME(kCudaExecutionProvider, kOnnxDomain, 11, float, ReduceLogSumExp)>,
      BuildKernelCreateInfo<ONNX_OPERATOR_TYPED_KERNEL_CLASS_NAME(kCudaExecutionProvider, kOnnxDomain, 11, double, ReduceLogSumExp)>,
      BuildKernelCreateInfo<ONNX_OPERATOR_TYPED_KERNEL_CLASS_NAME(kCudaExecutionProvider, kOnnxDomain, 11, MLFloat16, ReduceLogSumExp)>,
      BuildKernelCreateInfo<ONNX_OPERATOR_TYPED_KERNEL_CLASS_NAME(kCudaExecutionProvider, kOnnxDomain, 11, float, ReduceMax)>,
      BuildKernelCreateInfo<ONNX_OPERATOR_TYPED_KERNEL_CLASS_NAME(kCudaExecutionProvider, kOnnxDomain, 11, double, ReduceMax)>,
      BuildKernelCreateInfo<ONNX_OPERATOR_TYPED_KERNEL_CLASS_NAME(kCudaExecutionProvider, kOnnxDomain, 11, MLFloat16, ReduceMax)>,
      BuildKernelCreateInfo<ONNX_OPERATOR_TYPED_KERNEL_CLASS_NAME(kCudaExecutionProvider, kOnnxDomain, 11, int32_t, ReduceMax)>,
      BuildKernelCreateInfo<ONNX_OPERATOR_TYPED_KERNEL_CLASS_NAME(kCudaExecutionProvider, kOnnxDomain, 11, float, ReduceMean)>,
      BuildKernelCreateInfo<ONNX_OPERATOR_TYPED_KERNEL_CLASS_NAME(kCudaExecutionProvider, kOnnxDomain, 11, double, ReduceMean)>,
      BuildKernelCreateInfo<ONNX_OPERATOR_TYPED_KERNEL_CLASS_NAME(kCudaExecutionProvider, kOnnxDomain, 11, MLFloat16, ReduceMean)>,
      BuildKernelCreateInfo<ONNX_OPERATOR_TYPED_KERNEL_CLASS_NAME(kCudaExecutionProvider, kOnnxDomain, 11, int32_t, ReduceMean)>,
      BuildKernelCreateInfo<ONNX_OPERATOR_TYPED_KERNEL_CLASS_NAME(kCudaExecutionProvider, kOnnxDomain, 11, float, ReduceMin)>,
      BuildKernelCreateInfo<ONNX_OPERATOR_TYPED_KERNEL_CLASS_NAME(kCudaExecutionProvider, kOnnxDomain, 11, double, ReduceMin)>,
      BuildKernelCreateInfo<ONNX_OPERATOR_TYPED_KERNEL_CLASS_NAME(kCudaExecutionProvider, kOnnxDomain, 11, MLFloat16, ReduceMin)>,
      BuildKernelCreateInfo<ONNX_OPERATOR_TYPED_KERNEL_CLASS_NAME(kCudaExecutionProvider, kOnnxDomain, 11, int32_t, ReduceMin)>,
      BuildKernelCreateInfo<ONNX_OPERATOR_TYPED_KERNEL_CLASS_NAME(kCudaExecutionProvider, kOnnxDomain, 11, float, ReduceProd)>,
      BuildKernelCreateInfo<ONNX_OPERATOR_TYPED_KERNEL_CLASS_NAME(kCudaExecutionProvider, kOnnxDomain, 11, double, ReduceProd)>,
      BuildKernelCreateInfo<ONNX_OPERATOR_TYPED_KERNEL_CLASS_NAME(kCudaExecutionProvider, kOnnxDomain, 11, MLFloat16, ReduceProd)>,
      BuildKernelCreateInfo<ONNX_OPERATOR_TYPED_KERNEL_CLASS_NAME(kCudaExecutionProvider, kOnnxDomain, 11, int32_t, ReduceProd)>,
      BuildKernelCreateInfo<ONNX_OPERATOR_TYPED_KERNEL_CLASS_NAME(kCudaExecutionProvider, kOnnxDomain, 11, float, ReduceSum)>,
      BuildKernelCreateInfo<ONNX_OPERATOR_TYPED_KERNEL_CLASS_NAME(kCudaExecutionProvider, kOnnxDomain, 11, double, ReduceSum)>,
      BuildKernelCreateInfo<ONNX_OPERATOR_TYPED_KERNEL_CLASS_NAME(kCudaExecutionProvider, kOnnxDomain, 11, MLFloat16, ReduceSum)>,
      BuildKernelCreateInfo<ONNX_OPERATOR_TYPED_KERNEL_CLASS_NAME(kCudaExecutionProvider, kOnnxDomain, 11, int32_t, ReduceSum)>,
      BuildKernelCreateInfo<ONNX_OPERATOR_TYPED_KERNEL_CLASS_NAME(kCudaExecutionProvider, kOnnxDomain, 11, float, ReduceSumSquare)>,
      BuildKernelCreateInfo<ONNX_OPERATOR_TYPED_KERNEL_CLASS_NAME(kCudaExecutionProvider, kOnnxDomain, 11, double, ReduceSumSquare)>,
      BuildKernelCreateInfo<ONNX_OPERATOR_TYPED_KERNEL_CLASS_NAME(kCudaExecutionProvider, kOnnxDomain, 11, MLFloat16, ReduceSumSquare)>,
      BuildKernelCreateInfo<ONNX_OPERATOR_KERNEL_CLASS_NAME(kCudaExecutionProvider, kOnnxDomain, 11, Scan)>,
      BuildKernelCreateInfo<ONNX_OPERATOR_KERNEL_CLASS_NAME(kCudaExecutionProvider, kOnnxDomain, 11, ScatterElements)>,
      BuildKernelCreateInfo<ONNX_OPERATOR_TYPED_KERNEL_CLASS_NAME(kCudaExecutionProvider, kOnnxDomain, 11, int32_t, Slice)>,
      BuildKernelCreateInfo<ONNX_OPERATOR_TYPED_KERNEL_CLASS_NAME(kCudaExecutionProvider, kOnnxDomain, 11, int64_t, Slice)>,
      BuildKernelCreateInfo<ONNX_OPERATOR_TYPED_KERNEL_CLASS_NAME(kCudaExecutionProvider, kOnnxDomain, 11, float, Slice)>,
      BuildKernelCreateInfo<ONNX_OPERATOR_TYPED_KERNEL_CLASS_NAME(kCudaExecutionProvider, kOnnxDomain, 11, float, Softmax)>,
      BuildKernelCreateInfo<ONNX_OPERATOR_TYPED_KERNEL_CLASS_NAME(kCudaExecutionProvider, kOnnxDomain, 11, double, Softmax)>,
      BuildKernelCreateInfo<ONNX_OPERATOR_TYPED_KERNEL_CLASS_NAME(kCudaExecutionProvider, kOnnxDomain, 11, MLFloat16, Softmax)>,
      BuildKernelCreateInfo<ONNX_OPERATOR_KERNEL_CLASS_NAME(kCudaExecutionProvider, kOnnxDomain, 11, Split)>,
      BuildKernelCreateInfo<ONNX_OPERATOR_KERNEL_CLASS_NAME(kCudaExecutionProvider, kOnnxDomain, 11, Squeeze)>,
      BuildKernelCreateInfo<ONNX_OPERATOR_KERNEL_CLASS_NAME(kCudaExecutionProvider, kOnnxDomain, 11, TopK)>,
      BuildKernelCreateInfo<ONNX_OPERATOR_KERNEL_CLASS_NAME(kCudaExecutionProvider, kOnnxDomain, 11, Unsqueeze)>,
      BuildKernelCreateInfo<ONNX_OPERATOR_TYPED_KERNEL_CLASS_NAME(kCudaExecutionProvider, kOnnxDomain, 11, float, Conv)>,
      BuildKernelCreateInfo<ONNX_OPERATOR_TYPED_KERNEL_CLASS_NAME(kCudaExecutionProvider, kOnnxDomain, 11, double, Conv)>,
      BuildKernelCreateInfo<ONNX_OPERATOR_TYPED_KERNEL_CLASS_NAME(kCudaExecutionProvider, kOnnxDomain, 11, MLFloat16, Conv)>,
      BuildKernelCreateInfo<ONNX_OPERATOR_TYPED_KERNEL_CLASS_NAME(kCudaExecutionProvider, kOnnxDomain, 11, float, ConvTranspose)>,
      BuildKernelCreateInfo<ONNX_OPERATOR_TYPED_KERNEL_CLASS_NAME(kCudaExecutionProvider, kOnnxDomain, 11, double, ConvTranspose)>,
      BuildKernelCreateInfo<ONNX_OPERATOR_TYPED_KERNEL_CLASS_NAME(kCudaExecutionProvider, kOnnxDomain, 11, MLFloat16, ConvTranspose)>,
      BuildKernelCreateInfo<ONNX_OPERATOR_TYPED_KERNEL_CLASS_NAME(kCudaExecutionProvider, kOnnxDomain, 11, float, AveragePool)>,
      BuildKernelCreateInfo<ONNX_OPERATOR_TYPED_KERNEL_CLASS_NAME(kCudaExecutionProvider, kOnnxDomain, 11, double, AveragePool)>,
      BuildKernelCreateInfo<ONNX_OPERATOR_TYPED_KERNEL_CLASS_NAME(kCudaExecutionProvider, kOnnxDomain, 11, MLFloat16, AveragePool)>,
      BuildKernelCreateInfo<ONNX_OPERATOR_TYPED_KERNEL_CLASS_NAME(kCudaExecutionProvider, kOnnxDomain, 11, float, MaxPool)>,
      BuildKernelCreateInfo<ONNX_OPERATOR_TYPED_KERNEL_CLASS_NAME(kCudaExecutionProvider, kOnnxDomain, 11, double, MaxPool)>,
      BuildKernelCreateInfo<ONNX_OPERATOR_TYPED_KERNEL_CLASS_NAME(kCudaExecutionProvider, kOnnxDomain, 11, MLFloat16, MaxPool)>,
      BuildKernelCreateInfo<ONNX_OPERATOR_TYPED_KERNEL_CLASS_NAME(kCudaExecutionProvider, kOnnxDomain, 11, float, Resize)>,
      BuildKernelCreateInfo<ONNX_OPERATOR_TYPED_KERNEL_CLASS_NAME(kCudaExecutionProvider, kOnnxDomain, 11, double, Resize)>,
      BuildKernelCreateInfo<ONNX_OPERATOR_TYPED_KERNEL_CLASS_NAME(kCudaExecutionProvider, kOnnxDomain, 11, MLFloat16, Resize)>,
      BuildKernelCreateInfo<ONNX_OPERATOR_TYPED_KERNEL_CLASS_NAME(kCudaExecutionProvider, kOnnxDomain, 11, int32_t, Resize)>,
      BuildKernelCreateInfo<ONNX_OPERATOR_TYPED_KERNEL_CLASS_NAME(kCudaExecutionProvider, kOnnxDomain, 11, uint8_t, Resize)>,
      BuildKernelCreateInfo<ONNX_OPERATOR_TYPED_KERNEL_CLASS_NAME(kCudaExecutionProvider, kOnnxDomain, 11, float, Clip)>,
      BuildKernelCreateInfo<ONNX_OPERATOR_TYPED_KERNEL_CLASS_NAME(kCudaExecutionProvider, kOnnxDomain, 11, float, Pad)>,
      BuildKernelCreateInfo<ONNX_OPERATOR_TYPED_KERNEL_CLASS_NAME(kCudaExecutionProvider, kOnnxDomain, 11, double, Pad)>,
      BuildKernelCreateInfo<ONNX_OPERATOR_TYPED_KERNEL_CLASS_NAME(kCudaExecutionProvider, kOnnxDomain, 11, MLFloat16, Pad)>,
      BuildKernelCreateInfo<ONNX_OPERATOR_TYPED_KERNEL_CLASS_NAME(kCudaExecutionProvider, kOnnxDomain, 11, bool, Equal)>,
      BuildKernelCreateInfo<ONNX_OPERATOR_TYPED_KERNEL_CLASS_NAME(kCudaExecutionProvider, kOnnxDomain, 11, int32_t, Equal)>,
      BuildKernelCreateInfo<ONNX_OPERATOR_TYPED_KERNEL_CLASS_NAME(kCudaExecutionProvider, kOnnxDomain, 11, int64_t, Equal)>,
      BuildKernelCreateInfo<ONNX_OPERATOR_TYPED_KERNEL_CLASS_NAME(kCudaExecutionProvider, kOnnxDomain, 11, float, Round)>,
      BuildKernelCreateInfo<ONNX_OPERATOR_TYPED_KERNEL_CLASS_NAME(kCudaExecutionProvider, kOnnxDomain, 11, double, Round)>,
      BuildKernelCreateInfo<ONNX_OPERATOR_TYPED_KERNEL_CLASS_NAME(kCudaExecutionProvider, kOnnxDomain, 11, MLFloat16, Round)>,
      BuildKernelCreateInfo<ONNX_OPERATOR_KERNEL_CLASS_NAME(kCudaExecutionProvider, kOnnxDomain, 11, CumSum)>,
  };

  for (auto& function_table_entry : function_table) {
    kernel_registry.Register(function_table_entry());
  }
}  // namespace cuda

std::shared_ptr<KernelRegistry> GetCudaKernelRegistry() {
  std::shared_ptr<KernelRegistry> kernel_registry = std::make_shared<KernelRegistry>();
  RegisterCudaKernels(*kernel_registry);

#ifndef DISABLE_CONTRIB_OPS
  ::onnxruntime::contrib::cuda::RegisterCudaContribKernels(*kernel_registry);
#endif

#ifdef ENABLE_TRAINING
  ::onnxruntime::cuda::RegisterCudaTrainingKernels(*kernel_registry);
#endif
  return kernel_registry;
}

}  // namespace cuda

std::shared_ptr<KernelRegistry> CUDAExecutionProvider::GetKernelRegistry() const {
  static std::shared_ptr<KernelRegistry> kernel_registry = onnxruntime::cuda::GetCudaKernelRegistry();
  return kernel_registry;
}

static bool RNNNeedFallbackToCPU(const onnxruntime::Node& node,
                                 const std::vector<std::string> activations_supported,
                                 const std::string& op_type) {
  const auto& node_attributes = node.GetAttributes();
  // Check attributes
  for (auto& attr : node_attributes) {
    auto attr_name = attr.first;
    auto attr_value = attr.second;

    if ("activation_alpha" == attr_name || "activation_beta" == attr_name || "clip" == attr_name) {
      return true;
    }

    if ("activations" == attr_name &&
        ::ONNX_NAMESPACE::AttributeProto_AttributeType::AttributeProto_AttributeType_STRINGS == attr_value.type()) {
      for (int i = 0; i < attr_value.strings_size(); ++i) {
        std::string activation_lowercase(attr_value.strings(i));
        std::transform(activation_lowercase.begin(), activation_lowercase.end(), activation_lowercase.begin(),
                       [](const unsigned char i) { return static_cast<char>(::tolower(i)); });
        if (activations_supported[i] != activation_lowercase) {
          return true;
        }
      }
    }

    if ("LSTM" == op_type &&
        "input_forget" == attr_name &&
        ::ONNX_NAMESPACE::AttributeProto_AttributeType::AttributeProto_AttributeType_INT == attr_value.type()) {
      if (0 != attr_value.i()) {
        return true;
      }
    }

    if ("GRU" == op_type &&
        "linear_before_reset" == attr_name &&
        ::ONNX_NAMESPACE::AttributeProto_AttributeType::AttributeProto_AttributeType_INT == attr_value.type()) {
      // cudnn GRU only support linear_before_reset = 1
      if (1 != attr_value.i()) {
        return true;
      }
    }
  }

  if ("LSTM" == op_type) {
    // cudnn LSTM not support peephole
    auto input_defs = node.InputDefs();
    if (8 == input_defs.size()) {
      auto peephole = input_defs.at(7);
      if (peephole->Exists()) {
        return true;
      }
    }
  }
  return false;
}

static bool ConvNeedFallbackToCPU(const onnxruntime::Node& node) {
  const auto& node_attributes = node.GetAttributes();
  // Check attributes
  for (auto& attr : node_attributes) {
    auto attr_name = attr.first;
    auto attr_value = attr.second;

    //cudnn only supports symmetric padding
    if ("pads" == attr_name && ::ONNX_NAMESPACE::AttributeProto_AttributeType::AttributeProto_AttributeType_INTS == attr_value.type()) {
      auto pads = attr_value.ints();
      int pads_size = pads.size();
      ORT_ENFORCE(pads_size % 2 == 0);
      int rank = pads_size / 2;
      for (int i = 0; i < rank; i++) {
        if (pads.Get(i) != pads.Get(i + rank)) {
          return true;
        }
      }
    }
  }

  return false;
}

static bool CastNeedFallbackToCPU(const onnxruntime::Node& node) {
  const auto& node_attributes = node.GetAttributes();
  // Check attributes
  for (auto& attr : node_attributes) {
    auto attr_name = attr.first;
    auto attr_value = attr.second;

    // string is not supported
    if ("to" == attr_name && ::ONNX_NAMESPACE::AttributeProto_AttributeType::AttributeProto_AttributeType_INT == attr_value.type()) {
      auto to_type = attr_value.i();
      if (to_type == ::ONNX_NAMESPACE::TensorProto_DataType_STRING)
        return true;
    }
  }

  return false;
}

std::unique_ptr<onnxruntime::IDataTransfer> CUDAExecutionProvider::GetDataTransfer() const {
  return onnxruntime::make_unique<onnxruntime::GPUDataTransfer>();
}

std::vector<std::unique_ptr<ComputeCapability>>
CUDAExecutionProvider::GetCapability(const onnxruntime::GraphViewer& graph,
                                     const std::vector<const KernelRegistry*>&) const {
  std::vector<std::unique_ptr<ComputeCapability>> result;
  std::unordered_set<const NodeArg*> defs_outside_cuda;

  for (auto& node_index : graph.GetNodesInTopologicalOrder()) {
    const auto* p_node = graph.GetNode(node_index);
    if (p_node == nullptr)
      continue;

    const auto& node = *p_node;
    const KernelCreateInfo* cuda_kernel_def = nullptr;
    if (!node.GetExecutionProviderType().empty()) {
      defs_outside_cuda.insert(node.OutputDefs().cbegin(), node.OutputDefs().cend());
      continue;
    }
    cuda_kernel_def = GetKernelRegistry()->TryFindKernel(node, Type());
    if (cuda_kernel_def == nullptr) {
      // node is not in cuda exeuction provider if no kernel def found,
      // or if other execution provider already assigned to it
      defs_outside_cuda.insert(node.OutputDefs().cbegin(), node.OutputDefs().cend());
      continue;
    }

    bool not_supported = false;
    bool force_outside = false;
    bool force_inside = false;  // for some compute heavy ops, we'll force it to run inside CUDA
    if ("LSTM" == node.OpType()) {
      // the supported activations covers the bidirectional mode
      std::vector<std::string> activations_supported{"sigmoid", "tanh", "tanh", "sigmoid", "tanh", "tanh"};
      not_supported = RNNNeedFallbackToCPU(node, activations_supported, node.OpType());
      force_inside = !not_supported;
    } else if ("RNN" == node.OpType()) {
      std::vector<std::string> activations_supported{"tanh", "tanh"};
      not_supported = RNNNeedFallbackToCPU(node, activations_supported, node.OpType());
      force_inside = !not_supported;
    } else if ("GRU" == node.OpType()) {
      std::vector<std::string> activations_supported{"sigmoid", "tanh", "sigmoid", "tanh"};
      not_supported = RNNNeedFallbackToCPU(node, activations_supported, node.OpType());
      force_inside = !not_supported;
    } else if ("Conv" == node.OpType()) {
      not_supported = ConvNeedFallbackToCPU(node);
      force_inside = !not_supported;
    } else if ("Cast" == node.OpType()) {
      not_supported = CastNeedFallbackToCPU(node);
      // cast is not compute heavy, and may be placed outside
    }

//Below rule only works for inference, for training, we can't do constant folding.
//We need find a better solution.
//Temporary disable the check here, the cost is all the cast will be on GPU now.
#ifndef ENABLE_TRAINING
    if (!not_supported && !force_inside) {
      // Note that nodes with only inputs from initializer would not be place on CUDA
      // Ideally, those nodes should be eliminated in constant folding
      bool should_force_outside = true;
      bool all_inputs_are_initializers = true;
      ORT_THROW_IF_ERROR(node.ForEachWithIndex(node.InputDefs(),
                                               [&](const NodeArg& def, size_t index) {
                                                 // The input is not a initializer and the input is from CPU
                                                 // or the input declared as CPU memory and is from CPU
                                                 // in that case we should still keep the node on CUDA
                                                 bool initializer_input = graph.IsConstantInitializer(def.Name(), /*check_outer_scope*/ true);
                                                 bool input_is_on_cpu = defs_outside_cuda.count(&def) > 0;
                                                 if ((!initializer_input && !input_is_on_cpu) ||
                                                     (input_is_on_cpu && cuda_kernel_def->kernel_def->IsInputOnCpu(index))) {
                                                   should_force_outside = false;
                                                 }

                                                 if (!initializer_input) {
                                                   all_inputs_are_initializers = false;
                                                 }
                                                 return Status::OK();
                                               }));

      // If all the inputs are initializers, we shouldn't force it to CPU
      if (should_force_outside && !all_inputs_are_initializers) {
        force_outside = true;
      }
    }
#endif
    if (!force_inside && (not_supported || force_outside)) {
      defs_outside_cuda.insert(node.OutputDefs().cbegin(), node.OutputDefs().cend());
      if (not_supported) {
        LOGS_DEFAULT(WARNING) << "CUDA kernel not supported. Fallback to CPU execution provider for Op type: " << node.OpType() << " node name: " << node.Name();
      } else if (force_outside) {
        LOGS_DEFAULT(INFO) << "Force fallback to CPU execution provider for Op type: " << node.OpType() << " node name: " << node.Name();
      }
    } else {
      // for nodes placed on CUDA, check if its output is on CPU
      ORT_THROW_IF_ERROR(node.ForEachWithIndex(
          node.OutputDefs(),
          [&](const NodeArg& def, size_t out_index) {
            if (cuda_kernel_def->kernel_def->OutputMemoryType(out_index) != OrtMemTypeDefault)
              defs_outside_cuda.insert(&def);
            return Status::OK();
          }));
      std::unique_ptr<IndexedSubGraph> sub_graph = onnxruntime::make_unique<IndexedSubGraph>();
      sub_graph->nodes.push_back(node.Index());
      result.push_back(onnxruntime::make_unique<ComputeCapability>(std::move(sub_graph)));
    }
  }
  return result;
}

}  // namespace onnxruntime<|MERGE_RESOLUTION|>--- conflicted
+++ resolved
@@ -51,11 +51,7 @@
 
 thread_local std::unique_ptr<CUDAExecutionProvider::PerThreadContextMap> CUDAExecutionProvider::per_thread_context_map_;
 
-<<<<<<< HEAD
-CUDAExecutionProvider::PerThreadContext::PerThreadContext(int device_id, size_t cuda_mem_limit) {
-=======
-CUDAExecutionProvider::PerThreadContext::PerThreadContext(OrtDevice::DeviceId device_id) {
->>>>>>> 4f4f4bcd
+CUDAExecutionProvider::PerThreadContext::PerThreadContext(OrtDevice::DeviceId device_id, size_t cuda_mem_limit) {
   CUDA_CALL_THROW(cudaSetDevice(device_id));
   CUBLAS_CALL_THROW(cublasCreate(&cublas_handle_));
   CUDNN_CALL_THROW(cudnnCreate(&cudnn_handle_));
@@ -63,11 +59,7 @@
 
   DeviceAllocatorRegistrationInfo default_memory_info(
       {OrtMemTypeDefault,
-<<<<<<< HEAD
-       [](int id) { return onnxruntime::make_unique<CUDAAllocator>(id, CUDA); }, cuda_mem_limit});
-=======
-       [](OrtDevice::DeviceId id) { return onnxruntime::make_unique<CUDAAllocator>(id, CUDA); }, std::numeric_limits<size_t>::max()});
->>>>>>> 4f4f4bcd
+       [](OrtDevice::DeviceId id) { return onnxruntime::make_unique<CUDAAllocator>(id, CUDA); }, cuda_mem_limit});
   allocator_ = CreateAllocator(default_memory_info, device_id);
 }
 
@@ -86,10 +78,7 @@
   } catch (const std::exception& ex) {
     LOGS_DEFAULT(ERROR) << "cudnnDestroy threw:" << ex.what();
   }
-<<<<<<< HEAD
   CURAND_CALL_THROW(curandDestroyGenerator(curand_generator_));
-=======
->>>>>>> 4f4f4bcd
 }
 
 CUDAExecutionProvider::CUDAExecutionProvider(const CUDAExecutionProviderInfo& info, size_t cuda_mem_limit)
@@ -102,27 +91,16 @@
 
   DeviceAllocatorRegistrationInfo default_memory_info(
       {OrtMemTypeDefault,
-<<<<<<< HEAD
-       [](int device_id) {
+       [](OrtDevice::DeviceId device_id) {
          return onnxruntime::make_unique<CUDAAllocator>(device_id, CUDA);
        },
        cuda_mem_limit_});
-=======
-       [](OrtDevice::DeviceId device_id) {
-         return onnxruntime::make_unique<CUDAAllocator>(device_id, CUDA);
-       },
-       total});
->>>>>>> 4f4f4bcd
 
   InsertAllocator(CreateAllocator(default_memory_info, device_id_));
 
   DeviceAllocatorRegistrationInfo pinned_memory_info(
       {OrtMemTypeCPUOutput,
-<<<<<<< HEAD
-       [](int device_id) {
-=======
        [](OrtDevice::DeviceId device_id) {
->>>>>>> 4f4f4bcd
          return onnxruntime::make_unique<CUDAPinnedAllocator>(device_id, CUDA_PINNED);
        },
        std::numeric_limits<size_t>::max()});
