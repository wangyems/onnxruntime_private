--- conflicted
+++ resolved
@@ -45,13 +45,7 @@
     memcpy(dst_data, src_data, bytes);
   }
 
-<<<<<<< HEAD
-bool GPUDataTransfer::CanCopy(const OrtDevice& src_device, const OrtDevice& dst_device) const {
-  return src_device.Type() == OrtDevice::GPU || src_device.MemType() == OrtDevice::MemType::HIP_PINNED ||
-         dst_device.Type() == OrtDevice::GPU || dst_device.MemType() == OrtDevice::MemType::HIP_PINNED;
-=======
   return Status::OK();
->>>>>>> 8372c86e
 }
 
 common::Status GPUDataTransfer::CopyTensorAsync(const Tensor& src, Tensor& dst, Stream& stream) const {
