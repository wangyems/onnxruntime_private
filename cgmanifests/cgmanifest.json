{
   "$schema": "https://json.schemastore.org/component-detection-manifest.json",
   "Registrations": [
      {
         "component": {
            "type": "git",
            "git": {
               "commitHash": "215105818dfde3174fe799600bb0f3cae233d0bf",
               "repositoryUrl": "https://github.com/abseil/abseil-cpp.git"
            }
         }
      },
      {
         "component": {
            "Type": "maven",
            "maven": {
               "GroupId": "org.junit.platform",
               "ArtifactId": "junit-platform-console-standalone",
               "Version": "1.6.2"
            },
            "DevelopmentDependency": true
         }
      },
      {
<<<<<<< HEAD
        "component": {
          "Type": "maven",
          "maven": { "GroupId": "com.google.protobuf", "ArtifactId": "protobuf-java", "Version": "3.21.7" },
          "DevelopmentDependency": true
        }
=======
         "component": {
            "Type": "maven",
            "maven": {
               "GroupId": "com.google.protobuf",
               "ArtifactId": "protobuf-java",
               "Version": "3.21.7"
            },
            "DevelopmentDependency": true
         }
>>>>>>> b9ecd428
      },
      {
         "component": {
            "type": "git",
            "git": {
               "commitHash": "2379917985919ed3918dc12cad47f469f245be7a",
               "repositoryUrl": "https://github.com/apache/tvm.git"
            },
            "comments": "needed for TVM EP"
         }
      },
      {
         "component": {
            "type": "git",
            "git": {
               "commitHash": "cabe04d6d6b05356fa8f9741704924788f0dd762",
               "repositoryUrl": "https://github.com/agauniyal/rang.git"
            },
            "comments": "dependency from tvm"
         }
      },
      {
         "component": {
            "type": "git",
            "git": {
               "commitHash": "a3bcc6981d5dad3afb212689e2c7853d1b1ee45d",
               "repositoryUrl": "https://github.com/NVIDIA/cutlass.git"
            },
            "comments": "dependency from tvm"
         }
      },
      {
         "component": {
            "type": "git",
            "git": {
               "commitHash": "08f7c7e69f8ea61a0c4151359bc8023be8e9217b",
               "repositoryUrl": "https://github.com/tlc-pack/libbacktrace.git"
            },
            "comments": "dependency from tvm"
         }
      },
      {
         "component": {
            "type": "git",
            "git": {
               "commitHash": "36a91576edf633479c78649e050f18dd2ddc8103",
               "repositoryUrl": "https://github.com/apache/incubator-tvm-vta.git"
            },
            "comments": "dependency from tvm"
         }
      },
      {
         "component": {
            "type": "git",
            "git": {
               "commitHash": "111c9be5188f7350c2eac9ddaedd8cca3d7bf394",
               "repositoryUrl": "https://github.com/kazuho/picojson.git"
            },
            "comments": "dependency from tvm"
         }
      },
      {
         "component": {
            "type": "git",
            "git": {
               "commitHash": "b5e4186d7ab63458e79084842dced166be2ca5b5",
               "repositoryUrl": "https://github.com/lammertb/libcrc.git"
            },
            "comments": "dependency from tvm"
         }
      },
      {
         "component": {
            "type": "git",
            "git": {
               "commitHash": "e4a4c02764d37c9c3db0d64c4996651a3ef9513c",
               "repositoryUrl": "https://github.com/dmlc/HalideIR.git"
            }
         }
      },
      {
         "component": {
            "type": "git",
            "git": {
               "commitHash": "bee4d1dd8dc1ee4a1fd8fa6a96476c2f8b7492a3",
               "repositoryUrl": "https://github.com/dmlc/dlpack.git"
            }
         }
      },
      {
         "component": {
            "type": "git",
            "git": {
               "commitHash": "4d49691f1a9d944c3b0aa5e63f1db3cad1f941f8",
               "repositoryUrl": "https://github.com/dmlc/dmlc-core.git"
            }
         }
      },
      {
         "component": {
            "type": "git",
            "git": {
               "commitHash": "7de7e5d02bf687f971e7668963649728356e0c20",
               "repositoryUrl": "https://github.com/intel/mkl-dnn.git"
            }
         }
      },
      {
         "component": {
            "type": "git",
            "git": {
               "commitHash": "d860915b0198ddb96f93e9e97a789af156544dc6",
               "repositoryUrl": "https://github.com/tensorflow/tensorflow.git"
            }
         }
      },
      {
         "component": {
            "type": "git",
            "git": {
               "commitHash": "eddf9023206dc40974c26f589ee2ad63a4227a1e",
               "repositoryUrl": "https://github.com/glennrp/libpng.git"
            }
         }
      },
      {
         "component": {
            "type": "git",
            "git": {
               "commitHash": "217f52fb121ef92491e5d5f71394b07ce4ead1d0",
               "repositoryUrl": "https://github.com/KjellKod/g3log.git"
            }
         }
      },
      {
         "component": {
            "type": "git",
            "git": {
               "commitHash": "50893291621658f355bc5b4d450a8d06a563053d",
               "repositoryUrl": "https://github.com/madler/zlib.git"
            }
         }
      },
      {
         "component": {
            "type": "git",
            "git": {
               "commitHash": "d264a2603493fecda607c1d1cda87fedba77d36b",
               "repositoryUrl": "https://github.com/Microsoft/CNTK.git"
            }
         }
      },
      {
         "component": {
            "type": "git",
            "git": {
               "commitHash": "971e2e89d08deeae0139d3011d15646fdac13c92",
               "repositoryUrl": "https://github.com/numpy/numpy.git"
            }
         }
      },
      {
         "component": {
            "type": "git",
            "git": {
               "commitHash": "90537289a04ef5d572496240e2ac3a881be518d2",
               "repositoryUrl": "https://github.com/pytorch/pytorch.git"
            }
         }
      },
      {
         "component": {
            "type": "git",
            "git": {
               "commitHash": "b31f58de6fa8bbda5353b3c77d9be4914399724d",
               "repositoryUrl": "https://github.com/pytorch/pytorch.git"
            },
            "comments": "pytorch 1.6 used by onnxruntime training image"
         }
      },
      {
         "component": {
            "type": "git",
            "git": {
               "commitHash": "7389dbac82d362f296dc2746f10e43ffa1615660",
               "repositoryUrl": "https://github.com/scikit-learn/scikit-learn.git"
            }
         }
      },
      {
         "component": {
            "type": "git",
            "git": {
               "commitHash": "eeebdab16155d34ff8f5f42137da7df4d1c7eab0",
               "repositoryUrl": "https://github.com/BVLC/caffe.git"
            }
         }
      },
      {
         "component": {
            "Type": "other",
            "Other": {
               "Name": "LLVM",
               "Version": "9.0.0",
               "DownloadUrl": "https://releases.llvm.org/9.0.0/llvm-9.0.0.src.tar.xz"
            }
         }
      },
      {
         "component": {
            "Type": "other",
            "Other": {
               "Name": "FreeBSD GetOpt",
               "Version": "12.0.0",
               "DownloadUrl": "https://svnweb.freebsd.org/base/release/12.0.0/lib/libc/stdlib/getopt.c?revision=341707&view=co"
            }
         }
      },
      {
         "component": {
            "Type": "other",
            "Other": {
               "Name": "Boost",
               "Version": "1.69.0",
               "DownloadUrl": "https://boostorg.jfrog.io/artifactory/main/release/1.69.0/source/boost_1_69_0.tar.bz2"
            }
         }
      },
      {
         "component": {
            "git": {
               "commitHash": "02a2a458ac15912d7d87cc1171e811b0c5219ece",
               "repositoryUrl": "https://github.com/grpc/grpc"
            },
            "type": "git"
         }
      },
      {
         "component": {
            "git": {
               "commitHash": "b29b21a81b32ec273f118f589f46d56ad3332420",
               "repositoryUrl": "https://github.com/google/boringssl.git"
            },
            "type": "git"
         }
      },
      {
         "component": {
            "git": {
               "commitHash": "3be1924221e1326df520f8498d704a5c4c8d0cce",
               "repositoryUrl": "https://github.com/c-ares/c-ares.git"
            },
            "type": "git"
         }
      },
      {
         "component": {
            "git": {
               "commitHash": "6599cac0965be8e5a835ab7a5684bbef033d5ad0",
               "repositoryUrl": "https://github.com/llvm-mirror/libcxx.git"
            },
            "type": "git"
         }
      },
      {
         "component": {
            "git": {
               "commitHash": "9245d481eb3e890f708ff2d7dadf2a10c04748ba",
               "repositoryUrl": "https://github.com/llvm-mirror/libcxxabi.git"
            },
            "type": "git"
         }
      },
      {
         "component": {
            "git": {
               "commitHash": "9ce4a77f61c134bbed28bfd5be5cd7dc0e80f5e3",
               "repositoryUrl": "https://github.com/google/upb.git"
            },
            "type": "git"
         }
      },
      {
         "component": {
            "type": "other",
            "Other": {
               "Name": "Go",
               "Version": "1.12.6",
               "DownloadUrl": "https://dl.google.com/go/go1.12.6.linux-amd64.tar.gz"
            }
         }
      },
      {
         "component": {
            "Type": "other",
            "Other": {
               "Name": "OpenMPI",
               "Version": "4.0.0",
               "DownloadUrl": "https://download.open-mpi.org/release/open-mpi/v4.0/openmpi-4.0.0.tar.gz"
            }
         }
      },
      {
         "component": {
            "Type": "other",
            "Other": {
               "Name": "OpenMPI",
               "Version": "4.0.4",
               "DownloadUrl": "https://download.open-mpi.org/release/open-mpi/v4.0/openmpi-4.0.4.tar.gz"
            },
            "comments": "openmpi 4.0.4 used by onnxruntime training image"
         }
      },
      {
         "component": {
            "Type": "git",
            "git": {
               "commitHash": "7db3f9c741d3dfd8dda14ffb537ed251280d2025",
               "repositoryUrl": "https://github.com/mpi4py/mpi4py"
            },
            "comments": "mpi4py 3.0.3 used by onnxruntime training image"
         }
      },
      {
         "component": {
            "Type": "other",
            "Other": {
               "Name": "NCCL",
               "Version": "2.4.8",
               "DownloadUrl": "https://docs.nvidia.com/deeplearning/sdk/nccl-install-guide/index.html"
            }
         }
      },
      {
         "component": {
            "type": "git",
            "git": {
               "commitHash": "67afac65ce64fd4dce1494f43e565e8fe34bdffb",
               "repositoryUrl": "https://android.googlesource.com/platform/frameworks/ml"
            },
            "comments": "used by onnxruntime"
         }
      },
      {
         "component": {
            "type": "git",
            "git": {
               "commitHash": "c30b7da2301202da5f9f0529966944f110e5d6e7",
               "repositoryUrl": "https://github.com/openucx/ucx"
            },
            "comments": "middleware between IB verbs and OpenMPI used by onnxruntime training image"
         }
      },
      {
         "component": {
            "type": "git",
            "git": {
               "commitHash": "63d1e08e64e7e09408eb63cd8dd7c65ad766f277",
               "repositoryUrl": "https://github.com/nodejs/node"
            },
            "comments": "For Nodejs binding"
         }
      },
      {
         "component": {
            "type": "git",
            "git": {
               "commitHash": "56195b3a67d988fa9c6eafdc459d92f0909f4782",
               "repositoryUrl": "https://github.com/pypa/manylinux"
            },
            "comments": "For building our CI build docker image"
         }
      },
      {
         "component": {
            "type": "git",
            "git": {
               "commitHash": "c974557598645360fbabac71352b083117e3cc17",
               "repositoryUrl": "https://gitlab.kitware.com/cmake/cmake"
            },
            "comments": "CMake 3.24.3. For building our CI build docker image"
         }
      },
      {
         "component": {
            "type": "git",
            "git": {
               "commitHash": "1e5d33e9b9b8631b36f061103a30208b206fd03a",
               "repositoryUrl": "https://github.com/python/cpython"
            },
            "comments": "Python 3.9.1"
         }
      },
      {
         "component": {
            "type": "git",
            "git": {
               "commitHash": "6503f05dd59e26a9986bdea097b3da9b3546f45b",
               "repositoryUrl": "https://github.com/python/cpython"
            },
            "comments": "Python 3.8.7"
         }
      },
      {
         "component": {
            "type": "git",
            "git": {
               "commitHash": "13c94747c74437e594b7fc242ff7da668e81887c",
               "repositoryUrl": "https://github.com/python/cpython"
            },
            "comments": "Python 3.7.9"
         }
      },
      {
         "component": {
            "type": "git",
            "git": {
               "commitHash": "c0a9afe2ac1820409e6173bd1893ebee2cf50270",
               "repositoryUrl": "https://github.com/python/cpython"
            },
            "comments": "Python 3.6.12"
         }
      },
      {
         "component": {
            "type": "git",
            "git": {
               "commitHash": "426b022776672fdf3d71ddd98d89af341c88080f",
               "repositoryUrl": "https://github.com/python/cpython"
            },
            "comments": "Python 3.5.10"
         }
      },
      {
         "component": {
            "type": "pip",
            "pip": {
               "Name": "transformers",
               "Version": "2.11.0"
            },
            "comments": "Installed in the training docker image"
         }
      },
      {
         "component": {
            "type": "pip",
            "pip": {
               "Name": "msgpack",
               "Version": "1.0.0"
            },
            "comments": "Installed in the training docker image"
         }
      },
      {
         "component": {
            "type": "pip",
            "pip": {
               "Name": "tensorboardX",
               "Version": "1.8"
            },
            "comments": "Installed in the training docker image"
         }
      },
      {
         "component": {
            "type": "pip",
            "pip": {
               "Name": "tensorboard",
               "Version": "2.3.0"
            },
            "comments": "Installed in the training docker image"
         }
      },
      {
         "component": {
            "type": "git",
            "git": {
               "commitHash": "92cf3702fcfaadc84eb7bef59825a23e0cd84f56",
               "repositoryUrl": "https://github.com/aappleby/smhasher"
            },
            "comments": "MurmurHash3"
         }
      },
      {
         "component": {
            "type": "git",
            "git": {
               "commitHash": "b89da3c5a0aa18fb2c6163ad9984f81ab65b22e3",
               "repositoryUrl": "https://github.com/mestevens/gtest-ios-framework"
            },
            "comments": "gtest-ios-framework"
         }
      },
      {
         "component": {
            "type": "git",
            "git": {
               "commitHash": "277508879878e0a5b5b43599b1bea11f66eb3c6c",
               "repositoryUrl": "https://github.com/dmlc/dlpack.git"
            },
            "comments": "dlpack"
         }
      },
      {
         "component": {
            "Type": "other",
            "Other": {
               "Name": "SQLite3",
               "Version": "3.22.0",
               "DownloadUrl": "http://security.ubuntu.com/ubuntu/pool/main/s/sqlite3/libsqlite3-dev_3.22.0-1ubuntu0.4_amd64.deb"
            }
         }
      },
      {
         "component": {
            "type": "git",
            "git": {
<<<<<<< HEAD
               "commitHash": "6812205f18ca4ef54372e87e1a13ce4a859434df",
               "repositoryUrl": "https://github.com/python-pillow/Pillow.git"
            },
            "comments": "python-pillow"
         }
      },
=======
               "commitHash": "9d0ef119d9fcb9139f831adc224857b791c81140",
               "repositoryUrl": "https://github.com/dlfcn-win32/dlfcn-win32.git"
            },
            "comments": "dlfcn-win32"
         }
      }
>>>>>>> b9ecd428
   ],
   "Version": 1
}<|MERGE_RESOLUTION|>--- conflicted
+++ resolved
@@ -22,23 +22,11 @@
          }
       },
       {
-<<<<<<< HEAD
         "component": {
           "Type": "maven",
           "maven": { "GroupId": "com.google.protobuf", "ArtifactId": "protobuf-java", "Version": "3.21.7" },
           "DevelopmentDependency": true
         }
-=======
-         "component": {
-            "Type": "maven",
-            "maven": {
-               "GroupId": "com.google.protobuf",
-               "ArtifactId": "protobuf-java",
-               "Version": "3.21.7"
-            },
-            "DevelopmentDependency": true
-         }
->>>>>>> b9ecd428
       },
       {
          "component": {
@@ -556,21 +544,22 @@
          "component": {
             "type": "git",
             "git": {
-<<<<<<< HEAD
+               "commitHash": "9d0ef119d9fcb9139f831adc224857b791c81140",
+               "repositoryUrl": "https://github.com/dlfcn-win32/dlfcn-win32.git"
+            },
+            "comments": "dlfcn-win32"
+         }
+      },
+      {
+         "component": {
+            "type": "git",
+            "git": {
                "commitHash": "6812205f18ca4ef54372e87e1a13ce4a859434df",
                "repositoryUrl": "https://github.com/python-pillow/Pillow.git"
             },
             "comments": "python-pillow"
          }
-      },
-=======
-               "commitHash": "9d0ef119d9fcb9139f831adc224857b791c81140",
-               "repositoryUrl": "https://github.com/dlfcn-win32/dlfcn-win32.git"
-            },
-            "comments": "dlfcn-win32"
-         }
       }
->>>>>>> b9ecd428
    ],
    "Version": 1
 }