// Copyright (c) Microsoft Corporation. All rights reserved.
// Licensed under the MIT License.

#include "core/framework/tensorprotoutils.h"
#include "core/graph/model.h"
#include <memory>
#include "core/common/logging/logging.h"

#ifdef _MSC_VER
#pragma warning(push)
// 'type' : forcing value to bool 'true' or 'false' (performance warning)
#pragma warning(disable : 4800)
#endif
#include <google/protobuf/io/coded_stream.h>
#ifdef _MSC_VER
#pragma warning(pop)
#endif
#include "core/util/protobuf_parsing_utils.h"

#include "gsl/gsl"

#include "core/platform/env.h"
#include "core/graph/schema_registry.h"

using namespace ONNX_NAMESPACE;
using namespace onnxruntime;
using namespace onnxruntime::common;

static constexpr int DEFAULT_PROTOBUF_BLOCK_SIZE = 4 * 1024 * 1024;

namespace onnxruntime {

#if !defined(ORT_MINIMAL_BUILD)

Model::Model(const std::string& graph_name,
             bool is_onnx_domain_only,
             const ModelMetaData& model_metadata,
             const PathString& model_path,
             const IOnnxRuntimeOpSchemaRegistryList& local_registries,
             const std::unordered_map<std::string, int>& domain_to_version,
             const std::vector<ONNX_NAMESPACE::FunctionProto>&,
             const logging::Logger& logger)
    : model_path_(Path::Parse(model_path)) {
  model_proto_.set_ir_version(ONNX_NAMESPACE::Version::IR_VERSION);
  model_proto_.mutable_graph()->set_name(graph_name);
  model_metadata_ = model_metadata;
  for (auto& metadata : model_metadata_) {
    const gsl::not_null<StringStringEntryProto*> prop{model_proto_.add_metadata_props()};
    prop->set_key(metadata.first);
    prop->set_value(metadata.second);
  }

  auto schema_registry = std::make_shared<SchemaRegistryManager>();
  for (const auto& schema_collection : local_registries) {
    schema_registry->RegisterRegistry(schema_collection);
  }

  auto* p_domain_to_version = &domain_to_version;
  std::unordered_map<std::string, int> domain_to_version_static;
  if (p_domain_to_version->empty()) {
    domain_to_version_static = schema_registry->GetLatestOpsetVersions(is_onnx_domain_only);
    p_domain_to_version = &domain_to_version_static;
  }

  for (const auto& domain : *p_domain_to_version) {
    const gsl::not_null<OperatorSetIdProto*> opset_id_proto{model_proto_.add_opset_import()};
    opset_id_proto->set_domain(domain.first);
    opset_id_proto->set_version(domain.second);
  }

  // need to call private ctor so can't use make_shared
  GSL_SUPPRESS(r .11)
  graph_.reset(new Graph(*this, model_proto_.mutable_graph(), *p_domain_to_version, IrVersion(), schema_registry,
                         logger, {}));
}

Model::Model(const ModelProto& model_proto, const PathString& model_path,
             const IOnnxRuntimeOpSchemaRegistryList* local_registries, const logging::Logger& logger)
    : Model(ModelProto(model_proto), model_path, local_registries, logger) {
}

Model::Model(ModelProto&& model_proto, const PathString& model_path, const IOnnxRuntimeOpSchemaRegistryList* local_registries,
             const logging::Logger& logger)
    : model_path_(Path::Parse(model_path)) {
  if (!utils::HasGraph(model_proto)) {
    throw std::invalid_argument("ModelProto does not have a graph.");
  }

  if (model_proto.opset_import_size() == 0) {
    throw std::invalid_argument(
        "Missing opset in the model. All ModelProtos MUST have at least one entry that"
        " specifies which version of the ONNX OperatorSet is being imported.");
  }

  if (!model_proto.has_ir_version() || model_proto.ir_version() > ONNX_NAMESPACE::Version::IR_VERSION) {
    throw std::invalid_argument("Unknown model file format version.");
  }

  model_proto_ = std::move(model_proto);
  for (auto& prop : model_proto_.metadata_props()) {
    model_metadata_[prop.key()] = prop.value();
  }

  auto schema_registry = std::make_shared<SchemaRegistryManager>();
  if (local_registries != nullptr) {
    for (const auto& schema_collection : *local_registries) {
      schema_registry->RegisterRegistry(schema_collection);
    }
  }

  std::unordered_map<std::string, int> domain_to_version;
  for (auto& opSet : model_proto_.opset_import()) {
    const auto& domain = opSet.domain();
    const auto version = opSet.version();
    // empty domain and 'ai.onnx' are equivalent
    if ((domain.empty() || domain == kOnnxDomainAlias) && version < 7) {
      // TODO: Check if we can upgrade all the current opset 6 models that are being tested
      // in CI to opset 7 or above
      LOGS(logger, WARNING) << "ONNX Runtime only *guarantees* support for models stamped "
                               "with opset version 7 or above for opset domain 'ai.onnx'. "
                               "Please upgrade your model to opset 7 or higher. "
                               "For now, this opset "
                            << version
                            << " model may run depending upon legacy support "
                               "of some older opset version operators.";
    }
    // We need to overwrite the domain here with ("") or else the loop below will try to find ("")
    // in the map and if not found (when domain == kOnnxDomainAlias), adds an entry for ("", 11).
    // This effectively ignores the opset version specified by the model for the onnx domain.
    if (domain == kOnnxDomainAlias) {
      domain_to_version[kOnnxDomain] = gsl::narrow_cast<int>(version);
    } else {
      domain_to_version[domain] = gsl::narrow_cast<int>(version);
    }
  }

  auto domain_map = schema_registry->GetLatestOpsetVersions(false);
  for (const auto& domain : domain_map) {
    if (domain_to_version.find(domain.first) == domain_to_version.end()) {
      domain_to_version[domain.first] = domain.second;
      const gsl::not_null<OperatorSetIdProto*> opset_id_proto{model_proto_.add_opset_import()};
      opset_id_proto->set_domain(domain.first);
      opset_id_proto->set_version(domain.second);
    }
  }

  // create instance. need to call private ctor so can't use make_unique
  GSL_SUPPRESS(r .11)
  graph_.reset(new Graph(*this, model_proto_.mutable_graph(), domain_to_version, IrVersion(), schema_registry, logger,
                         {}));
}

Version Model::IrVersion() const {
  if (utils::HasIrVersion(model_proto_)) {
    return model_proto_.ir_version();
  }
  return kNoVersion;
}

const std::string& Model::ProducerName() const {
  return model_proto_.producer_name();
}

void Model::SetProducerName(const std::string& producer_name) {
  model_proto_.set_producer_name(producer_name);
}

const std::string& Model::ProducerVersion() const {
  return model_proto_.producer_version();
}

void Model::SetProducerVersion(const std::string& producer_version) {
  model_proto_.set_producer_version(producer_version);
}

const std::string& Model::Domain() const {
  return model_proto_.domain();
}

void Model::SetDomain(const std::string& domain) {
  model_proto_.set_domain(domain);
}

Version Model::ModelVersion() const {
  if (utils::HasModelVersion(model_proto_)) {
    return model_proto_.model_version();
  }
  return kNoVersion;
}

void Model::SetModelVersion(onnxruntime::Version version) {
  model_proto_.set_model_version(version);
}

const std::string& Model::DocString() const {
  return model_proto_.doc_string();
}

void Model::SetDocString(const std::string& doc_string) {
  model_proto_.set_doc_string(doc_string);
}

#endif  // !defined(ORT_MINIMAL_BUILD)

const ModelMetaData& Model::MetaData() const noexcept {
  return model_metadata_;
}

Graph& Model::MainGraph() noexcept {
  return *graph_;
}

const Graph& Model::MainGraph() const noexcept {
  return *graph_;
}

<<<<<<< HEAD
=======
#if !defined(ORT_MINIMAL_BUILD)

void Model::AddFunction(const ONNX_NAMESPACE::FunctionProto& func_proto) {
  auto func_ptr = model_proto_.add_functions();
  func_ptr->CopyFrom(func_proto);
  graph_->AddFunction(func_ptr);
}

>>>>>>> e00ad83f
ModelProto Model::ToProto() {
  *(model_proto_.mutable_graph()) = graph_->ToGraphProto();
  return model_proto_;
}

Status Model::Load(std::istream& model_istream, ModelProto* p_model_proto) {
  if (!model_istream.good()) {
    return Status(ONNXRUNTIME, INVALID_ARGUMENT, "Invalid istream object.");
  }
  if (!p_model_proto) {
    return Status(ONNXRUNTIME, INVALID_ARGUMENT, "Null model_proto ptr.");
  }

  google::protobuf::io::IstreamInputStream zero_copy_input(&model_istream);
  const bool result = p_model_proto->ParseFromZeroCopyStream(&zero_copy_input) && model_istream.eof();
  if (!result) {
    return Status(ONNXRUNTIME, INVALID_PROTOBUF, "Failed to load model because protobuf parsing failed.");
  }
  return Status::OK();
}

Status Model::Load(const ModelProto& model_proto,
                   std::shared_ptr<Model>& model,
                   const IOnnxRuntimeOpSchemaRegistryList* local_registries,
                   const logging::Logger& logger) {
  return Model::Load(model_proto, PathString{}, model, local_registries, logger);
}

Status Model::Load(const ModelProto& model_proto,
                   const PathString& model_path,
                   std::shared_ptr<Model>& model,
                   const IOnnxRuntimeOpSchemaRegistryList* local_registries,
                   const logging::Logger& logger) {
  // we expect a graph to be present
  if (!utils::HasGraph(model_proto)) {
    return Status(ONNXRUNTIME, INVALID_ARGUMENT, "No graph was found in the protobuf.");
  }

  // need to call private ctor so can't use make_shared
  GSL_SUPPRESS(r .11)
  try {
    model.reset(new Model(model_proto, model_path, local_registries, logger));
  } catch (const std::exception& ex) {
    return Status(ONNXRUNTIME, INVALID_ARGUMENT, "Failed to load model with error: " + std::string(ex.what()));
  }

  Graph::ResolveOptions options;
  options.no_proto_sync_required = true;
  ORT_RETURN_IF_ERROR(model->MainGraph().Resolve(options));

  return Status::OK();
}

Status Model::Load(ModelProto&& model_proto,
                   std::shared_ptr<Model>& model,
                   const IOnnxRuntimeOpSchemaRegistryList* local_registries,
                   const logging::Logger& logger) {
  return Model::Load(std::move(model_proto), PathString{}, model, local_registries, logger);
}

Status Model::Load(ModelProto&& model_proto,
                   const PathString& model_path,
                   std::shared_ptr<Model>& model,
                   const IOnnxRuntimeOpSchemaRegistryList* local_registries,
                   const logging::Logger& logger) {
  // we expect a graph to be present
  if (!utils::HasGraph(model_proto)) {
    return Status(ONNXRUNTIME, INVALID_ARGUMENT, "No graph was found in the protobuf.");
  }

  // need to call private ctor so can't use make_shared
  GSL_SUPPRESS(r .11)
  try {
    model.reset(new Model(std::move(model_proto), model_path, local_registries, logger));
  } catch (const std::exception& ex) {
    return Status(ONNXRUNTIME, INVALID_ARGUMENT, "Failed to load model with error: " + std::string(ex.what()));
  }

  Graph::ResolveOptions options;
  options.no_proto_sync_required = true;
  ORT_RETURN_IF_ERROR(model->MainGraph().Resolve(options));

  return Status::OK();
}

template <typename T, typename Loader>
static Status LoadModelHelper(const T& file_path, Loader loader) {
  int fd;
  Status status = Env::Default().FileOpenRd(file_path, fd);
  if (!status.IsOK()) {
    if (status.Category() == common::SYSTEM) {
      switch (status.Code()) {
        case ENOENT:
          return ORT_MAKE_STATUS(ONNXRUNTIME, NO_SUCHFILE, "Load model ", ToMBString(file_path),
                                 " failed. File doesn't exist");
        case EINVAL:
          return ORT_MAKE_STATUS(ONNXRUNTIME, INVALID_ARGUMENT, "Load model ", ToMBString(file_path), " failed");
        default:
          return ORT_MAKE_STATUS(ONNXRUNTIME, FAIL, "system error number ", status.Code());
      }
    }
  }
  try {
    status = loader(fd);
  } catch (const std::exception& ex) {
    GSL_SUPPRESS(es .84)
    ORT_IGNORE_RETURN_VALUE(Env::Default().FileClose(fd));
    return Status(ONNXRUNTIME, FAIL, ex.what());
  }
  if (!status.IsOK()) {
    GSL_SUPPRESS(es .84)
    ORT_IGNORE_RETURN_VALUE(Env::Default().FileClose(fd));
    return status;
  }
  return Env::Default().FileClose(fd);
}

template <typename T>
static Status LoadModel(const T& file_path, ONNX_NAMESPACE::ModelProto& model_proto) {
  const auto loader = [&model_proto](int fd) {
    return Model::Load(fd, model_proto);
  };

  return LoadModelHelper(file_path, loader);
}

template <typename T>
static Status LoadModel(const T& file_path, std::shared_ptr<Model>& p_model,
                        const IOnnxRuntimeOpSchemaRegistryList* local_registries,
                        const logging::Logger& logger) {
  const auto loader = [&file_path, &p_model, local_registries, &logger](int fd) {
    return Model::Load(fd, ToPathString(file_path), p_model, local_registries, logger);
  };

  return LoadModelHelper(file_path, loader);
}

template <typename T>
static Status SaveModel(Model& model, const T& file_path) {
  int fd;
  Status status = Env::Default().FileOpenWr(file_path, fd);
  ORT_RETURN_IF_ERROR(status);
  try {
    status = Model::Save(model, fd);
  } catch (const std::exception& ex) {
    GSL_SUPPRESS(es .84)
    ORT_IGNORE_RETURN_VALUE(Env::Default().FileClose(fd));
    return Status(ONNXRUNTIME, FAIL, ex.what());
  }
  if (!status.IsOK()) {
    GSL_SUPPRESS(es .84)
    ORT_IGNORE_RETURN_VALUE(Env::Default().FileClose(fd));
    return status;
  }
  return Env::Default().FileClose(fd);
}

#ifdef _WIN32
Status Model::Save(Model& model, const std::wstring& file_path) {
  return SaveModel(model, file_path);
}
#endif

Status Model::Load(const PathString& file_path,
                   ONNX_NAMESPACE::ModelProto& model_proto) {
  return LoadModel(file_path, model_proto);
}

GSL_SUPPRESS(r .30)  // spurious warnings. p_model is potentially reset in the internal call to Load
GSL_SUPPRESS(r .35)
Status Model::Load(const PathString& file_path, std::shared_ptr<Model>& p_model,
                   const IOnnxRuntimeOpSchemaRegistryList* local_registries,
                   const logging::Logger& logger) {
  return LoadModel(file_path, p_model, local_registries, logger);
}

Status Model::Save(Model& model, const std::string& file_path) {
  return SaveModel(model, file_path);
}

Status Model::LoadFromBytes(int count, void* p_bytes, /*out*/ ONNX_NAMESPACE::ModelProto& model_proto) {
  const bool result = model_proto.ParseFromArray(p_bytes, count);
  if (!result) {
    return Status(ONNXRUNTIME, INVALID_PROTOBUF, "Protobuf parsing failed.");
  }

  return Status::OK();
}

Status Model::LoadFromBytes(int count, void* p_bytes, /*out*/ std::shared_ptr<Model>& p_model,
                            const IOnnxRuntimeOpSchemaRegistryList* local_registries, const logging::Logger& logger) {
  return LoadFromBytes(count, p_bytes, PathString{}, p_model, local_registries, logger);
}

Status Model::LoadFromBytes(int count, void* p_bytes, const PathString& model_path,
                            std::shared_ptr<Model>& p_model, const IOnnxRuntimeOpSchemaRegistryList* local_registries,
                            const logging::Logger& logger) {
  ModelProto model_proto;

  auto status = LoadFromBytes(count, p_bytes, model_proto);
  if (!status.IsOK()) {
    return status;
  }

  p_model = std::make_shared<Model>(std::move(model_proto), model_path, local_registries, logger);

  Graph::ResolveOptions options;
  options.no_proto_sync_required = true;
  ORT_RETURN_IF_ERROR(p_model->MainGraph().Resolve(options));

  return Status::OK();
}

using ::google::protobuf::io::CodedInputStream;
using ::google::protobuf::io::FileInputStream;
using ::google::protobuf::io::ZeroCopyInputStream;

Status Model::Load(int fd, ONNX_NAMESPACE::ModelProto& model_proto) {
  if (fd < 0) {
    return Status(ONNXRUNTIME, INVALID_ARGUMENT, "<p_fd> less than 0.");
  }

#if GOOGLE_PROTOBUF_VERSION >= 3002000
  size_t file_size = 0;
  int block_size = -1;
  Status st = Env::Default().GetFileLength(fd, file_size);
  if (st.IsOK()) {
    block_size = std::min(DEFAULT_PROTOBUF_BLOCK_SIZE, static_cast<int>(file_size));
  }
  FileInputStream input(fd, block_size);
  const bool result = model_proto.ParseFromZeroCopyStream(&input) && input.GetErrno() == 0;
  if (!result) {
    return Status(ONNXRUNTIME, INVALID_PROTOBUF, "Protobuf parsing failed.");
  }
#else
  // CNTK uses ORT as a submodule in order to use its GraphIR code.
  // CNTK needs to be built with protobuf 3.1.0 for its version specific features.
  // This code block is needed to support CNTK and any other
  // GraphIR client that will be built with protobuf at a version older than 3.2.0.
  FileInputStream fs(fd);
  CodedInputStream cis(&fs);

  // Allows protobuf library versions < 3.2.0 to parse messages greater than 64MB.
  cis.SetTotalBytesLimit(INT_MAX);
  if (!model_proto->ParseFromCodedStream(&cis)) {
    return Status(ONNXRUNTIME, INVALID_PROTOBUF, "Protobuf parsing failed.");
  }
#endif
  return Status::OK();
}

Status Model::Load(int fd, std::shared_ptr<Model>& p_model, const IOnnxRuntimeOpSchemaRegistryList* local_registries,
                   const logging::Logger& logger) {
  return Load(fd, PathString{}, p_model, local_registries, logger);
}

Status Model::Load(int fd, const PathString& model_path, std::shared_ptr<Model>& p_model,
                   const IOnnxRuntimeOpSchemaRegistryList* local_registries, const logging::Logger& logger) {
  ModelProto model_proto;

  ORT_RETURN_IF_ERROR(Load(fd, model_proto));

  p_model = std::make_shared<Model>(std::move(model_proto), model_path, local_registries, logger);

  Graph::ResolveOptions options;
  options.no_proto_sync_required = true;
  ORT_RETURN_IF_ERROR(p_model->MainGraph().Resolve(options));

  return Status::OK();
}

Status Model::Save(Model& model, int p_fd) {
  if (p_fd < 0) {
    return Status(ONNXRUNTIME, INVALID_ARGUMENT, "<p_fd> is less than 0.");
  }

  ORT_RETURN_IF_ERROR(model.MainGraph().Resolve());

  auto model_proto = model.ToProto();
  google::protobuf::io::FileOutputStream output(p_fd);
  const bool result = model_proto.SerializeToZeroCopyStream(&output) && output.Flush();
  if (result) {
    return Status::OK();
  }
  return Status(ONNXRUNTIME, INVALID_PROTOBUF, "Protobuf serialization failed.");
}

#endif  // !defined(ORT_MINIMAL_BUILD)

}  // namespace onnxruntime<|MERGE_RESOLUTION|>--- conflicted
+++ resolved
@@ -214,17 +214,7 @@
   return *graph_;
 }
 
-<<<<<<< HEAD
-=======
 #if !defined(ORT_MINIMAL_BUILD)
-
-void Model::AddFunction(const ONNX_NAMESPACE::FunctionProto& func_proto) {
-  auto func_ptr = model_proto_.add_functions();
-  func_ptr->CopyFrom(func_proto);
-  graph_->AddFunction(func_ptr);
-}
-
->>>>>>> e00ad83f
 ModelProto Model::ToProto() {
   *(model_proto_.mutable_graph()) = graph_->ToGraphProto();
   return model_proto_;
