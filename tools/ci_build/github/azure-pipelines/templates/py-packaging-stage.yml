--- conflicted
+++ resolved
@@ -493,48 +493,22 @@
             PythonVersion: '3.6'
             CudaVersion: '10.2'
             DockerFile: 'Dockerfile.manylinux2014_training_cuda10_2'
-<<<<<<< HEAD
             GccVersion: 8
-          Python36 Cuda11.1:
-            PythonVersion: '3.6'
-            CudaVersion: '11.1'
-            DockerFile: 'Dockerfile.manylinux2014_training_cuda11_1'
-            GccVersion: 9
-=======
->>>>>>> c2435d24
           Python37 Cuda10.2:
             PythonVersion: '3.7'
             CudaVersion: '10.2'
             DockerFile: 'Dockerfile.manylinux2014_training_cuda10_2'
-<<<<<<< HEAD
             GccVersion: 8
-          Python37 Cuda11.1:
-            PythonVersion: '3.7'
-            CudaVersion: '11.1'
-            DockerFile: 'Dockerfile.manylinux2014_training_cuda11_1'
-            GccVersion: 9
-=======
->>>>>>> c2435d24
           Python38 Cuda10.2:
             PythonVersion: '3.8'
             CudaVersion: '10.2'
             DockerFile: 'Dockerfile.manylinux2014_training_cuda10_2'
-<<<<<<< HEAD
             GccVersion: 8
-          Python38 Cuda11.1:
-            PythonVersion: '3.8'
-            CudaVersion: '11.1'
-            DockerFile: 'Dockerfile.manylinux2014_training_cuda11_1'
-            GccVersion: 9
-=======
->>>>>>> c2435d24
           Python39 Cuda10.2:
             PythonVersion: '3.9'
             CudaVersion: '10.2'
             DockerFile: 'Dockerfile.manylinux2014_training_cuda10_2'
-<<<<<<< HEAD
             GccVersion: 8
-=======
       steps:
 
       - checkout: self
@@ -552,6 +526,10 @@
             --build-arg CUDA_VERSION=$(CudaVersion)
             --build-arg INSTALL_DEPS_EXTRA_ARGS=-tu
             --build-arg BUILD_UID=$(id -u)
+            --network=host --build-arg POLICY=manylinux2014 --build-arg PLATFORM=x86_64
+            --build-arg DEVTOOLSET_ROOTPATH=/opt/rh/devtoolset-9/root 
+            --build-arg PREPEND_PATH=/opt/rh/devtoolset-9/root/usr/bin: 
+            --build-arg LD_LIBRARY_PATH_ARG=/opt/rh/devtoolset-$(GccVersion)/root/usr/lib64:/opt/rh/devtoolset-$(GccVersion)/root/usr/lib:/opt/rh/devtoolset-$(GccVersion)/root/usr/lib64/dyninst:/opt/rh/devtoolset-$(GccVersion)/root/usr/lib/dyninst:/usr/local/lib64
           Repository: onnxruntimetraininggpubuild
 
       - bash: tools/ci_build/github/linux/docker/scripts/training/azure_scale_set_vm_mount_test_data.sh -p $(orttrainingtestdata-storage-key) -s "//orttrainingtestdata.file.core.windows.net/mnist" -d "/mnist"
@@ -571,7 +549,7 @@
         inputs:
           script: |
             mkdir -p $HOME/.onnx
-            docker run --rm --gpus all -e CC=/opt/rh/devtoolset-8/root/usr/bin/cc -e CXX=/opt/rh/devtoolset-8/root/usr/bin/c++ -e CFLAGS="-Wp,-D_FORTIFY_SOURCE=2 -Wp,-D_GLIBCXX_ASSERTIONS -fstack-protector-strong -fstack-clash-protection -fcf-protection -O3 -Wl,--strip-all" -e CXXFLAGS="-Wp,-D_FORTIFY_SOURCE=2 -Wp,-D_GLIBCXX_ASSERTIONS -fstack-protector-strong -fstack-clash-protection -fcf-protection -O3 -Wl,--strip-all" \
+            docker run --rm --gpus all -e CC=/opt/rh/devtoolset-$(GccVersion)/root/usr/bin/cc -e CXX=/opt/rh/devtoolset-$(GccVersion)/root/usr/bin/c++ -e CFLAGS="-Wp,-D_FORTIFY_SOURCE=2 -Wp,-D_GLIBCXX_ASSERTIONS -fstack-protector-strong -fstack-clash-protection -fcf-protection -O3 -Wl,--strip-all" -e CXXFLAGS="-Wp,-D_FORTIFY_SOURCE=2 -Wp,-D_GLIBCXX_ASSERTIONS -fstack-protector-strong -fstack-clash-protection -fcf-protection -O3 -Wl,--strip-all" \
               --volume /data/onnx:/data/onnx:ro \
               --volume $(Build.SourcesDirectory):/onnxruntime_src \
               --volume $(Build.BinariesDirectory):/build \
@@ -589,7 +567,7 @@
                   --build_wheel \
                   --enable_onnx_tests \
                   ${{ parameters.build_py_parameters }} \
-                  --cmake_extra_defines CMAKE_CUDA_HOST_COMPILER=/opt/rh/devtoolset-8/root/usr/bin/cc  PYTHON_INCLUDE_DIR=$(PythonManylinuxIncludeDir) PYTHON_LIBRARY=/usr/lib64/librt.so \
+                  --cmake_extra_defines CMAKE_CUDA_HOST_COMPILER=/opt/rh/devtoolset-$(GccVersion)/root/usr/bin/cc  PYTHON_INCLUDE_DIR=$(PythonManylinuxIncludeDir) PYTHON_LIBRARY=/usr/lib64/librt.so \
                   --use_cuda --cuda_version=$(CudaVersion) --cuda_home=/usr/local/cuda-$(CudaVersion) --cudnn_home=/usr/local/cuda-$(CudaVersion) ;
           workingDirectory: $(Build.SourcesDirectory)
 
@@ -696,15 +674,17 @@
             PythonVersion: '3.6'
             CudaVersion: '11.1'
             DockerFile: 'Dockerfile.manylinux2014_training_cuda11_1'
+            GccVersion: 9
           Python37 Cuda11.1:
             PythonVersion: '3.7'
             CudaVersion: '11.1'
             DockerFile: 'Dockerfile.manylinux2014_training_cuda11_1'
+            GccVersion: 9
           Python38 Cuda11.1:
             PythonVersion: '3.8'
             CudaVersion: '11.1'
             DockerFile: 'Dockerfile.manylinux2014_training_cuda11_1'
->>>>>>> c2435d24
+            GccVersion: 9
           Python39 Cuda11.1:
             PythonVersion: '3.9'
             CudaVersion: '11.1'
