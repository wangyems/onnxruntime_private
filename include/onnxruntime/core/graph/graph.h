// Copyright (c) Microsoft Corporation. All rights reserved.
// Licensed under the MIT License.

#pragma once

#include <limits>
#include <memory>
#include <string>
#include <type_traits>
#include <unordered_map>
#include <unordered_set>

#ifdef _WIN32
#pragma warning(push)
// disable some warnings from protobuf to pass Windows build
#pragma warning(disable : 4244)
#endif

#if !defined(ORT_MINIMAL_BUILD)
#include "onnx/defs/schema.h"
#else
#include "onnx/defs/data_type_utils.h"
#endif
#include "onnx/onnx_pb.h"
#include "onnx/onnx-operators_pb.h"

#ifdef _WIN32
#pragma warning(pop)
#endif

#include "gsl/gsl"

#include "core/common/common.h"
#include "core/common/const_pointer_container.h"
#include "core/common/path.h"
#include "core/common/status.h"
#include "core/common/logging/logging.h"
#include "core/graph/basic_types.h"
#include "core/graph/constants.h"
#include "core/graph/function.h"
#include "core/graph/graph_nodes.h"
#include "core/graph/node_arg.h"

namespace flatbuffers {
class FlatBufferBuilder;
template <typename T>
struct Offset;
}  // namespace flatbuffers

namespace onnxruntime {
class Graph;
struct IndexedSubGraph;
class Model;
class OpSignature;

#if !defined(ORT_MINIMAL_BUILD) || defined(ORT_ENABLE_RUNTIME_OPTIMIZATION_IN_MINIMAL_BUILD)
class RuntimeOptimizationRecordContainer;
#endif

namespace fbs {
struct Graph;
struct Node;
struct NodeEdge;
}  // namespace fbs

/**
@class Node
Class representing a node in the graph.
*/
class Node {
 public:
  /** Node types */
  enum class Type {
    Primitive = 0,  ///< The node refers to a primitive operator.
    Fused = 1,      ///< The node refers to a function.
  };

  ~Node() = default;

  /**
  @class EdgeEnd
  Class representing the end of an edge. It could be an input or output edge end of a node.
  For the node's input edge end, it's the source end, as the destination end is the node itself.
  For the node's output edge end, it's the destination end, as the source end is the node itself.
  */
  class EdgeEnd {
   public:
    /**
    Construct an EdgeEnd
    @param node The source node if this is an input edge to the current node,
    or the destination node if this is an output edge from the current node.
    @param src_arg_index The node arg index of source node of the edge.
    @param dst_arg_index The node arg index of destination node of the edge.
    */
    EdgeEnd(const Node& node, int src_arg_index, int dst_arg_index) noexcept;

    /** Construct a control edge.
    @param node The node the edge joins to the current node.
    */
    explicit EdgeEnd(const Node& node) noexcept;

    /** Gets the Node that this EdgeEnd refers to. */
    const Node& GetNode() const noexcept { return *node_; }

    /** Gets the source arg index.
    @returns the source arg index of <*this> edge.*/
    int GetSrcArgIndex() const { return src_arg_index_; }

    /** Gets the destination arg index.
    @returns the destination arg index of <*this> edge.*/
    int GetDstArgIndex() const { return dst_arg_index_; }

   private:
    const Node* node_;
    const int src_arg_index_;
    const int dst_arg_index_;
  };

  /** Gets the Node's NodeIndex. */
  NodeIndex Index() const noexcept { return index_; }

  /** Gets the Node's name. */
  const std::string& Name() const noexcept { return name_; }

  /** Gets the Node's operator type. */
  const std::string& OpType() const noexcept { return op_type_; }

  /** Gets the domain of the OperatorSet that specifies the operator returned by #OpType. */
  const std::string& Domain() const noexcept { return domain_; }

  /** Gets the path of the owning model if any. */
  const Path& ModelPath() const noexcept;

  /** Gets the Node's execution priority.
  @remarks Lower value means higher priority  */
  int Priority() const noexcept { return priority_; };

  /** Sets the execution priority of a node.
  @remarks Lower value means higher priority  */
  void SetPriority(int priority) noexcept;

  /** Gets the node description. */
  const std::string& Description() const noexcept { return description_; }

  /** Gets the Node's Node::Type. */
  Node::Type NodeType() const noexcept { return node_type_; }

  /** Gets the opset version that the Node's operator was first defined in.
  @returns Opset version. If -1 the Node's operator has not been set.
  @remarks Prefer over Op()->SinceVersion() as Op() is disabled in a minimal build
  */
  int SinceVersion() const noexcept { return since_version_; }

#if !defined(ORT_MINIMAL_BUILD)
  /** Gets the Node's OpSchema.
  @remarks The graph containing this node must be resolved, otherwise nullptr will be returned. */
  const ONNX_NAMESPACE::OpSchema* Op() const noexcept { return op_; }

  /**
  Gets the function body if applicable otherwise nullptr
  @param try_init_func_body If not already initialized, initialize the function body
  (This is not applicable for primitive operators.)
  Function body can be initialized in 3 cases :
  1. For nodes of type "Fused"
  2. For nodes which are defined as functions in the spec (example: DynamicQuantizeLinear)
  3. For nodes which reference a model local function. These functions are defined in the model itself and
  do not have any schema associated with them.
  For all other cases this will always return nullptr.
  Nodes of type "Fused" are created during partitioning and the function body
  initialization for such nodes also happens during node creation. Therefore,
  initialization of function body will happen via this method only in cases 2 and 3 mentioned above.
  */
  Function* GetMutableFunctionBody(bool try_init_func_body = true);

  /** Gets the function body if applicable otherwise nullptr. */
  const Function* GetFunctionBody() const noexcept { return func_body_; }

#endif

  /**
  Helper to iterate through the container returned by #InputDefs() or #OutputDefs() and call the provided function.
  @param node_args Collection of NodeArgs returned by #InputDefs() or #OutputDefs()
  @param func Function to call for each valid NodeArg in the node_args. The function is called with the NodeArg
              and the index number in the container.
  @returns common::Status with success or error information.
  @remarks Returns immediately on error.
  */
  static common::Status ForEachWithIndex(const ConstPointerContainer<std::vector<NodeArg*>>& node_args,
                                         std::function<common::Status(const NodeArg& arg, size_t index)> func) {
    for (size_t index = 0; index < node_args.size(); ++index) {
      auto arg = node_args[index];
      if (!arg->Exists())
        continue;
      ORT_RETURN_IF_ERROR(func(*arg, index));
    }
    return common::Status::OK();
  }

  /** Gets the count of arguments for each of the Node's explicit inputs. */
  const std::vector<int>& InputArgCount() const noexcept { return definitions_.input_arg_count; }

  /** Gets the Node's input definitions.
  @remarks requires ConstPointerContainer wrapper to apply const to the NodeArg pointers so access is read-only. */
  ConstPointerContainer<std::vector<NodeArg*>> InputDefs() const noexcept {
    return ConstPointerContainer<std::vector<NodeArg*>>(definitions_.input_defs);
  }

  /** Gets the implicit inputs to this Node.
  If this Node contains a subgraph, these are the NodeArg's that are implicitly consumed by Nodes within that
  subgraph. e.g. If and Loop operators.*/
  ConstPointerContainer<std::vector<NodeArg*>> ImplicitInputDefs() const noexcept {
    return ConstPointerContainer<std::vector<NodeArg*>>(definitions_.implicit_input_defs);
  }

  /** Gets the Node's output definitions.
  @remarks requires ConstPointerContainer wrapper to apply const to the NodeArg pointers so access is read-only. */
  ConstPointerContainer<std::vector<NodeArg*>> OutputDefs() const noexcept {
    return ConstPointerContainer<std::vector<NodeArg*>>(definitions_.output_defs);
  }

#if !defined(ORT_MINIMAL_BUILD)
  /**
  Helper to iterate through the container returned by #MutableInputDefs() or #MutableOutputDefs() and call the provided function.
  @param node_args Collection of NodeArgs returned by #MutableInputDefs() or #MutableOutputDefs()
  @param func Function to call for each valid NodeArg in the node_args. The function is called with the NodeArg
              and the index number in the container.
  @returns common::Status with success or error information.
  @remarks Returns immediately on error.
  */
  static common::Status ForEachMutableWithIndex(std::vector<NodeArg*>& node_args,
                                                std::function<common::Status(NodeArg& arg, size_t index)> func) {
    for (size_t index = 0; index < node_args.size(); ++index) {
      auto arg = node_args[index];
      if (!arg->Exists())
        continue;
      ORT_RETURN_IF_ERROR(func(*arg, index));
    }
    return common::Status::OK();
  }

  /** Gets a modifiable collection of the Node's implicit input definitions. */
  std::vector<NodeArg*>& MutableImplicitInputDefs() noexcept {
    return definitions_.implicit_input_defs;
  }
#endif  // !defined(ORT_MINIMAL_BUILD)

#if !defined(ORT_MINIMAL_BUILD) || defined(ORT_EXTENDED_MINIMAL_BUILD)
  /** Gets a modifiable count of arguments for each of the Node's explicit inputs.
  @todo This should be removed in favor of a method that updates the input args and the count.
        Currently these operations are separate which is not a good setup. */
  std::vector<int>& MutableInputArgsCount() { return definitions_.input_arg_count; }

  /** Gets a modifiable collection of the Node's input definitions. */
  std::vector<NodeArg*>& MutableInputDefs() noexcept {
    return definitions_.input_defs;
  }

  /** Gets a modifiable collection of the Node's output definitions. */
  std::vector<NodeArg*>& MutableOutputDefs() noexcept {
    return definitions_.output_defs;
  }
#endif  // !defined(ORT_MINIMAL_BUILD) || defined(ORT_EXTENDED_MINIMAL_BUILD)

  /** Struct to provide sorting between EdgeEnd instances based on NodeIndex first, and NodeArg::Name second. */
  struct EdgeEndCompare {
    bool operator()(const EdgeEnd& lhs, const EdgeEnd& rhs) const {
      if (lhs.GetNode().Index() == rhs.GetNode().Index()) {
        if (lhs.GetSrcArgIndex() == rhs.GetSrcArgIndex()) {
          return lhs.GetDstArgIndex() < rhs.GetDstArgIndex();
        }
        return lhs.GetSrcArgIndex() < rhs.GetSrcArgIndex();
      }
      return lhs.GetNode().Index() < rhs.GetNode().Index();
    }
  };

  using EdgeSet = std::set<EdgeEnd, EdgeEndCompare>;
  using EdgeConstIterator = EdgeSet::const_iterator;

  /**
  @class NodeConstIterator
  Class to provide const access to Node instances iterated via an EdgeConstIterator. */
  class NodeConstIterator {
   public:
    NodeConstIterator(EdgeConstIterator p_iter);

    bool operator==(const NodeConstIterator& p_other) const;

    bool operator!=(const NodeConstIterator& p_other) const;

    void operator++();
    void operator--();

    const Node& operator*() const;
    const Node* operator->() const;

   private:
    EdgeConstIterator m_iter;
  };

  // Functions defined to traverse a Graph as below.

  /** Gets an iterator to the beginning of the input nodes to this Node. */
  NodeConstIterator InputNodesBegin() const noexcept { return NodeConstIterator(relationships_.input_edges.cbegin()); };
  /** Gets an iterator to the end of the input nodes to this Node. */
  NodeConstIterator InputNodesEnd() const noexcept { return NodeConstIterator(relationships_.input_edges.cend()); }

  /** Gets an iterator to the beginning of the output nodes from this Node. */
  NodeConstIterator OutputNodesBegin() const noexcept {
    return NodeConstIterator(relationships_.output_edges.cbegin());
  }

  /** Gets an iterator to the end of the output nodes from this Node. */
  NodeConstIterator OutputNodesEnd() const noexcept { return NodeConstIterator(relationships_.output_edges.cend()); }

  /** Gets an iterator to the beginning of the input edges to this Node.
  @remarks There are no nullptr entries in this collection. */
  EdgeConstIterator InputEdgesBegin() const noexcept { return relationships_.input_edges.cbegin(); }

  /** Gets an iterator to the end of the input edges to this Node. */
  EdgeConstIterator InputEdgesEnd() const noexcept { return relationships_.input_edges.cend(); }

  /** Gets an iterator to the beginning of the output edges from this Node.
  @remarks There are no nullptr entries in this collection. */
  EdgeConstIterator OutputEdgesBegin() const noexcept { return relationships_.output_edges.cbegin(); }

  /** Gets an iterator to the end of the output edges from this Node. */
  EdgeConstIterator OutputEdgesEnd() const noexcept { return relationships_.output_edges.cend(); }

  /** Gets the Node's control inputs. */
  const std::set<std::string>& ControlInputs() const noexcept { return relationships_.control_inputs; }

  /** Gets the number of input edges to this Node */
  size_t GetInputEdgesCount() const noexcept { return relationships_.input_edges.size(); }

  /** Gets the number of output edges from this Node */
  size_t GetOutputEdgesCount() const noexcept { return relationships_.output_edges.size(); }

  /** Add an attribute to this Node with specified attribute name and value. */
  void AddAttribute(const std::string& attr_name, const ONNX_NAMESPACE::AttributeProto& value);

#define ADD_ATTR_INTERFACES(TypeName)                                     \
  void AddAttribute(const std::string& attr_name, const TypeName& value); \
  void AddAttribute(const std::string& attr_name,                         \
                    const std::vector<TypeName>& values);

  ADD_ATTR_INTERFACES(int64_t)
  ADD_ATTR_INTERFACES(float)
  ADD_ATTR_INTERFACES(std::string)
  ADD_ATTR_INTERFACES(ONNX_NAMESPACE::TensorProto)
  ADD_ATTR_INTERFACES(ONNX_NAMESPACE::GraphProto)
#if !defined(DISABLE_SPARSE_TENSORS)
  ADD_ATTR_INTERFACES(ONNX_NAMESPACE::SparseTensorProto)
#endif
  ADD_ATTR_INTERFACES(ONNX_NAMESPACE::TypeProto)

  /** Gets the Node's attributes. */
  const NodeAttributes& GetAttributes() const noexcept { return attributes_; }

<<<<<<< HEAD
=======
#if !defined(ORT_MINIMAL_BUILD) || defined(ORT_ENABLE_RUNTIME_OPTIMIZATION_IN_MINIMAL_BUILD)
>>>>>>> ef7b4dc0
  /** Remove the specified attribute from this Node */
  bool ClearAttribute(const std::string& attr_name);
#endif  // !defined(ORT_MINIMAL_BUILD) || defined(ORT_ENABLE_RUNTIME_OPTIMIZATION_IN_MINIMAL_BUILD)

#if !defined(ORT_MINIMAL_BUILD)
  /** Gets the Node's mutable attributes. */
  NodeAttributes& GetMutableAttributes() noexcept { return attributes_; }

  /** Gets the Graph instance that is instantiated from a GraphProto attribute during Graph::Resolve.
  @param attr_name Attribute name for the GraphProto attribute.
  @returns nullptr if the Graph instance has not been instantiated or attribute does not contain a GraphProto.
  */
  const Graph* GetGraphAttribute(const std::string& attr_name) const;

  /** Gets the mutable Graph instance that is instantiated from a GraphProto attribute during Graph::Resolve.
  @param attr_name Attribute name for the GraphProto attribute.
  @returns nullptr if the Graph instance has not been instantiated or attribute does not contain a GraphProto.
  */
  Graph* GetMutableGraphAttribute(const std::string& attr_name);
#endif  // !defined(ORT_MINIMAL_BUILD)

  /** Checks if the Node contains at least one subgraph (this is the case for control flow operators, such as If, Scan, Loop).
  @returns true if the Node contains a subgraph.
  */
  bool ContainsSubgraph() const {
    return !attr_to_subgraph_map_.empty();
  }

  /** Get the const subgraphs from a node.
  @remarks Creates a new vector so calling ContainsSubgraphs first is preferred. */
  std::vector<gsl::not_null<const Graph*>> GetSubgraphs() const;

  /** Gets a map of attribute name to the mutable Graph instances for all subgraphs of the Node.
  @returns Map of the attribute name that defines the subgraph to the subgraph's Graph instance.
           nullptr if the Node has no subgraphs.
  */
  const std::unordered_map<std::string, gsl::not_null<Graph*>>& GetAttributeNameToMutableSubgraphMap() {
    return attr_to_subgraph_map_;
  }

  /** Gets a map of attribute name to the const Graph instances for all subgraphs of the Node.
  @returns Map of the attribute name that defines the subgraph to the subgraph's Graph instance.
           nullptr if the Node has no subgraphs.
  */
  std::unordered_map<std::string, gsl::not_null<const Graph*>> GetAttributeNameToSubgraphMap() const;

  /** Gets the execution ProviderType that this node will be executed by. */
  ProviderType GetExecutionProviderType() const noexcept { return execution_provider_type_; }

  /** Sets the execution ProviderType that this Node will be executed by. */
  void SetExecutionProviderType(ProviderType execution_provider_type) {
    execution_provider_type_ = execution_provider_type;
  }

  /** Sets initialized function body for node. This is called right after function body initialization for a node.
   * or during function inlining when a nested function is encountered.
   */
  void SetFunctionBody(Function& func);

  /** Call the provided function for all explicit inputs, implicit inputs, and outputs of this Node.
      If the NodeArg is an explicit or implicit input, is_input will be true when func is called.
      @param include_missing_optional_defs Include NodeArgs that are optional and were not provided
                                           i.e. NodeArg::Exists() == false.
      */
  void ForEachDef(std::function<void(const onnxruntime::NodeArg&, bool is_input)> func,
                  bool include_missing_optional_defs = false) const;

#if !defined(ORT_MINIMAL_BUILD)
  /** Replaces any matching definitions in the Node's explicit inputs or explicit outputs.
  @param replacements Map of current NodeArg to replacement NodeArg.
  */
  void ReplaceDefs(const std::map<const onnxruntime::NodeArg*, onnxruntime::NodeArg*>& replacements);

  /** Gets the NodeProto representation of this Node.
  @param update_subgraphs Update the GraphProto values for any subgraphs in the returned NodeProto.
                          If graph optimization has been run this is most likely required
                          to ensure the complete Graph is valid.
  */
  void ToProto(ONNX_NAMESPACE::NodeProto& proto, bool update_subgraphs = false) const;

  Status SaveToOrtFormat(flatbuffers::FlatBufferBuilder& builder,
                         flatbuffers::Offset<onnxruntime::fbs::Node>& fbs_node) const;

  flatbuffers::Offset<onnxruntime::fbs::NodeEdge>
  SaveEdgesToOrtFormat(flatbuffers::FlatBufferBuilder& builder) const;

#endif

  static Status LoadFromOrtFormat(const onnxruntime::fbs::Node& fbs_node, Graph& graph,
                                  const logging::Logger& logger, std::unique_ptr<Node>& node);

  Status LoadFromOrtFormat(const onnxruntime::fbs::Node& fbs_node, const logging::Logger& logger);
  Status LoadEdgesFromOrtFormat(const onnxruntime::fbs::NodeEdge& fbs_node_edgs, const Graph& graph);

  /**
  @class Definitions
  The input and output definitions for this Node.
  */
  class Definitions {
   public:
    Definitions() = default;

    /** The Node's explicit input definitions. */
    std::vector<NodeArg*> input_defs;

    /**
    The number of inputs for each argument of the operator or function which this node refers.
    @remarks For example, #input_defs has 10 elements (inputs), and #input_arg_count is {4, 6}.
    This means that 4 elements (inputs) of input_defs map to the first argument of the operator or function, and
    the other 6 map to the second argument.
    */
    std::vector<int> input_arg_count;

    /** The Node's output definitions. */
    std::vector<NodeArg*> output_defs;

    /** The Node's implicit input definitions if the Node contains one or more subgraphs
    (i.e. GraphProto attributes) and the subgraph/s implicitly consume these values.
    @remarks For example, a subgraph in an 'If' node gets all its input values via this mechanism rather than
    there being explicit inputs to the 'If' node that are passed to the subgraph.
    They are pseudo-inputs to this Node as it has an implicit dependency on them. */
    std::vector<NodeArg*> implicit_input_defs;

   private:
    ORT_DISALLOW_COPY_ASSIGNMENT_AND_MOVE(Definitions);
  };

  /**
  @class Relationships
  Defines the relationships between this Node and other Nodes in the Graph.
  */
  class Relationships {
   public:
    Relationships() = default;

    void Clear() noexcept {
      input_edges.clear();
      output_edges.clear();
      control_inputs.clear();
    }

    /** The edges for Nodes that provide inputs to this Node. */
    EdgeSet input_edges;

    /** The edges for Nodes that receive outputs from this Node. */
    EdgeSet output_edges;

    /** The Node names of the control inputs to this Node. */
    std::set<std::string> control_inputs;

   private:
    ORT_DISALLOW_COPY_ASSIGNMENT_AND_MOVE(Relationships);
  };

  // NOTE: This friendship relationship should ONLY be used for calling methods of the Node class and not accessing
  // the data members directly, so that the Node can maintain its internal invariants.
  friend class Graph;
  Node(NodeIndex index, Graph& graph) : index_(index), graph_(&graph) {}

 private:
  ORT_DISALLOW_COPY_ASSIGNMENT_AND_MOVE(Node);

#if !defined(ORT_MINIMAL_BUILD) || defined(ORT_EXTENDED_MINIMAL_BUILD)
  void Init(const std::string& name,
            const std::string& op_type,
            const std::string& description,
            const std::vector<NodeArg*>& input_args,
            const std::vector<NodeArg*>& output_args,
            const NodeAttributes* attributes,
            const std::string& domain);

  // internal only method to allow selected classes to directly alter the input/output definitions and arg counts
  Definitions& MutableDefinitions() noexcept;

  // internal only method to allow selected classes to directly alter the links between nodes.
  Relationships& MutableRelationships() noexcept;

  void SetNodeType(Node::Type node_type) noexcept { node_type_ = node_type; }
#endif

  // create a Graph instance for an attribute that contains a GraphProto
  void CreateSubgraph(const std::string& attr_name);

  const std::vector<std::unique_ptr<Graph>>& MutableSubgraphs() noexcept { return subgraphs_; }

  // validate and update the input arg count
  common::Status UpdateInputArgCount();

  const Definitions& GetDefinitions() const noexcept { return definitions_; }
  const Relationships& GetRelationships() const noexcept { return relationships_; }

  // Node index. Default to impossible value rather than 0.
  NodeIndex index_ = std::numeric_limits<NodeIndex>::max();

  // Node name.
  std::string name_;

  // Node operator type.
  std::string op_type_;

  // OperatorSet domain of op_type_.
  std::string domain_;

#if !defined(ORT_MINIMAL_BUILD)
  // OperatorSchema that <*this> node refers to.
  const ONNX_NAMESPACE::OpSchema* op_ = nullptr;
#endif

  // Execution priority, lower value for higher priority
  int priority_ = 0;

  // set from op_->SinceVersion() or via deserialization when OpSchema is not available
  int since_version_ = -1;

  Node::Type node_type_ = Node::Type::Primitive;

  // The function body is owned by graph_
  Function* func_body_ = nullptr;

  // Node doc string.
  std::string description_;

  // input/output defs and arg count
  Definitions definitions_;

  // Relationships between this node and others in the graph
  Relationships relationships_;

  // Device.
  std::string execution_provider_type_;

  // Map from attribute name to attribute.
  // This allows attribute adding and removing.
  NodeAttributes attributes_;

  // Graph that contains this Node
  Graph* graph_;

  // Map of attribute name to the Graph instance created from the GraphProto attribute
  std::unordered_map<std::string, gsl::not_null<Graph*>> attr_to_subgraph_map_;

  // Graph instances for subgraphs that are owned by this Node
  std::vector<std::unique_ptr<Graph>> subgraphs_;
};

/**
@class Graph
The Graph representation containing the graph inputs and outputs, the Node instances,
and the edges connecting the nodes.
*/
class Graph {
 public:
  /** Gets the Graph name. */
  const std::string& Name() const noexcept;

  /** Gets the Graph description. */
  const std::string& Description() const noexcept;

  /** Gets the path of the owning model, if any. */
  const Path& ModelPath() const;

  /** Returns true if this is a subgraph or false if it is a high-level graph. */
  bool IsSubgraph() const { return parent_graph_ != nullptr; }

  /** Returns the parent graph if this is a subgraph */
  const Graph* ParentGraph() const { return parent_graph_; }

  /** Returns the mutable parent graph if this is a subgraph */
  Graph* MutableParentGraph() { return parent_graph_; }

#if !defined(ORT_MINIMAL_BUILD)
  /** Sets the Graph name. */
  void SetName(const std::string& name);

  /** Gets the Graph description. */
  void SetDescription(const std::string& description);

  /** Replaces the initializer tensor with the same name as the given initializer tensor.
  The replacement initializer tensor must have the same type and shape as the existing initializer tensor.

  Note: This currently has linear time complexity. There is room for improvement but it would likely require changes to
  how initializer tensors are stored and tracked.
  */
  common::Status ReplaceInitializedTensor(const ONNX_NAMESPACE::TensorProto& new_initializer);
#endif  // !defined(ORT_MINIMAL_BUILD)

#if !defined(ORT_MINIMAL_BUILD) || defined(ORT_EXTENDED_MINIMAL_BUILD)
  /** Add an initializer tensor to the Graph. */
  void AddInitializedTensor(const ONNX_NAMESPACE::TensorProto& tensor_proto);
#endif

  /** Remove the initializer tensor with the provided name from the Graph. */
  void RemoveInitializedTensor(const std::string& tensor_name);

  /** Check if a given name is an initializer tensor's name in this graph. */
  bool IsInitializedTensor(const std::string& name) const;

#if !defined(DISABLE_SPARSE_TENSORS)
  /** Check if a given name is a sparse initializer's name in the model
   * we currently convert sparse_initializer field in the model into dense Tensor instances.
   * However, we sometimes want to check if this initializer was stored as sparse in the model.
   */
  bool IsSparseInitializer(const std::string& name) const;
#endif

  /** Gets an initializer tensor with the provided name.
  @param[out] value Set to the TensorProto* if the initializer is found, or nullptr if not.
  @returns True if found.
  */
  bool GetInitializedTensor(const std::string& tensor_name, const ONNX_NAMESPACE::TensorProto*& value) const;

  /** Gets all the initializer tensors in this Graph. */
  const InitializedTensorSet& GetAllInitializedTensors() const noexcept { return name_to_initial_tensor_; }

  /** Removes all initializer tensors from this Graph and releases the memory they were using. */
  void CleanAllInitializedTensors() noexcept;

  /** Returns true if an initializer value can be overridden by a graph input with the same name. */
  bool CanOverrideInitializer() const noexcept { return ir_version_ >= 4; }

  /** returns the initializer's TensorProto if 'name' is an initializer, is constant and
  cannot be overridden at runtime. If the initializer is not found or is not constant, a nullptr is returned.
  @param check_outer_scope If true and the graph is a subgraph,
         check ancestor graph/s for 'name' if not found in 'graph'.
  @remarks check_outer_scope of true is not supported in a minimal build
  */
  const ONNX_NAMESPACE::TensorProto* GetConstantInitializer(const std::string& name, bool check_outer_scope) const;

  /** returns the initializer's TensorProto if 'name' is an initializer (both constant and overridable).
  If the initializer is not found, a nullptr is returned.
  @param check_outer_scope If true and the graph is a subgraph,
         check ancestor graph/s for 'name' if not found in 'graph'.
  @remarks check_outer_scope of true is not supported in a minimal build
  */
  const ONNX_NAMESPACE::TensorProto* GetInitializer(const std::string& name, bool check_outer_scope) const;

  /** Gets the Graph inputs excluding initializers.
  These are the required inputs to the Graph as the initializers can be optionally overridden via graph inputs.
  @remarks Contains no nullptr values. */
  const std::vector<const NodeArg*>& GetInputs() const noexcept { return graph_inputs_excluding_initializers_; }

  /** Gets the Graph inputs including initializers.
  This is the full set of inputs, in the same order as defined in the GraphProto.
  @remarks Contains no nullptr values. */
  const std::vector<const NodeArg*>& GetInputsIncludingInitializers() const noexcept {
    return graph_inputs_including_initializers_;
  }

  /** Return true if "node_arg" is a input or an initializer. Otherwise, returns false. */
  bool IsInputsIncludingInitializers(const NodeArg* node_arg) const noexcept {
    return std::find(graph_inputs_including_initializers_.begin(),
                     graph_inputs_including_initializers_.end(), node_arg) != graph_inputs_including_initializers_.end();
  }

  /** Gets the Graph inputs that are initializers
  These are overridable initializers. This is a difference between
  graph_inputs_including_initializers_ and graph_inputs_excluding_initializers_
  @remarks Contains no nullptr values. */
  const std::vector<const NodeArg*>& GetOverridableInitializers() const {
    return graph_overridable_initializers_;
  }

  /** Gets the Graph outputs.
  @remarks Contains no nullptr values.*/
  const std::vector<const NodeArg*>& GetOutputs() const noexcept { return graph_outputs_; }

  bool IsOutput(const NodeArg* node_arg) const noexcept {
    return std::find(graph_outputs_.begin(), graph_outputs_.end(), node_arg) != graph_outputs_.end();
  }

  /** Returns true if one or more of the Node outputs are Graph outputs.
  @remarks Cheaper than calling GetNodeOutputsInGraphOutputs.
  */
  bool NodeProducesGraphOutput(const Node& node) const {
    auto end_outputs = graph_outputs_.cend();
    for (auto output_def : node.OutputDefs()) {
      if (std::find(graph_outputs_.cbegin(), end_outputs, output_def) != end_outputs) {
        return true;
      }
    }
    return false;
  }

  /** Returns a vector with the indexes of the outputs of the given Node that are also Graph outputs. */
  std::vector<int> GetNodeOutputsInGraphOutputs(const Node& node) const {
    int output_idx = 0;
    std::vector<int> indexes;
    for (auto output_def : node.OutputDefs()) {
      if (std::find(GetOutputs().cbegin(), GetOutputs().cend(), output_def) != GetOutputs().cend()) {
        indexes.push_back(output_idx);
      }

      ++output_idx;
    }

    return indexes;
  }

  /** Gets the NodeArgs that represent value_info instances in the Graph.
  These are the values that are neither Graph inputs nor outputs.
  @remarks Contains no nullptr values. */
  const std::unordered_set<const NodeArg*>& GetValueInfo() const noexcept { return value_info_; }

#if !defined(ORT_MINIMAL_BUILD)
  void AddValueInfo(const NodeArg* new_value_info);
#endif

  /** Gets the Node with the specified node index.
  @returns Node instance if found. nullptr if node_index is invalid or node has been freed.
  */
  const Node* GetNode(NodeIndex node_index) const { return NodeAtIndexImpl(node_index); }

  /** Gets the mutable Node with the specified node index.
  @returns Mutable Node instance if found. nullptr if node_index is invalid or node has been freed.
  */
  Node* GetNode(NodeIndex node_index) { return NodeAtIndexImpl(node_index); }

  /** Get a GraphNodes instance that provides mutable access to all valid Nodes in the Graph. */
  GraphNodes& Nodes() noexcept { return iterable_nodes_; }

  /** Get a GraphNodes instance that provides const access to all valid Nodes in the Graph. */
  const GraphNodes& Nodes() const noexcept { return iterable_nodes_; }

  /** Get a ConstGraphNodes instance that provides access to a filtered set of valid Nodes in the Graph.
  @remarks We can't use GraphNodes as that would provide mutable access to the nodes by default, and we can't prevent
           that by returning a const instance of GraphNodes as we're creating a new instance here due to the filter
           being something we don't control (i.e. we have to return a new instance so it can't be const).
  */
  ConstGraphNodes FilteredNodes(GraphNodes::NodeFilterFunc&& filter_func) const noexcept {
    return ConstGraphNodes(nodes_, std::move(filter_func));
  }

  /** Gets the maximum NodeIndex value used in the Graph.
  WARNING: This actually returns the max index value used + 1.
  */
  int MaxNodeIndex() const noexcept { return static_cast<int>(nodes_.size()); }  //assume the casting won't overflow

  /** Gets the number of valid Nodes in the Graph.
  @remarks This may be smaller than MaxNodeIndex(), as Nodes may be removed during optimization.
  */
  int NumberOfNodes() const noexcept { return num_of_nodes_; }

  /** Gets the mutable NodeArg with the provided name.
  @returns Pointer to NodeArg if found, nullptr if not. */
  NodeArg* GetNodeArg(const std::string& name) {
    auto iter = node_args_.find(name);
    if (iter != node_args_.end()) {
      return iter->second.get();
    }
    return nullptr;
  }

  /** Gets the const NodeArg with the provided name.
  @returns Pointer to const NodeArg if found, nullptr if not. */
  const NodeArg* GetNodeArg(const std::string& name) const {
    return const_cast<Graph*>(this)->GetNodeArg(name);
  }

  // search this and up through any parent_graph_ instance for a NodeArg
  NodeArg* GetNodeArgIncludingParentGraphs(const std::string& node_arg_name);

  /** Gets a mutable NodeArg by name. Creates a new NodeArg that is owned by this Graph if not found.
  @param name The NodeArg name.
  @param[in] p_arg_type Optional TypeProto to use if the NodeArg needs to be created.
  @returns NodeArg reference.
  */
  NodeArg& GetOrCreateNodeArg(const std::string& name, const ONNX_NAMESPACE::TypeProto* p_arg_type) {
    auto iter = node_args_.find(name);
    if (iter != node_args_.end()) {
      return *(iter->second);
    }
    auto result = node_args_.insert(std::make_pair(name, std::make_unique<NodeArg>(name, p_arg_type)));
    return *(result.first->second);
  }

#if !defined(ORT_MINIMAL_BUILD) || defined(ORT_ENABLE_RUNTIME_OPTIMIZATION_IN_MINIMAL_BUILD)
  /** Generate a unique name in this Graph for a NodeArg */
  std::string GenerateNodeArgName(const std::string& base_name);

  /** Generate a unique name in this Graph for a Node */
  std::string GenerateNodeName(const std::string& base_name);
#endif  // !defined(ORT_MINIMAL_BUILD) || defined(ORT_ENABLE_RUNTIME_OPTIMIZATION_IN_MINIMAL_BUILD)

#if !defined(ORT_MINIMAL_BUILD)
  /** Copy a Node and add it to this Graph.
  @param other Node to copy
  @returns Reference to the Node that was created and added to this Graph.
  @remarks Do not call AddNode and Remove Node concurrently as they are not thread-safe.
  */
  Node& AddNode(const Node& other);
#endif

#if !defined(ORT_MINIMAL_BUILD) || defined(ORT_EXTENDED_MINIMAL_BUILD)
  /** Add a Node to this Graph.
  @param name The Node name. Must be unique in this Graph.
  @param op_type The operator type. e.g. ONNX operator name.
  @param description Arbitrary description of the Node.
  @param input_args The explicit inputs to this Node.
  @param output_args The outputs from this Node.
  @param attributes Optional NodeAttributes to add.
  @param domain The domain for the op_type.
  @returns Reference to the new Node.
  @remarks Do not call AddNode and Remove Node concurrently as they are not thread-safe.
  */
  Node& AddNode(const std::string& name,
                const std::string& op_type,
                const std::string& description,
                const std::vector<NodeArg*>& input_args,
                const std::vector<NodeArg*>& output_args,
                const NodeAttributes* attributes = nullptr,
                const std::string& domain = "");

  /** Remove a Node from this Graph and free it.
  The output edges of this specified node MUST have been removed before removing the node.
  The input edges of this specified node is removed while removing the node. The process of
  removing a node from a graph should be,
  1. Remove out edges of this specified node.
  2. Remove this specified node.
  3. Add new input edges connected with all out nodes.
  @returns true if the node_index was valid
  @remarks Do not call AddNode and Remove Node concurrently as they are not thread-safe.
  */
  bool RemoveNode(NodeIndex node_index);

  /** Add an edge between two Nodes.
  @param src_node_index NodeIndex of source Node that is providing output to the destination Node.
  @param dst_node_index NodeIndex of destination Node that is receiving input from the source Node.
  @param src_arg_index node arg index of source node.
  @param dst_arg_index node arg index of destination node.
  */
  void AddEdge(NodeIndex src_node_index, NodeIndex dst_node_index, int src_arg_index, int dst_arg_index);

  /** Remove an edge between two Nodes.
  @param src_node_index NodeIndex of source Node to remove an output edge from.
  @param dst_node_index NodeIndex of destination Node to remove an input edge from.
  @param src_arg_index node arg index of source node.
  @param dst_arg_index node arg index of destination node.
  */
  void RemoveEdge(NodeIndex src_node_index, NodeIndex dst_node_index, int src_arg_index, int dst_arg_index);
#endif

#if !defined(ORT_MINIMAL_BUILD)
  /**
  Add a control edge between two Nodes in this Graph.
  The source Node does not produce output that is directly consumed by the destination Node, however the
  destination Node must execute after the source node. The control edge allows this ordering to occur.
  */
  bool AddControlEdge(NodeIndex src_node_index, NodeIndex dst_node_index);
#endif  // !defined(ORT_MINIMAL_BUILD)

  /** Mark the Graph as needing Resolve() to be called.
  This should be done after modifying any aspect of the Graph that changes the Nodes or relationships between them. */
  Graph& SetGraphResolveNeeded() noexcept {
    graph_resolve_needed_ = true;
    return *this;
  }

  /** Gets flag indicating whether Graph::Resolve needs to be called before using the Graph. */
  bool GraphResolveNeeded() const noexcept {
    return graph_resolve_needed_;
  }

  /** Sets flag that Graph::graph_proto_ needs to be updated to reflect changes in the Graph. */
  Graph& SetGraphProtoSyncNeeded() noexcept {
    graph_proto_sync_needed_ = true;
    return *this;
  }

  /** Gets flag indicating whether Graph::graph_proto_ needs to be synchronized with this Graph instance. */
  bool GraphProtoSyncNeeded() const noexcept {
    return graph_proto_sync_needed_;
  }

  /** Performs a reverse depth-first search (DFS) traversal from a set of nodes, via their inputs,
  up to their source node/s.
  @param from NodeIndex values for a set of Nodes to traverse from.
  @param enter Visit function that will be invoked on a node when it is visited but its parents haven't been.
  @param leave Visit function invoked on the node after its parents have all been visited.
  @param comp Comparison function to stabilize the traversal order by making Node ordering deterministic.
  */
  void ReverseDFSFrom(const std::vector<NodeIndex>& from,
                      const std::function<void(const Node*)>& enter,
                      const std::function<void(const Node*)>& leave,
                      const std::function<bool(const Node*, const Node*)>& comp = {}) const;

  /** Performs a reverse depth-first search (DFS) traversal from a set of nodes, via their inputs,
  up to their source node/s.
  @param from Set of Nodes to traverse from.
  @param enter Visit function that will be invoked on a node when it is visited but its parents haven't been.
  @param leave Visit function invoked on the node after its parents have all been visited.
  @param comp Comparison function to stabilize the traversal order by making Node ordering deterministic.
  */
  void ReverseDFSFrom(const std::vector<const Node*>& from,
                      const std::function<void(const Node*)>& enter,
                      const std::function<void(const Node*)>& leave,
                      const std::function<bool(const Node*, const Node*)>& comp = {}) const;

  /** Performs a reverse depth-first search (DFS) traversal from a set of nodes, via their inputs,
  up to their source node/s.
  @param from Set of Nodes to traverse from.
  @param enter Visit function that will be invoked on a node when it is visited but its parents haven't been.
  @param leave Visit function invoked on the node after its parents have all been visited.
  @param stop Stop traversal from node n to input node p if stop(n, p) is true.
  @param comp Comparison function to stabilize the traversal order by making Node ordering deterministic.
  */
  void ReverseDFSFrom(const std::vector<const Node*>& from,
                      const std::function<void(const Node*)>& enter,
                      const std::function<void(const Node*)>& leave,
                      const std::function<bool(const Node*, const Node*)>& comp,
                      const std::function<bool(const Node*, const Node*)>& stop) const;

#if !defined(ORT_MINIMAL_BUILD)
  /** Performs topological sort with Kahn's algorithm on the graph/s.
  @param enter Visit function that will be invoked on a node when it is visited.
  @param comp Comparison function to stabilize the traversal order by making Node ordering deterministic.
  */
  void KahnsTopologicalSort(const std::function<void(const Node*)>& enter,
                            const std::function<bool(const Node*, const Node*)>& comp) const;

#endif

  /** Gets the map of operator domains to their opset versions. */
  const std::unordered_map<std::string, int>& DomainToVersionMap() const noexcept {
    return domain_to_version_;
  }

#if !defined(ORT_MINIMAL_BUILD) || defined(ORT_EXTENDED_MINIMAL_BUILD)
  /**
  Create a single Node that will be the result of the a fusion of multiple nodes in this Graph.
  @param sub_graph A IndexSubGraph instance with details of the nodes to fuse.
  @param fused_node_name The name for the new Node.
  @returns Node with fused subgraph.
  @remarks As a new Graph instance for the fused nodes is not created, a GraphViewer can be constructed with the
           IndexedSubGraph information to provide a view of the subgraph. The original nodes are left in place
           while this is in use.
           Call FinalizeFuseSubGraph to remove them once the fused replacement node is fully created.
  */
  Node& BeginFuseSubGraph(const IndexedSubGraph& sub_graph, const std::string& fused_node_name);

  /**
  If we have BeginFuseSubGraph, but somehow hit errors, such as Compile of an EP failed on thesub_graph.
  We can call CancelFuseSubGraph to undo the changes of BeginFuseSubGraph
  @param fused_node The fused node and it's function body to be removed from the graph
  */
  void CancelFuseSubGraph(const Node& fused_node);

  void FinalizeFuseSubGraph(const IndexedSubGraph& sub_graph, Node& fused_node);
#endif

#if !defined(ORT_MINIMAL_BUILD)
  /** Gets the GraphProto representation of this Graph. */
  const ONNX_NAMESPACE::GraphProto& ToGraphProto();
  ONNX_NAMESPACE::GraphProto ToGraphProto() const;

  /** Gets the GraphProto representation of this Graph
  @params external_file_name name of the binary file to use for initializers
  @param initializer_size_threshold initializers larger or equal to this threshold (in bytes) are saved
  in the external file. Initializer smaller than this threshold are included in the onnx file.
  @returns GraphProto serialization of the graph.
  */
  ONNX_NAMESPACE::GraphProto ToGraphProtoWithExternalInitializers(const std::string& external_file_name,
                                                                  size_t initializer_size_threshold) const;

  /** Gets the ISchemaRegistry instances being used with this Graph. */
  IOnnxRuntimeOpSchemaCollectionPtr GetSchemaRegistry() const;

  /**
  Looks up the op schema in the schema registry and sets it for the given node.
  @param node The node to update.
  @return Whether the node's op schema was set to a valid value.
  */
  bool SetOpSchemaFromRegistryForNode(Node& node);

  /**
  Create a single Function based Node that is the result of the a fusion of multiple nodes in this Graph.
  A new Graph instance will be created for the fused nodes.
  @param sub_graph A IndexSubGraph instance with details of the nodes to fuse. Ownership is transferred to the new Node
  @param fused_node_name The name for the new Node.
  @returns Function based Node with fused subgraph. The Node body will contain a Function instance.
  */
  Node& FuseSubGraph(const IndexedSubGraph& sub_graph, const std::string& fused_node_name);

  /**
  Directly insert the nodes in the function Node provided into this Graph.
  @param node Node with Node::Type of Node::Type::Fused
  @returns Status indicating success or providing an error message.
  */
  Status InlineFunction(Node& node);

  /** Initialize function body for the given node */
  void InitFunctionBodyForNode(Node& node);

  /** Gets Model local functions from the root/parent graph.*/
  const std::unordered_map<std::string, const ONNX_NAMESPACE::FunctionProto*>& GetModelLocalFunctions() const;

  /** Mark a NodeArg name as coming from the outer scope when programmatically constructing a Graph that will
  be used as a GraphProto attribute in another Node..
  e.g. when creating a Graph instance that will be used as a subgraph in a control flow operator, it is necessary to
  define placeholder NodeArgs for outer scope values. This prevents these values from becoming explicit graph inputs
  when the Graph is resolved.
  */
  void AddOuterScopeNodeArg(const std::string& name) {
    ORT_IGNORE_RETURN_VALUE(outer_scope_node_arg_names_.insert(name));
  }

  /** Explicitly set graph inputs.
  @param inputs NodeArgs that represent complete graph inputs which need to be explicitly ordered.
  @remarks Note that the input order matters for subgraphs.
  */
  void SetInputs(const std::vector<const NodeArg*>& inputs);

  /** Explicitly set graph outputs.
  @param outputs NodeArgs that represent complete graph outputs which need to be explicitly ordered.
  @remarks Note that the output order matters for subgraphs.
  */
  void SetOutputs(const std::vector<const NodeArg*>& outputs);

#endif  // !defined(ORT_MINIMAL_BUILD)

#if !defined(ORT_MINIMAL_BUILD) || defined(ORT_ENABLE_RUNTIME_OPTIMIZATION_IN_MINIMAL_BUILD)
  /** Sets the type of a NodeArg, replacing existing type/shape if any */
  void SetNodeArgType(NodeArg& arg, const ONNX_NAMESPACE::TypeProto& type_proto);

  const Node* GetProducerNode(const std::string& node_arg_name) const {
    return GetProducerNodeImpl(*this, node_arg_name);
  }

  Node* GetMutableProducerNode(const std::string& node_arg_name) {
    return GetProducerNodeImpl(*this, node_arg_name);
  }

  void UpdateProducerNode(const std::string& node_arg_name, NodeIndex node_index) {
    auto iter = node_arg_to_producer_node_.find(node_arg_name);

    if (iter != node_arg_to_producer_node_.end()) {
      iter->second = node_index;
    } else {
      node_arg_to_producer_node_[node_arg_name] = node_index;
    }
  }

  std::vector<const Node*> GetConsumerNodes(const std::string& node_arg_name) const {
    return GetConsumerNodesImpl(*this, node_arg_name);
  }

  // Without removing the existing consumers, add a consumer to the give node arg name.
  void AddConsumerNode(const std::string& node_arg_name, Node* consumer) {
    node_arg_to_consumer_nodes_[node_arg_name].insert(consumer->Index());
  }

  // Remove a consumer from the set
  void RemoveConsumerNode(const std::string& node_arg_name, Node* consumer) {
    node_arg_to_consumer_nodes_[node_arg_name].erase(consumer->Index());
  }
#endif  // !defined(ORT_MINIMAL_BUILD) || defined(ORT_ENABLE_RUNTIME_OPTIMIZATION_IN_MINIMAL_BUILD)

#if !defined(ORT_MINIMAL_BUILD)
  std::vector<Node*> GetMutableConsumerNodes(const std::string& node_arg_name) {
    return GetConsumerNodesImpl(*this, node_arg_name);
  }

  void UpdateConsumerNodes(const std::string& node_arg_name, const std::vector<Node*>& nodes) {
    auto iter = node_arg_to_consumer_nodes_.find(node_arg_name);
    if (iter != node_arg_to_consumer_nodes_.end()) {
      node_arg_to_consumer_nodes_.erase(node_arg_name);
    }
    for (Node* node : nodes) {
      node_arg_to_consumer_nodes_[node_arg_name].insert(node->Index());
    }
  }

  /** During constant folding it may become possible to infer the shape for a node.
      To avoid running a full Resolve allow an individual node to have the shape inferencing re-run.
  */
  Status UpdateShapeInference(Node& node);

  // Options to control Graph::Resolve.
  struct ResolveOptions {
    // Whether to override existing types with inferred types.
    bool override_types = false;
    // Names of initializers to keep even if unused (optional).
    const std::unordered_set<std::string>* initializer_names_to_preserve = nullptr;
    // Whether to set that no proto sync is required after resolving.
    // Useful for resolving right after loading from a GraphProto.
    bool no_proto_sync_required = false;
    // When set to true, graph resolve will be called for initialized function bodies as well. This is used
    // in case of nested model local functions.
    bool traverse_function_body = false;
  };

  /**
  Resolve this Graph to ensure it is completely valid, fully initialized, and able to be executed.
  1. Run through all validation rules.
    a. Node name and node output's names should be unique.
    b. Attribute match between node and op definition.
    c. Input/Output match between node and op definition.
    d. Graph is acyclic and sort nodes in topological order.
  2. Check & Setup inner nodes' dependency.
  3. Cleanup function definition lists.
  Note: the weights for training can't be cleaned during resolve.
  @returns common::Status with success or error information.
  */
  common::Status Resolve(const ResolveOptions& options);

  common::Status Resolve() {
    ResolveOptions default_options;
    return Resolve(default_options);
  }

  common::Status SaveToOrtFormat(flatbuffers::FlatBufferBuilder& builder,
                                 flatbuffers::Offset<onnxruntime::fbs::Graph>& fbs_graph) const;

#endif  // !defined(ORT_MINIMAL_BUILD)

  /** Returns the Node containing the GraphProto for this Graph instance if IsSubgraph is true */
  const Node* ParentNode() const { return parent_node_; }

  /** Returns true if the name is for a value that is coming from outer scope */
  bool IsOuterScopeValue(const std::string& name) const {
    if (!parent_node_) return false;
    const auto& implicit_input_defs = parent_node_->ImplicitInputDefs();
    return std::any_of(implicit_input_defs.cbegin(), implicit_input_defs.cend(),
                       [&name](const NodeArg* implicit_input) {
                         return implicit_input->Name() == name;
                       });
  }

#if !defined(ORT_MINIMAL_BUILD)
  /** Construct a Graph instance for a subgraph that is created from a GraphProto attribute in a Node.
  Inherits some properties from the parent graph.
  @param parent_graph The Graph containing the Node that has the GraphProto attribute.
  @param parent_node The Node that has the GraphProto attribute.
  @param subgraph_proto The GraphProto from the Node attribute.
  */
  Graph(Graph& parent_graph, const Node& parent_node, ONNX_NAMESPACE::GraphProto& subgraph_proto);
#endif

  virtual ~Graph();

  static common::Status LoadFromOrtFormat(
      const onnxruntime::fbs::Graph& fbs_graph, const Model& owning_model,
      const std::unordered_map<std::string, int>& domain_to_version,
#if !defined(ORT_MINIMAL_BUILD)
      IOnnxRuntimeOpSchemaCollectionPtr schema_registry,
#endif
      const logging::Logger& logger, std::unique_ptr<Graph>& graph);

  // deserialize a subgraph
  static Status LoadFromOrtFormat(const onnxruntime::fbs::Graph& fbs_graph,
                                  Graph& parent_graph, const Node& parent_node,
                                  const logging::Logger& logger, std::unique_ptr<Graph>& graph);

#if !defined(ORT_MINIMAL_BUILD) || defined(ORT_ENABLE_RUNTIME_OPTIMIZATION_IN_MINIMAL_BUILD)
  const RuntimeOptimizationRecordContainer& RuntimeOptimizations() const {
    return runtime_optimizations_;
  }

  RuntimeOptimizationRecordContainer& MutableRuntimeOptimizations() {
    return runtime_optimizations_;
  }

  // Stores information collected during the replay of loaded runtime optimizations
  struct RuntimeOptimizationReplayContext {
    std::unordered_map<NodeIndex, HashValue> produced_node_index_to_kernel_def_hash{};
    size_t num_replayed_optimizations{};
  };

  const RuntimeOptimizationReplayContext& RuntimeOptimizationReplayCtx() const {
    return runtime_optimization_replay_context_;
  }

  RuntimeOptimizationReplayContext& MutableRuntimeOptimizationReplayCtx() {
    return runtime_optimization_replay_context_;
  }
#endif  // !defined(ORT_MINIMAL_BUILD) || defined(ORT_ENABLE_RUNTIME_OPTIMIZATION_IN_MINIMAL_BUILD)

  // This friendship relationship should only be used to call Graph::Graph and
  // Graph::LoadGraph All other access should be via the public API.
  friend class Model;

  Graph() = delete;

  // Create empty Graph instance to re-create from ORT format serialized data.
  Graph(const Model& owning_model,
        const std::unordered_map<std::string, int>& domain_to_version,
#if !defined(ORT_MINIMAL_BUILD)
        IOnnxRuntimeOpSchemaCollectionPtr schema_registry,
#endif
        Graph* parent_graph, const Node* parent_node,
        const logging::Logger& logger);

  // Populate Graph instance from ORT format serialized data.
  common::Status LoadFromOrtFormat(const onnxruntime::fbs::Graph& fbs_graph);

#if !defined(ORT_MINIMAL_BUILD)
  // Constructor: Given a <GraphProto> loaded from model file, construct
  // a <Graph> object. Used by Model to create a Graph instance.
  Graph(const Model& owning_model,
        ONNX_NAMESPACE::GraphProto* graph_proto,
        const std::unordered_map<std::string, int>& domain_to_version,
        Version ir_version,
        IOnnxRuntimeOpSchemaCollectionPtr schema_registry,
        const std::vector<const ONNX_NAMESPACE::FunctionProto*>& model_functions,
        const logging::Logger& logger);

  // internal use by the Graph class only
  Graph(const Model& owning_model,
        ONNX_NAMESPACE::GraphProto* graph_proto,
        const std::unordered_map<std::string, int>& domain_to_version,
        Version ir_version,
        IOnnxRuntimeOpSchemaCollectionPtr schema_registry,
        Graph* parent_graph,
        const Node* parent_node,
        const std::vector<const ONNX_NAMESPACE::FunctionProto*>& model_functions,
        const logging::Logger& logger);

 private:
  ORT_DISALLOW_COPY_ASSIGNMENT_AND_MOVE(Graph);
  void InitializeStateFromModelFileGraphProto();

  // Add node with specified <node_proto>.
  Node& AddNode(const ONNX_NAMESPACE::NodeProto& node_proto,
                const ArgNameToTypeMap& name_to_type);

#endif

  Version IrVersion() const noexcept {
    return ir_version_;
  }

  Graph& GraphResolveNeeded(bool needed) noexcept {
    graph_resolve_needed_ = needed;
    return *this;
  }

  Graph& GraphProtoSyncNeeded(bool needed) noexcept {
    graph_proto_sync_needed_ = needed;
    return *this;
  }

  // During the Resolve of a Graph it is necessary to recursively descend into subgraphs (created from GraphProto
  // Node attributes in the Graph) if present.
  // The ResolveContext holds the collection of values for the current Graph instance, be it the main graph
  // or a subgraph, so that the various operations that are part of the Resolve can work iteratively or
  // recursively as needed.
  struct ResolveContext {
    ResolveContext() = default;

    std::unordered_map<std::string, std::pair<Node*, int>> output_args;
    std::unordered_set<std::string> inputs_and_initializers;
    std::unordered_set<std::string> outer_scope_node_args;
    std::unordered_map<std::string, NodeIndex> node_name_to_index;
    std::unordered_set<Node*> nodes_with_subgraphs;

    void Clear() {
      output_args.clear();
      inputs_and_initializers.clear();
      outer_scope_node_args.clear();
      node_name_to_index.clear();
      nodes_with_subgraphs.clear();
    }

   private:
    ORT_DISALLOW_COPY_ASSIGNMENT_AND_MOVE(ResolveContext);
  };

  // Initialize all the graph inputs, initializers and outputs
  common::Status InitInputsInitializersOutputs();

  // Initialize overridable initializers container
  void ComputeOverridableInitializers();

#if !defined(ORT_MINIMAL_BUILD)
  // Build and verify node connection (edges).
  // Verify NodeArg name/type/shape matching correctly.
  common::Status BuildConnections(std::unordered_set<std::string>& outer_scope_node_args_consumed);

  common::Status VerifyNoDuplicateName();

  // Check whether <*this> graph is acyclic while performing a topological sort.
  // Depth-first going from bottom up through the graph and checking whether there are any back edges.
  // NodesInTopologicalOrder is updated with the nodes' indexes in topological
  // order if <Status> returned is "OK", otherwise it's undefined.
  common::Status PerformTopologicalSortAndCheckIsAcyclic();

  common::Status PerformTypeAndShapeInferencing(const ResolveOptions& options);

  // Recursively find all subgraphs including nested subgraphs
  void FindAllSubgraphs(std::vector<Graph*>& subgraphs);

  // Iterate this Graph instance and all subgraphs, calling the provided function for each.
  common::Status ForThisAndAllSubgraphs(const std::vector<Graph*>& subgraphs, std::function<Status(Graph&)> func);

  common::Status InferAndVerifyTypeMatch(Node& node, const ONNX_NAMESPACE::OpSchema& op, const ResolveOptions& options);

  // perform type and shape inferencing on the subgraph and Resolve to validate
  static common::Status InferAndVerifySubgraphTypes(const Node& node, Graph& subgraph,
                                                    const std::vector<const ONNX_NAMESPACE::TypeProto*>& input_types,
                                                    std::vector<const ONNX_NAMESPACE::TypeProto*>& output_types,
                                                    const Graph::ResolveOptions& options);

  // Apply type-inference and type-checking to all inputs and initializers:
  common::Status TypeCheckInputsAndInitializers();

  // Compute set of input and initializer names and checking for duplicate names
  common::Status VerifyInputAndInitializerNames();

  // Infer and set type information across <*this> graph if needed, and verify type/attribute
  // information matches between node and op.
  common::Status VerifyNodeAndOpMatch(const ResolveOptions& options);

  // Set graph inputs/outputs when resolving a graph..
  common::Status SetGraphInputsOutputs();

  // recursively accumulate and set the outer scope node args in the resolve context for all subgraphs
  // so they can be used to resolve outer scope dependencies when running BuildConnections for the subgraphs.
  common::Status SetOuterScopeNodeArgs(const std::unordered_set<std::string>& outer_scope_node_args);

  // Clear all unused initializers and NodeArgs
  void CleanUnusedInitializersAndNodeArgs(const std::unordered_set<std::string>* initializer_names_to_preserve = nullptr);

  std::vector<NodeArg*> CreateNodeArgs(const google::protobuf::RepeatedPtrField<std::string>& names,
                                       const ArgNameToTypeMap& name_to_type_map);

  void ToGraphProtoInternal(ONNX_NAMESPACE::GraphProto& graph_proto) const;

#endif  // !defined(ORT_MINIMAL_BUILD)

#if !defined(ORT_MINIMAL_BUILD) || defined(ORT_ENABLE_RUNTIME_OPTIMIZATION_IN_MINIMAL_BUILD)
  Status PopulateNodeArgToProducerConsumerLookupsFromNodes();

  template <typename TInstance>
  static auto GetConsumerNodesImpl(
      TInstance& instance, const std::string& node_arg_name) -> std::vector<decltype(instance.GetNode(0))> {
    std::vector<decltype(instance.GetNode(0))> results;
    auto iter = instance.node_arg_to_consumer_nodes_.find(node_arg_name);
    if (iter != instance.node_arg_to_consumer_nodes_.end()) {
      results.reserve(iter->second.size());
      for (auto node_index : iter->second) {
        results.push_back(instance.GetNode(node_index));
      }
    }
    return results;
  }

  template <typename TInstance>
  static auto GetProducerNodeImpl(
      TInstance& instance, const std::string& node_arg_name) -> decltype(instance.GetNode(0)) {
    auto iter = instance.node_arg_to_producer_node_.find(node_arg_name);
    if (iter != instance.node_arg_to_producer_node_.end()) {
      auto node_index = iter->second;
      return instance.GetNode(node_index);
    }
    return nullptr;
  }
#endif  // !defined(ORT_MINIMAL_BUILD) || defined(ORT_ENABLE_RUNTIME_OPTIMIZATION_IN_MINIMAL_BUILD)

#if !defined(ORT_MINIMAL_BUILD) || defined(ORT_EXTENDED_MINIMAL_BUILD)
  gsl::not_null<Node*> AllocateNode();

  // Release the node.
  // @returns false if node_index was invalid.
  bool ReleaseNode(NodeIndex node_index);

  Node& CreateFusedSubGraphNode(const IndexedSubGraph& sub_graph, const std::string& fused_node_name);
#endif

  Node* NodeAtIndexImpl(NodeIndex node_index) const {
    // if we are trying to access a node that doesn't exist there's (most
    // likely) either a logic issue or a graph consistency/correctness issue.
    // use ORT_ENFORCE to prove that or uncover scenarios where we actually
    // expect attempts to retrieve a non-existent node.
    ORT_ENFORCE(node_index < nodes_.size(), "Validating no unexpected access using an invalid node_index. Got:",
                node_index, " Max:", nodes_.size());
    return nodes_[node_index].get();
  }

  const Model& owning_model_;

  // GraphProto to store name, version, initializer.
  // When serializing <*this> Graph to a GraphProto, the nodes and
  // functions in <Graph> will also be fed into <graph_proto_> so that
  // it's consistent with <*this> graph.
  // This pointer is owned by parent model.
  ONNX_NAMESPACE::GraphProto* graph_proto_;

  // GraphProto that provides storage for the ONNX proto types deserialized from a flexbuffer/flatbuffer
  ONNX_NAMESPACE::GraphProto deserialized_proto_data_;

  InitializedTensorSet name_to_initial_tensor_;

  std::unordered_set<std::reference_wrapper<const std::string>,
                     std::hash<std::string>, std::equal_to<std::string>>
      sparse_tensor_names_;

#if !defined(ORT_MINIMAL_BUILD) || defined(ORT_ENABLE_RUNTIME_OPTIMIZATION_IN_MINIMAL_BUILD)
  // Runtime optimization storage.
  // Note: runtime_optimizations_ == *runtime_optimizations_ptr_ and must be initialized
  std::unique_ptr<RuntimeOptimizationRecordContainer> runtime_optimizations_ptr_;
  RuntimeOptimizationRecordContainer& runtime_optimizations_;

  RuntimeOptimizationReplayContext runtime_optimization_replay_context_;
#endif

#if !defined(ORT_MINIMAL_BUILD)
  IOnnxRuntimeOpSchemaCollectionPtr schema_registry_;

  // Container to hold initialized function bodies
  std::vector<std::unique_ptr<onnxruntime::Function>> function_container_;

  std::unordered_map<std::string, const ONNX_NAMESPACE::FunctionProto*> model_local_functions_;
#endif

  // Graph nodes.
  // Element in <nodes_> may be nullptr due to graph optimization.
  std::vector<std::unique_ptr<Node>> nodes_;

  // Wrapper of Graph nodes to provide iteration services that hide nullptr entries
  GraphNodes iterable_nodes_{nodes_};

  // Number of nodes.
  // Normally this is smaller than the size of <m_nodes>, as some
  // elements in <m_nodes> may be removed when doing graph optimization,
  // or some elements may be merged, etc.
  int num_of_nodes_ = 0;

  // A flag indicates whether <*this> graph needs to be resolved.
  bool graph_resolve_needed_ = false;

  bool graph_proto_sync_needed_ = false;

  // The topological order of node index used to do node and op match verification temporarily.
  std::vector<NodeIndex> nodes_in_topological_order_;

  // Full list of graph inputs. Matches number and order of inputs in the GraphProto.
  std::vector<const NodeArg*> graph_inputs_including_initializers_;
  bool graph_inputs_manually_set_ = false;

  // Graph inputs excluding initializers.
  std::vector<const NodeArg*> graph_inputs_excluding_initializers_;

  // Overridable Initializers. The difference between graph_inputs_including_initializers_
  // and graph_inputs_excluding_initializers_
  std::vector<const NodeArg*> graph_overridable_initializers_;

  // Graph outputs.
  std::vector<const NodeArg*> graph_outputs_;
  bool graph_outputs_manually_set_ = false;

  // Graph value_info.
  std::unordered_set<const NodeArg*> value_info_;

  // All node args owned by <*this> graph. Key is node arg name.
  std::unordered_map<std::string, std::unique_ptr<NodeArg>> node_args_;

#if !defined(ORT_MINIMAL_BUILD) || defined(ORT_ENABLE_RUNTIME_OPTIMIZATION_IN_MINIMAL_BUILD)
  int name_generator_ = 0;

  // Strings which have been used as node names.
  // New node name should not conflict with this set.
  std::unordered_set<std::string> generated_node_names_;

  // Strings which have been used as node_arg names.
  // New node_arg name should not conflict this this set.
  std::unordered_set<std::string> generated_node_arg_names_;

  // node arg to its producer node
  std::unordered_map<std::string, NodeIndex> node_arg_to_producer_node_;

  // node arg to its consumer nodes
  std::unordered_map<std::string, std::unordered_set<NodeIndex>> node_arg_to_consumer_nodes_;
#endif  // !defined(ORT_MINIMAL_BUILD) || defined(ORT_ENABLE_RUNTIME_OPTIMIZATION_IN_MINIMAL_BUILD)

  const std::unordered_map<std::string, int> domain_to_version_;

  // Model IR version.
  Version ir_version_{ONNX_NAMESPACE::Version::IR_VERSION};

  // Is model using latest ONNX opset
  bool using_latest_onnx_opset_{false};

  ResolveContext resolve_context_;

  // the parent graph if this is a subgraph.
  Graph* parent_graph_;
  // the node containing the graph if parent_graph_ is not nullptr
  const Node* parent_node_;

  // NodeArgs that come from outer scope. Used when building a graph so that
  // these don't get recorded as graph inputs in the GraphProto.
  std::unordered_set<std::string> outer_scope_node_arg_names_;

  // number of times Resolve has run.
  int num_resolves_ = 0;

  const logging::Logger& logger_;

  // distinguishes between graph loaded from model file and graph created from scratch
  const bool is_loaded_from_model_file_;
};

#if !defined(ORT_MINIMAL_BUILD)
// Print NodeArg as
//  name : type
// For example,
//  "110": tensor(float)
std::ostream& operator<<(std::ostream& out, const NodeArg& node_arg);
// Print Node as,
//  (operator's name, operator's type, domain, version) : (input0, input1, ...) -> (output0, output1, ...)
// For example,
//  ("Add_14", Add, "", 7) : ("110": tensor(float),"109": tensor(float),) -> ("111": tensor(float),)
std::ostream& operator<<(std::ostream& out, const Node& node);
// Print Graph as, for example,
// Inputs:
//    "Input": tensor(float)
// Nodes:
//    ("add0", Add, "", 7) : ("Input": tensor(float),"Bias": tensor(float),) -> ("add0_out": tensor(float),)
//    ("matmul", MatMul, "", 9) : ("add0_out": tensor(float),"matmul_weight": tensor(float),) -> ("matmul_out": tensor(float),)
//    ("add1", Add, "", 7) : ("matmul_out": tensor(float),"add_weight": tensor(float),) -> ("add1_out": tensor(float),)
//    ("reshape", Reshape, "", 5) : ("add1_out": tensor(float),"concat_out": tensor(int64),) -> ("Result": tensor(float),)
// Outputs:
//    "Result": tensor(float)
// Inputs' and outputs' format is described in document of NodeArg's operator<< above.
// Node format is described in Node's operator<< above.
std::ostream& operator<<(std::ostream& out, const Graph& graph);
#endif

}  // namespace onnxruntime<|MERGE_RESOLUTION|>--- conflicted
+++ resolved
@@ -357,10 +357,7 @@
   /** Gets the Node's attributes. */
   const NodeAttributes& GetAttributes() const noexcept { return attributes_; }
 
-<<<<<<< HEAD
-=======
 #if !defined(ORT_MINIMAL_BUILD) || defined(ORT_ENABLE_RUNTIME_OPTIMIZATION_IN_MINIMAL_BUILD)
->>>>>>> ef7b4dc0
   /** Remove the specified attribute from this Node */
   bool ClearAttribute(const std::string& attr_name);
 #endif  // !defined(ORT_MINIMAL_BUILD) || defined(ORT_ENABLE_RUNTIME_OPTIMIZATION_IN_MINIMAL_BUILD)
