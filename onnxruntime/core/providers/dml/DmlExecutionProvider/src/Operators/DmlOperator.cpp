--- conflicted
+++ resolved
@@ -842,15 +842,11 @@
         {
             return;
         }
-<<<<<<< HEAD
-        
-=======
         else if (!constExpTensor->IsCpuData())
         {
             return;
         }
 
->>>>>>> 95d8a3ae
         uint32_t totalKernelInputElementCount = constExpTensor->GetTotalElementCount();
         if (totalKernelInputElementCount <= 1)
         {
