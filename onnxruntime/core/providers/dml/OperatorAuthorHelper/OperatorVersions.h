--- conflicted
+++ resolved
@@ -400,15 +400,12 @@
         static const int sc_sinceVer_ReduceMin = 18;
         static const int sc_sinceVer_ReduceProd = 18;
         static const int sc_sinceVer_ReduceSumSquare = 18;
-<<<<<<< HEAD
         static const int sc_sinceVer_BitwiseAnd = 18;
         static const int sc_sinceVer_BitwiseOr = 18;
         static const int sc_sinceVer_BitwiseXor = 18;
         static const int sc_sinceVer_BitwiseNot = 18;
         static const int sc_sinceVer_Pad = 18;
-=======
         static const int sc_sinceVer_Split = 18;
->>>>>>> 6d43d51e
     }
 
     namespace MsftOperatorSet1
