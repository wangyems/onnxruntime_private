--- conflicted
+++ resolved
@@ -11,14 +11,7 @@
 class UnsqueezeBase {
  protected:
   UnsqueezeBase(const OpKernelInfo& info) {
-<<<<<<< HEAD
-    info.GetAttrs("axes", axes_);
-=======
-    size_t numInputs = info.GetInputCount();
-    if (numInputs == 1) { //axes must be a valid attribute
-      ORT_ENFORCE(info.GetAttrs("axes", axes_).IsOK(), "Missing/Invalid 'axes' attribute value");
-    }
->>>>>>> db63c5d1
+    ORT_ENFORCE(info.GetAttrs("axes", axes_).IsOK(), "Missing/Invalid 'axes' attribute value");
   }
 
   struct Prepare {
@@ -29,7 +22,7 @@
   Status PrepareCompute(OpKernelContext* context, Prepare& p) const;
 
  private:
-  mutable std::vector<int64_t> axes_;
+  std::vector<int64_t> axes_;
 };
 
 class Unsqueeze final : public OpKernel, public UnsqueezeBase {
