// Copyright (c) Microsoft Corporation. All rights reserved.
// Licensed under the MIT License.

#pragma once
#include <stdlib.h>
#include <stdint.h>
#include <string.h>

// This value is used in structures passed to ORT so that a newer version of ORT will still work with them
#define ORT_API_VERSION 4

#ifdef __cplusplus
extern "C" {
#endif

// SAL2 Definitions
#ifndef _WIN32
#define _In_
#define _In_z_
#define _In_opt_
#define _In_opt_z_
#define _Out_
#define _Outptr_
#define _Out_opt_
#define _Inout_
#define _Inout_opt_
#define _Frees_ptr_opt_
#define _Ret_maybenull_
#define _Ret_notnull_
#define _Check_return_
#define _Outptr_result_maybenull_
#define _In_reads_(X)
#define _Inout_updates_all_(X)
#define _Out_writes_bytes_all_(X)
#define _Out_writes_all_(X)
#define _Success_(X)
#define _Outptr_result_buffer_maybenull_(X)
#define ORT_ALL_ARGS_NONNULL __attribute__((nonnull))
#else
#include <specstrings.h>
#define ORT_ALL_ARGS_NONNULL
#endif

#ifdef _WIN32
// Define ORT_DLL_IMPORT if your program is dynamically linked to Ort.
// dllexport is not used, we use a .def file.
#ifdef ORT_DLL_IMPORT
#define ORT_EXPORT __declspec(dllimport)
#else
#define ORT_EXPORT
#endif
#define ORT_API_CALL _stdcall
#define ORT_MUST_USE_RESULT
#define ORTCHAR_T wchar_t
#else
#define ORT_EXPORT
#define ORT_API_CALL
#define ORT_MUST_USE_RESULT __attribute__((warn_unused_result))
#define ORTCHAR_T char
#endif

#ifndef ORT_TSTR
#ifdef _WIN32
#define ORT_TSTR(X) L##X
#else
#define ORT_TSTR(X) X
#endif
#endif

// Any pointer marked with _In_ or _Out_, cannot be NULL.

#ifdef __cplusplus
// Windows users should use unicode paths when possible to bypass the MAX_PATH limitation
// Every pointer marked with _In_ or _Out_, cannot be NULL. Caller should ensure that.
// for ReleaseXXX(...) functions, they can accept NULL pointer.
#define NO_EXCEPTION noexcept
#else
#define NO_EXCEPTION
#endif

// Copied from TensorProto::DataType
// Currently, Ort doesn't support complex64, complex128, bfloat16 types
typedef enum ONNXTensorElementDataType {
  ONNX_TENSOR_ELEMENT_DATA_TYPE_UNDEFINED,
  ONNX_TENSOR_ELEMENT_DATA_TYPE_FLOAT,   // maps to c type float
  ONNX_TENSOR_ELEMENT_DATA_TYPE_UINT8,   // maps to c type uint8_t
  ONNX_TENSOR_ELEMENT_DATA_TYPE_INT8,    // maps to c type int8_t
  ONNX_TENSOR_ELEMENT_DATA_TYPE_UINT16,  // maps to c type uint16_t
  ONNX_TENSOR_ELEMENT_DATA_TYPE_INT16,   // maps to c type int16_t
  ONNX_TENSOR_ELEMENT_DATA_TYPE_INT32,   // maps to c type int32_t
  ONNX_TENSOR_ELEMENT_DATA_TYPE_INT64,   // maps to c type int64_t
  ONNX_TENSOR_ELEMENT_DATA_TYPE_STRING,  // maps to c++ type std::string
  ONNX_TENSOR_ELEMENT_DATA_TYPE_BOOL,
  ONNX_TENSOR_ELEMENT_DATA_TYPE_FLOAT16,
  ONNX_TENSOR_ELEMENT_DATA_TYPE_DOUBLE,      // maps to c type double
  ONNX_TENSOR_ELEMENT_DATA_TYPE_UINT32,      // maps to c type uint32_t
  ONNX_TENSOR_ELEMENT_DATA_TYPE_UINT64,      // maps to c type uint64_t
  ONNX_TENSOR_ELEMENT_DATA_TYPE_COMPLEX64,   // complex with float32 real and imaginary components
  ONNX_TENSOR_ELEMENT_DATA_TYPE_COMPLEX128,  // complex with float64 real and imaginary components
  ONNX_TENSOR_ELEMENT_DATA_TYPE_BFLOAT16     // Non-IEEE floating-point format based on IEEE754 single-precision
} ONNXTensorElementDataType;

// Synced with onnx TypeProto oneof
typedef enum ONNXType {
  ONNX_TYPE_UNKNOWN,
  ONNX_TYPE_TENSOR,
  ONNX_TYPE_SEQUENCE,
  ONNX_TYPE_MAP,
  ONNX_TYPE_OPAQUE,
  ONNX_TYPE_SPARSETENSOR,
} ONNXType;

typedef enum OrtLoggingLevel {
  ORT_LOGGING_LEVEL_VERBOSE,
  ORT_LOGGING_LEVEL_INFO,
  ORT_LOGGING_LEVEL_WARNING,
  ORT_LOGGING_LEVEL_ERROR,
  ORT_LOGGING_LEVEL_FATAL,
} OrtLoggingLevel;

typedef enum OrtErrorCode {
  ORT_OK,
  ORT_FAIL,
  ORT_INVALID_ARGUMENT,
  ORT_NO_SUCHFILE,
  ORT_NO_MODEL,
  ORT_ENGINE_ERROR,
  ORT_RUNTIME_EXCEPTION,
  ORT_INVALID_PROTOBUF,
  ORT_MODEL_LOADED,
  ORT_NOT_IMPLEMENTED,
  ORT_INVALID_GRAPH,
  ORT_EP_FAIL,
} OrtErrorCode;

#define ORT_RUNTIME_CLASS(X) \
  struct Ort##X;             \
  typedef struct Ort##X Ort##X;

// The actual types defined have an Ort prefix
ORT_RUNTIME_CLASS(Env);
ORT_RUNTIME_CLASS(Status);  // nullptr for Status* indicates success
ORT_RUNTIME_CLASS(MemoryInfo);
ORT_RUNTIME_CLASS(Session);  //Don't call OrtReleaseSession from Dllmain (because session owns a thread pool)
ORT_RUNTIME_CLASS(Value);
ORT_RUNTIME_CLASS(RunOptions);
ORT_RUNTIME_CLASS(TypeInfo);
ORT_RUNTIME_CLASS(TensorTypeAndShapeInfo);
ORT_RUNTIME_CLASS(SessionOptions);
ORT_RUNTIME_CLASS(CustomOpDomain);
ORT_RUNTIME_CLASS(MapTypeInfo);
ORT_RUNTIME_CLASS(SequenceTypeInfo);
ORT_RUNTIME_CLASS(ModelMetadata);
ORT_RUNTIME_CLASS(ThreadPoolParams);
ORT_RUNTIME_CLASS(ThreadingOptions);

#ifdef _WIN32
typedef _Return_type_success_(return == 0) OrtStatus* OrtStatusPtr;
#else
typedef OrtStatus* OrtStatusPtr;
#endif

// __VA_ARGS__ on Windows and Linux are different
#define ORT_API(RETURN_TYPE, NAME, ...) ORT_EXPORT RETURN_TYPE ORT_API_CALL NAME(__VA_ARGS__) NO_EXCEPTION

#define ORT_API_STATUS(NAME, ...) \
  ORT_EXPORT _Check_return_ _Ret_maybenull_ OrtStatusPtr ORT_API_CALL NAME(__VA_ARGS__) NO_EXCEPTION ORT_MUST_USE_RESULT

// XXX: Unfortunately, SAL annotations are known to not work with function pointers
#define ORT_API2_STATUS(NAME, ...) \
  _Check_return_ _Ret_maybenull_ OrtStatusPtr(ORT_API_CALL* NAME)(__VA_ARGS__) NO_EXCEPTION ORT_MUST_USE_RESULT

// Used in *.cc files. Almost as same as ORT_API_STATUS, except without ORT_MUST_USE_RESULT and ORT_EXPORT
#define ORT_API_STATUS_IMPL(NAME, ...) \
  _Check_return_ _Ret_maybenull_ OrtStatusPtr ORT_API_CALL NAME(__VA_ARGS__) NO_EXCEPTION

#define ORT_CLASS_RELEASE(X) void(ORT_API_CALL * Release##X)(_Frees_ptr_opt_ Ort##X * input)

// When passing in an allocator to any ORT function, be sure that the allocator object
// is not destroyed until the last allocated object using it is freed.
typedef struct OrtAllocator {
  uint32_t version;  // Initialize to ORT_API_VERSION
  void*(ORT_API_CALL* Alloc)(struct OrtAllocator* this_, size_t size);
  void(ORT_API_CALL* Free)(struct OrtAllocator* this_, void* p);
  const struct OrtMemoryInfo*(ORT_API_CALL* Info)(const struct OrtAllocator* this_);
} OrtAllocator;

typedef void(ORT_API_CALL* OrtLoggingFunction)(
    void* param, OrtLoggingLevel severity, const char* category, const char* logid, const char* code_location,
    const char* message);

// Set Graph optimization level.
// Refer https://github.com/microsoft/onnxruntime/blob/master/docs/ONNX_Runtime_Graph_Optimizations.md
// for in-depth undersrtanding of Graph Optimizations in ORT
typedef enum GraphOptimizationLevel {
  ORT_DISABLE_ALL = 0,
  ORT_ENABLE_BASIC = 1,
  ORT_ENABLE_EXTENDED = 2,
  ORT_ENABLE_ALL = 99
} GraphOptimizationLevel;

typedef enum ExecutionMode {
  ORT_SEQUENTIAL = 0,
  ORT_PARALLEL = 1,
} ExecutionMode;

struct OrtKernelInfo;
typedef struct OrtKernelInfo OrtKernelInfo;
struct OrtKernelContext;
typedef struct OrtKernelContext OrtKernelContext;
struct OrtCustomOp;
typedef struct OrtCustomOp OrtCustomOp;

typedef enum OrtAllocatorType {
  Invalid = -1,
  OrtDeviceAllocator = 0,
  OrtArenaAllocator = 1
} OrtAllocatorType;

/**
 * memory types for allocator, exec provider specific types should be extended in each provider
 * Whenever this struct is updated, please also update the MakeKey function in onnxruntime/core/framework/execution_provider.cc
*/
typedef enum OrtMemType {
  OrtMemTypeCPUInput = -2,              // Any CPU memory used by non-CPU execution provider
  OrtMemTypeCPUOutput = -1,             // CPU accessible memory outputted by non-CPU execution provider, i.e. CUDA_PINNED
  OrtMemTypeCPU = OrtMemTypeCPUOutput,  // temporary CPU accessible memory allocated by non-CPU execution provider, i.e. CUDA_PINNED
  OrtMemTypeDefault = 0,                // the default allocator for execution provider
} OrtMemType;

struct OrtApi;
typedef struct OrtApi OrtApi;

struct OrtApiBase {
  const OrtApi*(ORT_API_CALL* GetApi)(uint32_t version)NO_EXCEPTION;  // Pass in ORT_API_VERSION
  // nullptr will be returned if the version is unsupported, for example when using a runtime older than this header file

  const char*(ORT_API_CALL* GetVersionString)() NO_EXCEPTION;
};
typedef struct OrtApiBase OrtApiBase;

ORT_EXPORT const OrtApiBase* ORT_API_CALL OrtGetApiBase(void) NO_EXCEPTION;

struct OrtApi {
  /**
* \param msg A null-terminated string. Its content will be copied into the newly created OrtStatus
*/
  OrtStatus*(ORT_API_CALL* CreateStatus)(OrtErrorCode code, _In_ const char* msg)NO_EXCEPTION ORT_ALL_ARGS_NONNULL;

  OrtErrorCode(ORT_API_CALL* GetErrorCode)(_In_ const OrtStatus* status) NO_EXCEPTION ORT_ALL_ARGS_NONNULL;

  /**
 * \param status must not be NULL
 * \return The error message inside the `status`. Do not free the returned value.
 */
  const char*(ORT_API_CALL* GetErrorMessage)(_In_ const OrtStatus* status)NO_EXCEPTION ORT_ALL_ARGS_NONNULL;

  /**
     * \param out Should be freed by `OrtReleaseEnv` after use
     */
  ORT_API2_STATUS(CreateEnv, OrtLoggingLevel default_logging_level, _In_ const char* logid, _Outptr_ OrtEnv** out);

  /**
   * \param out Should be freed by `OrtReleaseEnv` after use
   */
  ORT_API2_STATUS(CreateEnvWithCustomLogger, OrtLoggingFunction logging_function, _In_opt_ void* logger_param,
                  OrtLoggingLevel default_warning_level, _In_ const char* logid, _Outptr_ OrtEnv** out);

  // Platform telemetry events are on by default since they are lightweight.  You can manually turn them off.
  ORT_API2_STATUS(EnableTelemetryEvents, _In_ const OrtEnv* env);
  ORT_API2_STATUS(DisableTelemetryEvents, _In_ const OrtEnv* env);

  // TODO: document the path separator convention? '/' vs '\'
  // TODO: should specify the access characteristics of model_path. Is this read only during the
  // execution of CreateSession, or does the OrtSession retain a handle to the file/directory
  // and continue to access throughout the OrtSession lifetime?
  //  What sort of access is needed to model_path : read or read/write?
  ORT_API2_STATUS(CreateSession, _In_ const OrtEnv* env, _In_ const ORTCHAR_T* model_path,
                  _In_ const OrtSessionOptions* options, _Outptr_ OrtSession** out);

  ORT_API2_STATUS(CreateSessionFromArray, _In_ const OrtEnv* env, _In_ const void* model_data, size_t model_data_length,
                  _In_ const OrtSessionOptions* options, _Outptr_ OrtSession** out);

  ORT_API2_STATUS(Run, _Inout_ OrtSession* sess, _In_opt_ const OrtRunOptions* run_options,
                  _In_reads_(input_len) const char* const* input_names,
                  _In_reads_(input_len) const OrtValue* const* input, size_t input_len,
                  _In_reads_(output_names_len) const char* const* output_names1, size_t output_names_len,
                  _Inout_updates_all_(output_names_len) OrtValue** output);

  /**
    * \return A pointer of the newly created object. The pointer should be freed by OrtReleaseSessionOptions after use
    */
  ORT_API2_STATUS(CreateSessionOptions, _Outptr_ OrtSessionOptions** options);

  // Set filepath to save optimized model after graph level transformations.
  ORT_API2_STATUS(SetOptimizedModelFilePath, _Inout_ OrtSessionOptions* options,
                  _In_ const ORTCHAR_T* optimized_model_filepath);

  // create a copy of an existing OrtSessionOptions
  ORT_API2_STATUS(CloneSessionOptions, _In_ const OrtSessionOptions* in_options,
                  _Outptr_ OrtSessionOptions** out_options);

  // Controls whether you want to execute operators in your graph sequentially or in parallel. Usually when the model
  // has many branches, setting this option to ExecutionMode.ORT_PARALLEL will give you better performance.
  // See [docs/ONNX_Runtime_Perf_Tuning.md] for more details.
  ORT_API2_STATUS(SetSessionExecutionMode, _Inout_ OrtSessionOptions* options, ExecutionMode execution_mode);

  // Enable profiling for this session.
  ORT_API2_STATUS(EnableProfiling, _Inout_ OrtSessionOptions* options, _In_ const ORTCHAR_T* profile_file_prefix);
  ORT_API2_STATUS(DisableProfiling, _Inout_ OrtSessionOptions* options);

  // Enable the memory pattern optimization.
  // The idea is if the input shapes are the same, we could trace the internal memory allocation
  // and generate a memory pattern for future request. So next time we could just do one allocation
  // with a big chunk for all the internal memory allocation.
  // Note: memory pattern optimization is only available when SequentialExecution enabled.
  ORT_API2_STATUS(EnableMemPattern, _Inout_ OrtSessionOptions* options);
  ORT_API2_STATUS(DisableMemPattern, _Inout_ OrtSessionOptions* options);

  // Enable the memory arena on CPU
  // Arena may pre-allocate memory for future usage.
  // set this option to false if you don't want it.
  ORT_API2_STATUS(EnableCpuMemArena, _Inout_ OrtSessionOptions* options);
  ORT_API2_STATUS(DisableCpuMemArena, _Inout_ OrtSessionOptions* options);

  // < logger id to use for session output
  ORT_API2_STATUS(SetSessionLogId, _Inout_ OrtSessionOptions* options, const char* logid);

  // < applies to session load, initialization, etc
  ORT_API2_STATUS(SetSessionLogVerbosityLevel, _Inout_ OrtSessionOptions* options, int session_log_verbosity_level);
  ORT_API2_STATUS(SetSessionLogSeverityLevel, _Inout_ OrtSessionOptions* options, int session_log_severity_level);

  ORT_API2_STATUS(SetSessionGraphOptimizationLevel, _Inout_ OrtSessionOptions* options,
                  GraphOptimizationLevel graph_optimization_level);

  // Sets the number of threads used to parallelize the execution within nodes
  // A value of 0 means ORT will pick a default
  // Note: If you've built ORT with OpenMP, this API has no effect on the number of threads used. In this case
  // use the OpenMP env variables to configure the number of intra op num threads.
  ORT_API2_STATUS(SetIntraOpNumThreads, _Inout_ OrtSessionOptions* options, int intra_op_num_threads);

  // Sets the number of threads used to parallelize the execution of the graph (across nodes)
  // If sequential execution is enabled this value is ignored
  // A value of 0 means ORT will pick a default
  ORT_API2_STATUS(SetInterOpNumThreads, _Inout_ OrtSessionOptions* options, int inter_op_num_threads);

  /*
  Create a custom op domain. After all sessions using it are released, call OrtReleaseCustomOpDomain
  */
  ORT_API2_STATUS(CreateCustomOpDomain, _In_ const char* domain, _Outptr_ OrtCustomOpDomain** out);

  /*
     * Add custom ops to the OrtCustomOpDomain
     *  Note: The OrtCustomOp* pointer must remain valid until the OrtCustomOpDomain using it is released
    */
  ORT_API2_STATUS(CustomOpDomain_Add, _Inout_ OrtCustomOpDomain* custom_op_domain, _In_ OrtCustomOp* op);

  /*
     * Add a custom op domain to the OrtSessionOptions
     *  Note: The OrtCustomOpDomain* must not be deleted until the sessions using it are released
    */
  ORT_API2_STATUS(AddCustomOpDomain, _Inout_ OrtSessionOptions* options, _In_ OrtCustomOpDomain* custom_op_domain);

  /*
     * Loads a DLL named 'library_path' and looks for this entry point:
     *		OrtStatus* RegisterCustomOps(OrtSessionOptions * options, const OrtApiBase* api);
     * It then passes in the provided session options to this function along with the api base.
     * The handle to the loaded library is returned in library_handle. It can be freed by the caller after all sessions using the passed in
     * session options are destroyed, or if an error occurs and it is non null.
  */
  ORT_API2_STATUS(RegisterCustomOpsLibrary, _Inout_ OrtSessionOptions* options, _In_ const char* library_path,
                  void** library_handle);

  /**
    * To use additional providers, you must build ORT with the extra providers enabled. Then call one of these
    * functions to enable them in the session:
    *   OrtSessionOptionsAppendExecutionProvider_CPU
    *   OrtSessionOptionsAppendExecutionProvider_CUDA
    *   OrtSessionOptionsAppendExecutionProvider_<remaining providers...>
    * The order they are called indicates the preference order as well. In other words call this method
    * on your most preferred execution provider first followed by the less preferred ones.
    * If none are called Ort will use its internal CPU execution provider.
    */

  ORT_API2_STATUS(SessionGetInputCount, _In_ const OrtSession* sess, _Out_ size_t* out);
  ORT_API2_STATUS(SessionGetOutputCount, _In_ const OrtSession* sess, _Out_ size_t* out);
  ORT_API2_STATUS(SessionGetOverridableInitializerCount, _In_ const OrtSession* sess, _Out_ size_t* out);

  /**
   * \param out  should be freed by OrtReleaseTypeInfo after use
   */
  ORT_API2_STATUS(SessionGetInputTypeInfo, _In_ const OrtSession* sess, size_t index, _Outptr_ OrtTypeInfo** type_info);

  /**
   * \param out  should be freed by OrtReleaseTypeInfo after use
   */
  ORT_API2_STATUS(SessionGetOutputTypeInfo, _In_ const OrtSession* sess, size_t index,
                  _Outptr_ OrtTypeInfo** type_info);

  /**
 * \param out  should be freed by OrtReleaseTypeInfo after use
 */
  ORT_API2_STATUS(SessionGetOverridableInitializerTypeInfo, _In_ const OrtSession* sess, size_t index,
                  _Outptr_ OrtTypeInfo** type_info);

  /**
   * \param value  is set to a null terminated string allocated using 'allocator'. The caller is responsible for freeing it.
   */
  ORT_API2_STATUS(SessionGetInputName, _In_ const OrtSession* sess, size_t index, _Inout_ OrtAllocator* allocator,
                  _Outptr_ char** value);
  ORT_API2_STATUS(SessionGetOutputName, _In_ const OrtSession* sess, size_t index, _Inout_ OrtAllocator* allocator,
                  _Outptr_ char** value);
  ORT_API2_STATUS(SessionGetOverridableInitializerName, _In_ const OrtSession* sess, size_t index,
                  _Inout_ OrtAllocator* allocator, _Outptr_ char** value);

  /**
   * \return A pointer to the newly created object. The pointer should be freed by OrtReleaseRunOptions after use
   */
  ORT_API2_STATUS(CreateRunOptions, _Outptr_ OrtRunOptions** out);

  ORT_API2_STATUS(RunOptionsSetRunLogVerbosityLevel, _Inout_ OrtRunOptions* options, int value);
  ORT_API2_STATUS(RunOptionsSetRunLogSeverityLevel, _Inout_ OrtRunOptions* options, int value);
  ORT_API2_STATUS(RunOptionsSetRunTag, _Inout_ OrtRunOptions*, _In_ const char* run_tag);

  ORT_API2_STATUS(RunOptionsGetRunLogVerbosityLevel, _In_ const OrtRunOptions* options, _Out_ int* out);
  ORT_API2_STATUS(RunOptionsGetRunLogSeverityLevel, _In_ const OrtRunOptions* options, _Out_ int* out);
  ORT_API2_STATUS(RunOptionsGetRunTag, _In_ const OrtRunOptions*, _Out_ const char** out);

  // Set a flag so that ALL incomplete OrtRun calls that are using this instance of OrtRunOptions
  // will exit as soon as possible.
  ORT_API2_STATUS(RunOptionsSetTerminate, _Inout_ OrtRunOptions* options);
  // Unset the terminate flag to enable this OrtRunOptions instance being used in new OrtRun calls.
  ORT_API2_STATUS(RunOptionsUnsetTerminate, _Inout_ OrtRunOptions* options);

  /**
   * Create a tensor from an allocator. OrtReleaseValue will also release the buffer inside the output value
   * \param out Should be freed by calling OrtReleaseValue
   * \param type must be one of TENSOR_ELEMENT_DATA_TYPE_xxxx
   */
  ORT_API2_STATUS(CreateTensorAsOrtValue, _Inout_ OrtAllocator* allocator, _In_ const int64_t* shape, size_t shape_len,
                  ONNXTensorElementDataType type, _Outptr_ OrtValue** out);

  /**
   * Create a tensor with user's buffer. You can fill the buffer either before calling this function or after.
   * p_data is owned by caller. OrtReleaseValue won't release p_data.
   * \param out Should be freed by calling OrtReleaseValue
   */
  ORT_API2_STATUS(CreateTensorWithDataAsOrtValue, _In_ const OrtMemoryInfo* info, _Inout_ void* p_data,
                  size_t p_data_len, _In_ const int64_t* shape, size_t shape_len, ONNXTensorElementDataType type,
                  _Outptr_ OrtValue** out);

  /**
   * \Sets *out to 1 iff an OrtValue is a tensor, 0 otherwise
   */
  ORT_API2_STATUS(IsTensor, _In_ const OrtValue* value, _Out_ int* out);

  // This function doesn't work with string tensor
  // this is a no-copy method whose pointer is only valid until the backing OrtValue is free'd.
  ORT_API2_STATUS(GetTensorMutableData, _Inout_ OrtValue* value, _Outptr_ void** out);

  /**
     * \param value A tensor created from OrtCreateTensor... function.
     * \param s each A string array. Each string in this array must be null terminated.
     * \param s_len length of s
     */
  ORT_API2_STATUS(FillStringTensor, _Inout_ OrtValue* value, _In_ const char* const* s, size_t s_len);

  /**
     * \param value A tensor created from OrtCreateTensor... function.
     * \param len total data length, not including the trailing '\0' chars.
     */
  ORT_API2_STATUS(GetStringTensorDataLength, _In_ const OrtValue* value, _Out_ size_t* len);

  /**
     * \param s string contents. Each string is NOT null-terminated.
     * \param value A tensor created from OrtCreateTensor... function.
     * \param s_len total data length, get it from OrtGetStringTensorDataLength
     */
  ORT_API2_STATUS(GetStringTensorContent, _In_ const OrtValue* value, _Out_writes_bytes_all_(s_len) void* s,
                  size_t s_len, _Out_writes_all_(offsets_len) size_t* offsets, size_t offsets_len);

  /**
     * Don't free the 'out' value
     */
  ORT_API2_STATUS(CastTypeInfoToTensorInfo, _In_ const OrtTypeInfo*,
                  _Outptr_result_maybenull_ const OrtTensorTypeAndShapeInfo** out);

  /**
     * Return OnnxType from OrtTypeInfo
     */
  ORT_API2_STATUS(GetOnnxTypeFromTypeInfo, _In_ const OrtTypeInfo*, _Out_ enum ONNXType* out);

  /**
     * The 'out' value should be released by calling OrtReleaseTensorTypeAndShapeInfo
     */
  ORT_API2_STATUS(CreateTensorTypeAndShapeInfo, _Outptr_ OrtTensorTypeAndShapeInfo** out);

  ORT_API2_STATUS(SetTensorElementType, _Inout_ OrtTensorTypeAndShapeInfo*, enum ONNXTensorElementDataType type);

  /**
 * \param info Created from CreateTensorTypeAndShapeInfo() function
 * \param dim_values An array with length of `dim_count`. Its elements can contain negative values.
 * \param dim_count length of dim_values
 */
  ORT_API2_STATUS(SetDimensions, OrtTensorTypeAndShapeInfo* info, _In_ const int64_t* dim_values, size_t dim_count);

  ORT_API2_STATUS(GetTensorElementType, _In_ const OrtTensorTypeAndShapeInfo*,
                  _Out_ enum ONNXTensorElementDataType* out);
  ORT_API2_STATUS(GetDimensionsCount, _In_ const OrtTensorTypeAndShapeInfo* info, _Out_ size_t* out);
  ORT_API2_STATUS(GetDimensions, _In_ const OrtTensorTypeAndShapeInfo* info, _Out_ int64_t* dim_values,
                  size_t dim_values_length);
  ORT_API2_STATUS(GetSymbolicDimensions, _In_ const OrtTensorTypeAndShapeInfo* info,
                  _Out_writes_all_(dim_params_length) const char* dim_params[], size_t dim_params_length);

  /**
 * Return the number of elements specified by the tensor shape.
 * Return a negative value if unknown (i.e., any dimension is negative.)
 * e.g.
 * [] -> 1
 * [1,3,4] -> 12
 * [2,0,4] -> 0
 * [-1,3,4] -> -1
 */
  ORT_API2_STATUS(GetTensorShapeElementCount, _In_ const OrtTensorTypeAndShapeInfo* info, _Out_ size_t* out);

  /**
 * \param out Should be freed by OrtReleaseTensorTypeAndShapeInfo after use
 */
  ORT_API2_STATUS(GetTensorTypeAndShape, _In_ const OrtValue* value, _Outptr_ OrtTensorTypeAndShapeInfo** out);

  /**
 * Get the type information of an OrtValue
 * \param value
 * \param out The returned value should be freed by OrtReleaseTypeInfo after use
 */
  ORT_API2_STATUS(GetTypeInfo, _In_ const OrtValue* value, _Outptr_result_maybenull_ OrtTypeInfo** out);

  ORT_API2_STATUS(GetValueType, _In_ const OrtValue* value, _Out_ enum ONNXType* out);

  ORT_API2_STATUS(CreateMemoryInfo, _In_ const char* name1, enum OrtAllocatorType type, int id1,
                  enum OrtMemType mem_type1, _Outptr_ OrtMemoryInfo** out);

  /**
 * Convenience function for special case of CreateMemoryInfo, for the CPU allocator. Uses name = "Cpu" and id = 0.
 */
  ORT_API2_STATUS(CreateCpuMemoryInfo, enum OrtAllocatorType type, enum OrtMemType mem_type1,
                  _Outptr_ OrtMemoryInfo** out);

  /**
 * Test if two memory info are equal
 * \Sets 'out' to 0 if equal, -1 if not equal
 */
  ORT_API2_STATUS(CompareMemoryInfo, _In_ const OrtMemoryInfo* info1, _In_ const OrtMemoryInfo* info2, _Out_ int* out);

  /**
 * Do not free the returned value
 */
  ORT_API2_STATUS(MemoryInfoGetName, _In_ const OrtMemoryInfo* ptr, _Out_ const char** out);
  ORT_API2_STATUS(MemoryInfoGetId, _In_ const OrtMemoryInfo* ptr, _Out_ int* out);
  ORT_API2_STATUS(MemoryInfoGetMemType, _In_ const OrtMemoryInfo* ptr, _Out_ OrtMemType* out);
  ORT_API2_STATUS(MemoryInfoGetType, _In_ const OrtMemoryInfo* ptr, _Out_ OrtAllocatorType* out);

  ORT_API2_STATUS(AllocatorAlloc, _Inout_ OrtAllocator* ptr, size_t size, _Outptr_ void** out);
  ORT_API2_STATUS(AllocatorFree, _Inout_ OrtAllocator* ptr, void* p);
  ORT_API2_STATUS(AllocatorGetInfo, _In_ const OrtAllocator* ptr, _Outptr_ const struct OrtMemoryInfo** out);

  // The returned pointer doesn't have to be freed.
  // Always returns the same instance on every invocation.
  ORT_API2_STATUS(GetAllocatorWithDefaultOptions, _Outptr_ OrtAllocator** out);

  // Override symbolic dimensions (by specific denotation strings) with actual values if known at session initialization time to enable
  // optimizations that can take advantage of fixed values (such as memory planning, etc)
  ORT_API2_STATUS(AddFreeDimensionOverride, _Inout_ OrtSessionOptions* options, _In_ const char* dim_denotation,
                  _In_ int64_t dim_value);

  /**
   * APIs to support non-tensor types - map and sequence.
   * Currently only the following types are supported
   * Note: the following types should be kept in sync with data_types.h
   * Map types
   * =========
   * std::map<std::string, std::string>
   * std::map<std::string, int64_t>
   * std::map<std::string, float>
   * std::map<std::string, double>
   * std::map<int64_t, std::string>
   * std::map<int64_t, int64_t>
   * std::map<int64_t, float>
   * std::map<int64_t, double>
   * 
   * Sequence types
   * ==============
   * std::vector<std::string>
   * std::vector<int64_t>
   * std::vector<float>
   * std::vector<double>
   * std::vector<std::map<std::string, float>>
   * std::vector<std::map<int64_t, float>
   */

  /**
   * If input OrtValue represents a map, you need to retrieve the keys and values
   * separately. Use index=0 to retrieve keys and index=1 to retrieve values.
   * If input OrtValue represents a sequence, use index to retrieve the index'th element
   * of the sequence.
   */
  ORT_API2_STATUS(GetValue, _In_ const OrtValue* value, int index, _Inout_ OrtAllocator* allocator,
                  _Outptr_ OrtValue** out);

  /**
   * Returns 2 for type map and N for sequence where N is the number of elements
   * in the sequence.
   */
  ORT_API2_STATUS(GetValueCount, _In_ const OrtValue* value, _Out_ size_t* out);

  /**
   * To construct a map, use num_values = 2 and 'in' should be an arrary of 2 OrtValues
   * representing keys and values.
   * To construct a sequence, use num_values = N where N is the number of the elements in the
   * sequence. 'in' should be an arrary of N OrtValues.
   * \value_type should be either map or sequence.
   */
  ORT_API2_STATUS(CreateValue, _In_reads_(num_values) const OrtValue* const* in, size_t num_values,
                  enum ONNXType value_type, _Outptr_ OrtValue** out);

  /**
     * Construct OrtValue that contains a value of non-standard type created for
     * experiments or while awaiting standardization. OrtValue in this case would contain
     * an internal representation of the Opaque type. Opaque types are distinguished between
     * each other by two strings 1) domain and 2) type name. The combination of the two
     * must be unique, so the type representation is properly identified internally. The combination
     * must be properly registered from within ORT at both compile/run time or by another API.
     *
     * To construct the OrtValue pass domain and type names, also a pointer to a data container
     * the type of which must be know to both ORT and the client program. That data container may or may
     * not match the internal representation of the Opaque type. The sizeof(data_container) is passed for
     * verification purposes.
     *
     * \domain_name - domain name for the Opaque type, null terminated.
     * \type_name   - type name for the Opaque type, null terminated.
     * \data_contianer - data to populate OrtValue
     * \data_container_size - sizeof() of the data container. Must match the sizeof() of the expected
     *                    data_container size internally.
     */
  ORT_API2_STATUS(CreateOpaqueValue, _In_z_ const char* domain_name, _In_z_ const char* type_name,
                  _In_ const void* data_container, size_t data_container_size, _Outptr_ OrtValue** out);

  /**
     * Fetch data from an OrtValue that contains a value of non-standard type created for
     * experiments or while awaiting standardization.
     * \domain_name - domain name for the Opaque type, null terminated.
     * \type_name   - type name for the Opaque type, null terminated.
     * \data_contianer - data to populate OrtValue
     * \data_container_size - sizeof() of the data container. Must match the sizeof() of the expected
     *                    data_container size internally.
     */

  ORT_API2_STATUS(GetOpaqueValue, _In_ const char* domain_name, _In_ const char* type_name, _In_ const OrtValue* in,
                  _Out_ void* data_container, size_t data_container_size);

  ORT_API2_STATUS(KernelInfoGetAttribute_float, _In_ const OrtKernelInfo* info, _In_ const char* name,
                  _Out_ float* out);
  ORT_API2_STATUS(KernelInfoGetAttribute_int64, _In_ const OrtKernelInfo* info, _In_ const char* name,
                  _Out_ int64_t* out);
  ORT_API2_STATUS(KernelInfoGetAttribute_string, _In_ const OrtKernelInfo* info, _In_ const char* name, _Out_ char* out,
                  _Inout_ size_t* size);

  ORT_API2_STATUS(KernelContext_GetInputCount, _In_ const OrtKernelContext* context, _Out_ size_t* out);
  ORT_API2_STATUS(KernelContext_GetOutputCount, _In_ const OrtKernelContext* context, _Out_ size_t* out);
  ORT_API2_STATUS(KernelContext_GetInput, _In_ const OrtKernelContext* context, _In_ size_t index,
                  _Out_ const OrtValue** out);
  ORT_API2_STATUS(KernelContext_GetOutput, _Inout_ OrtKernelContext* context, _In_ size_t index,
                  _In_ const int64_t* dim_values, size_t dim_count, _Outptr_ OrtValue** out);

  ORT_CLASS_RELEASE(Env);
  ORT_CLASS_RELEASE(Status);  // nullptr for Status* indicates success
  ORT_CLASS_RELEASE(MemoryInfo);
  ORT_CLASS_RELEASE(Session);  //Don't call OrtReleaseSession from Dllmain (because session owns a thread pool)
  ORT_CLASS_RELEASE(Value);
  ORT_CLASS_RELEASE(RunOptions);
  ORT_CLASS_RELEASE(TypeInfo);
  ORT_CLASS_RELEASE(TensorTypeAndShapeInfo);
  ORT_CLASS_RELEASE(SessionOptions);
  ORT_CLASS_RELEASE(CustomOpDomain);

  // End of Version 1 - DO NOT MODIFY ABOVE (see above text for more information)

  // Version 2 - In development, feel free to add/remove/rearrange here

  /**
    * GetDenotationFromTypeInfo
	 * This api augments OrtTypeInfo to return denotations on the type.
	 * This is used by WinML to determine if an input/output is intended to be an Image or a Tensor.
    */
  ORT_API2_STATUS(GetDenotationFromTypeInfo, _In_ const OrtTypeInfo*, _Out_ const char** const denotation,
                  _Out_ size_t* len);

  // OrtTypeInfo Casting methods

  /**
    * CastTypeInfoToMapTypeInfo
	 * This api augments OrtTypeInfo to return an OrtMapTypeInfo when the type is a map.
	 * The OrtMapTypeInfo has additional information about the map's key type and value type.
	 * This is used by WinML to support model reflection APIs.
	 * This is used by WinML to support model reflection APIs.
	 *
	 * Don't free the 'out' value
    */
  ORT_API2_STATUS(CastTypeInfoToMapTypeInfo, _In_ const OrtTypeInfo* type_info,
                  _Outptr_result_maybenull_ const OrtMapTypeInfo** out);

  /**
    * CastTypeInfoToSequenceTypeInfo
	 * This api augments OrtTypeInfo to return an OrtSequenceTypeInfo when the type is a sequence.
	 * The OrtSequenceTypeInfo has additional information about the sequence's element type.
    * This is used by WinML to support model reflection APIs.
	 *
	 * Don't free the 'out' value
    */
  ORT_API2_STATUS(CastTypeInfoToSequenceTypeInfo, _In_ const OrtTypeInfo* type_info,
                  _Outptr_result_maybenull_ const OrtSequenceTypeInfo** out);

  // OrtMapTypeInfo Accessors

  /**
    * GetMapKeyType
	 * This api augments get the key type of a map. Key types are restricted to being scalar types and use ONNXTensorElementDataType.
	 * This is used by WinML to support model reflection APIs.
    */
  ORT_API2_STATUS(GetMapKeyType, _In_ const OrtMapTypeInfo* map_type_info, _Out_ enum ONNXTensorElementDataType* out);

  /**
    * GetMapValueType
	 * This api augments get the value type of a map.
    */
  ORT_API2_STATUS(GetMapValueType, _In_ const OrtMapTypeInfo* map_type_info, _Outptr_ OrtTypeInfo** type_info);

  // OrtSequenceTypeInfo Accessors

  /**
    * GetSequenceElementType
	 * This api augments get the element type of a sequence.
	 * This is used by WinML to support model reflection APIs.
    */
  ORT_API2_STATUS(GetSequenceElementType, _In_ const OrtSequenceTypeInfo* sequence_type_info,
                  _Outptr_ OrtTypeInfo** type_info);

  ORT_CLASS_RELEASE(MapTypeInfo);
  ORT_CLASS_RELEASE(SequenceTypeInfo);

  /**
   * \param out is set to a null terminated string allocated using 'allocator'. The caller is responsible for freeing it.
   * Profiling is turned ON automatically if enabled for the particular session by invoking EnableProfiling() 
   * on the SessionOptions instance used to create the session.  
   */
  ORT_API2_STATUS(SessionEndProfiling, _In_ OrtSession* sess, _Inout_ OrtAllocator* allocator, _Outptr_ char** out);

  /**
   * \param out is a pointer to the newly created object. The pointer should be freed by calling ReleaseModelMetadata after use.
   */
  ORT_API2_STATUS(SessionGetModelMetadata, _In_ const OrtSession* sess, _Outptr_ OrtModelMetadata** out);

  /**
   * \param value  is set to a null terminated string allocated using 'allocator'. The caller is responsible for freeing it.
   */
  ORT_API2_STATUS(ModelMetadataGetProducerName, _In_ const OrtModelMetadata* model_metadata,
                  _Inout_ OrtAllocator* allocator, _Outptr_ char** value);
  ORT_API2_STATUS(ModelMetadataGetGraphName, _In_ const OrtModelMetadata* model_metadata,
                  _Inout_ OrtAllocator* allocator, _Outptr_ char** value);
  ORT_API2_STATUS(ModelMetadataGetDomain, _In_ const OrtModelMetadata* model_metadata, _Inout_ OrtAllocator* allocator,
                  _Outptr_ char** value);
  ORT_API2_STATUS(ModelMetadataGetDescription, _In_ const OrtModelMetadata* model_metadata,
                  _Inout_ OrtAllocator* allocator, _Outptr_ char** value);
  /**
   * \param value  is set to a null terminated string allocated using 'allocator'. The caller is responsible for freeing it.
   * 'value' will be a nullptr if the given key is not found in the custom metadata map.
   */
  ORT_API2_STATUS(ModelMetadataLookupCustomMetadataMap, _In_ const OrtModelMetadata* model_metadata,
                  _Inout_ OrtAllocator* allocator, _In_ const char* key, _Outptr_result_maybenull_ char** value);

  ORT_API2_STATUS(ModelMetadataGetVersion, _In_ const OrtModelMetadata* model_metadata, _Out_ int64_t* value);

  ORT_CLASS_RELEASE(ModelMetadata);

  /*
  * Creates an environment with global threadpools that will be shared across sessions.
  * Use this in conjunction with DisablePerSessionThreads API or else the session will use
  * its own thread pools.
  */
  ORT_API2_STATUS(CreateEnvWithGlobalThreadPools, OrtLoggingLevel default_logging_level, _In_ const char* logid,
                  _In_ const OrtThreadingOptions* t_options, _Outptr_ OrtEnv** out);

  /* TODO: Should there be a version of CreateEnvWithGlobalThreadPools with custom logging function? */

  /*
  * Calling this API will make the session use the global threadpools shared across sessions.
  * This API should be used in conjunction with CreateEnvWithGlobalThreadPools API.
  */
  ORT_API2_STATUS(DisablePerSessionThreads, _Inout_ OrtSessionOptions* options);

  ORT_API2_STATUS(CreateThreadingOptions, _Outptr_ OrtThreadingOptions** out);

  ORT_CLASS_RELEASE(ThreadingOptions);

  /**
   * \param num_keys contains the number of keys in the custom metadata map
   * \param keys is an array of null terminated strings (array count = num_keys) allocated using 'allocator'. 
   * The caller is responsible for freeing each string and the pointer array.
   * 'keys' will be a nullptr if custom metadata map is empty.
   */
  ORT_API2_STATUS(ModelMetadataGetCustomMetadataMapKeys, _In_ const OrtModelMetadata* model_metadata,
                  _Inout_ OrtAllocator* allocator, _Outptr_result_buffer_maybenull_(*num_keys) char*** keys, _Out_ int64_t* num_keys);

  // Override symbolic dimensions (by specific name strings) with actual values
  // if known at session initialization time to enable optimizations that can
  // take advantage of fixed values (such as memory planning, etc)
  ORT_API2_STATUS(AddFreeDimensionOverrideByName,
                  _Inout_ OrtSessionOptions* options, _In_ const char* dim_name,
                  _In_ int64_t dim_value);

  /**
   * \param out_ptr will hold a pointer to the array of char *
   * representing available providers.
   * \param provider_length is a pointer to an int variable where
   * the number of available providers will be added.
   * The caller is responsible for freeing each char * and the pointer
   * array by calling ReleaseAvailableProviders().
   */
  ORT_API2_STATUS(GetAvailableProviders, _Outptr_ char*** out_ptr,
                  _In_ int* provider_length);

  /**
   * \param ptr is the pointer to an array of available providers you
   * get after calling GetAvailableProviders().
   * \param providers_length is the number of available providers.
   */
  ORT_API2_STATUS(ReleaseAvailableProviders, _In_ char** ptr,
                  _In_ int providers_length);

  /**
<<<<<<< HEAD
   * Provides element-level access into a tensor.
   * \param location_values a pointer to an array of index values that specify an element's location in the tensor data blob
   * \param location_values_count length of location_values
   * \param out a pointer to the element specified by location_values
   * e.g.
   * Given a tensor with overall shape [3,224,224], an element at
   * location [2,150,128] can be accessed directly.
   * 
   * This function only works for numeric tensors.
   * This is a no-copy method whose pointer is only valid until the backing OrtValue is free'd.
   */
  ORT_API2_STATUS(At, _Inout_ OrtValue* value, size_t* location_values, size_t location_values_count, _Outptr_ void** out);
=======
     * \param value A tensor created from OrtCreateTensor... function.
     * \param index index of string tensor element, length of element at index will be returned.
     */
  ORT_API2_STATUS(GetStringTensorElementLength, _In_ const OrtValue* value, size_t index, _Out_ size_t* out);

  /**
     * \param s string element contents. The string is NOT null-terminated.
     * \param value A tensor created from OrtCreateTensor... function.
     * \param s_len element length, get it from OrtGetStringTensorElementLength.
     * \param index offset of element of tensor to return.
     */
  ORT_API2_STATUS(GetStringTensorElement, _In_ const OrtValue* value, size_t s_len, size_t index, _Out_writes_bytes_all_(s_len) void* s);

  /**
     * \param value A tensor created from OrtCreateTensor... function.
     * \param s A null terminated string.
     * \param index index of string tensor element to fill 
     */
  ORT_API2_STATUS(FillStringTensorElement, _Inout_ OrtValue* value, _In_ const char* s, size_t index);
>>>>>>> 222fd08f
};

/*
 * Steps to use a custom op:
 *   1 Create an OrtCustomOpDomain with the domain name used by the custom ops
 *   2 Create an OrtCustomOp structure for each op and add them to the domain
 *   3 Call OrtAddCustomOpDomain to add the custom domain of ops to the session options
*/
#define OrtCustomOpApi OrtApi

/*
 * The OrtCustomOp structure defines a custom op's schema and its kernel callbacks. The callbacks are filled in by
 * the implementor of the custom op.
*/
struct OrtCustomOp {
  uint32_t version;  // Initialize to ORT_API_VERSION

  // This callback creates the kernel, which is a user defined parameter that is passed to the Kernel* callbacks below.
  void*(ORT_API_CALL* CreateKernel)(_In_ struct OrtCustomOp* op, _In_ const OrtApi* api,
                                    _In_ const OrtKernelInfo* info);

  // Returns the name of the op
  const char*(ORT_API_CALL* GetName)(_In_ struct OrtCustomOp* op);

  // Returns the type of the execution provider, return nullptr to use CPU execution provider
  const char*(ORT_API_CALL* GetExecutionProviderType)(_In_ struct OrtCustomOp* op);

  // Returns the count and types of the input & output tensors
  ONNXTensorElementDataType(ORT_API_CALL* GetInputType)(_In_ struct OrtCustomOp* op, _In_ size_t index);
  size_t(ORT_API_CALL* GetInputTypeCount)(_In_ struct OrtCustomOp* op);
  ONNXTensorElementDataType(ORT_API_CALL* GetOutputType)(_In_ struct OrtCustomOp* op, _In_ size_t index);
  size_t(ORT_API_CALL* GetOutputTypeCount)(_In_ struct OrtCustomOp* op);

  // Op kernel callbacks
  void(ORT_API_CALL* KernelCompute)(_In_ void* op_kernel, _In_ OrtKernelContext* context);
  void(ORT_API_CALL* KernelDestroy)(_In_ void* op_kernel);
};

/*
 * END EXPERIMENTAL
*/

#ifdef __cplusplus
}
#endif<|MERGE_RESOLUTION|>--- conflicted
+++ resolved
@@ -838,20 +838,6 @@
                   _In_ int providers_length);
 
   /**
-<<<<<<< HEAD
-   * Provides element-level access into a tensor.
-   * \param location_values a pointer to an array of index values that specify an element's location in the tensor data blob
-   * \param location_values_count length of location_values
-   * \param out a pointer to the element specified by location_values
-   * e.g.
-   * Given a tensor with overall shape [3,224,224], an element at
-   * location [2,150,128] can be accessed directly.
-   * 
-   * This function only works for numeric tensors.
-   * This is a no-copy method whose pointer is only valid until the backing OrtValue is free'd.
-   */
-  ORT_API2_STATUS(At, _Inout_ OrtValue* value, size_t* location_values, size_t location_values_count, _Outptr_ void** out);
-=======
      * \param value A tensor created from OrtCreateTensor... function.
      * \param index index of string tensor element, length of element at index will be returned.
      */
@@ -871,7 +857,6 @@
      * \param index index of string tensor element to fill 
      */
   ORT_API2_STATUS(FillStringTensorElement, _Inout_ OrtValue* value, _In_ const char* s, size_t index);
->>>>>>> 222fd08f
 };
 
 /*
