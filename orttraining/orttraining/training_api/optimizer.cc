--- conflicted
+++ resolved
@@ -62,26 +62,10 @@
 }  // namespace
 
 std::unique_ptr<OptimizerAlgorithmBase> OptimizerAlorithmFactory::CreateInstance(
-<<<<<<< HEAD
     std::shared_ptr<Model> model, int32_t& group_count) {
   std::map<std::pair<std::string, std::string>, int32_t> opt_type_to_freq_map;
 #if !defined(ORT_MINIMAL_BUILD)
   if (model != nullptr) {
-=======
-    const std::string& optim_path, int32_t& group_count) {
-  std::map<std::pair<std::string, std::string>, int32_t> opt_type_to_freq_map;
-#if !defined(ORT_MINIMAL_BUILD)
-  if (const auto optim_path_str = ToPathString(optim_path);
-      fbs::utils::IsOrtFormatModel(optim_path_str)) {
-    // TODO (baijumeswani): Figure out the best way to extract the optimizer type
-    //                      from an ort format model.
-    opt_type_to_freq_map[std::make_pair(kMSDomain, "AdamWOptimizer")] = 1;
-  } else {
-    std::shared_ptr<Model> model;
-    ORT_ENFORCE(Model::Load(optim_path_str, model, nullptr,
-                            logging::LoggingManager::DefaultLogger())
-                    .IsOK());
->>>>>>> a6887f17
     Graph& graph = model->MainGraph();
     for (auto& node : graph.Nodes()) {
       if (node.Domain() == kMSDomain && (node.OpType() == "AdamWOptimizer" || node.OpType() == "SGDOptimizerV2")) {
@@ -95,7 +79,6 @@
     }
   } else {
 #else
-<<<<<<< HEAD
   ORT_UNUSED_PARAMETER(model);
 #endif
     // TODO (baijumeswani): Figure out the best way to extract the optimizer type
@@ -104,14 +87,6 @@
     opt_type_to_freq_map[std::make_pair(kMSDomain, "AdamWOptimizer")] = 1;
 #if !defined(ORT_MINIMAL_BUILD)
   }
-=======
-  // TODO (baijumeswani): Figure out the best way to extract the optimizer type
-  // from the model (either onnx model or ort format model) or from the checkpoint.
-  // For now, assume that the optimizer type is AdamWOptimizer in a minimal build.
-  ORT_UNUSED_PARAMETER(optim_path);
-
-  opt_type_to_freq_map[std::make_pair(kMSDomain, "AdamWOptimizer")] = 1;
->>>>>>> a6887f17
 #endif
 
   ORT_ENFORCE(opt_type_to_freq_map.size() == 1U, "Only support one type of optimizer algorithm, but got: " +
@@ -262,11 +237,7 @@
                      const std::vector<std::shared_ptr<IExecutionProvider>>& providers,
                      gsl::span<OrtCustomOpDomain* const> op_domains)
     : optim_sess_(std::make_unique<InferenceSession>(session_options, env)), state_(state) {
-<<<<<<< HEAD
-  Initialize(model_identifiers, session_options, env, providers);
-=======
-  Initialize(optim_path_or_bytes, providers, op_domains);
->>>>>>> a6887f17
+  Initialize(model_identifiers, providers, op_domains);
 
   ORT_ENFORCE(state != nullptr, "Checkpoint state cannot be null.");
   auto g_it = state_->optimizer_checkpoint_state.group_named_optimizer_states.find(GROUP_ZERO_NAME);
@@ -282,14 +253,7 @@
   }
 }
 
-<<<<<<< HEAD
 void Optimizer::Initialize(const ModelIdentifiers& model_identifiers,
-                           const onnxruntime::SessionOptions& session_options,
-                           const Environment& env,
-                           const std::vector<std::shared_ptr<IExecutionProvider>>& providers) {
-  optim_sess_ = std::make_unique<InferenceSession>(session_options, env);
-=======
-void Optimizer::Initialize(const std::string& optim_path_or_bytes,
                            const std::vector<std::shared_ptr<IExecutionProvider>>& providers,
                            [[maybe_unused]] gsl::span<OrtCustomOpDomain* const> op_domains) {
 #if !defined(ORT_MINIMAL_BUILD) || defined(ORT_MINIMAL_BUILD_CUSTOM_OPS)
@@ -297,7 +261,6 @@
     ORT_THROW_IF_ERROR(optim_sess_->AddCustomOpDomains(op_domains));
   }
 #endif
->>>>>>> a6887f17
 
   for (const auto& execution_provider : providers) {
     ORT_THROW_IF_ERROR(optim_sess_->RegisterExecutionProvider(execution_provider));
