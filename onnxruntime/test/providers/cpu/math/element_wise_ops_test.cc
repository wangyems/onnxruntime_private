--- conflicted
+++ resolved
@@ -2642,13 +2642,10 @@
   test.AddInput<float>("X", dims, input);
   test.AddOutput<float>("Y", dims, output);
 
-<<<<<<< HEAD
   if (abs_error >= 0.0f) {
     test.SetOutputTolerance(abs_error);
   }
 
-=======
->>>>>>> 8293aa15
   test.Run();
 }
 
