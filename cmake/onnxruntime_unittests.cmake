--- conflicted
+++ resolved
@@ -332,11 +332,7 @@
   list(APPEND onnxruntime_test_providers_src ${onnxruntime_test_providers_cann_src})
 endif()
 
-<<<<<<< HEAD
-if (onnxruntime_ENABLE_TRAINING)
-=======
 if (onnxruntime_ENABLE_TRAINING_APIS)
->>>>>>> 8372c86e
   file(GLOB_RECURSE orttraining_test_trainingops_cpu_src CONFIGURE_DEPENDS
     "${ORTTRAINING_SOURCE_DIR}/test/training_ops/compare_provider_test_utils.cc"
     "${ORTTRAINING_SOURCE_DIR}/test/training_ops/function_op_test_utils.cc"
@@ -522,7 +518,6 @@
     ${onnxruntime_libs}
     # CUDA, ROCM, TENSORRT, MIGRAPHX, DNNL, and OpenVINO are dynamically loaded at runtime
     ${PROVIDERS_NNAPI}
-    ${PROVIDERS_QNN}
     ${PROVIDERS_SNPE}
     ${PROVIDERS_RKNPU}
     ${PROVIDERS_DML}
@@ -588,13 +583,6 @@
   list(APPEND onnxruntime_test_providers_libs onnxruntime_providers_rknpu)
 endif()
 
-if(onnxruntime_USE_QNN)
-  list(APPEND onnxruntime_test_framework_src_patterns  ${TEST_SRC_DIR}/providers/qnn/*)
-  list(APPEND onnxruntime_test_framework_libs onnxruntime_providers_qnn)
-  list(APPEND onnxruntime_test_providers_dependencies onnxruntime_providers_qnn)
-  list(APPEND onnxruntime_test_providers_libs onnxruntime_providers_qnn)
-endif()
-
 if(onnxruntime_USE_COREML)
   list(APPEND onnxruntime_test_framework_src_patterns  ${TEST_SRC_DIR}/providers/coreml/*)
   if (CMAKE_SYSTEM_NAME STREQUAL "Darwin" OR CMAKE_SYSTEM_NAME STREQUAL "iOS")
@@ -615,8 +603,6 @@
   list(APPEND onnxruntime_test_providers_libs onnxruntime_providers_xnnpack)
 endif()
 
-<<<<<<< HEAD
-=======
 if(onnxruntime_USE_AZURE)
   list(APPEND onnxruntime_test_framework_src_patterns  ${TEST_SRC_DIR}/providers/azure/*)
   list(APPEND onnxruntime_test_framework_libs onnxruntime_providers_azure)
@@ -624,7 +610,6 @@
   list(APPEND onnxruntime_test_providers_libs onnxruntime_providers_azure)
 endif()
 
->>>>>>> 8372c86e
 if(WIN32)
   if (onnxruntime_USE_TVM)
     list(APPEND disabled_warnings ${DISABLED_WARNINGS_FOR_TVM})
@@ -635,13 +620,8 @@
   ${onnxruntime_test_framework_src_patterns}
   )
 
-<<<<<<< HEAD
-#This is a small wrapper library that shouldn't use any onnxruntime internal symbols(except onnxruntime_common). 
-#Because it could dynamically link to onnxruntime. Otherwise you will have two copies of onnxruntime in the same 
-=======
 #This is a small wrapper library that shouldn't use any onnxruntime internal symbols(except onnxruntime_common).
 #Because it could dynamically link to onnxruntime. Otherwise you will have two copies of onnxruntime in the same
->>>>>>> 8372c86e
 #process and you won't know which one you are testing.
 onnxruntime_add_static_library(onnxruntime_test_utils ${onnxruntime_test_utils_src})
 if(MSVC)
@@ -660,11 +640,7 @@
 if (onnxruntime_USE_ROCM)
   target_include_directories(onnxruntime_test_utils PRIVATE ${CMAKE_CURRENT_BINARY_DIR}/amdgpu/onnxruntime ${CMAKE_CURRENT_BINARY_DIR}/amdgpu/orttraining)
 endif()
-<<<<<<< HEAD
-onnxruntime_add_include_to_target(onnxruntime_test_utils onnxruntime_common onnxruntime_framework onnxruntime_session GTest::gtest GTest::gmock onnx onnx_proto flatbuffers nlohmann_json::nlohmann_json Boost::mp11 safeint_interface)
-=======
 onnxruntime_add_include_to_target(onnxruntime_test_utils onnxruntime_common onnxruntime_framework onnxruntime_session GTest::gtest GTest::gmock onnx onnx_proto flatbuffers::flatbuffers nlohmann_json::nlohmann_json Boost::mp11 safeint_interface)
->>>>>>> 8372c86e
 
 
 
@@ -697,11 +673,7 @@
   target_compile_options(onnx_test_runner_common PRIVATE "/wd4244")
 endif()
 onnxruntime_add_include_to_target(onnx_test_runner_common onnxruntime_common onnxruntime_framework
-<<<<<<< HEAD
-        onnxruntime_test_utils onnx onnx_proto re2::re2 flatbuffers Boost::mp11 safeint_interface)
-=======
         onnxruntime_test_utils onnx onnx_proto re2::re2 flatbuffers::flatbuffers Boost::mp11 safeint_interface)
->>>>>>> 8372c86e
 
 add_dependencies(onnx_test_runner_common onnx_test_data_proto ${onnxruntime_EXTERNAL_DEPENDENCIES})
 target_include_directories(onnx_test_runner_common PRIVATE ${eigen_INCLUDE_DIRS}
@@ -726,13 +698,10 @@
   list(APPEND all_tests ${onnxruntime_test_training_src})
 endif()
 
-<<<<<<< HEAD
-=======
 if (onnxruntime_ENABLE_TRAINING_APIS)
     list(APPEND all_tests ${onnxruntime_test_training_api_src})
 endif()
 
->>>>>>> 8372c86e
 if (onnxruntime_USE_TVM)
     list(APPEND all_tests ${onnxruntime_test_tvm_src})
 endif()
@@ -885,38 +854,6 @@
       TARGET ${test_data_target} POST_BUILD
       COMMAND ${CMAKE_COMMAND} -E copy ${SNPE_SO_FILES} $<TARGET_FILE_DIR:${test_data_target}>
       )
-  endif()
-  if (onnxruntime_USE_QNN)
-    if (NOT QNN_ARCH_ABI)
-      string(TOLOWER ${onnxruntime_target_platform} GEN_PLATFORM)
-      if(MSVC)
-          message(STATUS "Building MSVC for architecture ${CMAKE_SYSTEM_PROCESSOR} with CMAKE_GENERATOR_PLATFORM as ${GEN_PLATFORM}")
-          if (${GEN_PLATFORM} STREQUAL "arm64")
-            set(QNN_ARCH_ABI aarch64-windows-msvc)
-          else()
-            set(QNN_ARCH_ABI x86_64-windows-msvc)
-          endif()
-      else()
-          if (${CMAKE_SYSTEM_NAME} STREQUAL "Android")
-            set(QNN_ARCH_ABI aarch64-android-clang6.0)
-          elseif (${CMAKE_SYSTEM_NAME} STREQUAL "Linux")
-            if (${GEN_PLATFORM} STREQUAL "x86_64")
-              set(QNN_ARCH_ABI x86_64-linux-clang)
-            else()
-              set(QNN_ARCH_ABI aarch64-android)
-            endif()
-          endif()
-      endif()
-    endif()
-
-    if (MSVC OR ${CMAKE_SYSTEM_NAME} STREQUAL "Linux")
-        file(GLOB QNN_LIB_FILES LIST_DIRECTORIES false "${onnxruntime_QNN_HOME}/target/${QNN_ARCH_ABI}/lib/*.so" "${onnxruntime_QNN_HOME}/target/${QNN_ARCH_ABI}/lib/*.dll")
-        message(STATUS "QNN lib files: " ${QNN_LIB_FILES})
-        add_custom_command(
-          TARGET ${test_data_target} POST_BUILD
-          COMMAND ${CMAKE_COMMAND} -E copy ${QNN_LIB_FILES} $<TARGET_FILE_DIR:${test_data_target}>
-          )
-    endif()
   endif()
   if (onnxruntime_USE_DNNL)
     if(onnxruntime_DNNL_GPU_RUNTIME STREQUAL "ocl" AND onnxruntime_DNNL_OPENCL_ROOT STREQUAL "")
@@ -1169,11 +1106,7 @@
 
   if (onnxruntime_BUILD_SHARED_LIB)
     #It will dynamically link to onnxruntime. So please don't add onxruntime_graph/onxruntime_framework/... here.
-<<<<<<< HEAD
-    #onnxruntime_common is kind of ok because it is thin, tiny and totally stateless. 
-=======
     #onnxruntime_common is kind of ok because it is thin, tiny and totally stateless.
->>>>>>> 8372c86e
     set(onnxruntime_perf_test_libs
             onnx_test_runner_common onnxruntime_test_utils onnxruntime_common
             onnxruntime onnxruntime_flatbuffers onnx_test_data_proto
@@ -1350,13 +1283,8 @@
   endif()
   if (CMAKE_SYSTEM_NAME STREQUAL "Android")
     target_link_libraries(onnxruntime_mlas_test PRIVATE ${android_shared_libs})
-<<<<<<< HEAD
-  endif()  
-  
-=======
-  endif()
-
->>>>>>> 8372c86e
+  endif()
+
   if(WIN32)
     target_link_libraries(onnxruntime_mlas_test PRIVATE debug Dbghelp Advapi32)
   endif()
@@ -1374,15 +1302,6 @@
     endif()
   endif()
 
-<<<<<<< HEAD
-if (NOT onnxruntime_BUILD_WEBASSEMBLY)
-if (onnxruntime_USE_CUDA)
-  onnxruntime_add_shared_library_module(custom_op_library ${ONNXRUNTIME_SHARED_LIB_TEST_SRC_DIR}/cuda_ops.cu
-                                                          ${TEST_SRC_DIR}/testdata/custom_op_library/custom_op_library.cc)
-  target_include_directories(custom_op_library PRIVATE ${CMAKE_CUDA_TOOLKIT_INCLUDE_DIRECTORIES})
-  if (HAS_QSPECTRE)
-    target_compile_options(custom_op_library PRIVATE "$<$<COMPILE_LANGUAGE:CUDA>:SHELL:-Xcompiler /Qspectre>")
-=======
   # Training API Tests
   if (onnxruntime_ENABLE_TRAINING_APIS)
     # Only files in the trainer and common folder will be compiled into test trainer.
@@ -1433,16 +1352,8 @@
       ${onnxruntime_EXTERNAL_LIBRARIES}
     )
     set_target_properties(onnxruntime_test_trainer PROPERTIES FOLDER "ONNXRuntimeTest")
->>>>>>> 8372c86e
-  endif()
-endif()
-<<<<<<< HEAD
-target_include_directories(custom_op_library PRIVATE ${REPO_ROOT}/include)
-target_link_libraries(custom_op_library PRIVATE ${GSL_TARGET})
-if(UNIX)
-  if (APPLE)
-    set(ONNXRUNTIME_CUSTOM_OP_LIB_LINK_FLAG "-Xlinker -dead_strip")
-=======
+  endif()
+endif()
 
 if (NOT onnxruntime_BUILD_WEBASSEMBLY)
   if (onnxruntime_USE_CUDA)
@@ -1452,7 +1363,6 @@
     if (HAS_QSPECTRE)
       target_compile_options(custom_op_library PRIVATE "$<$<COMPILE_LANGUAGE:CUDA>:SHELL:-Xcompiler /Qspectre>")
     endif()
->>>>>>> 8372c86e
   else()
     onnxruntime_add_shared_library(custom_op_library ${TEST_SRC_DIR}/testdata/custom_op_library/custom_op_library.cc)
   endif()
@@ -1578,7 +1488,7 @@
   set_property(TARGET custom_op_openvino_wrapper_library APPEND_STRING PROPERTY LINK_FLAGS
                ${ONNXRUNTIME_CUSTOM_OP_OPENVINO_WRAPPER_LIB_LINK_FLAG})
 endif()
-endif()
+
 # limit to only test on windows first, due to a runtime path issue on linux
 if (NOT onnxruntime_MINIMAL_BUILD AND NOT onnxruntime_EXTENDED_MINIMAL_BUILD
                                   AND NOT ${CMAKE_SYSTEM_NAME} MATCHES "Darwin|iOS"
