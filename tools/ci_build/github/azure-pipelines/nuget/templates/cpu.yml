--- conflicted
+++ resolved
@@ -279,8 +279,6 @@
     inputs:
       command: 'push'
       searchPatternPush: '$(Build.BinariesDirectory)/nuget-artifact/final-package/Microsoft.ML.OnnxRuntime.$(NuGetPackageVersionNumber).nupkg'
-<<<<<<< HEAD
-=======
       feedPublish: 'OnnxRuntime'
 
   - task: DotNetCoreCLI@2
@@ -289,5 +287,4 @@
     inputs:
       command: 'push'
       searchPatternPush: '$(Build.BinariesDirectory)/nuget-artifact/final-package/Microsoft.ML.OnnxRuntime.Managed.$(NuGetPackageVersionNumber).nupkg'
->>>>>>> 37f5fd8f
       feedPublish: 'OnnxRuntime'