// Copyright (c) Microsoft Corporation. All rights reserved.
// Licensed under the MIT License.

#pragma once

#include <utility>
<<<<<<< HEAD
=======
#include <random>
>>>>>>> 8372c86e
#include "core/common/gsl.h"
#include "core/framework/allocator.h"
#include "core/framework/ort_value.h"

namespace onnxruntime {

namespace concurrency {
class ThreadPool;
}

namespace contrib {
namespace transformers {

template <typename T>
struct IBeamSearchState {
  gsl::span<T> next_token_logits;      // shape (batch_size * num_beams, vocab_size)
  gsl::span<float> next_token_scores;  // shape (batch_size, num_beams * vocab_size)
  gsl::span<int32_t> next_tokens;      // shape (batch_size, 2 * num_beams)
  gsl::span<int32_t> next_indices;     // shape (batch_size, 2 * num_beams)
  gsl::span<float> next_scores;        // shape (batch_size, 2 * num_beams)
  gsl::span<int32_t> next_positions;   // shape (batch_size, num_beams), empty for T5. Next position for position_ids.
  gsl::span<float> beam_scores;        // shape (batch_size, num_beams)
  gsl::span<float> scores;             // shape (max_length - sequence_length + 1, batch_size, num_beams * vocab_size)
  gsl::span<float> remaining_scores;   // portion of scores that is available for appending next token scores.
  gsl::span<float> topk_buffer;        // temp buffer for topk computation, including:
<<<<<<< HEAD
                                       // 1st stage needs: 
=======
                                       // 1st stage needs:
>>>>>>> 8372c86e
                                       //   temp score: (batch_size * num_beams * parts_vocab, 2 * num_beams)
                                       //   temp token: (batch_size * num_beams * parts_vocab, 2 * num_beams)
                                       // 2nd stage needs:
                                       //   temp score: (batch_size * num_beams, 2 * num_beams)
                                       //   temp token: (batch_size * num_beams, 2 * num_beams)
                                       // in total, it will be:
                                       // 2 * (batch_size * num_beams * (parts_vocab + 1), 2 * num_beams)
};

struct IBeamSearchCpuState {
  gsl::span<int32_t> sequence_lengths;  // shape (batch_size, num_beams), initial sequence length
  gsl::span<int32_t> sequences_space;   // shape (2, batch_size, num_beams, max_seq_length)

  // The following are used only by CUDA operator for data copied from device.
  gsl::span<float> topk_scores;        // shape (batch_size, 2*num_beams), scores of topk candidates (K=2*num_beams).
  gsl::span<int32_t> topk_tokens;      // shape (batch_size, 2*num_beams), tokens of topk candidates.
  gsl::span<int32_t> topk_indices;     // shape (batch_size, 2*num_beams), beam indices of topk candidates.
  gsl::span<float> final_beam_scores;  // shape (batch_size, num_beams)
};

template <typename T>
struct IGreedySearchState {
  gsl::span<int32_t> sequences_space;          // shape (2, batch_size, max_length)
  gsl::span<int32_t> sequence_lengths;         // shape (batch_size)
  gsl::span<int32_t> next_positions;           // shape (batch_size, num_beams). Next position value for position_ids.
  gsl::span<bool> eos_meet;                    // shape (batch_size)
  gsl::span<T> next_token_scores;              // shape (batch_size, vocab_size)
  gsl::span<int32_t> next_tokens;              // shape (batch_size)
  gsl::span<T> temp_topk_scores_buffer;        // shape (batch_size, parts_of_vocab), temp buffer for topk stage 1 (GPU only)
  gsl::span<int32_t> temp_topk_tokens_buffer;  // shape (batch_size, parts_of_vocab), temp buffer for topk stage 1(GPU only)
  gsl::span<T> topk_scores_buffer;             // shape (batch_size), output buffer for topk stage 2 (GPU only)
  gsl::span<int32_t> topk_tokens_buffer;       // shape (batch_size), output buffer for topk stage 2 (GPU only)
};

template <typename T>
struct ISamplingState {
  gsl::span<int> d_index_in;
  gsl::span<int> d_index_out;
  gsl::span<int> d_offset;
  gsl::span<T> d_sorted_score;
  gsl::span<float> d_sorted_softmaxed_score;
  gsl::span<float> d_softmaxed_score;
  gsl::span<float> h_softmaxed_score;
  gsl::span<float> d_sampled;
  gsl::span<float> h_sampled_all;
  gsl::span<int32_t> d_indices;
  gsl::span<int> d_presence_mask;

  BufferUniquePtr storage_buffer;
  size_t temp_storage_bytes;
  std::default_random_engine generator;

  gsl::span<T> sorted_scores;
  gsl::span<T> cumulative_probs;
};

class ISequences {
 public:
  virtual ~ISequences() {}
  virtual gsl::span<const int32_t> GetSequence(int beam_index) const = 0;
  virtual int GetSequenceLength() const = 0;
};

class ILogitsProcessorList {
 public:
  virtual ~ILogitsProcessorList() {}
  virtual void Process(const ISequences* sequences, gsl::span<float>& next_token_scores, int step) = 0;
};

// Interface for all scorers for beam search or beam sample.
class IBeamScorer {
 public:
  virtual ~IBeamScorer() {}

  virtual void Initialize(AllocatorPtr& allocator, int sequence_length) = 0;

  virtual void Process(ISequences* sequences,
                       gsl::span<const float>& next_scores,
                       gsl::span<const int32_t>& next_tokens,
                       gsl::span<const int32_t>& next_indices) = 0;

  virtual void Finalize(ISequences* sequences,
                        gsl::span<const float>& final_beam_scores,
                        Tensor* output_sequences,
                        Tensor* output_sequence_scores) = 0;
};

struct IGenerationParameters {
  static constexpr int kModelTypeGpt = 0;
  static constexpr int kModelTypeT5 = 1;

  // Parameters from node attributes
  int model_type;  // 0 for GPT-2; 1 for encoder-decoder like T5
  int eos_token_id;
  int pad_token_id;
  int decoder_start_token_id;
  int no_repeat_ngram_size;
  bool early_stopping;

  // Parameters from inputs
  int min_length;
  int max_length;
  int num_beams;
  int num_return_sequences;
  float length_penalty;
  float repetition_penalty;
  int batch_size;       // deduce from first dimension of input_ids
  int sequence_length;  // deduce from second dimension of input_ids of GPT-2 or decoder_input_ids of T5

  gsl::span<const int32_t> vocab_mask;
  gsl::span<const int32_t> prefix_vocab_mask;
  gsl::span<const int32_t> presence_mask;

  // Parameters from outputs.
  bool output_scores;  // whether scores existed in output

  // Parameters from subgraph.
  int vocab_size;
  int num_heads;
  int head_size;
  int num_layers;

  // Parameters for TopK/TopP sampling.
  float presence_penalty;
  float filter_value;
  float temperature = 1.0f;
  float top_p = 0.0f;
  int seed = 0;
  int min_tokens_to_keep = 1;
  bool custom_sampling = false;
};

// #define DEBUG_GENERATION 1  // uncomment it for debugging generation (like beam search etc)
#ifdef DEBUG_GENERATION
#define DUMP_TENSOR_LEVEL 2
#else
#define DUMP_TENSOR_LEVEL 0  // change it to 1 or 2 if want to enable dumping for code not in generation.
#endif

#if DUMP_TENSOR_LEVEL > 0
#define DUMP_TENSOR_INIT() transformers::CudaTensorConsoleDumper dumper
#define DUMP_TENSOR(...) dumper.Print(__VA_ARGS__)
#else
#define DUMP_TENSOR_INIT()
#define DUMP_TENSOR(...)
#endif
#if DUMP_TENSOR_LEVEL > 1
#define DUMP_TENSOR_D(...) dumper.Print(__VA_ARGS__)
#else
#define DUMP_TENSOR_D(...)
#endif

class IConsoleDumper {
 public:
  IConsoleDumper() : is_enabled_(true) {}
  virtual ~IConsoleDumper() {}
  void Disable() { is_enabled_ = false; }
  bool IsEnabled() const { return is_enabled_; }
  virtual void Print(const char* name, const float* tensor, int dim0, int dim1) const = 0;
  virtual void Print(const char* name, const MLFloat16* tensor, int dim0, int dim1) const = 0;
  virtual void Print(const char* name, const size_t* tensor, int dim0, int dim1) const = 0;
  virtual void Print(const char* name, const int64_t* tensor, int dim0, int dim1) const = 0;
  virtual void Print(const char* name, const int32_t* tensor, int dim0, int dim1) const = 0;
  virtual void Print(const char* name, const float* tensor, int dim0, int dim1, int dim2) const = 0;
  virtual void Print(const char* name, const MLFloat16* tensor, int dim0, int dim1, int dim2) const = 0;
  virtual void Print(const char* name, const int64_t* tensor, int dim0, int dim1, int dim2) const = 0;
  virtual void Print(const char* name, const int32_t* tensor, int dim0, int dim1, int dim2) const = 0;
  virtual void Print(const char* name, const Tensor& value) const = 0;
  virtual void Print(const char* name, const OrtValue& value) const = 0;
  virtual void Print(const char* name, int index, bool end_line) const = 0;
  virtual void Print(const char* name, const std::string& value, bool end_line) const = 0;

 protected:
  bool is_enabled_;
};

}  // namespace transformers
}  // namespace contrib
}  // namespace onnxruntime<|MERGE_RESOLUTION|>--- conflicted
+++ resolved
@@ -4,10 +4,7 @@
 #pragma once
 
 #include <utility>
-<<<<<<< HEAD
-=======
 #include <random>
->>>>>>> 8372c86e
 #include "core/common/gsl.h"
 #include "core/framework/allocator.h"
 #include "core/framework/ort_value.h"
@@ -33,11 +30,7 @@
   gsl::span<float> scores;             // shape (max_length - sequence_length + 1, batch_size, num_beams * vocab_size)
   gsl::span<float> remaining_scores;   // portion of scores that is available for appending next token scores.
   gsl::span<float> topk_buffer;        // temp buffer for topk computation, including:
-<<<<<<< HEAD
-                                       // 1st stage needs: 
-=======
                                        // 1st stage needs:
->>>>>>> 8372c86e
                                        //   temp score: (batch_size * num_beams * parts_vocab, 2 * num_beams)
                                        //   temp token: (batch_size * num_beams * parts_vocab, 2 * num_beams)
                                        // 2nd stage needs:
