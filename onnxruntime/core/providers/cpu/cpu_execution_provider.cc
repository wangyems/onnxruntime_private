--- conflicted
+++ resolved
@@ -830,13 +830,9 @@
 class ONNX_OPERATOR_TYPED_KERNEL_CLASS_NAME(kCpuExecutionProvider, kOnnxDomain, 18, float, ReduceSumSquare);
 class ONNX_OPERATOR_TYPED_KERNEL_CLASS_NAME(kCpuExecutionProvider, kOnnxDomain, 18, double, ReduceSumSquare);
 class ONNX_OPERATOR_TYPED_KERNEL_CLASS_NAME(kCpuExecutionProvider, kOnnxDomain, 18, int32_t, ReduceSumSquare);
-<<<<<<< HEAD
 class ONNX_OPERATOR_KERNEL_CLASS_NAME(kCpuExecutionProvider, kOnnxDomain, 18, ScatterND);
 class ONNX_OPERATOR_KERNEL_CLASS_NAME(kCpuExecutionProvider, kOnnxDomain, 18, ScatterElements);
-// Opset 18
-=======
 class ONNX_OPERATOR_KERNEL_CLASS_NAME(kCpuExecutionProvider, kOnnxDomain, 18, Split);
->>>>>>> 80d61989
 #if !defined(DISABLE_OPTIONAL_TYPE)
 class ONNX_OPERATOR_KERNEL_CLASS_NAME(kCpuExecutionProvider, kOnnxDomain, 18, OptionalHasElement);
 class ONNX_OPERATOR_KERNEL_CLASS_NAME(kCpuExecutionProvider, kOnnxDomain, 18, OptionalGetElement);
@@ -2134,16 +2130,13 @@
                                                                 ReduceSumSquare)>,
     BuildKernelCreateInfo<ONNX_OPERATOR_TYPED_KERNEL_CLASS_NAME(kCpuExecutionProvider, kOnnxDomain, 18, double,
                                                                 ReduceSumSquare)>,
-<<<<<<< HEAD
     BuildKernelCreateInfo<ONNX_OPERATOR_KERNEL_CLASS_NAME(kCpuExecutionProvider, kOnnxDomain, 18, ScatterND)>,
     BuildKernelCreateInfo<ONNX_OPERATOR_KERNEL_CLASS_NAME(kCpuExecutionProvider, kOnnxDomain, 18, ScatterElements)>,
-=======
-    BuildKernelCreateInfo<ONNX_OPERATOR_KERNEL_CLASS_NAME(kCpuExecutionProvider, kOnnxDomain, 18, Split)>,                                                                
->>>>>>> 80d61989
+    BuildKernelCreateInfo<ONNX_OPERATOR_KERNEL_CLASS_NAME(kCpuExecutionProvider, kOnnxDomain, 18, Split)>,
 #if !defined(DISABLE_OPTIONAL_TYPE)
     BuildKernelCreateInfo<ONNX_OPERATOR_KERNEL_CLASS_NAME(kCpuExecutionProvider, kOnnxDomain, 18, OptionalHasElement)>,
     BuildKernelCreateInfo<ONNX_OPERATOR_KERNEL_CLASS_NAME(kCpuExecutionProvider, kOnnxDomain, 18, OptionalGetElement)>,
-#endif 
+#endif
 };
 
   for (auto& function_table_entry : function_table) {
