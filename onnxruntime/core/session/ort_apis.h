--- conflicted
+++ resolved
@@ -485,12 +485,9 @@
                     _In_reads_(output_names_len) const char* const* output_names, size_t output_names_len,
                     _Inout_updates_all_(output_names_len) OrtValue** outputs,
                     _In_ RunAsyncCallbackFn run_async_callback, _In_opt_ void* user_data);
-<<<<<<< HEAD
-
-ORT_API_STATUS_IMPL(KernelContext_GetResource, _In_ const OrtKernelContext* context, _In_ int resource_version, _In_ int resource_id, _Outptr_ void** stream);
-
-=======
+
 ORT_API_STATUS_IMPL(UpdateTensorRTProviderOptionsWithValue, _Inout_ OrtTensorRTProviderOptionsV2* tensorrt_options, _In_ const char* key, _In_ void* value);
 ORT_API_STATUS_IMPL(GetTensorRTProviderOptionsByName, _In_ const OrtTensorRTProviderOptionsV2* tensorrt_options, _In_ const char* key, _Outptr_ void** ptr);
->>>>>>> a4513188
+
+ORT_API_STATUS_IMPL(KernelContext_GetResource, _In_ const OrtKernelContext* context, _In_ int resource_version, _In_ int resource_id, _Outptr_ void** stream);
 }  // namespace OrtApis