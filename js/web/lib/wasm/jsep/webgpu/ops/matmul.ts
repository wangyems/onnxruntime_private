--- conflicted
+++ resolved
@@ -163,16 +163,11 @@
   if (!outputShape) {
     throw new Error('Can\'t use matmul on the given tensors');
   }
-<<<<<<< HEAD
-  context.compute(createMatmulProgramInfo(context.inputs, {activation: ''}, outputShape));
-=======
   const N = outputShape[outputShape.length - 1];
   const K = context.inputs[0].dims[context.inputs[0].dims.length - 1];
   if (N < 8 && K < 8) {
-    context.compute(
-        createNaiveMatmulProgramInfo(context.inputs, {activation: '', activationCacheKey: ''}, outputShape));
+    context.compute(createNaiveMatmulProgramInfo(context.inputs, {activation: ''}, outputShape));
   } else {
-    context.compute(createMatmulProgramInfo(context.inputs, {activation: '', activationCacheKey: ''}, outputShape));
+    context.compute(createMatmulProgramInfo(context.inputs, {activation: ''}, outputShape));
   }
->>>>>>> 7dade5d0
 };