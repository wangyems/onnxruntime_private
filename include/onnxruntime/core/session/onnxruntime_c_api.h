// Copyright (c) Microsoft Corporation. All rights reserved.
// Licensed under the MIT License.

// See docs\c_cxx\README.md on generating the Doxygen documentation from this file

/** \mainpage C & C++ APIs
*
* <h1>C</h1>
*
* ::OrtApi - Click here to jump to the structure with all C API functions.
*
* <h1>C++</h1>
*
* ::Ort - Click here to jump to the namespace holding all of the C++ wrapper classes
*
* It is a set of header only wrapper classes around the C API. The goal is to turn the C style return value error codes into C++ exceptions, and to
* automate memory management through standard C++ RAII principles.
*
* \addtogroup Global
* ONNX Runtime C API
* @{
*/

#pragma once
#include <stdlib.h>
#include <stdint.h>
#include <string.h>

/** \brief The API version defined in this header
*
* This value is used by some API functions to behave as this version of the header expects.
*/
#define ORT_API_VERSION 9

#ifdef __cplusplus
extern "C" {
#endif

//! @}
// SAL2 Definitions
#ifndef _WIN32
#define _In_
#define _In_z_
#define _In_opt_
#define _In_opt_z_
#define _Out_
#define _Outptr_
#define _Out_opt_
#define _Inout_
#define _Inout_opt_
#define _Frees_ptr_opt_
#define _Ret_maybenull_
#define _Ret_notnull_
#define _Check_return_
#define _Outptr_result_maybenull_
#define _In_reads_(X)
#define _Inout_updates_all_(X)
#define _Out_writes_bytes_all_(X)
#define _Out_writes_all_(X)
#define _Success_(X)
#define _Outptr_result_buffer_maybenull_(X)
#define ORT_ALL_ARGS_NONNULL __attribute__((nonnull))
#else
#include <specstrings.h>
#define ORT_ALL_ARGS_NONNULL
#endif

#ifdef _WIN32
// Define ORT_DLL_IMPORT if your program is dynamically linked to Ort.
// dllexport is not used, we use a .def file.
#ifdef ORT_DLL_IMPORT
#define ORT_EXPORT __declspec(dllimport)
#else
#define ORT_EXPORT
#endif
#define ORT_API_CALL _stdcall
#define ORT_MUST_USE_RESULT
#define ORTCHAR_T wchar_t
#else
// To make symbols visible on macOS/iOS
#ifdef __APPLE__
#define ORT_EXPORT __attribute__((visibility("default")))
#else
#define ORT_EXPORT
#endif
#define ORT_API_CALL
#define ORT_MUST_USE_RESULT __attribute__((warn_unused_result))
#define ORTCHAR_T char
#endif

#ifndef ORT_TSTR
#ifdef _WIN32
#define ORT_TSTR(X) L##X
#else
#define ORT_TSTR(X) X
#endif
#endif

// Any pointer marked with _In_ or _Out_, cannot be NULL.

// Windows users should use unicode paths when possible to bypass the MAX_PATH limitation
// Every pointer marked with _In_ or _Out_, cannot be NULL. Caller should ensure that.
// for ReleaseXXX(...) functions, they can accept NULL pointer.

#ifdef __cplusplus
// For any compiler with C++11 support, MSVC 2015 and greater, or Clang version supporting noexcept.
// Such complex condition is needed because compilers set __cplusplus value differently.
#ifndef __has_feature
#define __has_feature(x) 0
#endif
#if ((__cplusplus >= 201103L) || (_MSC_VER >= 1900) || (defined(__has_feature) && __has_feature(cxx_noexcept)))
#define NO_EXCEPTION noexcept
#else
#define NO_EXCEPTION throw()
#endif
#else
#define NO_EXCEPTION
#endif

// __VA_ARGS__ on Windows and Linux are different
#define ORT_API(RETURN_TYPE, NAME, ...) RETURN_TYPE ORT_API_CALL NAME(__VA_ARGS__) NO_EXCEPTION

#define ORT_API_STATUS(NAME, ...) \
  _Success_(return == 0) _Check_return_ _Ret_maybenull_ OrtStatusPtr ORT_API_CALL NAME(__VA_ARGS__) NO_EXCEPTION ORT_MUST_USE_RESULT

// XXX: Unfortunately, SAL annotations are known to not work with function pointers
#define ORT_API2_STATUS(NAME, ...) \
  _Check_return_ _Ret_maybenull_ OrtStatusPtr(ORT_API_CALL* NAME)(__VA_ARGS__) NO_EXCEPTION ORT_MUST_USE_RESULT

// Used in *.cc files. Almost as same as ORT_API_STATUS, except without ORT_MUST_USE_RESULT and ORT_EXPORT
#define ORT_API_STATUS_IMPL(NAME, ...) \
  _Success_(return == 0) _Check_return_ _Ret_maybenull_ OrtStatusPtr ORT_API_CALL NAME(__VA_ARGS__) NO_EXCEPTION

#define ORT_CLASS_RELEASE(X) void(ORT_API_CALL * Release##X)(_Frees_ptr_opt_ Ort##X * input)

#ifdef __DOXYGEN__
#undef ORT_API_STATUS
#define ORT_API_STATUS(NAME, ...) OrtStatus* NAME(__VA_ARGS__)
#undef ORT_API2_STATUS
#define ORT_API2_STATUS(NAME, ...) OrtStatus* NAME(__VA_ARGS__)
#undef ORT_CLASS_RELEASE
#define ORT_CLASS_RELEASE(X) void Release##X(Ort##X* input)
#undef NO_EXCEPTION
#define NO_EXCEPTION
#endif
/** \addtogroup Global
 * ONNX Runtime C API
 * @{
 */

/** Copied from TensorProto::DataType
* Currently, Ort doesn't support complex64, complex128
*/
typedef enum ONNXTensorElementDataType {
  ONNX_TENSOR_ELEMENT_DATA_TYPE_UNDEFINED,
  ONNX_TENSOR_ELEMENT_DATA_TYPE_FLOAT,   // maps to c type float
  ONNX_TENSOR_ELEMENT_DATA_TYPE_UINT8,   // maps to c type uint8_t
  ONNX_TENSOR_ELEMENT_DATA_TYPE_INT8,    // maps to c type int8_t
  ONNX_TENSOR_ELEMENT_DATA_TYPE_UINT16,  // maps to c type uint16_t
  ONNX_TENSOR_ELEMENT_DATA_TYPE_INT16,   // maps to c type int16_t
  ONNX_TENSOR_ELEMENT_DATA_TYPE_INT32,   // maps to c type int32_t
  ONNX_TENSOR_ELEMENT_DATA_TYPE_INT64,   // maps to c type int64_t
  ONNX_TENSOR_ELEMENT_DATA_TYPE_STRING,  // maps to c++ type std::string
  ONNX_TENSOR_ELEMENT_DATA_TYPE_BOOL,
  ONNX_TENSOR_ELEMENT_DATA_TYPE_FLOAT16,
  ONNX_TENSOR_ELEMENT_DATA_TYPE_DOUBLE,      // maps to c type double
  ONNX_TENSOR_ELEMENT_DATA_TYPE_UINT32,      // maps to c type uint32_t
  ONNX_TENSOR_ELEMENT_DATA_TYPE_UINT64,      // maps to c type uint64_t
  ONNX_TENSOR_ELEMENT_DATA_TYPE_COMPLEX64,   // complex with float32 real and imaginary components
  ONNX_TENSOR_ELEMENT_DATA_TYPE_COMPLEX128,  // complex with float64 real and imaginary components
  ONNX_TENSOR_ELEMENT_DATA_TYPE_BFLOAT16     // Non-IEEE floating-point format based on IEEE754 single-precision
} ONNXTensorElementDataType;

// Synced with onnx TypeProto oneof
typedef enum ONNXType {
  ONNX_TYPE_UNKNOWN,
  ONNX_TYPE_TENSOR,
  ONNX_TYPE_SEQUENCE,
  ONNX_TYPE_MAP,
  ONNX_TYPE_OPAQUE,
  ONNX_TYPE_SPARSETENSOR,
  ONNX_TYPE_OPTIONAL
} ONNXType;

// These types are synced with internal
// SparseFormatFlags
typedef enum OrtSparseFormat {
  ORT_SPARSE_UNDEFINED = 0,
  ORT_SPARSE_COO = 0x1,
  ORT_SPARSE_CSRC = 0x2,
  ORT_SPARSE_BLOCK_SPARSE = 0x4
} OrtSparseFormat;

// Enum allows to query sparse tensor indices
enum OrtSparseIndicesFormat {
  ORT_SPARSE_COO_INDICES,
  ORT_SPARSE_CSR_INNER_INDICES,
  ORT_SPARSE_CSR_OUTER_INDICES,
  ORT_SPARSE_BLOCK_SPARSE_INDICES
};

/** \brief Logging severity levels
 *
 * In typical API usage, specifying a logging severity level specifies the minimum severity of log messages to show.
 */
typedef enum OrtLoggingLevel {
  ORT_LOGGING_LEVEL_VERBOSE,  ///< Verbose informational messages (least severe).
  ORT_LOGGING_LEVEL_INFO,     ///< Informational messages.
  ORT_LOGGING_LEVEL_WARNING,  ///< Warning messages.
  ORT_LOGGING_LEVEL_ERROR,    ///< Error messages.
  ORT_LOGGING_LEVEL_FATAL,    ///< Fatal error messages (most severe).
} OrtLoggingLevel;

typedef enum OrtErrorCode {
  ORT_OK,
  ORT_FAIL,
  ORT_INVALID_ARGUMENT,
  ORT_NO_SUCHFILE,
  ORT_NO_MODEL,
  ORT_ENGINE_ERROR,
  ORT_RUNTIME_EXCEPTION,
  ORT_INVALID_PROTOBUF,
  ORT_MODEL_LOADED,
  ORT_NOT_IMPLEMENTED,
  ORT_INVALID_GRAPH,
  ORT_EP_FAIL,
} OrtErrorCode;

//! @}
#define ORT_RUNTIME_CLASS(X) \
  struct Ort##X;             \
  typedef struct Ort##X Ort##X;

/** \addtogroup Global
 * ONNX Runtime C API
 * @{
 */
// The actual types defined have an Ort prefix
ORT_RUNTIME_CLASS(Env);
ORT_RUNTIME_CLASS(Status);  // nullptr for Status* indicates success
ORT_RUNTIME_CLASS(MemoryInfo);
ORT_RUNTIME_CLASS(IoBinding);
ORT_RUNTIME_CLASS(Session);  //Don't call ReleaseSession from Dllmain (because session owns a thread pool)
ORT_RUNTIME_CLASS(Value);
ORT_RUNTIME_CLASS(RunOptions);
ORT_RUNTIME_CLASS(TypeInfo);
ORT_RUNTIME_CLASS(TensorTypeAndShapeInfo);
ORT_RUNTIME_CLASS(SessionOptions);
ORT_RUNTIME_CLASS(CustomOpDomain);
ORT_RUNTIME_CLASS(MapTypeInfo);
ORT_RUNTIME_CLASS(SequenceTypeInfo);
ORT_RUNTIME_CLASS(ModelMetadata);
ORT_RUNTIME_CLASS(ThreadPoolParams);
ORT_RUNTIME_CLASS(ThreadingOptions);
ORT_RUNTIME_CLASS(ArenaCfg);
ORT_RUNTIME_CLASS(PrepackedWeightsContainer);
ORT_RUNTIME_CLASS(TensorRTProviderOptionsV2);

#ifdef _WIN32
typedef _Return_type_success_(return == 0) OrtStatus* OrtStatusPtr;
#else
typedef OrtStatus* OrtStatusPtr;
#endif

/** \brief Memory allocation interface
*
* Structure of function pointers that defines a memory allocator. This can be created and filled in by the user for custom allocators.
* 
* When an allocator is passed to any function, be sure that the allocator object is not destroyed until the last allocated object using it is freed.
*/
typedef struct OrtAllocator {
  uint32_t version;                                                                   ///< Must be initialized to ORT_API_VERSION
  void*(ORT_API_CALL* Alloc)(struct OrtAllocator* this_, size_t size);                ///< Returns a pointer to an allocated block of `size` bytes
  void(ORT_API_CALL* Free)(struct OrtAllocator* this_, void* p);                      ///< Free a block of memory previously allocated with OrtAllocator::Alloc
  const struct OrtMemoryInfo*(ORT_API_CALL* Info)(const struct OrtAllocator* this_);  ///< Return a pointer to an ::OrtMemoryInfo that describes this allocator
} OrtAllocator;

typedef void(ORT_API_CALL* OrtLoggingFunction)(
    void* param, OrtLoggingLevel severity, const char* category, const char* logid, const char* code_location,
    const char* message);

/** \brief Graph optimization level
*
* Refer to https://www.onnxruntime.ai/docs/resources/graph-optimizations.html
* for an in-depth understanding of Graph Optimizations
*/
typedef enum GraphOptimizationLevel {
  ORT_DISABLE_ALL = 0,
  ORT_ENABLE_BASIC = 1,
  ORT_ENABLE_EXTENDED = 2,
  ORT_ENABLE_ALL = 99
} GraphOptimizationLevel;

typedef enum ExecutionMode {
  ORT_SEQUENTIAL = 0,
  ORT_PARALLEL = 1,
} ExecutionMode;

/** \brief Language projection identifiers
* /see OrtApi::SetLanguageProjection
*/
typedef enum OrtLanguageProjection {
  ORT_PROJECTION_C = 0,
  ORT_PROJECTION_CPLUSPLUS = 1,
  ORT_PROJECTION_CSHARP = 2,
  ORT_PROJECTION_PYTHON = 3,
  ORT_PROJECTION_JAVA = 4,
  ORT_PROJECTION_WINML = 5,
  ORT_PROJECTION_NODEJS = 6,
} OrtLanguageProjection;

struct OrtKernelInfo;
typedef struct OrtKernelInfo OrtKernelInfo;
struct OrtKernelContext;
typedef struct OrtKernelContext OrtKernelContext;
struct OrtCustomOp;
typedef struct OrtCustomOp OrtCustomOp;

typedef enum OrtAllocatorType {
  OrtInvalidAllocator = -1,
  OrtDeviceAllocator = 0,
  OrtArenaAllocator = 1
} OrtAllocatorType;

/** \brief Memory types for allocated memory, execution provider specific types should be extended in each provider.
*/
// Whenever this struct is updated, please also update the MakeKey function in onnxruntime / core / framework / execution_provider.cc
typedef enum OrtMemType {
  OrtMemTypeCPUInput = -2,              ///< Any CPU memory used by non-CPU execution provider
  OrtMemTypeCPUOutput = -1,             ///< CPU accessible memory outputted by non-CPU execution provider, i.e. CUDA_PINNED
  OrtMemTypeCPU = OrtMemTypeCPUOutput,  ///< Temporary CPU accessible memory allocated by non-CPU execution provider, i.e. CUDA_PINNED
  OrtMemTypeDefault = 0,                ///< The default allocator for execution provider
} OrtMemType;

/** \brief Algorithm to use for cuDNN Convolution Op
*/
typedef enum OrtCudnnConvAlgoSearch {
  OrtCudnnConvAlgoSearchExhaustive,  // expensive exhaustive benchmarking using cudnnFindConvolutionForwardAlgorithmEx
  OrtCudnnConvAlgoSearchHeuristic,   // lightweight heuristic based search using cudnnGetConvolutionForwardAlgorithm_v7
  OrtCudnnConvAlgoSearchDefault,     // default algorithm using CUDNN_CONVOLUTION_FWD_ALGO_IMPLICIT_PRECOMP_GEMM
} OrtCudnnConvAlgoSearch;

/** \brief CUDA Provider Options
*
* \see OrtApi::SessionOptionsAppendExecutionProvider_CUDA
*/
typedef struct OrtCUDAProviderOptions {
#ifdef __cplusplus
  OrtCUDAProviderOptions() : device_id{}, cudnn_conv_algo_search{OrtCudnnConvAlgoSearchExhaustive}, gpu_mem_limit{SIZE_MAX}, arena_extend_strategy{}, do_copy_in_default_stream{1}, has_user_compute_stream{}, user_compute_stream{}, default_memory_arena_cfg{} {}
#endif

  /** \brief CUDA device Id
  *   Defaults to 0.
  */
  int device_id;

  /** \brief CUDA Convolution algorithm search configuration.
  *   See enum OrtCudnnConvAlgoSearch for more details.
  *   Defaults to OrtCudnnConvAlgoSearchExhaustive.
  */
  OrtCudnnConvAlgoSearch cudnn_conv_algo_search;

  /** \brief CUDA memory limit (To use all possible memory pass in maximum size_t)
  *   Defaults to SIZE_MAX.
  *   \note If a ::OrtArenaCfg has been applied, it will override this field
  */
  size_t gpu_mem_limit;

  /** \brief Strategy used to grow the memory arena
  *   0 = kNextPowerOfTwo<br>
  *   1 = kSameAsRequested<br>
  *   Defaults to 0.
  *   \note If a ::OrtArenaCfg has been applied, it will override this field
  */
  int arena_extend_strategy;

  /** \brief Flag indicating if copying needs to take place on the same stream as the compute stream in the CUDA EP   
  *   0 = Use separate streams for copying and compute.
  *   1 = Use the same stream for copying and compute.
  *   Defaults to 1.
  *   WARNING: Setting this to 0 may result in data races for some models.
  *   Please see issue #4829 for more details.
  */
  int do_copy_in_default_stream;

  /** \brief Flag indicating if there is a user provided compute stream
  *   Defaults to 0.
  */
  int has_user_compute_stream;

  /** \brief User provided compute stream. 
  *   If provided, please set `has_user_compute_stream` to 1.
  */
  void* user_compute_stream;

  /** \brief CUDA memory arena configuration parameters
  */
  OrtArenaCfg* default_memory_arena_cfg;

} OrtCUDAProviderOptions;

/** \brief ROCM Provider Options
*
* \see OrtApi::SessionOptionsAppendExecutionProvider_ROCM
*/
typedef struct OrtROCMProviderOptions {
  int device_id;                      ///< hip device id (0 = default device)
  int miopen_conv_exhaustive_search;  // miopen conv algo exhaustive search option
  size_t gpu_mem_limit;               // default hip memory limitation to maximum finite value of size_t.
  int arena_extend_strategy;          // default area extend strategy to KNextPowerOfTwo.
} OrtROCMProviderOptions;

/** \brief TensorRT Provider Options
*
* \see OrtApi::SessionOptionsAppendExecutionProvider_TensorRT
*/
typedef struct OrtTensorRTProviderOptions {
  int device_id;                                ///< CUDA device id (0 = default device)
  int has_user_compute_stream;                  // indicator of user specified CUDA compute stream.
  void* user_compute_stream;                    // user specified CUDA compute stream.
  int trt_max_partition_iterations;             // maximum iterations for TensorRT parser to get capability
  int trt_min_subgraph_size;                    // minimum size of TensorRT subgraphs
  size_t trt_max_workspace_size;                // maximum workspace size for TensorRT.
  int trt_fp16_enable;                          // enable TensorRT FP16 precision. Default 0 = false, nonzero = true
  int trt_int8_enable;                          // enable TensorRT INT8 precision. Default 0 = false, nonzero = true
  const char* trt_int8_calibration_table_name;  // TensorRT INT8 calibration table name.
  int trt_int8_use_native_calibration_table;    // use native TensorRT generated calibration table. Default 0 = false, nonzero = true
  int trt_dla_enable;                           // enable DLA. Default 0 = false, nonzero = true
  int trt_dla_core;                             // DLA core number. Default 0
  int trt_dump_subgraphs;                       // dump TRT subgraph. Default 0 = false, nonzero = true
  int trt_engine_cache_enable;                  // enable engine caching. Default 0 = false, nonzero = true
  const char* trt_engine_cache_path;            // specify engine cache path
  int trt_engine_decryption_enable;             // enable engine decryption. Default 0 = false, nonzero = true
  const char* trt_engine_decryption_lib_path;   // specify engine decryption library path
  int trt_force_sequential_engine_build;        // force building TensorRT engine sequentially. Default 0 = false, nonzero = true
} OrtTensorRTProviderOptions;

/** \brief OpenVINO Provider Options
*
* \see OrtApi::SessionOptionsAppendExecutionProvider_OpenVINO
*/
typedef struct OrtOpenVINOProviderOptions {
#ifdef __cplusplus
  OrtOpenVINOProviderOptions() : device_type{}, enable_vpu_fast_compile{}, device_id{}, num_of_threads{}, use_compiled_network{}, blob_dump_path{} {}
#endif
  /** \brief Device type string
  *
  * Valid settings are one of: "CPU_FP32", "GPU_FP32", "GPU_FP16", "MYRIAD_FP16", "VAD-M_FP16" or "VAD-F_FP32"
  */
  const char* device_type;
  unsigned char enable_vpu_fast_compile;  ///< 0 = disabled, nonzero = enabled
  const char* device_id;
  size_t num_of_threads;               ///< 0 = Use default number of threads
  unsigned char use_compiled_network;  ///< 0 = disabled, nonzero = enabled
  const char* blob_dump_path;          // path is set to empty by default
} OrtOpenVINOProviderOptions;

struct OrtApi;
typedef struct OrtApi OrtApi;

/** \brief The helper interface to get the right version of OrtApi
*
* Get a pointer to this structure through ::OrtGetApiBase
*/
struct OrtApiBase {
  /** \brief Get a pointer to the requested version of the ::OrtApi
  *
  * \param[in] version Must be ::ORT_API_VERSION
  * \return The ::OrtApi for the version requested, nullptr will be returned if this version is unsupported, for example when using a runtime
  *   older than the version created with this header file.
  */
  const OrtApi*(ORT_API_CALL* GetApi)(uint32_t version)NO_EXCEPTION;
  const char*(ORT_API_CALL* GetVersionString)(void)NO_EXCEPTION;  ///< Returns a null terminated string of the version of the Onnxruntime library (eg: "1.8.1")
};
typedef struct OrtApiBase OrtApiBase;

/** \brief The Onnxruntime library's entry point to access the C API
*
* Call this to get the a pointer to an ::OrtApiBase
*/
ORT_EXPORT const OrtApiBase* ORT_API_CALL OrtGetApiBase(void) NO_EXCEPTION;

/** \brief The C API
*
* All C API functions are defined inside this structure as pointers to functions.
* Call OrtApiBase::GetApi to get a pointer to it
*
* \nosubgrouping
*/
struct OrtApi {
  /// \name OrtStatus
  /// @{

  /**
  * \brief Create an OrtStatus from a null terminated string
  *
  * \param[in] code
  * \param[in] msg A null-terminated string. Its contents will be copied.
  * \return A new OrtStatus object, must be destroyed with OrtApi::ReleaseStatus
  */
  OrtStatus*(ORT_API_CALL* CreateStatus)(OrtErrorCode code, _In_ const char* msg)NO_EXCEPTION ORT_ALL_ARGS_NONNULL;

  /** \brief Get OrtErrorCode from OrtStatus
  *
  * \param[in] status
  * \return OrtErrorCode that \p status was created with
  */
  OrtErrorCode(ORT_API_CALL* GetErrorCode)(_In_ const OrtStatus* status) NO_EXCEPTION ORT_ALL_ARGS_NONNULL;

  /** \brief Get error string from OrtStatus
  *
  * \param[in] status
  * \return The error message inside the `status`. Do not free the returned value.
  */
  const char*(ORT_API_CALL* GetErrorMessage)(_In_ const OrtStatus* status)NO_EXCEPTION ORT_ALL_ARGS_NONNULL;

  /// @}
  /// \name OrtEnv
  /// @{

  /** \brief Create an OrtEnv
  *
  * \param[in] log_severity_level The log severity level.
  * \param[in] logid The log identifier.
  * \param[out] out Returned newly created OrtEnv. Must be freed with OrtApi::ReleaseEnv
  *
  * \snippet{doc} snippets.dox OrtStatus Return Value
  */
  ORT_API2_STATUS(CreateEnv, OrtLoggingLevel log_severity_level, _In_ const char* logid, _Outptr_ OrtEnv** out);

  /** \brief Create an OrtEnv
  *
  * \param[in] logging_function A pointer to a logging function.
  * \param[in] logger_param A pointer to arbitrary data passed as the ::OrtLoggingFunction `param` parameter to
  *                         `logging_function`.
  * \param[in] log_severity_level The log severity level.
  * \param[in] logid The log identifier.
  * \param[out] out Returned newly created OrtEnv. Must be freed with OrtApi::ReleaseEnv
  *
  * \snippet{doc} snippets.dox OrtStatus Return Value
  */
  ORT_API2_STATUS(CreateEnvWithCustomLogger, OrtLoggingFunction logging_function, _In_opt_ void* logger_param,
                  OrtLoggingLevel log_severity_level, _In_ const char* logid, _Outptr_ OrtEnv** out);

  /** \brief Enable Telemetry
  *
  * \note Telemetry events are on by default since they are lightweight
  * \param[in] env
  *
  * \snippet{doc} snippets.dox OrtStatus Return Value
  */
  ORT_API2_STATUS(EnableTelemetryEvents, _In_ const OrtEnv* env);
  /** \brief Disable Telemetry
  *
  * \see OrtApi::EnableTelemetryEvents
  * \param[in] env
  *
  * \snippet{doc} snippets.dox OrtStatus Return Value
  */
  ORT_API2_STATUS(DisableTelemetryEvents, _In_ const OrtEnv* env);

  /// @}
  /// \name OrtSession
  /// @{

  /** \brief Create an OrtSession from a model file
  *
  * \param[in] env
  * \param[in] model_path
  * \param[in] options
  * \param[out] out Returned newly created OrtSession. Must be freed with OrtApi::ReleaseSession
  *
  * \snippet{doc} snippets.dox OrtStatus Return Value
  */
  // TODO: document the path separator convention? '/' vs '\'
  // TODO: should specify the access characteristics of model_path. Is this read only during the
  // execution of CreateSession, or does the OrtSession retain a handle to the file/directory
  // and continue to access throughout the OrtSession lifetime?
  //  What sort of access is needed to model_path : read or read/write?
  ORT_API2_STATUS(CreateSession, _In_ const OrtEnv* env, _In_ const ORTCHAR_T* model_path,
                  _In_ const OrtSessionOptions* options, _Outptr_ OrtSession** out);

  /** \brief Create an OrtSession from memory
  *
  * \param[in] env
  * \param[in] model_data
  * \param[in] model_data_length
  * \param[in] options
  * \param[out] out Returned newly created OrtSession. Must be freed with OrtApi::ReleaseSession
  *
  * \snippet{doc} snippets.dox OrtStatus Return Value
  */
  ORT_API2_STATUS(CreateSessionFromArray, _In_ const OrtEnv* env, _In_ const void* model_data, size_t model_data_length,
                  _In_ const OrtSessionOptions* options, _Outptr_ OrtSession** out);

  /** \brief Run the model in an ::OrtSession
  *
  * Will not return until the model run has completed. Multiple threads might be used to run the model based on
  * the options in the ::OrtSession and settings used when creating the ::OrtEnv
  *
  * \param[in] session
  * \param[in] run_options If nullptr, will use a default ::OrtRunOptions
  * \param[in] input_names Array of null terminated UTF8 encoded strings of the input names
  * \param[in] inputs Array of ::OrtValue%s of the input values
  * \param[in] input_len Number of elements in the input_names and inputs arrays
  * \param[in] output_names Array of null terminated UTF8 encoded strings of the output names
  * \param[in] output_names_len Number of elements in the output_names and outputs array
  * \param[out] outputs Array of ::OrtValue%s that the outputs are stored in. This can also be
  *     an array of nullptr values, in this case ::OrtValue objects will be allocated and pointers
  *     to them will be set into the `outputs` array.
  *
  * \snippet{doc} snippets.dox OrtStatus Return Value
  */
  ORT_API2_STATUS(Run, _Inout_ OrtSession* session, _In_opt_ const OrtRunOptions* run_options,
                  _In_reads_(input_len) const char* const* input_names,
                  _In_reads_(input_len) const OrtValue* const* inputs, size_t input_len,
                  _In_reads_(output_names_len) const char* const* output_names, size_t output_names_len,
                  _Inout_updates_all_(output_names_len) OrtValue** outputs);

  /// @}
  /// \name OrtSessionOptions
  /// @{

  /** \brief Create an ::OrtSessionOptions object
  *
  * To use additional providers, you must build ORT with the extra providers enabled. Then call one of these
  * functions to enable them in the session:<br>
  *   OrtSessionOptionsAppendExecutionProvider_CPU<br>
  *   OrtSessionOptionsAppendExecutionProvider_CUDA<br>
  *   OrtSessionOptionsAppendExecutionProvider_(remaining providers...)<br>
  * The order they are called indicates the preference order as well. In other words call this method
  * on your most preferred execution provider first followed by the less preferred ones.
  * If none are called Ort will use its internal CPU execution provider.
  *
  * \param[out] options The newly created OrtSessionOptions. Must be freed with OrtApi::ReleaseSessionOptions
  *
  * \snippet{doc} snippets.dox OrtStatus Return Value
  */
  ORT_API2_STATUS(CreateSessionOptions, _Outptr_ OrtSessionOptions** options);

  /** \brief Set filepath to save optimized model after graph level transformations
  *
  * \param[in] options
  * \param[in] optimized_model_filepath
  *
  * \snippet{doc} snippets.dox OrtStatus Return Value
  */
  ORT_API2_STATUS(SetOptimizedModelFilePath, _Inout_ OrtSessionOptions* options,
                  _In_ const ORTCHAR_T* optimized_model_filepath);

  /** \brief Create a copy of an existing ::OrtSessionOptions
  *
  * \param[in] in_options OrtSessionOptions to copy
  * \param[out] out_options Returned newly created ::OrtSessionOptions. Must be freed with OrtApi::ReleaseSessionOptions
  *
  * \snippet{doc} snippets.dox OrtStatus Return Value
  */
  ORT_API2_STATUS(CloneSessionOptions, _In_ const OrtSessionOptions* in_options,
                  _Outptr_ OrtSessionOptions** out_options);

  /** \brief Set execution mode
  *
  * Controls whether you want to execute operators in your graph sequentially or in parallel. Usually when the model
  *  has many branches, setting this option to ExecutionMode.ORT_PARALLEL will give you better performance.
  *  See [docs/ONNX_Runtime_Perf_Tuning.md] for more details.
  *
  * \param[in] options
  * \param[in] execution_mode
  *
  * \snippet{doc} snippets.dox OrtStatus Return Value
  */
  ORT_API2_STATUS(SetSessionExecutionMode, _Inout_ OrtSessionOptions* options, ExecutionMode execution_mode);

  /** \brief Enable profiling for a session
  *
  * \param[in] options
  * \param[in] profile_file_prefix
  *
  * \snippet{doc} snippets.dox OrtStatus Return Value
  */
  ORT_API2_STATUS(EnableProfiling, _Inout_ OrtSessionOptions* options, _In_ const ORTCHAR_T* profile_file_prefix);

  /** \brief Disable profiling for a session
  *
  * \param[in] options
  *
  * \snippet{doc} snippets.dox OrtStatus Return Value
  */
  ORT_API2_STATUS(DisableProfiling, _Inout_ OrtSessionOptions* options);

  /** \brief Enable the memory pattern optimization
  *
  * The idea is if the input shapes are the same, we could trace the internal memory allocation
  * and generate a memory pattern for future request. So next time we could just do one allocation
  * with a big chunk for all the internal memory allocation.
  * \note Memory pattern optimization is only available when Sequential Execution mode is enabled (see OrtApi::SetSessionExecutionMode)
  *
  * \see OrtApi::DisableMemPattern
  *
  * \param[in] options
  *
  * \snippet{doc} snippets.dox OrtStatus Return Value
  */
  ORT_API2_STATUS(EnableMemPattern, _Inout_ OrtSessionOptions* options);

  /** \brief Disable the memory pattern optimization
  *
  * \see OrtApi::EnableMemPattern
  *
  * \param[in] options
  *
  * \snippet{doc} snippets.dox OrtStatus Return Value
  */
  ORT_API2_STATUS(DisableMemPattern, _Inout_ OrtSessionOptions* options);

  /** \brief Enable the memory arena on CPU
  *
  * Arena may pre-allocate memory for future usage.
  *
  * \param[in] options
  *
  * \snippet{doc} snippets.dox OrtStatus Return Value
  */
  ORT_API2_STATUS(EnableCpuMemArena, _Inout_ OrtSessionOptions* options);

  /** \brief Disable the memory arena on CPU
  *
  * \param[in] options
  *
  * \snippet{doc} snippets.dox OrtStatus Return Value
  */
  ORT_API2_STATUS(DisableCpuMemArena, _Inout_ OrtSessionOptions* options);

  /** \brief Set session log id
  *
  * \param[in] options
  * \param[in] logid The log identifier.
  *
  * \snippet{doc} snippets.dox OrtStatus Return Value
  */
  ORT_API2_STATUS(SetSessionLogId, _Inout_ OrtSessionOptions* options, const char* logid);

  /** \brief Set session log verbosity level
  *
  * Applies to session load, initialization, etc
  *
  * \param[in] options
  * \param[in] session_log_verbosity_level \snippet{doc} snippets.dox Log Verbosity Level
  *
  * \snippet{doc} snippets.dox OrtStatus Return Value
  */
  ORT_API2_STATUS(SetSessionLogVerbosityLevel, _Inout_ OrtSessionOptions* options, int session_log_verbosity_level);

  /** \brief Set session log severity level
  *
  * \param[in] options
  * \param[in] session_log_severity_level The log severity level (refer to ::OrtLoggingLevel for possible values).
  *
  * \snippet{doc} snippets.dox OrtStatus Return Value
  */
  ORT_API2_STATUS(SetSessionLogSeverityLevel, _Inout_ OrtSessionOptions* options, int session_log_severity_level);

  /** \brief Set the optimization level to apply when loading a graph
  *
  * Please see https://www.onnxruntime.ai/docs/resources/graph-optimizations.html for an in-depth explanation
  * \param[in,out] options The session options object
  * \param[in] graph_optimization_level The optimization level
  *
  * \snippet{doc} snippets.dox OrtStatus Return Value
  */
  ORT_API2_STATUS(SetSessionGraphOptimizationLevel, _Inout_ OrtSessionOptions* options,
                  GraphOptimizationLevel graph_optimization_level);

  /** \brief Sets the number of threads used to parallelize the execution within nodes
  *
  * When running a single node operation, ex. add, this sets the maximum number of threads to use.
  *
  * \note If built with OpenMP, this has no effect on the number of threads used. In this case
  *       use the OpenMP env variables to configure the number of intra op num threads.
  *
  * \param[in] options
  * \param[in] intra_op_num_threads Number of threads to use<br>
  *   A value of 0 will use the default number of threads<br>
  *
  * \snippet{doc} snippets.dox OrtStatus Return Value
  */
  ORT_API2_STATUS(SetIntraOpNumThreads, _Inout_ OrtSessionOptions* options, int intra_op_num_threads);

  /** \brief Sets the number of threads used to parallelize the execution of the graph
  *
  * If nodes can be run in parallel, this sets the maximum number of threads to use to run them in parallel.
  *
  * \note If sequential execution is enabled this value is ignored, it acts as if it was set to 1.
  *
  * \param[in] options
  * \param[in] inter_op_num_threads Number of threads to use<br>
  *   A value of 0 will use the default number of threads<br>
  *
  * \snippet{doc} snippets.dox OrtStatus Return Value
  */
  ORT_API2_STATUS(SetInterOpNumThreads, _Inout_ OrtSessionOptions* options, int inter_op_num_threads);

  /// @}
  /// \name OrtCustomOpDomain
  /// @{

  /** \brief Create a custom op domain
  *
  * \param[in] domain
  * \param[out] out Newly created domain. Must be freed with OrtApi::ReleaseCustomOpDomain
  *
  * \snippet{doc} snippets.dox OrtStatus Return Value
  */
  ORT_API2_STATUS(CreateCustomOpDomain, _In_ const char* domain, _Outptr_ OrtCustomOpDomain** out);

  /** \brief Add a custom op to a custom op domain
  *
  * \note The OrtCustomOp* pointer must remain valid until the ::OrtCustomOpDomain using it is released
  *
  * \param[in] custom_op_domain
  * \param[in] op
  *
  * \snippet{doc} snippets.dox OrtStatus Return Value
  */
  ORT_API2_STATUS(CustomOpDomain_Add, _Inout_ OrtCustomOpDomain* custom_op_domain, _In_ const OrtCustomOp* op);

  /// @}
  /// \name OrtSessionOptions
  /// @{

  /** \brief Add custom op domain to a session options
  *
  * \note The OrtCustomOpDomain* must not be deleted until all sessions using it are released
  *
  * \param[in] options
  * \param[in] custom_op_domain
  *
  * \snippet{doc} snippets.dox OrtStatus Return Value
  */
  ORT_API2_STATUS(AddCustomOpDomain, _Inout_ OrtSessionOptions* options, _In_ OrtCustomOpDomain* custom_op_domain);

  /** \brief Register custom ops from a shared library
  *
  * Loads a shared library (dll on windows, so on linux, etc) named 'library_path' and looks for this entry point:
  *		OrtStatus* RegisterCustomOps(OrtSessionOptions * options, const OrtApiBase* api);
  * It then passes in the provided session options to this function along with the api base.
  * The handle to the loaded library is returned in library_handle. It can be freed by the caller after all sessions using the passed in
  * session options are destroyed, or if an error occurs and it is non null.
  *
  * \param[in] options
  * \param[in] library_path
  * \param[out] library_handle OS specific handle to the loaded library (Use FreeLibrary on Windows, dlclose on Linux, etc.. to unload)
  *
  * \snippet{doc} snippets.dox OrtStatus Return Value
  */
  ORT_API2_STATUS(RegisterCustomOpsLibrary, _Inout_ OrtSessionOptions* options, _In_ const char* library_path, void** library_handle);

  /// @}
  /// \name OrtSession
  /// @{

  /** \brief Get input count for a session
  *
  * This number must also match the number of inputs passed to OrtApi::Run
  *
  * \see OrtApi::SessionGetInputTypeInfo, OrtApi::SessionGetInputName, OrtApi::Session
  *
  * \param[in] session
  * \param[out] out Number of inputs
  *
  * \snippet{doc} snippets.dox OrtStatus Return Value
  */
  ORT_API2_STATUS(SessionGetInputCount, _In_ const OrtSession* session, _Out_ size_t* out);

  /** \brief Get output count for a session
  *
  * This number must also match the number of outputs returned by OrtApi::Run
  *
  * \see OrtApi::SessionGetOutputTypeInfo, OrtApi::SessionGetOutputName, OrtApi::Session
  *
  * \param[in] session
  * \param[out] out Number of outputs
  *
  * \snippet{doc} snippets.dox OrtStatus Return Value
  */
  ORT_API2_STATUS(SessionGetOutputCount, _In_ const OrtSession* session, _Out_ size_t* out);

  /** \brief Get overridable initializer count
  *
  * \see OrtApi::SessionGetOverridableInitializerTypeInfo, OrtApi::SessionGetOverridableInitializerName
  *
  * \param[in] session
  * \param[in] out
  *
  * \snippet{doc} snippets.dox OrtStatus Return Value
  */
  ORT_API2_STATUS(SessionGetOverridableInitializerCount, _In_ const OrtSession* session, _Out_ size_t* out);

  /** \brief Get input type information
  *
  * \param[in] session
  * \param[in] index Must be between 0 (inclusive) and what OrtApi::SessionGetInputCount returns (exclusive)
  * \param[out] type_info Must be freed with OrtApi::ReleaseTypeInfo
  *
  * \snippet{doc} snippets.dox OrtStatus Return Value
  */
  ORT_API2_STATUS(SessionGetInputTypeInfo, _In_ const OrtSession* session, size_t index, _Outptr_ OrtTypeInfo** type_info);

  /** \brief Get output type information
  *
  * \param[in] session
  * \param[in] index Must be between 0 (inclusive) and what OrtApi::SessionGetOutputCount returns (exclusive)
  * \param[out] type_info Must be freed with OrtApi::ReleaseTypeInfo
  *
  * \snippet{doc} snippets.dox OrtStatus Return Value
  */
  ORT_API2_STATUS(SessionGetOutputTypeInfo, _In_ const OrtSession* session, size_t index, _Outptr_ OrtTypeInfo** type_info);

  /** \brief Get overridable initializer type information
  *
  * \param[in] session
  * \param[in] index Must be between 0 (inclusive) and what OrtApi::SessionGetOverridableInitializerCount returns (exclusive)
  * \param[out] type_info Must be freed with OrtApi::ReleaseTypeInfo
  *
  * \snippet{doc} snippets.dox OrtStatus Return Value
  */
  ORT_API2_STATUS(SessionGetOverridableInitializerTypeInfo, _In_ const OrtSession* session, size_t index, _Outptr_ OrtTypeInfo** type_info);

  /** \brief Get input name
  *
  * \param[in] session
  * \param[in] index Must be between 0 (inclusive) and what OrtApi::SessionGetInputCount returns (exclusive)
  * \param[in] allocator
  * \param[out] value Set to a null terminated UTF-8 encoded string allocated using `allocator`. Must be freed using `allocator`.
  *
  * \snippet{doc} snippets.dox OrtStatus Return Value
  */
  ORT_API2_STATUS(SessionGetInputName, _In_ const OrtSession* session, size_t index, _Inout_ OrtAllocator* allocator, _Outptr_ char** value);

  /** \brief Get output name
  *
  * \param[in] session
  * \param[in] index Must be between 0 (inclusive) and what OrtApi::SessionGetOutputCount returns (exclusive)
  * \param[in] allocator
  * \param[out] value Set to a null terminated UTF-8 encoded string allocated using `allocator`. Must be freed using `allocator`.
  *
  * \snippet{doc} snippets.dox OrtStatus Return Value
  */
  ORT_API2_STATUS(SessionGetOutputName, _In_ const OrtSession* session, size_t index, _Inout_ OrtAllocator* allocator, _Outptr_ char** value);

  /** \brief Get overridable initializer name
  *
  * \param[in] session
  * \param[in] index Must be between 0 (inclusive) and what OrtApi::SessionGetOverridableInitializerCount returns (exclusive)
  * \param[in] allocator
  * \param[out] value Set to a null terminated UTF-8 encoded string allocated using `allocator`. Must be freed using `allocator`.
  *
  * \snippet{doc} snippets.dox OrtStatus Return Value
  */
  ORT_API2_STATUS(SessionGetOverridableInitializerName, _In_ const OrtSession* session, size_t index,
                  _Inout_ OrtAllocator* allocator, _Outptr_ char** value);

  /// @}
  /// \name OrtRunOptions
  /// @{

  /** \brief Create an OrtRunOptions
  *
  * \param[out] out Returned newly created ::OrtRunOptions. Must be freed with OrtApi::ReleaseRunOptions
  *
  * \snippet{doc} snippets.dox OrtStatus Return Value
  */
  ORT_API2_STATUS(CreateRunOptions, _Outptr_ OrtRunOptions** out);

  /** \brief Set per-run log verbosity level
   *
   * \see OrtApi::RunOptionsGetRunLogVerbosityLevel
   *
   * \param[in] options
   * \param[in] log_verbosity_level \snippet{doc} snippets.dox Log Verbosity Level
   *
   * \snippet{doc} snippets.dox OrtStatus Return Value
   */
  ORT_API2_STATUS(RunOptionsSetRunLogVerbosityLevel, _Inout_ OrtRunOptions* options, int log_verbosity_level);

  /** \brief Set per-run log severity level
   *
   * \see OrtApi::RunOptionsGetRunLogSeverityLevel
   *
   * \param[in] options
   * \param[in] log_severity_level The log severity level (refer to ::OrtLoggingLevel for possible values).
   */
  ORT_API2_STATUS(RunOptionsSetRunLogSeverityLevel, _Inout_ OrtRunOptions* options, int log_severity_level);

  /** \brief Set per-run tag
   *
   * This is used in a per-run log identifier.
   *
   * \see OrtApi::RunOptionsGetRunTag
   *
   * \param[in] options
   * \param[in] run_tag The run tag.
   */
  ORT_API2_STATUS(RunOptionsSetRunTag, _Inout_ OrtRunOptions* options, _In_ const char* run_tag);

  /** \brief Get per-run log verbosity level
   *
   * \see OrtApi::RunOptionsSetRunLogVerbosityLevel
   *
   * \param[in] options
   * \param[out] log_verbosity_level \snippet{doc} snippets.dox Log Verbosity Level
   *
   * \snippet{doc} snippets.dox OrtStatus Return Value
   */
  ORT_API2_STATUS(RunOptionsGetRunLogVerbosityLevel, _In_ const OrtRunOptions* options,
                  _Out_ int* log_verbosity_level);

  /** \brief Get per-run log severity level
   *
   * \see OrtApi::RunOptionsSetRunLogSeverityLevel
   *
   * \param[in] options
   * \param[out] log_severity_level The log severity level (refer to ::OrtLoggingLevel for possible values).
   */
  ORT_API2_STATUS(RunOptionsGetRunLogSeverityLevel, _In_ const OrtRunOptions* options, _Out_ int* log_severity_level);

  /** \brief Get per-run tag
   *
   * This is used in a per-run log identifier.
   *
   * \see OrtApi::RunOptionsSetRunTag
   *
   * \param[in] options
   * \param[out] run_tag The run tag.
   *                     Do not free this value, it is owned by `options`. It will be invalidated if the run tag
   *                     changes (i.e., with OrtApi::RunOptionsSetRunTag) or `options` is freed.
   */
  ORT_API2_STATUS(RunOptionsGetRunTag, _In_ const OrtRunOptions* options, _Out_ const char** run_tag);

  /** \brief Set terminate flag
  *
  * If a currently executing session needs to be force terminated, this can be called from another thread to force it to fail with an error.
  *
  * \param[in] options
  *
  * \snippet{doc} snippets.dox OrtStatus Return Value
  */
  ORT_API2_STATUS(RunOptionsSetTerminate, _Inout_ OrtRunOptions* options);

  /** \brief Clears the terminate flag
  *
  * Used so the OrtRunOptions instance can be used in a new OrtApi::Run call without it instantly terminating
  *
  * \param[in] options
  *
  * \snippet{doc} snippets.dox OrtStatus Return Value
  */
  ORT_API2_STATUS(RunOptionsUnsetTerminate, _Inout_ OrtRunOptions* options);

  /// @}
  /// \name OrtValue
  /// @{

  /** \brief Create a tensor
  *
  * Create a tensor using a supplied ::OrtAllocator
  *
  * \param[in] allocator
  * \param[in] shape Tensor shape
  * \param[in] shape_len Number of elements in `shape`
  * \param[in] type
  * \param[out] out Returns newly created ::OrtValue. Must be freed with OrtApi::ReleaseValue
  *
  * \snippet{doc} snippets.dox OrtStatus Return Value
  */
  ORT_API2_STATUS(CreateTensorAsOrtValue, _Inout_ OrtAllocator* allocator, _In_ const int64_t* shape, size_t shape_len,
                  ONNXTensorElementDataType type, _Outptr_ OrtValue** out);

  /** \brief Create a tensor backed by a user supplied buffer
   *
   * Create a tensor with user's buffer. You can fill the buffer either before calling this function or after.
   * p_data is owned by caller. ReleaseValue won't release p_data.
   *
   * \param[in] info
   * \param[in] p_data
   * \param[in] p_data_len
   * \param[in] shape
   * \param[in] shape_len
   * \param[in] type
   * \param[out] out Returns newly created ::OrtValue. Must be freed with OrtApi::ReleaseValue
  *
  * \snippet{doc} snippets.dox OrtStatus Return Value
   */
  ORT_API2_STATUS(CreateTensorWithDataAsOrtValue, _In_ const OrtMemoryInfo* info, _Inout_ void* p_data,
                  size_t p_data_len, _In_ const int64_t* shape, size_t shape_len, ONNXTensorElementDataType type,
                  _Outptr_ OrtValue** out);

  /** \brief Return if an ::OrtValue is a tensor type
  *
  * \param[in] value A tensor type (string tensors are not supported)
  * \param[out] out Set to 1 iff ::OrtValue is a tensor, 0 otherwise
  *
  * \snippet{doc} snippets.dox OrtStatus Return Value
  */
  ORT_API2_STATUS(IsTensor, _In_ const OrtValue* value, _Out_ int* out);

  /** \brief Get a pointer to the raw data inside a tensor
  *
  * Used to read/write/modify the internal tensor data directly.
  * \note The returned pointer is valid until the \p value is destroyed.
  *
  * \param[in] value A tensor type (string tensors are not supported)
  * \param[out] out Filled in with a pointer to the internal storage
  *
  * \snippet{doc} snippets.dox OrtStatus Return Value
  */
  ORT_API2_STATUS(GetTensorMutableData, _In_ OrtValue* value, _Outptr_ void** out);

  /** \brief Set all strings at once in a string tensor
  *
  * \param[in,out] value A tensor of type ONNX_TENSOR_ELEMENT_DATA_TYPE_STRING
  * \param[in] s An array of strings. Each string in this array must be null terminated.
  * \param[in] s_len Count of strings in s (Must match the size of \p value's tensor shape)
  *
  * \snippet{doc} snippets.dox OrtStatus Return Value
  */
  ORT_API2_STATUS(FillStringTensor, _Inout_ OrtValue* value, _In_ const char* const* s, size_t s_len);

  /** \brief Get total byte length for all strings in a string tensor
  *
  * Typically used with OrtApi::GetStringTensorContent
  *
  * \param[in] value A tensor of type ONNX_TENSOR_ELEMENT_DATA_TYPE_STRING
  * \param[out] len Total byte length of all strings (does not include trailing nulls)
  *
  * \snippet{doc} snippets.dox OrtStatus Return Value
  */
  ORT_API2_STATUS(GetStringTensorDataLength, _In_ const OrtValue* value, _Out_ size_t* len);

  /** \brief Get all strings from a string tensor
  *
  * An example of the results:<br>
  * Given \p value is a string tensor with the strings { "This" "is" "a" "test" }<br>
  * \p s must have a size of 11 bytes<br>
  * \p offsets must have 4 elements<br>
  * After the call, these values will be filled in:<br>
  * \p s will contain "Thisisatest"<br>
  * \p offsets will contain { 0, 4, 6, 7 }<br>
  * The length of the last string is just s_len - offsets[last]
  *
  * \param[in] value A tensor of type ONNX_TENSOR_ELEMENT_DATA_TYPE_STRING
  * \param[in] s Buffer to sequentially write all tensor strings to. Each string is NOT null-terminated.
  * \param[in] s_len Number of bytes of buffer pointed to by \p s (Get it from OrtApi::GetStringTensorDataLength)
  * \param[out] offsets Array of start offsets into the strings written to \p s
  * \param[in] offsets_len Number of elements in offsets
  *
  * \snippet{doc} snippets.dox OrtStatus Return Value
  */
  ORT_API2_STATUS(GetStringTensorContent, _In_ const OrtValue* value, _Out_writes_bytes_all_(s_len) void* s,
                  size_t s_len, _Out_writes_all_(offsets_len) size_t* offsets, size_t offsets_len);

  /// @}
  /// \name OrtTypeInfo
  /// @{

  /** \brief Get ::OrtTensorTypeAndShapeInfo from an ::OrtTypeInfo
  *
  * \param[in] type_info
  * \param[out] out Do not free this value, it will be valid until type_info is freed.
  *
  * \snippet{doc} snippets.dox OrtStatus Return Value
  */
  ORT_API2_STATUS(CastTypeInfoToTensorInfo, _In_ const OrtTypeInfo* type_info,
                  _Outptr_result_maybenull_ const OrtTensorTypeAndShapeInfo** out);

  /** \brief Get ::ONNXType from ::OrtTypeInfo
  *
  * \param[in] type_info
  * \param[out] out
  *
  * \snippet{doc} snippets.dox OrtStatus Return Value
  */
  ORT_API2_STATUS(GetOnnxTypeFromTypeInfo, _In_ const OrtTypeInfo* type_info, _Out_ enum ONNXType* out);

  /// @}
  /// \name OrtTensorTypeAndShapeInfo
  /// @{

  /** \brief Create an ::OrtTensorTypeAndShapeInfo object
  *
  * \param[out] out Returns newly created ::OrtTensorTypeAndShapeInfo. Must be freed with OrtApi::ReleaseTensorTypeAndShapeInfo
  *
  * \snippet{doc} snippets.dox OrtStatus Return Value
  */
  ORT_API2_STATUS(CreateTensorTypeAndShapeInfo, _Outptr_ OrtTensorTypeAndShapeInfo** out);

  /** \brief Set element type in ::OrtTensorTypeAndShapeInfo
  *
  * \param[in] info
  * \param[in] type
  *
  * \snippet{doc} snippets.dox OrtStatus Return Value
  */
  ORT_API2_STATUS(SetTensorElementType, _Inout_ OrtTensorTypeAndShapeInfo* info, enum ONNXTensorElementDataType type);

  /** \brief Set shape information in ::OrtTensorTypeAndShapeInfo
  *
  * \param[in] info
  * \param[in] dim_values Array with `dim_count` elements. Can contain negative values.
  * \param[in] dim_count Number of elements in `dim_values`
  *
  * \snippet{doc} snippets.dox OrtStatus Return Value
  */
  ORT_API2_STATUS(SetDimensions, OrtTensorTypeAndShapeInfo* info, _In_ const int64_t* dim_values, size_t dim_count);

  /** \brief Get element type in ::OrtTensorTypeAndShapeInfo
  *
  * \see OrtApi::SetTensorElementType
  *
  * \param[in] info
  * \param[out] out
  *
  * \snippet{doc} snippets.dox OrtStatus Return Value
  */
  ORT_API2_STATUS(GetTensorElementType, _In_ const OrtTensorTypeAndShapeInfo* info,
                  _Out_ enum ONNXTensorElementDataType* out);

  /** \brief Get dimension count in ::OrtTensorTypeAndShapeInfo
  *
  * \see OrtApi::GetDimensions
  *
  * \param[in] info
  * \param[out] out
  *
  * \snippet{doc} snippets.dox OrtStatus Return Value
  */
  ORT_API2_STATUS(GetDimensionsCount, _In_ const OrtTensorTypeAndShapeInfo* info, _Out_ size_t* out);

  /** \brief Get dimensions in ::OrtTensorTypeAndShapeInfo
  *
  * \param[in] info
  * \param[out] dim_values Array with `dim_values_length` elements. On return, filled with the dimensions stored in the ::OrtTensorTypeAndShapeInfo
  * \param[in] dim_values_length Number of elements in `dim_values`. Use OrtApi::GetDimensionsCount to get this value
  *
  * \snippet{doc} snippets.dox OrtStatus Return Value
  */
  ORT_API2_STATUS(GetDimensions, _In_ const OrtTensorTypeAndShapeInfo* info, _Out_ int64_t* dim_values,
                  size_t dim_values_length);

  /** \brief Get symbolic dimension names in ::OrtTensorTypeAndShapeInfo
  *
  * \param[in] info
  * \param[in] dim_params Array with `dim_params_length` elements. On return filled with pointers to null terminated strings of the dimension names
  * \param[in] dim_params_length Number of elements in `dim_params`. Use OrtApi::GetDimensionsCount to get this value
  *
  * \snippet{doc} snippets.dox OrtStatus Return Value
  */
  ORT_API2_STATUS(GetSymbolicDimensions, _In_ const OrtTensorTypeAndShapeInfo* info,
                  _Out_writes_all_(dim_params_length) const char* dim_params[], size_t dim_params_length);

  /** \brief Get total number of elements in a tensor shape from an ::OrtTensorTypeAndShapeInfo
  *
  * Return the number of elements specified by the tensor shape (all dimensions multiplied by each other).
  * For 0 dimensions, 1 is returned. If any dimension is less than 0, the result is always -1.
  *
  * Examples:<br>
  * [] = 1<br>
  * [1,3,4] = 12<br>
  * [2,0,4] = 0<br>
  * [-1,3,4] = -1<br>
  *
  * \param[in] info
  * \param[out] out Number of elements
  *
  * \snippet{doc} snippets.dox OrtStatus Return Value
  */
  ORT_API2_STATUS(GetTensorShapeElementCount, _In_ const OrtTensorTypeAndShapeInfo* info, _Out_ size_t* out);

  /// @}
  /// \name OrtValue
  /// @{

  /** \brief Get type and shape information from a tensor ::OrtValue
  *
  * \param[in] value Must be a tensor (not a map/sequence/etc) or will return failure
  * \param[out] out Newly created ::OrtTensorTypeAndShapeInfo. Must be freed with OrtApi::ReleaseTensorTypeAndShapeInfo
  *
  * \snippet{doc} snippets.dox OrtStatus Return Value
  */
  ORT_API2_STATUS(GetTensorTypeAndShape, _In_ const OrtValue* value, _Outptr_ OrtTensorTypeAndShapeInfo** out);

  /** \brief Get type information of an OrtValue
  *
  * \param[in] value
  * \param[out] out Newly created ::OrtTypeInfo. Must be freed with OrtApi::ReleaseTypeInfo
  *
  * \snippet{doc} snippets.dox OrtStatus Return Value
  */
  ORT_API2_STATUS(GetTypeInfo, _In_ const OrtValue* value, _Outptr_result_maybenull_ OrtTypeInfo** out);

  /** \brief Get ONNXType of an ::OrtValue
  *
  * \param[in] value
  * \param[out] out
  *
  * \snippet{doc} snippets.dox OrtStatus Return Value
  */
  ORT_API2_STATUS(GetValueType, _In_ const OrtValue* value, _Out_ enum ONNXType* out);

  /// @}
  /// \name OrtMemoryInfo
  /// @{

  /** \brief Create an ::OrtMemoryInfo
  *
  * \param[in] name
  * \param[in] type
  * \param[in] id
  * \param[in] mem_type
  * \param[out] out Newly created ::OrtMemoryInfo. Must be freed with OrtAPi::ReleaseMemoryInfo
  *
  * \snippet{doc} snippets.dox OrtStatus Return Value
  */
  ORT_API2_STATUS(CreateMemoryInfo, _In_ const char* name, enum OrtAllocatorType type, int id,
                  enum OrtMemType mem_type, _Outptr_ OrtMemoryInfo** out);

  /** \brief Create an ::OrtMemoryInfo for CPU memory
  *
  * Special case version of OrtApi::CreateMemoryInfo for CPU based memory. Same as using OrtApi::CreateMemoryInfo with name = "Cpu" and id = 0.
  *
  * \param[in] type
  * \param[in] mem_type
  * \param[out] out
  *
  * \snippet{doc} snippets.dox OrtStatus Return Value
  */
  ORT_API2_STATUS(CreateCpuMemoryInfo, enum OrtAllocatorType type, enum OrtMemType mem_type,
                  _Outptr_ OrtMemoryInfo** out);

  /** \brief Compare ::OrtMemoryInfo objects for equality
  *
  * Compares all settings of each ::OrtMemoryInfo for equality
  *
  * \param[in] info1
  * \param[in] info2
  * \param[out] out Set to 0 if equal, -1 if not equal
  *
  * \snippet{doc} snippets.dox OrtStatus Return Value
  */
  ORT_API2_STATUS(CompareMemoryInfo, _In_ const OrtMemoryInfo* info1, _In_ const OrtMemoryInfo* info2, _Out_ int* out);

  /** \brief Get name from ::OrtMemoryInfo
  *
  * \param[in] ptr
  * \param[out] out Writes null terminated string to this pointer. Do NOT free the returned pointer. It is valid for the lifetime of the ::OrtMemoryInfo
  *
  * \snippet{doc} snippets.dox OrtStatus Return Value
  */
  ORT_API2_STATUS(MemoryInfoGetName, _In_ const OrtMemoryInfo* ptr, _Out_ const char** out);

  /** \brief Get the id from ::OrtMemoryInfo
  */
  ORT_API2_STATUS(MemoryInfoGetId, _In_ const OrtMemoryInfo* ptr, _Out_ int* out);

  /** \brief Get the ::OrtMemType from ::OrtMemoryInfo
  */
  ORT_API2_STATUS(MemoryInfoGetMemType, _In_ const OrtMemoryInfo* ptr, _Out_ OrtMemType* out);

  /** \brief Get the ::OrtAllocatorType from ::OrtMemoryInfo
  */
  ORT_API2_STATUS(MemoryInfoGetType, _In_ const OrtMemoryInfo* ptr, _Out_ OrtAllocatorType* out);

  /// @}
  /// \name OrtAllocator
  /// @{

  /// \brief Calls OrtAllocator::Alloc function
  ORT_API2_STATUS(AllocatorAlloc, _Inout_ OrtAllocator* ort_allocator, size_t size, _Outptr_ void** out);
  /// \brief Calls OrtAllocator::Free function
  ORT_API2_STATUS(AllocatorFree, _Inout_ OrtAllocator* ort_allocator, void* p);
  /// \brief Calls OrtAllocator::Info function
  ORT_API2_STATUS(AllocatorGetInfo, _In_ const OrtAllocator* ort_allocator, _Outptr_ const struct OrtMemoryInfo** out);

  /** \brief Get the default allocator
  *
  * The default allocator is a CPU based, non-arena. Always returns the same pointer to the same default allocator.
  *
  * \param[out] out Returned value should NOT be freed
  *
  * \snippet{doc} snippets.dox OrtStatus Return Value
  */
  ORT_API2_STATUS(GetAllocatorWithDefaultOptions, _Outptr_ OrtAllocator** out);

  /// @}
  /// \name OrtSessionOptions
  /// @{

  /** \brief Override session symbolic dimensions
  *
  * Override symbolic dimensions (by specific denotation strings) with actual values if known at session initialization time to enable
  * optimizations that can take advantage of fixed values (such as memory planning, etc)
  *
  * \param[in] options
  * \param[in] dim_denotation
  * \param[in] dim_value
  *
  * \snippet{doc} snippets.dox OrtStatus Return Value
  */
  ORT_API2_STATUS(AddFreeDimensionOverride, _Inout_ OrtSessionOptions* options, _In_ const char* dim_denotation,
                  _In_ int64_t dim_value);

  /// @}
  /// \name OrtValue
  /// @{

  /* Internal information (not seen in Doxygen)
  *
  * APIs to support non-tensor types - map and sequence.
  * Currently only the following types are supported
  * Note: the following types should be kept in sync with data_types.h
  * Map types
  * =========
  * std::map<std::string, std::string>
  * std::map<std::string, int64_t>
  * std::map<std::string, float>
  * std::map<std::string, double>
  * std::map<int64_t, std::string>
  * std::map<int64_t, int64_t>
  * std::map<int64_t, float>
  * std::map<int64_t, double>
  *
  * Sequence types
  * ==============
  * std::vector<std::string>
  * std::vector<int64_t>
  * std::vector<float>
  * std::vector<double>
  * std::vector<std::map<std::string, float>>
  * std::vector<std::map<int64_t, float>
  */

  /** \brief Get non tensor data from an ::OrtValue
  *
  * If `value` is of type ONNX_TYPE_MAP, you need to retrieve the keys and values
  * separately. Use index=0 to retrieve keys and index=1 to retrieve values.
  * If `value` is of type ONNX_TYPE_SEQUENCE, use index to retrieve the index'th element
  * of the sequence.
  *
  * \param[in] value
  * \param[in] index See above for usage based on `value` type
  * \param[in] allocator Allocator used to allocate ::OrtValue
  * \param[out] out Created ::OrtValue that holds the element requested. Must be freed with OrtApi::ReleaseValue
  *
  * \snippet{doc} snippets.dox OrtStatus Return Value
  */
  ORT_API2_STATUS(GetValue, _In_ const OrtValue* value, int index, _Inout_ OrtAllocator* allocator,
                  _Outptr_ OrtValue** out);

  /** \brief Get non tensor value count from an ::OrtValue
  *
  * If `value` is of type ONNX_TYPE_MAP 2 will always be returned. For ONNX_TYPE_SEQUENCE
  * the number of elements in the sequence will be returned
  *
  * \param[in] value
  * \param[out] out
  *
  * \snippet{doc} snippets.dox OrtStatus Return Value
  */
  ORT_API2_STATUS(GetValueCount, _In_ const OrtValue* value, _Out_ size_t* out);

  /** \brief Create a map or sequence ::OrtValue
  *
  * To construct a map (ONNX_TYPE_MAP), use num_values = 2 and `in` should be an array of 2 ::OrtValue%s
  * representing keys and values.<br>
  *
  * To construct a sequence (ONNX_TYPE_SEQUENCE), use num_values = N where N is the number of the elements in the
  * sequence. 'in' should be an array of N ::OrtValue%s.
  *
  * \param[in] in See above for details
  * \param[in] num_values
  * \param[in] value_type Must be either ONNX_TYPE_MAP or ONNX_TYPE_SEQUENCE
  * \param[out] out Newly created ::OrtValue. Must be freed with OrtApi::ReleaseValue
  *
  * \snippet{doc} snippets.dox OrtStatus Return Value
  */
  ORT_API2_STATUS(CreateValue, _In_reads_(num_values) const OrtValue* const* in, size_t num_values,
                  enum ONNXType value_type, _Outptr_ OrtValue** out);

  /** \brief Create an opaque (custom user defined type) ::OrtValue
  *
  * Constructs an ::OrtValue that contains a value of non-standard type created for
  * experiments or while awaiting standardization. ::OrtValue in this case would contain
  * an internal representation of the Opaque type. Opaque types are distinguished from
  * each other by two strings 1) domain and 2) type name. The combination of the two
  * must be unique, so the type representation is properly identified internally. The combination
  * must be properly registered from within ORT at both compile/run time or by another API.
  *
  * To construct the ::OrtValue pass domain and type names, also a pointer to a data container
  * the type of which must be known to both ORT and the client program. That data container may or may
  * not match the internal representation of the Opaque type. The sizeof(data_container) is passed for
  * verification purposes.
  *
  * \param[in] domain_name Null terminated string of the domain name
  * \param[in] type_name Null terminated string of the type name
  * \param[in] data_container User pointer Data to populate ::OrtValue
  * \param[in] data_container_size Size in bytes of what `data_container` points to
  * \param[out] out Newly created ::OrtValue. Must be freed with OrtApi::ReleaseValue
  *
  * \snippet{doc} snippets.dox OrtStatus Return Value
  */
  ORT_API2_STATUS(CreateOpaqueValue, _In_z_ const char* domain_name, _In_z_ const char* type_name,
                  _In_ const void* data_container, size_t data_container_size, _Outptr_ OrtValue** out);

  /** \brief Get internal data from an opaque (custom user defined type) ::OrtValue
  *
  * Copies internal data from an opaque value into a user provided buffer
  *
  * \see OrtApi::CreateOpaqueValue
  *
  * \param[in] domain_name Null terminated string of the domain name
  * \param[in] type_name Null terminated string of the type name
  * \param[in] in The opaque ::OrtValue
  * \param[out] data_container Buffer to copy data into
  * \param[out] data_container_size Size in bytes of the buffer pointed to by data_container. Must match the size of the internal buffer.
  *
  * \snippet{doc} snippets.dox OrtStatus Return Value
  */
  ORT_API2_STATUS(GetOpaqueValue, _In_ const char* domain_name, _In_ const char* type_name, _In_ const OrtValue* in,
                  _Out_ void* data_container, size_t data_container_size);

  /// @}
  /// \name OrtKernelInfo
  /// @{

  /** \brief Get a float stored as an attribute in the graph node
  *
  * \param[in] info ::OrtKernelInfo instance
  * \param[in] name Null terminated string of the name of the attribute
  * \param[out] out Pointer to memory where the attribute will be stored
  *
  * \snippet{doc} snippets.dox OrtStatus Return Value
  */
  ORT_API2_STATUS(KernelInfoGetAttribute_float, _In_ const OrtKernelInfo* info, _In_ const char* name,
                  _Out_ float* out);

  /** \brief Fetch a 64-bit int stored as an attribute in the graph node
  *
  * \param[in] info ::OrtKernelInfo instance
  * \param[in] name Null terminated string of the name of the attribute
  * \param[out] out Pointer to memory where the attribute will be stored
  *
  * \snippet{doc} snippets.dox OrtStatus Return Value
  */
  ORT_API2_STATUS(KernelInfoGetAttribute_int64, _In_ const OrtKernelInfo* info, _In_ const char* name,
                  _Out_ int64_t* out);

  /** \brief Fetch a string stored as an attribute in the graph node
  *
  * If `out` is nullptr, the value of `size` is set to the true size of the string
  * attribute, and a success status is returned.
  *
  * If the `size` parameter is greater than or equal to the actual string attribute's size,
  * the value of `size` is set to the true size of the string attribute, the provided memory
  * is filled with the attribute's contents, and a success status is returned.
  *
  * If the `size` parameter is less than the actual string attribute's size and `out`
  * is not nullptr, the value of `size` is set to the true size of the string attribute
  * and a failure status is returned.)
  *
  * \param[in] info ::OrtKernelInfo instance
  * \param[in] name Null terminated string of the name of the attribute
  * \param[out] out Pointer to memory where the attribute will be stored
  * \param[in,out] size See above comments for details
  *
  * \snippet{doc} snippets.dox OrtStatus Return Value
  */
  ORT_API2_STATUS(KernelInfoGetAttribute_string, _In_ const OrtKernelInfo* info, _In_ const char* name, _Out_ char* out,
                  _Inout_ size_t* size);

  /// @}
  /// \name OrtKernelContext
  /// @{

  /** \brief Used for custom operators, get the input count of a kernel
  *
  * \see ::OrtCustomOp
  */
  ORT_API2_STATUS(KernelContext_GetInputCount, _In_ const OrtKernelContext* context, _Out_ size_t* out);

  /** \brief Used for custom operators, get the output count of a kernel
  *
  * \see ::OrtCustomOp
  */
  ORT_API2_STATUS(KernelContext_GetOutputCount, _In_ const OrtKernelContext* context, _Out_ size_t* out);

  /** \brief Used for custom operators, get an input of a kernel
  *
  * \see ::OrtCustomOp
  */
  ORT_API2_STATUS(KernelContext_GetInput, _In_ const OrtKernelContext* context, _In_ size_t index,
                  _Out_ const OrtValue** out);

  /** \brief Used for custom operators, get an output of a kernel
  *
  * \see ::OrtCustomOp
  */
  ORT_API2_STATUS(KernelContext_GetOutput, _Inout_ OrtKernelContext* context, _In_ size_t index,
                  _In_ const int64_t* dim_values, size_t dim_count, _Outptr_ OrtValue** out);

  /// @}
  /// \name OrtEnv
  /// @{
  ORT_CLASS_RELEASE(Env);
  /// @}
  /// \name OrtStatus
  /// @{
  ORT_CLASS_RELEASE(Status);
  /// @}
  /// \name OrtMemoryInfo
  /// @{
  ORT_CLASS_RELEASE(MemoryInfo);
  /// @}
  /// \name OrtSession
  /// @{
  ORT_CLASS_RELEASE(Session);  //Don't call ReleaseSession from Dllmain (because session owns a thread pool)
  /// @}
  /// \name OrtValue
  /// @{
  ORT_CLASS_RELEASE(Value);
  /// @}
  /// \name OrtRunOptions
  /// @{
  ORT_CLASS_RELEASE(RunOptions);
  /// @}
  /// \name OrtTypeInfo
  /// @{
  ORT_CLASS_RELEASE(TypeInfo);
  /// @}
  /// \name OrtTensorTypeAndShapeInfo
  /// @{
  ORT_CLASS_RELEASE(TensorTypeAndShapeInfo);
  /// @}
  /// \name OrtSessionOptions
  /// @{
  ORT_CLASS_RELEASE(SessionOptions);
  /// @}
  /// \name OrtCustomOpDomain
  /// @{
  ORT_CLASS_RELEASE(CustomOpDomain);

  /// @}
  /// \name OrtTypeInfo
  /// @{

  /** \brief Get denotation from type information
  *
  * Augments ::OrtTypeInfo to return denotations on the type.
  *
  * This is used by WinML to determine if an input/output is intended to be an Image or a Tensor.
  *
  * \param[in] type_info
  * \param[out] denotation Pointer to the null terminated denotation string is written to this pointer. This pointer is valid until the object is destroyed or the name is changed, do not free.
  * \param[out] len Length in bytes of the string returned in `denotation`
  *
  * \snippet{doc} snippets.dox OrtStatus Return Value
  */
  ORT_API2_STATUS(GetDenotationFromTypeInfo, _In_ const OrtTypeInfo* type_info, _Out_ const char** const denotation,
                  _Out_ size_t* len);

  /** \brief Get detailed map information from an ::OrtTypeInfo
  *
  * This augments ::OrtTypeInfo to return an ::OrtMapTypeInfo when the type is a map.
  * The OrtMapTypeInfo has additional information about the map's key type and value type.
  *
  * This is used by WinML to support model reflection APIs.
  *
  * \param[out] type_info
  * \param[out] out A pointer to the ::OrtMapTypeInfo. Do not free this value
  *
  * \snippet{doc} snippets.dox OrtStatus Return Value
  */
  ORT_API2_STATUS(CastTypeInfoToMapTypeInfo, _In_ const OrtTypeInfo* type_info,
                  _Outptr_result_maybenull_ const OrtMapTypeInfo** out);

  /** \brief Cast ::OrtTypeInfo to an ::OrtSequenceTypeInfo
  *
  * This api augments ::OrtTypeInfo to return an ::OrtSequenceTypeInfo when the type is a sequence.
	* The ::OrtSequenceTypeInfo has additional information about the sequence's element type.
  *
  * This is used by WinML to support model reflection APIs.
	*
  * \param[in] type_info
	* \param[out] out A pointer to the OrtSequenceTypeInfo. Do not free this value
  *
  * \snippet{doc} snippets.dox OrtStatus Return Value
  */
  ORT_API2_STATUS(CastTypeInfoToSequenceTypeInfo, _In_ const OrtTypeInfo* type_info,
                  _Outptr_result_maybenull_ const OrtSequenceTypeInfo** out);

  /// @}
  /// \name OrtMapTypeInfo
  /// @{

  /** \brief Get key type from an ::OrtMapTypeInfo
  *
  * Key types are restricted to being scalar types.
  *
  * This is used by WinML to support model reflection APIs.
  *
  * \param[in] map_type_info
  * \param[out] out
  *
  * \snippet{doc} snippets.dox OrtStatus Return Value
  */
  ORT_API2_STATUS(GetMapKeyType, _In_ const OrtMapTypeInfo* map_type_info, _Out_ enum ONNXTensorElementDataType* out);

  /** \brief Get the value type from an ::OrtMapTypeInfo
  *
  * \param[in] map_type_info
  * \param[out] type_info
  *
  * \snippet{doc} snippets.dox OrtStatus Return Value
  */
  ORT_API2_STATUS(GetMapValueType, _In_ const OrtMapTypeInfo* map_type_info, _Outptr_ OrtTypeInfo** type_info);

  /// @}
  /// \name OrtSequenceTypeInfo
  /// @{

  /** \brief Get element type from an ::OrtSequenceTypeInfo
  *
  * This is used by WinML to support model reflection APIs.
  *
  * \param[in] sequence_type_info
  * \param[out] type_info
  *
  * \snippet{doc} snippets.dox OrtStatus Return Value
  */
  ORT_API2_STATUS(GetSequenceElementType, _In_ const OrtSequenceTypeInfo* sequence_type_info,
                  _Outptr_ OrtTypeInfo** type_info);

  /// @}
  /// \name OrtMapTypeInfo
  /// @{
  ORT_CLASS_RELEASE(MapTypeInfo);
  /// @}
  /// \name OrtSequenceTypeInfo
  /// @{
  ORT_CLASS_RELEASE(SequenceTypeInfo);

  /// @}
  /// \name OrtSession
  /// @{

  /** \brief End profiling and return filename of the profile data
  *
  * Profiling is turned on through OrtApi::EnableProfiling
  *
  * \param[in] session
  * \param[in] allocator
  * \param[out] out Null terminated string of the filename, allocated using `allocator`. Must be freed using `allocator`
  *
  * \snippet{doc} snippets.dox OrtStatus Return Value
  */
  ORT_API2_STATUS(SessionEndProfiling, _In_ OrtSession* session, _Inout_ OrtAllocator* allocator, _Outptr_ char** out);

  /** \brief Get ::OrtModelMetadata from an ::OrtSession
  *
  * \param[in] session
  * \param[out] out Newly created ::OrtModelMetadata. Must be freed using OrtApi::ReleaseModelMetadata
  *
  * \snippet{doc} snippets.dox OrtStatus Return Value
  */
  ORT_API2_STATUS(SessionGetModelMetadata, _In_ const OrtSession* session, _Outptr_ OrtModelMetadata** out);

  /// @}
  /// \name OrtModelMetadata
  /// @{

  /** \brief Get `producer name` from an ::OrtModelMetadata
  *
  * \param[in] model_metadata
  * \param[in] allocator
  * \param[out] value Set to a null terminated string allocated using `allocator`. Must be freed using `allocator`
  *
  * \snippet{doc} snippets.dox OrtStatus Return Value
  */
  ORT_API2_STATUS(ModelMetadataGetProducerName, _In_ const OrtModelMetadata* model_metadata,
                  _Inout_ OrtAllocator* allocator, _Outptr_ char** value);

  /** \brief Get `graph name` from an ::OrtModelMetadata
  *
  * \param[in] model_metadata
  * \param[in] allocator
  * \param[out] value Set to a null terminated string allocated using `allocator`. Must be freed using `allocator`
  *
  * \snippet{doc} snippets.dox OrtStatus Return Value
  */
  ORT_API2_STATUS(ModelMetadataGetGraphName, _In_ const OrtModelMetadata* model_metadata,
                  _Inout_ OrtAllocator* allocator, _Outptr_ char** value);

  /** \brief Get `domain` from an ::OrtModelMetadata
  *
  * \param[in] model_metadata
  * \param[in] allocator
  * \param[out] value Set to a null terminated string allocated using `allocator`. Must be freed using `allocator`
  *
  * \snippet{doc} snippets.dox OrtStatus Return Value
  */
  ORT_API2_STATUS(ModelMetadataGetDomain, _In_ const OrtModelMetadata* model_metadata, _Inout_ OrtAllocator* allocator,
                  _Outptr_ char** value);

  /** \brief Get `description` from an ::OrtModelMetadata
  *
  * \param[in] model_metadata
  * \param[in] allocator
  * \param[out] value Set to a null terminated string allocated using `allocator`. Must be freed using `allocator`
  *
  * \snippet{doc} snippets.dox OrtStatus Return Value
  */
  ORT_API2_STATUS(ModelMetadataGetDescription, _In_ const OrtModelMetadata* model_metadata,
                  _Inout_ OrtAllocator* allocator, _Outptr_ char** value);

  /** \brief Return data for a key in the custom metadata map in an ::OrtModelMetadata
  *
  * \param[in] model_metadata
  * \param[in] allocator
  * \param[in] key Null terminated string
  * \param[out] value Set to a null terminated string allocated using `allocator`. Must be freed using `allocator`
  * `value` will be set to nullptr if the given key is not found in the custom metadata map.
  *
  * \snippet{doc} snippets.dox OrtStatus Return Value
  */
  ORT_API2_STATUS(ModelMetadataLookupCustomMetadataMap, _In_ const OrtModelMetadata* model_metadata,
                  _Inout_ OrtAllocator* allocator, _In_ const char* key, _Outptr_result_maybenull_ char** value);

  /** \brief Get version number from an ::OrtModelMetadata
  *
  * \param[in] model_metadata
  * \param[out] value Set to the version number
  *
  * \snippet{doc} snippets.dox OrtStatus Return Value
  */
  ORT_API2_STATUS(ModelMetadataGetVersion, _In_ const OrtModelMetadata* model_metadata, _Out_ int64_t* value);

  ORT_CLASS_RELEASE(ModelMetadata);

  /// @}
  /// \name OrtEnv
  /// @{

  /** \brief Create an OrtEnv
  *
  * Create an environment with global threadpools that will be shared across sessions.
  * Use this in conjunction with OrtApi::DisablePerSessionThreads or else the session will use
  * its own thread pools.
  *
  * \param[in] log_severity_level The log severity level.
  * \param[in] logid The log identifier.
  * \param[in] tp_options
  * \param[out] out Returned newly created OrtEnv. Must be freed with OrtApi::ReleaseEnv
  *
  * \snippet{doc} snippets.dox OrtStatus Return Value
  */
  ORT_API2_STATUS(CreateEnvWithGlobalThreadPools, OrtLoggingLevel log_severity_level, _In_ const char* logid,
                  _In_ const OrtThreadingOptions* tp_options, _Outptr_ OrtEnv** out);

  /// @}
  /// \name OrtSessionOptions
  /// @{

  /** \brief Use global thread pool on a session
  *
  * Disable using per session thread pool and use the shared global threadpool.
  * This should be used in conjunction with OrtApi::CreateEnvWithGlobalThreadPools.
  *
  * \param[in] options
  *
  * \snippet{doc} snippets.dox OrtStatus Return Value
  */
  ORT_API2_STATUS(DisablePerSessionThreads, _Inout_ OrtSessionOptions* options);

  /// @}
  /// \name OrtThreadingOptions
  /// @{

  /** \brief Create an ::OrtThreadingOptions
  *
  * \param[out] out Newly created ::OrtThreadingOptions. Must be freed with OrtApi::ReleaseThreadingOptions
  * \snippet{doc} snippets.dox OrtStatus Return Value
  */
  ORT_API2_STATUS(CreateThreadingOptions, _Outptr_ OrtThreadingOptions** out);

  ORT_CLASS_RELEASE(ThreadingOptions);

  /// @}
  /// \name OrtModelMetadata
  /// @{

  /**
  *
  * \param[in] model_metadata
  * \param[in] allocator
  * \param[out] keys Array of null terminated strings (array count = num_keys) allocated using `allocator`.
  *  The strings and the pointer array must be freed using `allocator`
  *  `keys` will be set to nullptr if the custom metadata map is empty.
  * \param[out] num_keys Set to the number of elements in the `keys` array
  *
  * \snippet{doc} snippets.dox OrtStatus Return Value
  */
  ORT_API2_STATUS(ModelMetadataGetCustomMetadataMapKeys, _In_ const OrtModelMetadata* model_metadata,
                  _Inout_ OrtAllocator* allocator, _Outptr_result_buffer_maybenull_(*num_keys) char*** keys, _Out_ int64_t* num_keys);

  /// @}
  /// \name OrtSessionOptions
  /// @{

  /**
  *
  * Override symbolic dimensions (by specific name strings) with actual values
  * if known at session initialization time to enable optimizations that can
  * take advantage of fixed values (such as memory planning, etc)
  *
  */
  ORT_API2_STATUS(AddFreeDimensionOverrideByName,
                  _Inout_ OrtSessionOptions* options, _In_ const char* dim_name,
                  _In_ int64_t dim_value);

  /// @}
  /// \name Misc
  /// @{

  /** \brief Get the names of all available providers
  *
  * \note The providers in the list are not guaranteed to be usable. They may fail to load due to missing system dependencies.
  *    For example, if the CUDA/cuDNN libraries are not installed, the CUDA provider will report an error when it is added to the session options.
  *
  * \param[out] out_ptr Set to a pointer to an array of null terminated strings of the available providers. The entries and the
  *    array itself must be freed using OrtApi::ReleaseAvailableProviders
  * \param[out] provider_length Set to the number of entries in the `out_ptr` array
  *
  * \snippet{doc} snippets.dox OrtStatus Return Value
  */
  ORT_API2_STATUS(GetAvailableProviders, _Outptr_ char*** out_ptr, _Out_ int* provider_length);

  /** \brief Release data from OrtApi::GetAvailableProviders
  *
  * \param[in] ptr The `out_ptr` result from OrtApi::GetAvailableProviders.
  * \param[in] providers_length The `provider_length` result from OrtApi::GetAvailableProviders
  *
  * \snippet{doc} snippets.dox OrtStatus Return Value
  */
  ORT_API2_STATUS(ReleaseAvailableProviders, _In_ char** ptr,
                  _In_ int providers_length);

  /// @}
  /// \name OrtValue
  /// @{

  /** \brief Get the length of a single string in a string tensor
  *
  * \param[in] value A string tensor
  * \param[in] index Index of the string in the tensor
  * \param[out] out Set to number of bytes of the string element
  *
  * \snippet{doc} snippets.dox OrtStatus Return Value
  */
  ORT_API2_STATUS(GetStringTensorElementLength, _In_ const OrtValue* value, size_t index, _Out_ size_t* out);

  /** \brief Get a single string from a string tensor
  *
  * \param[in] value A string tensor
  * \param[in] s_len Number of bytes in the `s` buffer. Must match the value returned by OrtApi::GetStringTensorElementLength.
  * \param[in] index Index of the string in the tensor
  * \param[out] s The string element contents in UTF-8 encoding. The string is NOT null-terminated.
  *
  * \snippet{doc} snippets.dox OrtStatus Return Value
  */
  ORT_API2_STATUS(GetStringTensorElement, _In_ const OrtValue* value, size_t s_len, size_t index, _Out_writes_bytes_all_(s_len) void* s);

  /** \brief Set a single string in a string tensor
  *
  * \param[in] value A string tensor
  * \param[in] s A null terminated UTF-8 encoded string
  * \param[in] index Index of the string in the tensor to set
  *
  * \snippet{doc} snippets.dox OrtStatus Return Value
  */
  ORT_API2_STATUS(FillStringTensorElement, _Inout_ OrtValue* value, _In_ const char* s, size_t index);

  /// @}
  /// \name OrtSessionOptions
  /// @{

  /** \brief Set a session configuration entry as a pair of strings
  *
  * If a configuration with same key exists, this will overwrite the configuration with the given config_value.
  *
  * The config_key and the format of config_value are defined in onnxruntime_session_options_config_keys.h
  *
  * \param[in] options
  * \param[in] config_key A null terminated string representation of the config key
  * \param[in] config_value A null terminated string representation of the config value
  *
  * \snippet{doc} snippets.dox OrtStatus Return Value
  */
  ORT_API2_STATUS(AddSessionConfigEntry, _Inout_ OrtSessionOptions* options,
                  _In_z_ const char* config_key, _In_z_ const char* config_value);

  /// @}
  /// \name OrtAllocator
  /// @{

  /** \brief Create an allocator for an ::OrtSession following an ::OrtMemoryInfo
  *
  * \param[in] session
  * \param[in] mem_info valid ::OrtMemoryInfo instance
  * \param[out] out Newly created ::OrtAllocator. Must be freed with OrtApi::ReleaseAllocator
  *
  * \snippet{doc} snippets.dox OrtStatus Return Value
  */
  ORT_API2_STATUS(CreateAllocator, _In_ const OrtSession* session, _In_ const OrtMemoryInfo* mem_info,
                  _Outptr_ OrtAllocator** out);

  /** \brief Release an ::OrtAllocator obtained from OrtApi::CreateAllocator
  */
  ORT_CLASS_RELEASE(Allocator);

  /// @}
  /// \name OrtSession
  /// @{

  /** \brief Run a model using Io Bindings for the inputs & outputs
  *
  * \see OrtApi::Run
  *
  * \param[in] session
  * \param[in] run_options
  * \param[in] binding_ptr
  *
  * \snippet{doc} snippets.dox OrtStatus Return Value
  */
  ORT_API2_STATUS(RunWithBinding, _Inout_ OrtSession* session, _In_ const OrtRunOptions* run_options, _In_ const OrtIoBinding* binding_ptr);

  /** \brief Create an ::OrtIoBinding instance
  *
  * An IoBinding object allows one to bind pre-allocated ::OrtValue%s to input names.
  * Thus if you want to use a raw on device buffer as input or output you can avoid
  * extra copy during runtime.
  *
  * \param[in] session
  * \param[out] out Newly created ::OrtIoBinding. Must be freed with OrtApi::ReleaseIoBinding
  *
  * \snippet{doc} snippets.dox OrtStatus Return Value
  */
  ORT_API2_STATUS(CreateIoBinding, _Inout_ OrtSession* session, _Outptr_ OrtIoBinding** out);

  /// @}
  /// \name OrtIoBinding
  /// @{

  /** \brief Release an ::OrtIoBinding obtained from OrtApi::CreateIoBinding
  */
  ORT_CLASS_RELEASE(IoBinding);

  /** \brief Bind an ::OrtValue to an ::OrtIoBinding input
  *
  * When using OrtApi::RunWithBinding this value is used for the named input
  *
  * \param[in] binding_ptr
  * \param[in] name Name for the model input
  * \param[in] val_ptr ::OrtValue of Tensor type.
  *
  * \snippet{doc} snippets.dox OrtStatus Return Value
  */
  ORT_API2_STATUS(BindInput, _Inout_ OrtIoBinding* binding_ptr, _In_ const char* name, _In_ const OrtValue* val_ptr);

  /** \brief Bind an ::OrtValue to an ::OrtIoBinding output
  *
  * When using OrtApi::RunWithBinding this value is used for the named output
  *
  * \param[in] binding_ptr
  * \param[in] name Null terminated string of the model output name
  * \param[in] val_ptr ::OrtValue of Tensor type.
  *
  * \snippet{doc} snippets.dox OrtStatus Return Value
  */
  ORT_API2_STATUS(BindOutput, _Inout_ OrtIoBinding* binding_ptr, _In_ const char* name, _In_ const OrtValue* val_ptr);

  /** \brief Bind an ::OrtIoBinding output to a device
  *
  * Binds the ::OrtValue to a device which is specified by ::OrtMemoryInfo.
  * You can either create an instance of ::OrtMemoryInfo with a device id or obtain one from the allocator that you have created/are using
  * This is useful when one or more outputs have dynamic shapes and, it is hard to pre-allocate and bind a chunk of
  * memory within ::OrtValue ahead of time.
  *
  * \see OrtApi::RunWithBinding
  *
  * \param[in] binding_ptr
  * \param[in] name Null terminated string of the device name
  * \param[in] mem_info_ptr
  *
  * \snippet{doc} snippets.dox OrtStatus Return Value
  */
  ORT_API2_STATUS(BindOutputToDevice, _Inout_ OrtIoBinding* binding_ptr, _In_ const char* name, _In_ const OrtMemoryInfo* mem_info_ptr);

  /** \brief Get the names of an ::OrtIoBinding's outputs
  *
  * Returns the names of the outputs in the order they were bound. This is useful after running the model
  * with bound outputs because the returned names are in order in which output ::OrtValue are returned. This is useful if
  * the order of outputs and their names is not known.
  *
  * \param[in] binding_ptr
  * \param[in] allocator Allocator used to allocate continuous buffers for output strings and lengths.
  * \param[out] buffer Returns an array of non-null terminated UTF-8 strings. The number of strings stored is returned in the count parameter.
  *   This buffer is allocated using `allocator` and must be freed using it.
  * \param[out] lengths Returns an array of `count` lengths of the strings returned in `buffer`
  *   This buffer is allocated using `allocator` and must be freed using it.
  * \param[out] count Number of strings returned. If `binding_ptr` has no bound outputs, zero is returned,
  *              no memory allocation is performed and buffer and lengths are set to nullptr.
  *
  * \snippet{doc} snippets.dox OrtStatus Return Value
  */
  ORT_API2_STATUS(GetBoundOutputNames, _In_ const OrtIoBinding* binding_ptr, _In_ OrtAllocator* allocator,
                  _Out_ char** buffer, _Out_writes_all_(count) size_t** lengths, _Out_ size_t* count);

  /** \brief Get the output ::OrtValue objects from an ::OrtIoBinding
  *
  * Returns an array of pointers to individually allocated ::OrtValue%s that contain results of a model execution with OrtApi::RunWithBinding
  * The array contains the same number of ::OrtValue%s and they are in the same order as they were bound with OrtApi::BindOutput
  * or OrtApi::BindOutputToDevice.
  *
  * The returned ::OrtValue%s must be released using OrtApi::ReleaseValue after they are no longer needed.
  * The array is allocated using the specified instance of the allocator and must be freed using the same allocator after
  * all the ::OrtValue%s contained therein are individually released.
  *
  * \param[in] binding_ptr
  * \param[in] allocator Allocator used to allocate output array
  * \param[out] output Set to the allocated array of allocated ::OrtValue outputs. Set to nullptr if there are 0 outputs.
  * \param[out] output_count Set to number of ::OrtValue%s returned
  *
  * \snippet{doc} snippets.dox OrtStatus Return Value
  */
  ORT_API2_STATUS(GetBoundOutputValues, _In_ const OrtIoBinding* binding_ptr, _In_ OrtAllocator* allocator,
                  _Out_writes_all_(output_count) OrtValue*** output, _Out_ size_t* output_count);

  /** \brief Clears any previously set Inputs for an ::OrtIoBinding
   */
  void(ORT_API_CALL* ClearBoundInputs)(_Inout_ OrtIoBinding* binding_ptr) NO_EXCEPTION ORT_ALL_ARGS_NONNULL;

  /** \brief Clears any previously set Outputs for an ::OrtIoBinding
   */
  void(ORT_API_CALL* ClearBoundOutputs)(_Inout_ OrtIoBinding* binding_ptr) NO_EXCEPTION ORT_ALL_ARGS_NONNULL;

  /// @}
  /// \name OrtValue
  /// @{

  /** \brief Direct memory access to a specified tensor element
  *
  * For example, given a tensor with shape of [3,224,224], a pointer to the element at location [2,150,128] can be retrieved
  *
  * This function only works for numeric type tensors (No strings, etc).
  * This is a no-copy method whose returned pointer is valid until the passed in ::OrtValue is free'd.
  *
  * \param[in] value
  * \param[in] location_values Pointer to an array of index values that specify an element's location relative to its shape
  * \param[in] location_values_count Number of elements in location_values. Must match the number of elements in the tensor's shape.
  * \param[out] out Set to a pointer to the element specified
  *
  * \snippet{doc} snippets.dox OrtStatus Return Value
  */
  ORT_API2_STATUS(TensorAt, _Inout_ OrtValue* value, const int64_t* location_values, size_t location_values_count, _Outptr_ void** out);

  /// @}
  /// \name OrtEnv
  /// @{

  /** \brief Create an allocator and register it with the ::OrtEnv
  *
  * Enables sharing the allocator between multiple sessions that use the same env instance.
  * Lifetime of the created allocator will be valid for the duration of the environment.
  * Returns an error if an allocator with the same ::OrtMemoryInfo is already registered.
  *
  * See https://onnxruntime.ai/docs/reference/api/c-api.html for details.
  *
  * \param[in] env ::OrtEnv instance
  * \param[in] mem_info
  * \param[in] arena_cfg Pass nullptr for defaults
  *
  * \snippet{doc} snippets.dox OrtStatus Return Value
  */
  ORT_API2_STATUS(CreateAndRegisterAllocator, _Inout_ OrtEnv* env, _In_ const OrtMemoryInfo* mem_info,
                  _In_ const OrtArenaCfg* arena_cfg);

  /** \brief Set language projection
  *
  * Set the language projection for collecting telemetry data when Env is created.
  *
  * The default is ORT_PROJECTION_C, which means it will classify the language not in the list to C also.
  *
  * \param[in] ort_env
  * \param[in] projection
  *
  * \snippet{doc} snippets.dox OrtStatus Return Value
  */
  ORT_API2_STATUS(SetLanguageProjection, _In_ const OrtEnv* ort_env, _In_ OrtLanguageProjection projection);

  /// @}
  /// \name OrtSession
  /// @{

  /** \brief Return the time that profiling was started
  *
  * \note The timer precision varies per platform. On Windows and MacOS, the precision will be ~100ns
  *
  * \param[in] session
  * \param[out] out nanoseconds of profiling's start time
  *
  * \snippet{doc} snippets.dox OrtStatus Return Value
  */
  ORT_API2_STATUS(SessionGetProfilingStartTimeNs, _In_ const OrtSession* session, _Outptr_ uint64_t* out);

  /// @}
  /// \name OrtThreadingOptions
  /// @{

  /** \brief Set global intra-op thread count
  *
  * This configures the global thread pool options to be used in the call to OrtApi::CreateEnvWithGlobalThreadPools
  *
  * \param[in] tp_options
  * \param[in] intra_op_num_threads Number of threads, special values:<br>
  *    0 = Use default thread count<br>
  *    1 = The invoking thread will be used; no threads will be created in the thread pool.
  *
  * \snippet{doc} snippets.dox OrtStatus Return Value
  */
  ORT_API2_STATUS(SetGlobalIntraOpNumThreads, _Inout_ OrtThreadingOptions* tp_options, int intra_op_num_threads);

  /** \brief Set global inter-op thread count
  *
  * This configures the global thread pool options to be used in the call to OrtApi::CreateEnvWithGlobalThreadPools
  *
  * \param[in] tp_options
  * \param[in] inter_op_num_threads Number of threads, special values:<br>
  *    0 = Use default thread count<br>
  *    1 = The invoking thread will be used; no threads will be created in the thread pool.
  *
  * \snippet{doc} snippets.dox OrtStatus Return Value
  */
  ORT_API2_STATUS(SetGlobalInterOpNumThreads, _Inout_ OrtThreadingOptions* tp_options, int inter_op_num_threads);

  /** \brief Set global spin control options
  *
  * This will configure the global thread pool options to be used in the call to OrtApi::CreateEnvWithGlobalThreadPools.
  * Allow spinning of thread pools when their queues are empty. This will set the value for both
  * inter_op and intra_op threadpools.
  *
  * \param[in] tp_options
  * \param[in] allow_spinning Valid values are 0 or 1.<br>
  *   0 = It won't spin (recommended if CPU usage is high)<br>
  *   1 = Threadpool will spin to wait for queue to become non-empty
  *
  * \snippet{doc} snippets.dox OrtStatus Return Value
  */
  ORT_API2_STATUS(SetGlobalSpinControl, _Inout_ OrtThreadingOptions* tp_options, int allow_spinning);

  /// @}
  /// \name OrtSessionOptions
  /// @{

  /** \brief Add a pre-allocated initializer to a session
  *
  * If a model contains an initializer with a name that is same as the name passed to this call,
  * ORT will use this initializer instance instead of deserializing one from the model file. This
  * is useful when you want to share the same initializer across sessions.
  *
  * \param[in] options
  * \param[in] name Null terminated string of the initializer name
  * \param[in] val ::OrtValue containing the initializer. Its lifetime and the underlying initializer buffer must be
  *   managed by the user (created using the OrtApi::CreateTensorWithDataAsOrtValue) and it must outlive the session object
  *   to which it is added.
  *
  * \snippet{doc} snippets.dox OrtStatus Return Value
  */
  ORT_API2_STATUS(AddInitializer, _Inout_ OrtSessionOptions* options, _In_z_ const char* name,
                  _In_ const OrtValue* val);

  /// @}
  /// \name OrtEnv
  /// @{

  /**
  * Create a custom environment with global threadpools and logger that will be shared across sessions.
  * Use this in conjunction with OrtApi::DisablePerSessionThreads or else the session will use
  * its own thread pools.
  *
  * \param[in] logging_function A pointer to a logging function.
  * \param[in] logger_param A pointer to arbitrary data passed as the ::OrtLoggingFunction `param` parameter to
  *                         `logging_function`.
  * \param[in] log_severity_level The log severity level.
  * \param[in] logid The log identifier.
  * \param[in] tp_options
  * \param[out] out Newly created OrtEnv. Must be freed with OrtApi::ReleaseEnv
  *
  * \snippet{doc} snippets.dox OrtStatus Return Value
  */
  ORT_API2_STATUS(CreateEnvWithCustomLoggerAndGlobalThreadPools, OrtLoggingFunction logging_function, _In_opt_ void* logger_param, OrtLoggingLevel log_severity_level,
                  _In_ const char* logid, _In_ const struct OrtThreadingOptions* tp_options, _Outptr_ OrtEnv** out);

  /// @}
  /// \name OrtSessionOptions
  /// @{

  /** \brief Append CUDA provider to session options
  *
  * If CUDA is not available (due to a non CUDA enabled build, or if CUDA is not installed on the system), this function will return failure.
  *
  * \param[in] options
  * \param[in] cuda_options
  *
  * \snippet{doc} snippets.dox OrtStatus Return Value
  */
  ORT_API2_STATUS(SessionOptionsAppendExecutionProvider_CUDA,
                  _In_ OrtSessionOptions* options, _In_ const OrtCUDAProviderOptions* cuda_options);

  /** \brief Append ROCM execution provider to the session options
  *
  * If ROCM is not available (due to a non ROCM enabled build, or if ROCM is not installed on the system), this function will return failure.
  *
  * \param[in] options
  * \param[in] rocm_options
  *
  * \snippet{doc} snippets.dox OrtStatus Return Value
  */
  ORT_API2_STATUS(SessionOptionsAppendExecutionProvider_ROCM,
                  _In_ OrtSessionOptions* options, _In_ const OrtROCMProviderOptions* rocm_options);

  /** \brief Append OpenVINO execution provider to the session options
  *
  * If OpenVINO is not available (due to a non OpenVINO enabled build, or if OpenVINO is not installed on the system), this function will fail.
  *
  * \param[in] options
  * \param[in] provider_options
  *
  * \snippet{doc} snippets.dox OrtStatus Return Value
  */
  ORT_API2_STATUS(SessionOptionsAppendExecutionProvider_OpenVINO,
                  _In_ OrtSessionOptions* options, _In_ const OrtOpenVINOProviderOptions* provider_options);

  /// @}
  /// \name OrtThreadingOptions
  /// @{

  /** \brief Set threading flush-to-zero and denormal-as-zero
  *
  * Sets global thread pool options to be used in the call to OrtApi::CreateEnvWithGlobalThreadPools.
  * Flush-to-zero and denormal-as-zero are applied to threads in both intra and inter global thread pool.
  * \note This option is not needed if the models used have no denormals. Having no denormals is recommended as this option may hurt model accuracy.
  *
  * \param[in] tp_options
  *
  * \snippet{doc} snippets.dox OrtStatus Return Value
  */
  ORT_API2_STATUS(SetGlobalDenormalAsZero, _Inout_ OrtThreadingOptions* tp_options);

  /// @}
  /// \name OrtArenaCfg
  /// @{

  /** \deprecated Use OrtApi::CreateArenaCfgV2
  *
  * This will create the configuration of an arena that can eventually be used to define an arena based allocator's behavior
  *
  * \param[in] max_mem Use 0 to allow ORT to choose the default
  * \param[in] arena_extend_strategy Use -1 to allow ORT to choose the default, 0 = kNextPowerOfTwo, 1 = kSameAsRequested
  * \param[in] initial_chunk_size_bytes Use -1 to allow ORT to choose the default
  * \param[in] max_dead_bytes_per_chunk Use -1 to allow ORT to choose the default
  * \param[in] out A pointer to an OrtArenaCfg instance
  *
  * \snippet{doc} snippets.dox OrtStatus Return Value
  */
  ORT_API2_STATUS(CreateArenaCfg, _In_ size_t max_mem, int arena_extend_strategy, int initial_chunk_size_bytes,
                  int max_dead_bytes_per_chunk, _Outptr_ OrtArenaCfg** out);

  ORT_CLASS_RELEASE(ArenaCfg);

  /// @}
  /// \name OrtModelMetadata
  /// @{

  /**
  * Use this to obtain the description of the graph present in the model
  * (doc_string field of the GraphProto message within the ModelProto message).
  * If it doesn't exist, an empty string will be returned.
  *
  * \param[in] model_metadata An instance of ::OrtModelMetadata
  * \param[in] allocator Allocator used to allocate the string that will be returned back
  * \param[out] value Set to a null terminated string allocated using `allocator`.  The caller is responsible for freeing it using `allocator`
  *
  * \snippet{doc} snippets.dox OrtStatus Return Value
  */
  ORT_API2_STATUS(ModelMetadataGetGraphDescription, _In_ const OrtModelMetadata* model_metadata,
                  _Inout_ OrtAllocator* allocator, _Outptr_ char** value);

  /// @}
  /// \name OrtSessionOptions
  /// @{

  /** \brief Append TensorRT provider to session options
  *
  * If TensorRT is not available (due to a non TensorRT enabled build, or if TensorRT is not installed on the system), this function will return failure.
  *
  * \param[in] options
  * \param[in] tensorrt_options
  *
  * \snippet{doc} snippets.dox OrtStatus Return Value
  */
  ORT_API2_STATUS(SessionOptionsAppendExecutionProvider_TensorRT,
                  _In_ OrtSessionOptions* options, _In_ const OrtTensorRTProviderOptions* tensorrt_options);

  /// @}
  /// \name Misc
  /// @{

  /** \brief Set current GPU device ID
  *
  * Set the current device id of the GPU execution provider (CUDA/tensorrt/rocm). The device id should be less
  * than the total number of devices available. This is only useful when multiple-GPUs are installed and it is
  * required to restrict execution to a single GPU.
  *
  * \param[in] device_id
  *
  * \snippet{doc} snippets.dox OrtStatus Return Value
  */
  ORT_API2_STATUS(SetCurrentGpuDeviceId, _In_ int device_id);

  /** \brief Get current GPU device ID
  *
  * Get the current device id of the GPU execution provider (CUDA/tensorrt/rocm).
  *
  * \see OrtApi::SetCurrentGpuDeviceId
  *
  * \param[out] device_id
  *
  * \snippet{doc} snippets.dox OrtStatus Return Value
  */
  ORT_API2_STATUS(GetCurrentGpuDeviceId, _In_ int* device_id);

  /// @}
  /// \name OrtKernelInfo
  /// @{

  /** \brief Fetch an array of int64_t values stored as an attribute in the graph node
  *
  *
  * If `out` is nullptr, the value of `size` is set to the true size of the attribute
  * array's size, and a success status is returned.
  *
  * If the `size` parameter is greater than or equal to the actual attribute array's size,
  * the value of `size` is set to the true size of the attribute array's size,
  * the provided memory is filled with the attribute's contents,
  * and a success status is returned.
  *
  * If the `size` parameter is less than the actual attribute array's size and `out`
  * is not nullptr, the value of `size` is set to the true size of the attribute array's size
  * and a failure status is returned.)
  *
  * \param[in] info instance
  * \param[in] name name of the attribute to be parsed
  * \param[out] out pointer to memory where the attribute's contents are to be stored
  * \param[in, out] size actual size of attribute array
  *
  * \snippet{doc} snippets.dox OrtStatus Return Value
  */
  ORT_API2_STATUS(KernelInfoGetAttributeArray_float, _In_ const OrtKernelInfo* info, _In_ const char* name,
                  _Out_ float* out, _Inout_ size_t* size);

  /** \brief Fetch an array of int64_t values stored as an attribute in the graph node
  *
  * If `out` is nullptr, the value of `size` is set to the true size of the attribute
  * array's size, and a success status is returned.
  *
  * If the `size` parameter is greater than or equal to the actual attribute array's size,
  * the value of `size` is set to the true size of the attribute array's size,
  * the provided memory is filled with the attribute's contents,
  * and a success status is returned.
  *
  * If the `size` parameter is less than the actual attribute array's size and `out`
  * is not nullptr, the value of `size` is set to the true size of the attribute array's size
  * and a failure status is returned.)
  *
  * \param[in] info instance
  * \param[in] name name of the attribute to be parsed
  * \param[out] out pointer to memory where the attribute's contents are to be stored
  * \param[in, out] size actual size of attribute array
  *
  * \snippet{doc} snippets.dox OrtStatus Return Value
  */
  ORT_API2_STATUS(KernelInfoGetAttributeArray_int64, _In_ const OrtKernelInfo* info, _In_ const char* name,
                  _Out_ int64_t* out, _Inout_ size_t* size);

  /// @}
  /// \name OrtArenaCfg
  /// @{

  /** \brief Create an ::OrtArenaCfg
  *
  * Create the configuration of an arena that can eventually be used to define an arena based allocator's behavior.
  *
  * Supported keys are (See https://onnxruntime.ai/docs/reference/api/c-api.html for details on what the
  * following parameters mean and how to choose these values.):
  * "max_mem": Maximum memory that can be allocated by the arena based allocator.
  *  Use 0 for ORT to pick the best value. Default is 0.
  * "arena_extend_strategy": 0 = kNextPowerOfTwo, 1 = kSameAsRequested.
  *  Use -1 to allow ORT to choose the default.
  * "initial_chunk_size_bytes": (Possible) Size of the first allocation in the arena.
  *  Only relevant if arena strategy is `kNextPowerOfTwo`. Use -1 to allow ORT to choose the default.
  *  Ultimately, the first allocation size is determined by the allocation memory request.
  * "max_dead_bytes_per_chunk": Threshold of unused memory in an allocated chunk of arena memory after
  *  crossing which the current chunk is chunked into 2.
  * "initial_growth_chunk_size_bytes": (Possible) Size of the second allocation in the arena.
  *  Only relevant if arena strategy is `kNextPowerOfTwo`. Use -1 to allow ORT to choose the default.
  *  Ultimately, the allocation size is determined by the allocation memory request.
  *  Further allocation sizes are governed by the arena extend strategy.
  *
  * \param[in] arena_config_keys Keys to configure the arena
  * \param[in] arena_config_values Values to configure the arena
  * \param[in] num_keys Number of keys in `arena_config_keys` and `arena_config_values`
  * \param[out] out Newly created ::OrtArenaCfg. Must be freed with OrtApi::ReleaseArenaCfg
  *
  * \snippet{doc} snippets.dox OrtStatus Return Value
  */
  ORT_API2_STATUS(CreateArenaCfgV2, _In_reads_(num_keys) const char* const* arena_config_keys,
                  _In_reads_(num_keys) const size_t* arena_config_values, _In_ size_t num_keys,
                  _Outptr_ OrtArenaCfg** out);

  /// @}
  /// \name OrtRunOptions
  /// @{

  /** \brief Set a single run configuration entry as a pair of strings
  *
  * If a configuration with same key exists, this will overwrite the configuration with the given config_value
  *
  * The config_key and the format of config_value are defined in onnxruntime_run_options_config_keys.h
  *
  * \param[in] options
  * \param[in] config_key A null terminated string representation of the config key
  * \param[in] config_value  A null terminated string representation of the config value
  *
  * \snippet{doc} snippets.dox OrtStatus Return Value
  */
  ORT_API2_STATUS(AddRunConfigEntry, _Inout_ OrtRunOptions* options,
                  _In_z_ const char* config_key, _In_z_ const char* config_value);

  /// @}
  /// \name OrtPrepackedWeightsContainer
  /// @{

  /** \brief Create an ::OrtPrepackedWeightsContainer
  *
  * This container will hold pre-packed buffers of shared initializers for sharing between sessions
  * (i.e.) if there are shared initializers that can be shared between sessions, the pre-packed buffers
  * of these (if any) may possibly be shared to provide memory footprint savings. Pass this container
  * to sessions that you would like to share pre-packed buffers of shared initializers at session
  * creation time.
  *
  *  \param[out] out Newly created ::OrtPrepackedWeightsContainer. Must be freed with OrtApi::ReleasePrepackedWeightsContainer
  *
  * \snippet{doc} snippets.dox OrtStatus Return Value
  */
  ORT_API2_STATUS(CreatePrepackedWeightsContainer, _Outptr_ OrtPrepackedWeightsContainer** out);

  /** \brief Release OrtPrepackedWeightsContainer instance
  *
  * \note instance must not be released until the sessions using it are released
  */
  ORT_CLASS_RELEASE(PrepackedWeightsContainer);

  /// @}
  /// \name OrtSession
  /// @{

  /** \brief Create session with prepacked weights container
  *
  * Same functionality offered by OrtApi::CreateSession except that a container that contains
  * pre-packed weights' buffers is written into/read from by the created session.
  * This is useful when used in conjunction with OrtApi::AddInitializer which injects
  * shared initializer info into sessions. Wherever possible, the pre-packed versions of these
  * shared initializers are cached in this container so that multiple sessions can just re-use
  * these instead of duplicating these in memory.
  *
  * \param[in] env OrtEnv instance instance
  * \param[in] model_path Null terminated string of the path (wchar on Windows, char otherwise)
  * \param[in] options
  * \param[in] prepacked_weights_container
  * \param[out] out Newly created ::OrtSession. Must be freed with OrtApi::ReleaseSession
  *
  * \snippet{doc} snippets.dox OrtStatus Return Value
  */
  ORT_API2_STATUS(CreateSessionWithPrepackedWeightsContainer, _In_ const OrtEnv* env, _In_ const ORTCHAR_T* model_path,
                  _In_ const OrtSessionOptions* options, _Inout_ OrtPrepackedWeightsContainer* prepacked_weights_container,
                  _Outptr_ OrtSession** out);

  /** \brief Create session from memory with prepacked weights container
  *
  * Same functionality offered by OrtApi::CreateSessionFromArray except that a container that contains
  * pre-packed weights' buffers is written into/read from by the created session.
  * This is useful when used in conjunction with OrtApi::AddInitializer which injects
  * shared initializer info into sessions. Wherever possible, the pre-packed versions of these
  * shared initializers are cached in this container so that multiple sessions can just re-use
  * these instead of duplicating these in memory.
  *
  * \param[in] env
  * \param[in] model_data Array of bytes holding the model
  * \param[in] model_data_length Number of bytes in `model_data_model`
  * \param[in] options
  * \param[in] prepacked_weights_container
  * \param[out] out Newly created ::OrtSession. Must be freed with OrtApi::ReleaseSession
  *
  * \snippet{doc} snippets.dox OrtStatus Return Value
  */
  ORT_API2_STATUS(CreateSessionFromArrayWithPrepackedWeightsContainer, _In_ const OrtEnv* env,
                  _In_ const void* model_data, size_t model_data_length,
                  _In_ const OrtSessionOptions* options, _Inout_ OrtPrepackedWeightsContainer* prepacked_weights_container,
                  _Outptr_ OrtSession** out);

  /// @}
  /// \name OrtSessionOptions
  /// @{

  /** \brief Append TensorRT execution provider to the session options
  *
  * If TensorRT is not available (due to a non TensorRT enabled build), this function will return failure.
  *
  * This is slightly different from OrtApi::SessionOptionsAppendExecutionProvider_TensorRT, it takes an
  * ::OrtTensorRTProviderOptions which is publicly defined. This takes an opaque ::OrtTensorRTProviderOptionsV2
  * which must be created with OrtApi::CreateTensorRTProviderOptions.
  *
  * For OrtApi::SessionOptionsAppendExecutionProvider_TensorRT, the user needs to instantiate ::OrtTensorRTProviderOptions
  * as well as allocate/release buffers for some members of ::OrtTensorRTProviderOptions.
  * Here, OrtApi::CreateTensorRTProviderOptions and Ortapi::ReleaseTensorRTProviderOptions will do the memory management for you.
  *
  * \param[in] options
  * \param[in] tensorrt_options
  *
  * \snippet{doc} snippets.dox OrtStatus Return Value
  */
  ORT_API2_STATUS(SessionOptionsAppendExecutionProvider_TensorRT_V2,
                  _In_ OrtSessionOptions* options, _In_ const OrtTensorRTProviderOptionsV2* tensorrt_options);

  /// @}
  /// \name OrtTensorRTProviderOptionsV2
  /// @{

  /** \brief Create an OrtTensorRTProviderOptionsV2
  *
  * \param[out] out Newly created ::OrtTensorRTProviderOptionsV2. Must be released with OrtApi::ReleaseTensorRTProviderOptions
  *
  * \snippet{doc} snippets.dox OrtStatus Return Value
  */
  ORT_API2_STATUS(CreateTensorRTProviderOptions, _Outptr_ OrtTensorRTProviderOptionsV2** out);

  /** \brief Set options in a TensorRT Execution Provider.
  *
  * Please refer to https://www.onnxruntime.ai/docs/reference/execution-providers/TensorRT-ExecutionProvider.html#c-api-example
  * to know the available keys and values. Key should be in null terminated string format of the member of ::OrtTensorRTProviderOptionsV2
  * and value should be its related range.
  *
  * For example, key="trt_max_workspace_size" and value="2147483648"
  *
  * \param[in] tensorrt_options
  * \param[in] provider_options_keys Array of UTF-8 null-terminated string for provider options keys
  * \param[in] provider_options_values Array of UTF-8 null-terminated string for provider options values
  * \param[in] num_keys Number of elements in the `provider_option_keys` and `provider_options_values` arrays
  *
  * \snippet{doc} snippets.dox OrtStatus Return Value
  */
  ORT_API2_STATUS(UpdateTensorRTProviderOptions, _Inout_ OrtTensorRTProviderOptionsV2* tensorrt_options,
                  _In_reads_(num_keys) const char* const* provider_options_keys,
                  _In_reads_(num_keys) const char* const* provider_options_values,
                  _In_ size_t num_keys);

  /** \brief Get serialized TensorRT provider options string.
  *
  * For example, "trt_max_workspace_size=2147483648;trt_max_partition_iterations=10;trt_int8_enable=1;......"
  *
  * \param tensorrt_options - OrTensorRTProviderOptionsV2 instance
  * \param allocator - a ptr to an instance of OrtAllocator obtained with OrtApi::CreateAllocator or OrtApi::GetAllocatorWithDefaultOptions
  *                      the specified allocator will be used to allocate continuous buffers for output strings and lengths.
  * \param ptr - is a UTF-8 null terminated string allocated using 'allocator'. The caller is responsible for using the same allocator to free it.
  *
  * \snippet{doc} snippets.dox OrtStatus Return Value
  */
  ORT_API2_STATUS(GetTensorRTProviderOptionsAsString, _In_ const OrtTensorRTProviderOptionsV2* tensorrt_options, _Inout_ OrtAllocator* allocator, _Outptr_ char** ptr);

  /** \brief Release an ::OrtTensorRTProviderOptionsV2
  *
  * \note This is an exception in the naming convention of other Release* functions, as the name of the method does not have the V2 suffix, but the type does
  */
  void(ORT_API_CALL* ReleaseTensorRTProviderOptions)(_Frees_ptr_opt_ OrtTensorRTProviderOptionsV2* input);

  /// @}
  /// \name OrtSessionOptions
  /// @{

  /** \brief Enable custom operators
  *
  * See onnxruntime-extensions: https://github.com/microsoft/onnxruntime-extensions.git
  *
  * \snippet{doc} snippets.dox OrtStatus Return Value
  */
  ORT_API2_STATUS(EnableOrtCustomOps, _Inout_ OrtSessionOptions* options);

  /// @}
  /// \name OrtAllocator
  /// @{

  /** \brief Register a custom allocator
  *
  * Enables sharing between multiple sessions that use the same env instance.
  * Returns an error if an allocator with the same ::OrtMemoryInfo is already registered.
  *
  * The behavior of this is exactly the same as OrtApi::CreateAndRegisterAllocator except
  * instead of ORT creating an allocator based on provided info, in this case
  * ORT uses the user-provided custom allocator.
  * See https://onnxruntime.ai/docs/reference/api/c-api.html for details.
  *
  * \param[in] env
  * \param[in] allocator User provided allocator
  *
  * \snippet{doc} snippets.dox OrtStatus Return Value
  */
  ORT_API2_STATUS(RegisterAllocator, _Inout_ OrtEnv* env, _In_ OrtAllocator* allocator);

  /** \brief Unregister a custom allocator
  *
  * It is an error if you provide an ::OrtMemoryInfo not corresponding to any
  * registered allocators for sharing.
  *
  * \param[in] env
  * \param[in] mem_info
  *
  * \snippet{doc} snippets.dox OrtStatus Return Value
  */
  ORT_API2_STATUS(UnregisterAllocator, _Inout_ OrtEnv* env,
                  _In_ const OrtMemoryInfo* mem_info);

<<<<<<< HEAD
  /**
   * \Sets *out to 1 iff an optional type OrtValue has an element, 0 otherwise
   * Use this API to find if the optional type OrtValue is None or not.
   * If the optional type OrtValue has element, use the OrtValue just like
   * any other OrtValue.
   * For example, if you get an OrtValue that corresponds to Optional(tensor) and 
   * if HasValue() returns true, use it as tensor and so on.
   */
  ORT_API2_STATUS(HasValue, _In_ const OrtValue* value, _Out_ int* out);
=======
  /// @}
  /// \name OrtValue
  /// @{

  /** \brief Sets *out to 1 iff an ::OrtValue is a SparseTensor, and 0 otherwise
  *
  * \param[in] value existing ::OrtValue
  * \param[out] out unless an error occurs, contains 1 iff the value contains an instance
  *  of sparse tensor or 0 otherwise.
  *
  * \snippet{doc} snippets.dox OrtStatus Return Value
  */
  ORT_API2_STATUS(IsSparseTensor, _In_ const OrtValue* value, _Out_ int* out);

  /** \brief Create an ::OrtValue with a sparse tensor that is empty.
  *
  * Use FillSparseTensor<Format>() functions to populate sparse tensor with non-zero values and
  * format specific indices data.
  * Use ReleaseValue to destroy the sparse tensor, this will also release the buffer inside the output value
  * if any was allocated.
  * \param[in,out] allocator allocator to use when performing an allocation. Allocation will be performed
  *   by FillSparseTensor<Format>() APIs. The lifespan of the allocator instance must eclipse the lifespan
  *   this sparse tensor instance as the same allocator will be used to free memory.
  * \param[in] dense_shape shape of the original dense tensor
  * \param[in] dense_shape_len number of shape dimensions being passed
  * \param[in] type must be one of TENSOR_ELEMENT_DATA_TYPE_xxxx
  * \param[out] out Should be freed by calling ReleaseValue
  *
  * \snippet{doc} snippets.dox OrtStatus Return Value
  */
  ORT_API2_STATUS(CreateSparseTensorAsOrtValue, _Inout_ OrtAllocator* allocator, _In_ const int64_t* dense_shape,
                  size_t dense_shape_len, ONNXTensorElementDataType type, _Outptr_ OrtValue** out);

  /**
  * This fills populates an empty tensor that was created using OrtApi::CreateSparseTensorAsOrtValue.
  * This will allocate required memory and copy the supplied NNZ values and COO indices into that memory allocation.
  * Memory allocation is performed using the allocator that was specified with OrtApi::CreateSparseTensorAsOrtValue.
  *
  * \param[in,out] ort_value ::OrtValue to populate with data
  * \param[in] data_mem_info serves to identify the location of the data to be copied. If the allocator specified
  *  at the creation time has memory info that is not the same as mem_info argument to this function a X-device copy will be performed.
  *  String data is assumed to be on CPU and will only be copied into a CPU allocated buffer.
  * \param[in] values_shape pointer to values shape array
  * \param[in] values_shape_len length of the values_shape
  * \param[in] values pointer to an array of values. For strings, pass const char**.
  * \param[in] indices_data pointer to a location of COO indices
  * \param[in] indices_num number of COO indices
  *
  * \snippet{doc} snippets.dox OrtStatus Return Value
  */
  ORT_API2_STATUS(FillSparseTensorCoo, _Inout_ OrtValue* ort_value, _In_ const OrtMemoryInfo* data_mem_info,
                  _In_ const int64_t* values_shape, size_t values_shape_len, _In_ const void* values,
                  _In_ const int64_t* indices_data, size_t indices_num);

  /**
  * This fills populates an empty tensor that was created using OrtApi::CreateSparseTensorAsOrtValue.
  * This will allocate required memory and copy the supplied NNZ values and CSR indices into that memory allocation.
  * Memory allocation is performed using the allocator that was specified with OrtApi::CreateSparseTensorAsOrtValue.
  *
  * \param[in,out] ort_value ::OrtValue to populate with data
  * \param[in] data_mem_info serves to identify the location of the data to be copied. If the allocator specified
  *  at the creation time has memory info that is not the same as mem_info argument to this function a X-device copy will be performed.
  *  String data is assumed to be on CPU and will only be copied into a CPU allocated buffer.
  * \param[in] values_shape pointer to values shape array
  * \param[in] values_shape_len length of the values_shape
  * \param[in] values - pointer to an array of values. For strings, pass const char**.
  * \param[in] inner_indices_data pointer to a location of CSR inner indices
  * \param[in] inner_indices_num number of CSR inner indices
  * \param[in] outer_indices_data pointer to a location of CSR outer indices
  * \param[in] outer_indices_num number of CSR outer indices
  *
  * \snippet{doc} snippets.dox OrtStatus Return Value
  */
  ORT_API2_STATUS(FillSparseTensorCsr, _Inout_ OrtValue* ort_value, _In_ const OrtMemoryInfo* data_mem_info,
                  _In_ const int64_t* values_shape, size_t values_shape_len, _In_ const void* values,
                  _In_ const int64_t* inner_indices_data, size_t inner_indices_num,
                  _In_ const int64_t* outer_indices_data, size_t outer_indices_num);

  /**
  * This fills populates an empty tensor that was created using OrtApi::CreateSparseTensorAsOrtValue.
  * This will allocate required memory and copy the supplied NNZ values and BlockSparse indices into that memory allocation.
  * Memory allocation is performed using the allocator that was specified with OrtApi::CreateSparseTensorAsOrtValue.
  *
  * \param[in,out] ort_value ::OrtValue to populate with data
  * \param[in] data_mem_info serves to identify the location of the data to be copied. If the allocator specified
  *  at the creation time has memory info that is not the same as mem_info argument to this function a X-device copy will be performed.
  *  String data is assumed to be on CPU and will only be copied into a CPU allocated buffer.
  * \param[in] values_shape
  * \param[in] values_shape_len
  * \param[in] values structure with values information
  * \param[in] indices_shape_data pointer to a location of indices shape
  * \param[in] indices_shape_len length of the block sparse indices shape
  * \param[in] indices_data pointer to a location of indices data. Shape will determine the length of the indices data.
  *
  * \snippet{doc} snippets.dox OrtStatus Return Value
  */
  ORT_API2_STATUS(FillSparseTensorBlockSparse, _Inout_ OrtValue* ort_value, _In_ const OrtMemoryInfo* data_mem_info,
                  _In_ const int64_t* values_shape, size_t values_shape_len, _In_ const void* values,
                  _In_ const int64_t* indices_shape_data, size_t indices_shape_len,
                  _In_ const int32_t* indices_data);

  /**
  * Create an ::OrtValue with a sparse tensor. This is the first step.
  * Next, use Use<Format>Indices() functions to supply sparse tensor with
  * format specific indices data and set its sparse format to a specific enum value.
  * This will not perform memory allocations. It will
  * use supplied user buffer which should outlive the created sparse tensor.
  * Use OrtApi::ReleaseValue to destroy the sparse tensor. It would not release the supplied values buffer.
  * This function can not be used to map strings from the user allocated memory. Strings must always be copied
  * and have UTF-8 encoding. Therefore, use OrtApi::CreateSparseTensorAsOrtValue above and then fill it with data
  * using appropriate Make*() function.
  *
  * \param[in] info memory info where sparse values reside.
  * \param[in,out] p_data pointer to a user allocated buffer with values. To create a full sparse tensor with no non-zero
  *   values, pass nullptr
  * \param[in] dense_shape shape of the original dense tensor
  * \param[in] dense_shape_len number of shape dimensions being passed
  * \param[in] values_shape shape of the values data. To create a fully sparse tensor with no non-zero values,
  *   pass {0} shape.
  * \param[in] values_shape_len number of values shape dimensions
  * \param[in] type must be one of TENSOR_ELEMENT_DATA_TYPE_xxxx
  * \param[out] out Should be freed by calling ReleaseValue
  *
  * \snippet{doc} snippets.dox OrtStatus Return Value
  */
  ORT_API2_STATUS(CreateSparseTensorWithValuesAsOrtValue, _In_ const OrtMemoryInfo* info, _Inout_ void* p_data,
                  _In_ const int64_t* dense_shape, size_t dense_shape_len,
                  _In_ const int64_t* values_shape, size_t values_shape_len,
                  ONNXTensorElementDataType type, _Outptr_ OrtValue** out);

  /**
  * This assigns Coo format indices to the SparseTensor that was created by
  * OrtApi::CreateSparseTensorWithValuesAsOrtValue above. It also sets OrtSparseFormat to
  * ORT_SPARSE_COO. This will not allocate any additional memory for data. The life span of
  * indices_data buffer should eclipse the life span of this ::OrtValue.
  *
  * \param[in,out] ort_value ::OrtValue instance constructed with OrtApi::CreateSparseTensorWithValuesAsOrtValue
  * \param[in,out] indices_data pointer to a user pre-allocated buffer or nullptr for fully sparse tensors.
  * \param[in] indices_num  number of COO indices. Should either be 0 for fully sparse tensors, be equal
  *  to the number of nnz values specified to OrtApi::CreateSparseTensorWithValuesAsOrtValue for 1-D {nnz} indices or
  *  be twice as number of nnz values for a  2-D indices {nnz, 2}
  *
  * \snippet{doc} snippets.dox OrtStatus Return Value
  */
  ORT_API2_STATUS(UseCooIndices, _Inout_ OrtValue* ort_value, _Inout_ int64_t* indices_data, size_t indices_num);

  /**
  * The assigns CSR format indices to the SparseTensor that was created by
  * OrtApi::CreateSparseTensorWithValuesAsOrtValue above. It also sets OrtSparseFormat to
  * ORT_SPARSE_CSRC. This will not allocate any additional memory for data. The life spans of
  * inner_data and outer_data buffers should eclipse the life span of this ::OrtValue.
  *
  * \param[in,out] ort_value ::OrtValue instance constructed with OrtApi::CreateSparseTensorWithValuesAsOrtValue
  * \param[in,out] inner_data pointer to a user pre-allocated buffer or nullptr for fully sparse tensors.
  * \param[in] inner_num  number of inner CSR indices. Should either be 0 for fully sparse tensors or be equal
  * to the number of nnz values specified to OrtApi::CreateSparseTensorWithValuesAsOrtValue.
  * \param[in,out] outer_data pointer to user pre-allocated buffer or nullptr for fully sparse tensors.
  * \param[in] outer_num number of CSR outer indices. Should either be 0 for fully sparse tensors or
  * equal to rows + 1 of the dense shape.
  *
  * \snippet{doc} snippets.dox OrtStatus Return Value
  */
  ORT_API2_STATUS(UseCsrIndices, _Inout_ OrtValue* ort_value, _Inout_ int64_t* inner_data, size_t inner_num,
                  _Inout_ int64_t* outer_data, size_t outer_num);

  /**
  * The assigns BlockSparse format indices to the SparseTensor that was created by
  * OrtApi::CreateSparseTensorWithValuesAsOrtValue above. It also sets OrtSparseFormat to
  * ORT_SPARSE_BLOCK_SPARSE. This will not allocate any additional memory for data. The life span of
  * indices_data buffer must eclipse the lifespan of this ::OrtValue.
  *
  * \param[in,out] ort_value OrtValue instance constructed with OrtApi::CreateSparseTensorWithValuesAsOrtValue
  * \param[in] indices_shape pointer to indices shape. Use {0} for fully sparse tensors
  * \param[in] indices_shape_len length of the indices shape
  * \param[in,out] indices_data pointer to user pre-allocated buffer or nullptr for fully sparse tensors.
  *
  * \snippet{doc} snippets.dox OrtStatus Return Value
  */
  ORT_API2_STATUS(UseBlockSparseIndices, _Inout_ OrtValue* ort_value, const int64_t* indices_shape, size_t indices_shape_len, _Inout_ int32_t* indices_data);

  /** \brief Returns sparse tensor format enum iff a given ort value contains an instance of sparse tensor.
  *
  * \param[in] ort_value ::OrtValue that contains an instance of sparse tensor
  * \param[out] out pointer to out parameter
  *
  * \snippet{doc} snippets.dox OrtStatus Return Value
  */
  ORT_API2_STATUS(GetSparseTensorFormat, _In_ const OrtValue* ort_value, _Out_ enum OrtSparseFormat* out);

  /** \brief Returns data type and shape of sparse tensor values (nnz) iff ::OrtValue contains a SparseTensor.
  *
  * \param[in] ort_value An ::OrtValue that contains a fully constructed sparse tensor
  * \param[out] out Must be freed by OrtApi::ReleaseTensorTypeAndShapeInfo
  *
  * \snippet{doc} snippets.dox OrtStatus Return Value
  */
  ORT_API2_STATUS(GetSparseTensorValuesTypeAndShape, _In_ const OrtValue* ort_value, _Outptr_ OrtTensorTypeAndShapeInfo** out);

  /** \brief Returns numeric data for sparse tensor values (nnz). For string values use GetStringTensor*().
  *
  * \param[in] ort_value an instance of ::OrtValue containing sparse tensor
  * \param[out] out returns a pointer to values data.  Do not attempt to free this ptr.
  *
  * \snippet{doc} snippets.dox OrtStatus Return Value
  */
  ORT_API2_STATUS(GetSparseTensorValues, _In_ const OrtValue* ort_value, _Outptr_ const void** out);

  /** \brief Returns data type, shape for the type of indices specified by indices_format.
  *
  * \param[in] ort_value ::OrtValue containing sparse tensor.
  * \param[in] indices_format One of the indices formats. It is an error to request a format that the sparse
  * tensor does not contain.
  * \param[out] out an instance of ::OrtTensorTypeAndShapeInfo. Must be freed by OrtApi::ReleaseTensorTypeAndShapeInfo
  *
  * \snippet{doc} snippets.dox OrtStatus Return Value
  */
  ORT_API2_STATUS(GetSparseTensorIndicesTypeShape, _In_ const OrtValue* ort_value, enum OrtSparseIndicesFormat indices_format, _Outptr_ OrtTensorTypeAndShapeInfo** out);

  /** \brief Returns indices data for the type of the indices specified by indices_format
  *
  * \param[in] ort_value ::OrtValue containing sparse tensor.
  * \param[in] indices_format One of the indices formats. It is an error to request a format that the sparse tensor does not contain.
  * \param[out] num_indices Pointer to where the number of indices entries is returned
  * \param[out] indices Returned pointer to the indices data. Do not free the returned pointer as it refers to internal data owned by the ::OrtValue
  *
  * \snippet{doc} snippets.dox OrtStatus Return Value
  */
  ORT_API2_STATUS(GetSparseTensorIndices, _In_ const OrtValue* ort_value, enum OrtSparseIndicesFormat indices_format, _Out_ size_t* num_indices, _Outptr_ const void** indices);

  /// @}
>>>>>>> 267fb898
};

/*
 * Steps to use a custom op:
 *   1 Create an OrtCustomOpDomain with the domain name used by the custom ops
 *   2 Create an OrtCustomOp structure for each op and add them to the domain
 *   3 Call OrtAddCustomOpDomain to add the custom domain of ops to the session options
*/
#define OrtCustomOpApi OrtApi

// Specifies some characteristics of inputs/outputs of custom ops:
// Specify if the inputs/outputs are one of:
// 1) Non-optional (input/output must be present in the node)
// 2) Optional (input/output may be absent in the node)
typedef enum OrtCustomOpInputOutputCharacteristic {
  // TODO: Support 'Variadic' inputs/outputs
  INPUT_OUTPUT_REQUIRED = 0,
  INPUT_OUTPUT_OPTIONAL,
} OrtCustomOpInputOutputCharacteristic;

/*
 * The OrtCustomOp structure defines a custom op's schema and its kernel callbacks. The callbacks are filled in by
 * the implementor of the custom op.
*/
struct OrtCustomOp {
  uint32_t version;  // Must be initialized to ORT_API_VERSION

  // This callback creates the kernel, which is a user defined parameter that is passed to the Kernel* callbacks below.
  void*(ORT_API_CALL* CreateKernel)(_In_ const struct OrtCustomOp* op, _In_ const OrtApi* api,
                                    _In_ const OrtKernelInfo* info);

  // Returns the name of the op
  const char*(ORT_API_CALL* GetName)(_In_ const struct OrtCustomOp* op);

  // Returns the type of the execution provider, return nullptr to use CPU execution provider
  const char*(ORT_API_CALL* GetExecutionProviderType)(_In_ const struct OrtCustomOp* op);

  // Returns the count and types of the input & output tensors
  ONNXTensorElementDataType(ORT_API_CALL* GetInputType)(_In_ const struct OrtCustomOp* op, _In_ size_t index);
  size_t(ORT_API_CALL* GetInputTypeCount)(_In_ const struct OrtCustomOp* op);
  ONNXTensorElementDataType(ORT_API_CALL* GetOutputType)(_In_ const struct OrtCustomOp* op, _In_ size_t index);
  size_t(ORT_API_CALL* GetOutputTypeCount)(_In_ const struct OrtCustomOp* op);

  // Op kernel callbacks
  void(ORT_API_CALL* KernelCompute)(_In_ void* op_kernel, _In_ OrtKernelContext* context);
  void(ORT_API_CALL* KernelDestroy)(_In_ void* op_kernel);

  // Returns the characteristics of the input & output tensors
  OrtCustomOpInputOutputCharacteristic(ORT_API_CALL* GetInputCharacteristic)(_In_ const struct OrtCustomOp* op, _In_ size_t index);
  OrtCustomOpInputOutputCharacteristic(ORT_API_CALL* GetOutputCharacteristic)(_In_ const struct OrtCustomOp* op, _In_ size_t index);
};

/*
 * This is the old way to add the CUDA provider to the session, please use SessionOptionsAppendExecutionProvider_CUDA above to access the latest functionality
 * This function always exists, but will only succeed if Onnxruntime was built with CUDA support and the CUDA provider shared library exists
 *
 * \param device_id CUDA device id, starts from zero.
*/
ORT_API_STATUS(OrtSessionOptionsAppendExecutionProvider_CUDA, _In_ OrtSessionOptions* options, int device_id);

#ifdef __cplusplus
}
#endif

//! @}<|MERGE_RESOLUTION|>--- conflicted
+++ resolved
@@ -2748,17 +2748,6 @@
   ORT_API2_STATUS(UnregisterAllocator, _Inout_ OrtEnv* env,
                   _In_ const OrtMemoryInfo* mem_info);
 
-<<<<<<< HEAD
-  /**
-   * \Sets *out to 1 iff an optional type OrtValue has an element, 0 otherwise
-   * Use this API to find if the optional type OrtValue is None or not.
-   * If the optional type OrtValue has element, use the OrtValue just like
-   * any other OrtValue.
-   * For example, if you get an OrtValue that corresponds to Optional(tensor) and 
-   * if HasValue() returns true, use it as tensor and so on.
-   */
-  ORT_API2_STATUS(HasValue, _In_ const OrtValue* value, _Out_ int* out);
-=======
   /// @}
   /// \name OrtValue
   /// @{
@@ -2988,8 +2977,21 @@
   */
   ORT_API2_STATUS(GetSparseTensorIndices, _In_ const OrtValue* ort_value, enum OrtSparseIndicesFormat indices_format, _Out_ size_t* num_indices, _Outptr_ const void** indices);
 
-  /// @}
->>>>>>> 267fb898
+  /**
+   * \brief Sets out to 1 iff an optional type OrtValue has an element, 0 otherwise (OrtValue is None)
+   * Use this API to find if the optional type OrtValue is None or not.
+   * If the optional type OrtValue is not None, use the OrtValue just like any other OrtValue.
+   * For example, if you get an OrtValue that corresponds to Optional(tensor) and 
+   * if HasValue() returns true, use it as tensor and so on.
+
+   * \param[in] value Input OrtValue.
+   * \param[out] out indicating if the input OrtValue contains data (1) or if it is a None (0)
+   *
+   * \snippet{doc} snippets.dox OrtStatus Return Value
+   */
+  ORT_API2_STATUS(HasValue, _In_ const OrtValue* value, _Out_ int* out);
+
+  /// @}
 };
 
 /*
