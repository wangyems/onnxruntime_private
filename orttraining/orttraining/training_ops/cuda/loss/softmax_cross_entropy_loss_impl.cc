--- conflicted
+++ resolved
@@ -148,11 +148,7 @@
         buffer_size));
   } else {
     constexpr TBuf normalize_factor = static_cast<TBuf>(1.0f);
-<<<<<<< HEAD
-    CUDA_RETURN_IF_ERROR(cudaMemcpyAsync(normalize_factor_data.get(), &normalize_factor, sizeof(TBuf), cudaMemcpyHostToDevice, Stream()));
-=======
     CUDA_RETURN_IF_ERROR(cudaMemcpyAsync(normalize_factor_data.get(), &normalize_factor, sizeof(TBuf), cudaMemcpyHostToDevice, Stream(ctx)));
->>>>>>> 8372c86e
   }
 
   SoftmaxCrossEntropyLossImpl(Stream(ctx),
