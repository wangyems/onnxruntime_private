--- conflicted
+++ resolved
@@ -408,7 +408,7 @@
         ${
           hasBias ?
               `value = value + ${isChannelsLast ? 'bias[colIn]' : `${typeSnippet(component, dataType)}(bias[row])`};` :
-                                                  ''                                    }
+                                                  ''}
         ${applyActivation}
         ${outputVariable.setByIndices('vec3<u32>(coords)', 'value')}
       }
@@ -518,13 +518,7 @@
       return {
         name: 'MatMul',
         shaderCache: {
-<<<<<<< HEAD
           hint: `${elementsPerThread};${activationAttributes.activation};${isVec4};${hasBias};${isChannelsLast}`,
-=======
-          hint: activationAttributes.activationCacheKey + `${elementsPerThread}` +
-              `${isVec4}` +
-              `${isChannelsLast}`,
->>>>>>> 7dade5d0
           inputDependencies
         },
         getRunData: () => ({
