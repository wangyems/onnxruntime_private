// Copyright (c) Microsoft Corporation. All rights reserved.
// Licensed under the MIT License.

#pragma once

#if !defined(ORT_MINIMAL_BUILD) || defined(ORT_EXTENDED_MINIMAL_BUILD)

#include "core/common/common.h"
#include "core/graph/graph_viewer.h"
#include "core/framework/op_kernel.h"
#include "core/framework/fuse_nodes_funcs.h"

namespace onnxruntime {

class ExecutionProviders;
class KernelRegistry;
class KernelRegistryManager;

class GraphPartitioner {
 public:
  enum class Mode {
    kNormal = 0,
    kAssignOnly = 1,    // assign nodes. no call to Compile. used to create ORT format model support for compiling EPs
    kOrtFormatLoad = 2  // loading ORT format model. Partition with compiling EPs, GraphViewer based Compile.
  };

  //The order of providers represents the user preference.
  GraphPartitioner(KernelRegistryManager& kernel_registry_mgr, const ExecutionProviders& providers)
      : kernel_registry_mgr_(kernel_registry_mgr),
        providers_(providers) {
  }

  // Run partitioning. Provide compiled_kernel_hashes if mode is kOrtFormatLoad.
  Status Partition(Graph& graph, bool export_dll, FuncManager& func_mgr, const logging::Logger& logger,
                   Mode mode = Mode::kNormal,
                   std::unordered_map<std::string, HashValue>* compiled_kernel_hashes = nullptr) const;

 private:
  ORT_DISALLOW_COPY_ASSIGNMENT_AND_MOVE(GraphPartitioner);

#if !defined(ORT_MINIMAL_BUILD)
  Status PartitionOnnxFormatModel(Graph& graph, bool export_dll, FuncManager& func_mgr,
                                  KernelRegistry& fused_kernel_registry, Mode mode,
                                  int& fused_node_unique_id, const logging::Logger& logger) const;
#endif

  Status PartitionOrtFormatModel(Graph& graph, FuncManager& func_mgr, KernelRegistry& fused_kernel_registry,
<<<<<<< HEAD
                                 std::unordered_map<std::string, uint64_t>& compiled_kernel_hashes,
                                 int& fused_node_unique_id, const logging::Logger& logger) const;
=======
                                 std::unordered_map<std::string, HashValue>& compiled_kernel_hashes,
                                 int& fused_node_unique_id) const;
>>>>>>> 2afce483

  KernelRegistryManager& kernel_registry_mgr_;
  const ExecutionProviders& providers_;
};
}  // namespace onnxruntime

#endif  // !defined(ORT_MINIMAL_BUILD) || defined(ORT_EXTENDED_MINIMAL_BUILD)<|MERGE_RESOLUTION|>--- conflicted
+++ resolved
@@ -45,13 +45,8 @@
 #endif
 
   Status PartitionOrtFormatModel(Graph& graph, FuncManager& func_mgr, KernelRegistry& fused_kernel_registry,
-<<<<<<< HEAD
-                                 std::unordered_map<std::string, uint64_t>& compiled_kernel_hashes,
+                                 std::unordered_map<std::string, HashValue>& compiled_kernel_hashes,
                                  int& fused_node_unique_id, const logging::Logger& logger) const;
-=======
-                                 std::unordered_map<std::string, HashValue>& compiled_kernel_hashes,
-                                 int& fused_node_unique_id) const;
->>>>>>> 2afce483
 
   KernelRegistryManager& kernel_registry_mgr_;
   const ExecutionProviders& providers_;
