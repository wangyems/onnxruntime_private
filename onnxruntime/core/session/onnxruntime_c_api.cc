// Copyright (c) Microsoft Corporation. All rights reserved.
// Licensed under the MIT License.

#include "core/session/onnxruntime_c_api.h"
#include "core/session/allocator_adapters.h"
#include "core/session/inference_session_utils.h"
#include "core/session/IOBinding.h"
#include "core/framework/allocator.h"
#include "core/framework/error_code_helper.h"
#include "core/framework/execution_provider.h"
#include "core/framework/tensor_type_and_shape.h"
#include "core/framework/utils.h"
#include <cassert>
#include <cstring>
#include <functional>
#include <sstream>

#include "core/common/common.h"
#include "core/common/logging/logging.h"
#include "core/common/narrow.h"
#include "core/common/status.h"
#include "core/common/safeint.h"
#include "core/graph/constants.h"
#include "core/graph/graph.h"
#include "core/framework/allocator.h"
#include "core/framework/tensor.h"
#include "core/framework/ort_value.h"
#include "core/providers/get_execution_providers.h"
#include "core/session/environment.h"
#include "core/framework/callback.h"
#include "core/framework/tensorprotoutils.h"
#include "core/framework/onnxruntime_typeinfo.h"
#include "core/session/inference_session.h"
#include "core/session/ort_apis.h"
#include "core/session/ort_env.h"
#include "core/framework/data_types.h"
#include "abi_session_options_impl.h"
#include "core/framework/TensorSeq.h"
#include "core/platform/ort_mutex.h"
#include "core/common/string_helper.h"

#ifdef USE_CUDA
#include "core/providers/cuda/cuda_provider_factory.h"
#include "core/providers/cuda/cuda_execution_provider_info.h"
namespace onnxruntime {
ProviderInfo_CUDA* TryGetProviderInfo_CUDA();
}
#endif

#ifdef ENABLE_TRAINING_APIS
#include "orttraining/training_api/include/onnxruntime_training_c_api.h"
#include "orttraining/training_api/ort_training_apis.h"
#endif

#ifdef USE_CANN
#include "core/providers/cann/cann_provider_factory.h"
#include "core/providers/cann/cann_execution_provider_info.h"
namespace onnxruntime {
ProviderInfo_CANN* TryGetProviderInfo_CANN();
}
#endif

#ifdef USE_DNNL
#include "core/providers/dnnl/dnnl_provider_factory.h"
#include "core/providers/dnnl/dnnl_execution_provider_info.h"
namespace onnxruntime {
ProviderInfo_Dnnl* TryGetProviderInfo_Dnnl();
}
#endif

#ifdef USE_DML
#include "core/providers/dml/dml_provider_factory.h"
const OrtDmlApi* GetOrtDmlApi(_In_ uint32_t version) NO_EXCEPTION;
#endif

#ifdef ENABLE_EXTENSION_CUSTOM_OPS
#include "onnxruntime_extensions.h"
#endif
#if defined(_MSC_VER) && !defined(__clang__)
// The warning is: "Do not assign the result of an allocation or a function call with an owner<T> return value to a raw pointer, use owner<T> instead(i .11)."
// But this file is for C API. It can't use unique_ptr/shared_ptr in function signature.
#pragma warning(disable : 26400)
#endif
using namespace onnxruntime::logging;
using onnxruntime::BFloat16;
using onnxruntime::DataTypeImpl;
using onnxruntime::Environment;
using onnxruntime::IAllocator;
using onnxruntime::InputDefList;
using onnxruntime::MLFloat16;
using onnxruntime::narrow;
using onnxruntime::OutputDefList;
using onnxruntime::Tensor;
using onnxruntime::ToOrtStatus;
using onnxruntime::common::Status;

using namespace onnxruntime;

#ifndef ORT_STATUS_PTR
#ifdef _WIN32
#define ORT_STATUS_PTR _Check_return_ _Ret_maybenull_ OrtStatusPtr
#else
#define ORT_STATUS_PTR OrtStatus*
#endif
#endif

#define TENSOR_READ_API_BEGIN                          \
  API_IMPL_BEGIN                                       \
  auto v = reinterpret_cast<const ::OrtValue*>(value); \
  auto& tensor = v->Get<onnxruntime::Tensor>();

#define TENSOR_READWRITE_API_BEGIN \
  API_IMPL_BEGIN                   \
  auto v = (value);                \
  auto tensor = v->GetMutable<onnxruntime::Tensor>();

ORT_API_STATUS_IMPL(OrtApis::CreateEnvWithCustomLogger, OrtLoggingFunction logging_function,
                    _In_opt_ void* logger_param, OrtLoggingLevel logging_level, _In_ const char* logid,
                    _Outptr_ OrtEnv** out) {
  API_IMPL_BEGIN
  OrtEnv::LoggingManagerConstructionInfo lm_info{logging_function, logger_param, logging_level, logid};
  Status status;
  *out = OrtEnv::GetInstance(lm_info, status);
  return ToOrtStatus(status);
  API_IMPL_END
}

ORT_API_STATUS_IMPL(OrtApis::CreateEnv, OrtLoggingLevel logging_level,
                    _In_ const char* logid, _Outptr_ OrtEnv** out) {
  API_IMPL_BEGIN
  OrtEnv::LoggingManagerConstructionInfo lm_info{nullptr, nullptr, logging_level, logid};
  Status status;
  *out = OrtEnv::GetInstance(lm_info, status);
  return ToOrtStatus(status);
  API_IMPL_END
}

ORT_API_STATUS_IMPL(OrtApis::CreateEnvWithGlobalThreadPools, OrtLoggingLevel logging_level,
                    _In_ const char* logid, _In_ const struct OrtThreadingOptions* tp_options, _Outptr_ OrtEnv** out) {
  API_IMPL_BEGIN
  OrtEnv::LoggingManagerConstructionInfo lm_info{nullptr, nullptr, logging_level, logid};
  Status status;
  *out = OrtEnv::GetInstance(lm_info, status, tp_options);
  return ToOrtStatus(status);
  API_IMPL_END
}

ORT_API_STATUS_IMPL(OrtApis::CreateEnvWithCustomLoggerAndGlobalThreadPools, OrtLoggingFunction logging_function, _In_opt_ void* logger_param,
                    OrtLoggingLevel logging_level, _In_ const char* logid, _In_ const struct OrtThreadingOptions* tp_options,
                    _Outptr_ OrtEnv** out) {
  API_IMPL_BEGIN
  OrtEnv::LoggingManagerConstructionInfo lm_info{logging_function, logger_param, logging_level, logid};
  Status status;
  *out = OrtEnv::GetInstance(lm_info, status, tp_options);
  return ToOrtStatus(status);
  API_IMPL_END
}

// enable platform telemetry
ORT_API_STATUS_IMPL(OrtApis::EnableTelemetryEvents, _In_ const OrtEnv* ort_env) {
  API_IMPL_BEGIN
  ORT_UNUSED_PARAMETER(ort_env);
  // note telemetry is controlled via the platform Env object, not the OrtEnv object instance
  const Env& env = Env::Default();
  env.GetTelemetryProvider().EnableTelemetryEvents();
  return nullptr;
  API_IMPL_END
}

ORT_API_STATUS_IMPL(OrtApis::DisableTelemetryEvents, _In_ const OrtEnv* ort_env) {
  API_IMPL_BEGIN
  ORT_UNUSED_PARAMETER(ort_env);
  // note telemetry is controlled via the platform Env object, not the OrtEnv object instance
  const Env& env = Env::Default();
  env.GetTelemetryProvider().DisableTelemetryEvents();
  return nullptr;
  API_IMPL_END
}

ORT_API_STATUS_IMPL(OrtApis::UpdateEnvWithCustomLogLevel, _In_ OrtEnv* ort_env,
                    OrtLoggingLevel log_severity_level) {
  API_IMPL_BEGIN
  LoggingManager* default_logging_manager = ort_env->GetLoggingManager();
  int severity_level = static_cast<int>(log_severity_level);
  default_logging_manager->SetDefaultLoggerSeverity(static_cast<logging::Severity>(severity_level));
  return nullptr;
  API_IMPL_END
}

ORT_STATUS_PTR CreateTensorImpl(MLDataType ml_type, const int64_t* shape, size_t shape_len,
                                _Inout_ OrtAllocator* allocator, OrtValue& value) {
  TensorShape tensor_shape(shape, shape_len);
  AllocatorPtr alloc_ptr = std::make_shared<onnxruntime::IAllocatorImplWrappingOrtAllocator>(allocator);
  Tensor::InitOrtValue(ml_type, tensor_shape, std::move(alloc_ptr), value);
  return nullptr;
}

ORT_STATUS_PTR CreateTensorImplForSeq(MLDataType elem_type, const int64_t* shape, size_t shape_len, Tensor& out) {
  OrtAllocator* allocator;
  // TODO(pranav): what allocator should be used to create the tensor here?
  // for the sake of simplicity of the API using the default one here
  ORT_API_RETURN_IF_ERROR(OrtApis::GetAllocatorWithDefaultOptions(&allocator));
  AllocatorPtr alloc_ptr = std::make_shared<onnxruntime::IAllocatorImplWrappingOrtAllocator>(allocator);
  TensorShape tensor_shape(shape, shape_len);
  out = Tensor(elem_type, tensor_shape, std::move(alloc_ptr));
  return nullptr;
}

/**
 *
 * this function will create a copy of the allocator info
 */
ORT_STATUS_PTR CreateTensorImpl(MLDataType ml_type, const int64_t* shape, size_t shape_len, const OrtMemoryInfo* info,
                                void* p_data, size_t p_data_len, OrtValue& ort_value) {
  TensorShape tensor_shape(shape, shape_len);
  if (std::any_of(tensor_shape.GetDims().begin(), tensor_shape.GetDims().end(), [](int64_t v) { return v < 0; })) {
    return OrtApis::CreateStatus(ORT_INVALID_ARGUMENT, "tried creating tensor with negative value in shape");
  }

  auto elem_count = narrow<size_t>(tensor_shape.Size());
  size_t size_to_allocate;
  if (!IAllocator::CalcMemSizeForArray(ml_type->Size(), elem_count, &size_to_allocate)) {
    return OrtApis::CreateStatus(ORT_INVALID_ARGUMENT, "size overflow");
  }
  if (size_to_allocate > p_data_len) {
    std::ostringstream oss;
    oss << "not enough space: expected " << size_to_allocate << ", got " << p_data_len;
    return OrtApis::CreateStatus(ORT_INVALID_ARGUMENT, oss.str().c_str());
  }
  Tensor::InitOrtValue(ml_type, tensor_shape, p_data, *info, ort_value);
  return nullptr;
}

ORT_API_STATUS_IMPL(OrtApis::CreateTensorWithDataAsOrtValue, _In_ const OrtMemoryInfo* info,
                    _Inout_ void* p_data, size_t p_data_len, _In_ const int64_t* shape, size_t shape_len,
                    ONNXTensorElementDataType type, _Outptr_ OrtValue** out) {
  API_IMPL_BEGIN
  auto ml_type = DataTypeImpl::TensorTypeFromONNXEnum(type)->GetElementType();
  auto value = std::make_unique<OrtValue>();
  ORT_API_RETURN_IF_ERROR(CreateTensorImpl(ml_type, shape, shape_len, info, p_data, p_data_len, *value));
  *out = value.release();
  return nullptr;
  API_IMPL_END
}

ORT_API_STATUS_IMPL(OrtApis::CreateTensorAsOrtValue, _Inout_ OrtAllocator* allocator,
                    _In_ const int64_t* shape, size_t shape_len, ONNXTensorElementDataType type,
                    _Outptr_ OrtValue** out) {
  API_IMPL_BEGIN
  auto ml_type = DataTypeImpl::TensorTypeFromONNXEnum(type)->GetElementType();
  auto value = std::make_unique<OrtValue>();
  ORT_API_RETURN_IF_ERROR(CreateTensorImpl(ml_type, shape, shape_len, allocator, *value));
  *out = value.release();
  return nullptr;
  API_IMPL_END
}

ORT_API_STATUS_IMPL(OrtApis::CreateSparseTensorAsOrtValue, _Inout_ OrtAllocator* allocator, _In_ const int64_t* dense_shape,
                    size_t dense_shape_len, ONNXTensorElementDataType type, _Outptr_ OrtValue** out) {
  API_IMPL_BEGIN
#if !defined(DISABLE_SPARSE_TENSORS)
  auto sparse_tensor_type = DataTypeImpl::SparseTensorTypeFromONNXEnum(type);
  auto element_type = sparse_tensor_type->GetElementType();
  assert(element_type->AsPrimitiveDataType() != nullptr);
  TensorShape shape(dense_shape, dense_shape_len);
  if (std::any_of(shape.GetDims().begin(), shape.GetDims().end(),
                  [](int64_t v) { return v < 0; })) {
    return OrtApis::CreateStatus(ORT_INVALID_ARGUMENT, "tried creating tensor with negative value in shape");
  }

  auto alloc_ptr = std::make_shared<onnxruntime::IAllocatorImplWrappingOrtAllocator>(allocator);
  auto value = std::make_unique<OrtValue>();
  SparseTensor::InitOrtValue(element_type, shape, std::move(alloc_ptr), *value);
  *out = value.release();
  return nullptr;
#else
  ORT_UNUSED_PARAMETER(allocator);
  ORT_UNUSED_PARAMETER(dense_shape);
  ORT_UNUSED_PARAMETER(dense_shape_len);
  ORT_UNUSED_PARAMETER(type);
  ORT_UNUSED_PARAMETER(out);

  return OrtApis::CreateStatus(ORT_FAIL, "SparseTensor is not supported in this build.");
#endif
  API_IMPL_END
}

namespace {
#if !defined(DISABLE_SPARSE_TENSORS)
std::unique_ptr<IDataTransfer> GetDataTransfer(const OrtDevice& src_device, const OrtDevice& dst_device) {
  if (src_device.Type() == OrtDevice::CPU && dst_device.Type() == OrtDevice::CPU) {
    return std::make_unique<CPUDataTransfer>();
  }
#ifdef USE_CUDA
  if (src_device.Type() == OrtDevice::GPU || dst_device.Type() == OrtDevice::GPU) {
    if (auto* provider_info = TryGetProviderInfo_CUDA()) {
      return provider_info->CreateGPUDataTransfer();
    }
  }
#endif
  ORT_THROW("Not able to find appropriate IDataTransfer to copy sparse data");
}

SparseTensor& ValidateFillInputArgs(OrtValue* v, const TensorShape& values_shape, const OrtMemoryInfo* data_mem_info) {
  auto& sparse_tensor = SparseTensor::GetSparseTensorFromOrtValue(*v);
  if (sparse_tensor.IsDataTypeString()) {
    if ((data_mem_info->device.Type() != OrtDevice::CPU) || sparse_tensor.Location().device.Type() != OrtDevice::CPU) {
      ORT_THROW("Strings can only reside in CPU memory");
    }
  }
  if (std::any_of(values_shape.GetDims().begin(), values_shape.GetDims().end(),
                  [](int64_t v) { return v < 0; })) {
    ORT_THROW("tried Filling sparse tensor with negative value in values shape");
  }

  return sparse_tensor;
}

union PtrConvert {
  explicit PtrConvert(const void* p_p) : p(p_p) {}
  const void* p;
  const char** strings;
};

#endif  // !defined(DISABLE_SPARSE_TENSORS)
}  // namespace

ORT_API_STATUS_IMPL(OrtApis::FillSparseTensorCoo, _Inout_ OrtValue* ort_value, _In_ const OrtMemoryInfo* data_mem_info,
                    _In_ const int64_t* values_shape, size_t values_shape_len, _In_ const void* values,
                    _In_ const int64_t* indices_data, size_t indices_num) {
  API_IMPL_BEGIN
#if !defined(DISABLE_SPARSE_TENSORS)
  TensorShape values_t_shape(values_shape, values_shape_len);
  auto& sparse_tensor = ValidateFillInputArgs(ort_value, values_t_shape, data_mem_info);

  auto values_size = narrow<size_t>(values_t_shape.Size());
  auto indices_span = gsl::make_span(indices_data, indices_num);

  if (sparse_tensor.IsDataTypeString()) {
    PtrConvert conv(values);
    ORT_THROW_IF_ERROR(sparse_tensor.MakeCooStrings(values_size, conv.strings, indices_span));
  } else {
    auto data_transfer = GetDataTransfer(data_mem_info->device, sparse_tensor.Location().device);
    ORT_THROW_IF_ERROR(sparse_tensor.MakeCooData(*data_transfer, *data_mem_info, values_size,
                                                 values, indices_span));
  }
  return nullptr;
#else
  ORT_UNUSED_PARAMETER(ort_value);
  ORT_UNUSED_PARAMETER(data_mem_info);
  ORT_UNUSED_PARAMETER(values_shape);
  ORT_UNUSED_PARAMETER(values_shape_len);
  ORT_UNUSED_PARAMETER(values);
  ORT_UNUSED_PARAMETER(indices_data);
  ORT_UNUSED_PARAMETER(indices_num);

  return OrtApis::CreateStatus(ORT_FAIL, "SparseTensor is not supported in this build.");
#endif
  API_IMPL_END
}

ORT_API_STATUS_IMPL(OrtApis::FillSparseTensorCsr, _Inout_ OrtValue* ort_value, _In_ const OrtMemoryInfo* data_mem_info,
                    _In_ const int64_t* values_shape, size_t values_shape_len, _In_ const void* values,
                    _In_ const int64_t* inner_indices_data, size_t inner_indices_num,
                    _In_ const int64_t* outer_indices_data, size_t outer_indices_num) {
  API_IMPL_BEGIN
#if !defined(DISABLE_SPARSE_TENSORS)
  TensorShape values_t_shape(values_shape, values_shape_len);
  auto& sparse_tensor = ValidateFillInputArgs(ort_value, values_t_shape, data_mem_info);
  auto values_size = narrow<size_t>(values_t_shape.Size());

  auto inner_indices_span = gsl::make_span(inner_indices_data, inner_indices_num);
  auto outer_indices_span = gsl::make_span(outer_indices_data, outer_indices_num);
  if (sparse_tensor.IsDataTypeString()) {
    PtrConvert conv(values);
    ORT_THROW_IF_ERROR(sparse_tensor.MakeCsrStrings(values_size, conv.strings, inner_indices_span, outer_indices_span));
  } else {
    auto data_transfer = GetDataTransfer(data_mem_info->device, sparse_tensor.Location().device);
    ORT_THROW_IF_ERROR(sparse_tensor.MakeCsrData(*data_transfer, *data_mem_info, values_size,
                                                 values, inner_indices_span, outer_indices_span));
  }
  return nullptr;
#else
  ORT_UNUSED_PARAMETER(ort_value);
  ORT_UNUSED_PARAMETER(data_mem_info);
  ORT_UNUSED_PARAMETER(values_shape);
  ORT_UNUSED_PARAMETER(values_shape_len);
  ORT_UNUSED_PARAMETER(values);
  ORT_UNUSED_PARAMETER(inner_indices_data);
  ORT_UNUSED_PARAMETER(inner_indices_num);
  ORT_UNUSED_PARAMETER(outer_indices_data);
  ORT_UNUSED_PARAMETER(outer_indices_num);
  return OrtApis::CreateStatus(ORT_FAIL, "SparseTensor is not supported in this build.");
#endif
  API_IMPL_END
}

ORT_API_STATUS_IMPL(OrtApis::FillSparseTensorBlockSparse, _Inout_ OrtValue* ort_value, _In_ const OrtMemoryInfo* data_mem_info,
                    _In_ const int64_t* values_shape, size_t values_shape_len, _In_ const void* values,
                    _In_ const int64_t* indices_shape_data, size_t indices_shape_len,
                    _In_ const int32_t* indices_data) {
  API_IMPL_BEGIN
#if !defined(DISABLE_SPARSE_TENSORS)
  TensorShape values_t_shape(values_shape, values_shape_len);
  auto& sparse_tensor = ValidateFillInputArgs(ort_value, values_t_shape, data_mem_info);

  TensorShape indices_t_shape(indices_shape_data, indices_shape_len);
  if (std::any_of(indices_t_shape.GetDims().begin(), indices_t_shape.GetDims().end(),
                  [](int64_t v) { return v < 0; })) {
    ORT_THROW("tried Filling sparse tensor with negative value in block sparse indices shape");
  }

  if (sparse_tensor.IsDataTypeString()) {
    PtrConvert conv(values);
    ORT_THROW_IF_ERROR(sparse_tensor.MakeBlockSparseStrings(values_t_shape, conv.strings, indices_t_shape, indices_data));
  } else {
    auto data_transfer = GetDataTransfer(data_mem_info->device, sparse_tensor.Location().device);
    ORT_THROW_IF_ERROR(sparse_tensor.MakeBlockSparseData(*data_transfer, *data_mem_info, values_t_shape,
                                                         values, indices_t_shape, indices_data));
  }
  return nullptr;
#else
  ORT_UNUSED_PARAMETER(ort_value);
  ORT_UNUSED_PARAMETER(data_mem_info);
  ORT_UNUSED_PARAMETER(values_shape);
  ORT_UNUSED_PARAMETER(values_shape_len);
  ORT_UNUSED_PARAMETER(values);
  ORT_UNUSED_PARAMETER(indices_shape_data);
  ORT_UNUSED_PARAMETER(indices_shape_len);
  ORT_UNUSED_PARAMETER(indices_data);

  return OrtApis::CreateStatus(ORT_FAIL, "SparseTensor is not supported in this build.");
#endif
  API_IMPL_END
}

ORT_API_STATUS_IMPL(OrtApis::CreateSparseTensorWithValuesAsOrtValue, _In_ const OrtMemoryInfo* info, _Inout_ void* p_data,
                    _In_ const int64_t* dense_shape, size_t dense_shape_len,
                    _In_ const int64_t* values_shape, size_t values_shape_len,
                    ONNXTensorElementDataType type, _Outptr_ OrtValue** out) {
  API_IMPL_BEGIN
#if !defined(DISABLE_SPARSE_TENSORS)
  auto sparse_tensor_type = DataTypeImpl::SparseTensorTypeFromONNXEnum(type);
  auto element_type = sparse_tensor_type->GetElementType();
  assert(element_type->AsPrimitiveDataType() != nullptr);
  if (utils::IsDataTypeString(element_type)) {
    return OrtApis::CreateStatus(ORT_INVALID_ARGUMENT,
                                 "Can not use strings in pre-allocated memory."
                                 " Use CreateSparseTensorAsOrtValue() to allocate memory inside and copy");
  }
  TensorShape tensor_dense_shape(dense_shape, dense_shape_len);
  TensorShape tensor_values_shape(values_shape, values_shape_len);
  if (std::any_of(tensor_values_shape.GetDims().begin(), tensor_values_shape.GetDims().end(),
                  [](int64_t v) { return v < 0; })) {
    return OrtApis::CreateStatus(ORT_INVALID_ARGUMENT, "tried creating tensor with negative value in shape");
  }
  auto value = std::make_unique<OrtValue>();
  SparseTensor::InitOrtValue(element_type, tensor_dense_shape, tensor_values_shape, p_data, *info, *value);
  *out = value.release();
  return nullptr;
#else
  ORT_UNUSED_PARAMETER(info);
  ORT_UNUSED_PARAMETER(p_data);
  ORT_UNUSED_PARAMETER(dense_shape);
  ORT_UNUSED_PARAMETER(dense_shape_len);
  ORT_UNUSED_PARAMETER(values_shape);
  ORT_UNUSED_PARAMETER(values_shape_len);
  ORT_UNUSED_PARAMETER(type);
  ORT_UNUSED_PARAMETER(out);

  return OrtApis::CreateStatus(ORT_FAIL, "SparseTensor is not supported in this build.");
#endif
  API_IMPL_END
}

ORT_API_STATUS_IMPL(OrtApis::UseCooIndices, _Inout_ OrtValue* ort_value, _Inout_ int64_t* indices_data, size_t indices_num) {
  API_IMPL_BEGIN
#if !defined(DISABLE_SPARSE_TENSORS)
  auto v = reinterpret_cast<::OrtValue*>(ort_value);
  auto& sparse_tensor = SparseTensor::GetSparseTensorFromOrtValue(*v);
  auto indices_span = (indices_num == 0 || indices_data == nullptr)
                          ? gsl::span<int64_t>()
                          : gsl::make_span(indices_data, indices_num);

  ORT_THROW_IF_ERROR(sparse_tensor.UseCooIndices(indices_span));
  return nullptr;
#else
  ORT_UNUSED_PARAMETER(ort_value);
  ORT_UNUSED_PARAMETER(indices_data);
  ORT_UNUSED_PARAMETER(indices_num);

  return OrtApis::CreateStatus(ORT_FAIL, "SparseTensor is not supported in this build.");
#endif
  API_IMPL_END
}

ORT_API_STATUS_IMPL(OrtApis::UseCsrIndices, _Inout_ OrtValue* ort_value,
                    _Inout_ int64_t* inner_data, size_t inner_num,
                    _Inout_ int64_t* outer_data, size_t outer_num) {
  API_IMPL_BEGIN
#if !defined(DISABLE_SPARSE_TENSORS)
  auto& sparse_tensor = SparseTensor::GetSparseTensorFromOrtValue(*ort_value);
  auto inner_span = (inner_num == 0 || inner_data == nullptr)
                        ? gsl::span<int64_t>()
                        : gsl::make_span(inner_data, inner_num);
  auto outer_span = (outer_num == 0 || outer_data == nullptr)
                        ? gsl::span<int64_t>()
                        : gsl::make_span(outer_data, outer_num);
  ORT_THROW_IF_ERROR(sparse_tensor.UseCsrIndices(inner_span, outer_span));
  return nullptr;
#else
  ORT_UNUSED_PARAMETER(ort_value);
  ORT_UNUSED_PARAMETER(inner_data);
  ORT_UNUSED_PARAMETER(inner_num);
  ORT_UNUSED_PARAMETER(outer_data);
  ORT_UNUSED_PARAMETER(outer_num);

  return OrtApis::CreateStatus(ORT_FAIL, "SparseTensor is not supported in this build.");
#endif
  API_IMPL_END
}

ORT_API_STATUS_IMPL(OrtApis::UseBlockSparseIndices, _Inout_ OrtValue* ort_value, const int64_t* indices_shape,
                    size_t indices_shape_len, _Inout_ int32_t* indices_data) {
  API_IMPL_BEGIN
#if !defined(DISABLE_SPARSE_TENSORS)
  auto& sparse_tensor = SparseTensor::GetSparseTensorFromOrtValue(*ort_value);
  TensorShape ind_shape(indices_shape, indices_shape_len);
  ORT_THROW_IF_ERROR(sparse_tensor.UseBlockSparseIndices(ind_shape, indices_data));
  return nullptr;
#else
  ORT_UNUSED_PARAMETER(ort_value);
  ORT_UNUSED_PARAMETER(indices_shape);
  ORT_UNUSED_PARAMETER(indices_shape_len);
  ORT_UNUSED_PARAMETER(indices_data);

  return OrtApis::CreateStatus(ORT_FAIL, "SparseTensor is not supported in this build.");
#endif
  API_IMPL_END
}

ORT_API_STATUS_IMPL(OrtApis::GetSparseTensorFormat, _In_ const OrtValue* ort_value, _Out_ enum OrtSparseFormat* out) {
  API_IMPL_BEGIN
#if !defined(DISABLE_SPARSE_TENSORS)
  auto v = reinterpret_cast<const ::OrtValue*>(ort_value);
  if (!v->IsAllocated()) {
    return OrtApis::CreateStatus(ORT_INVALID_ARGUMENT, "the ort_value must contain a constructed tensor");
  }
  const auto& sparse_tensor = v->Get<SparseTensor>();
  *out = static_cast<OrtSparseFormat>(sparse_tensor.Format());
  return nullptr;
#else
  ORT_UNUSED_PARAMETER(ort_value);
  ORT_UNUSED_PARAMETER(out);

  return OrtApis::CreateStatus(ORT_FAIL, "SparseTensor is not supported in this build.");
#endif
  API_IMPL_END
}

ORT_API_STATUS_IMPL(OrtApis::GetSparseTensorValues, _In_ const OrtValue* ort_value, _Outptr_ const void** out) {
  API_IMPL_BEGIN
#if !defined(DISABLE_SPARSE_TENSORS)
  const auto& sparse_tensor = SparseTensor::GetSparseTensorFromOrtValue(*ort_value);
  if (sparse_tensor.IsDataTypeString()) {
    return OrtApis::CreateStatus(ORT_INVALID_ARGUMENT, "Use GetStringTensor*() API to retrieve strings");
  }
  const auto& values = sparse_tensor.Values();
  *out = values.DataRaw();
  return nullptr;
#else
  ORT_UNUSED_PARAMETER(ort_value);
  ORT_UNUSED_PARAMETER(out);

  return OrtApis::CreateStatus(ORT_FAIL, "SparseTensor is not supported in this build.");
#endif
  API_IMPL_END
}

ORT_API_STATUS_IMPL(OrtApis::CreateCustomOpDomain, _In_ const char* domain, _Outptr_ OrtCustomOpDomain** out) {
  API_IMPL_BEGIN
  auto custom_op_domain = std::make_unique<OrtCustomOpDomain>();
  custom_op_domain->domain_ = domain;
  *out = custom_op_domain.release();
  return nullptr;
  API_IMPL_END
}

ORT_API(void, OrtApis::ReleaseCustomOpDomain, _Frees_ptr_opt_ OrtCustomOpDomain* ptr) {
  delete ptr;
}

ORT_API_STATUS_IMPL(OrtApis::CustomOpDomain_Add, _Inout_ OrtCustomOpDomain* custom_op_domain, _In_ const OrtCustomOp* op) {
  API_IMPL_BEGIN
  custom_op_domain->custom_ops_.emplace_back(op);
  return nullptr;
  API_IMPL_END
}

ORT_API_STATUS_IMPL(OrtApis::AddCustomOpDomain, _Inout_ OrtSessionOptions* options,
                    _In_ OrtCustomOpDomain* custom_op_domain) {
  API_IMPL_BEGIN
  options->custom_op_domains_.emplace_back(custom_op_domain);
  return nullptr;
  API_IMPL_END
}

ORT_API_STATUS_IMPL(OrtApis::RegisterCustomOpsLibrary, _Inout_ OrtSessionOptions* options, _In_ const char* library_path, _Outptr_ void** library_handle) {
  API_IMPL_BEGIN

  auto path_str = ToPathString(library_path);
  ORT_API_RETURN_IF_STATUS_NOT_OK(Env::Default().LoadDynamicLibrary(path_str, false, library_handle));
  if (!*library_handle)
    return OrtApis::CreateStatus(ORT_FAIL, "RegisterCustomOpsLibrary: Failed to load library");

  RegisterCustomOpsFn RegisterCustomOps;
  ORT_API_RETURN_IF_STATUS_NOT_OK(Env::Default().GetSymbolFromLibrary(*library_handle, "RegisterCustomOps",
                                                                      (void**)&RegisterCustomOps));
  if (!RegisterCustomOps)
    return OrtApis::CreateStatus(ORT_FAIL, "RegisterCustomOpsLibrary: Entry point RegisterCustomOps not found in library");

  return RegisterCustomOps(options, OrtGetApiBase());
  API_IMPL_END
}

ORT_API_STATUS_IMPL(OrtApis::RegisterCustomOpsLibrary_V2, _Inout_ OrtSessionOptions* options,
                    _In_ const ORTCHAR_T* library_name) {
  API_IMPL_BEGIN
#if !defined(ORT_MINIMAL_BUILD) || defined(ORT_MINIMAL_BUILD_CUSTOM_OPS)
  ORT_API_RETURN_IF_STATUS_NOT_OK(options->RegisterCustomOpsLibrary(library_name));
  return nullptr;
#else
  ORT_UNUSED_PARAMETER(options);
  ORT_UNUSED_PARAMETER(library_name);
  return OrtApis::CreateStatus(ORT_NOT_IMPLEMENTED, "Custom operator libraries are not supported in this build");
#endif
  API_IMPL_END
}

ORT_API_STATUS_IMPL(OrtApis::RegisterCustomOpsUsingFunction, _Inout_ OrtSessionOptions* options,
                    _In_ const char* registration_func_name) {
  API_IMPL_BEGIN
#if !defined(ORT_MINIMAL_BUILD) || defined(ORT_MINIMAL_BUILD_CUSTOM_OPS)
  if (!registration_func_name) {
    return OrtApis::CreateStatus(ORT_INVALID_ARGUMENT,
                                 "RegisterCustomOpsUsingFunction: Registration function name must be specified.");
  }

  RegisterCustomOpsFn RegisterCustomOps;
  ORT_API_RETURN_IF_STATUS_NOT_OK(Env::Default().GetSymbolFromLibrary(nullptr, registration_func_name,
                                                                      (void**)&RegisterCustomOps));
  if (!RegisterCustomOps) {
    return OrtApis::CreateStatus(ORT_INVALID_ARGUMENT,
                                 "RegisterCustomOpsUsingFunction: Registration function was not found");
  }

  return RegisterCustomOps(options, OrtGetApiBase());
#else
  ORT_UNUSED_PARAMETER(options);
  ORT_UNUSED_PARAMETER(registration_func_name);
  return OrtApis::CreateStatus(ORT_NOT_IMPLEMENTED, "Custom operator libraries are not supported in this build");
#endif
  API_IMPL_END
}

ORT_API_STATUS_IMPL(OrtApis::EnableOrtCustomOps, _Inout_ OrtSessionOptions* options) {
  API_IMPL_BEGIN

  if (options) {
#ifdef ENABLE_EXTENSION_CUSTOM_OPS
    return RegisterCustomOps(options, OrtGetApiBase());
#else
    return OrtApis::CreateStatus(ORT_FAIL, "EnableOrtCustomOps: Custom operators in onnxruntime-extensions are not enabled");
#endif
  }
  return nullptr;

  API_IMPL_END
}

namespace {
// provider either model_path, or modal_data + model_data_length.
static ORT_STATUS_PTR CreateSessionAndLoadModel(_In_ const OrtSessionOptions* options,
                                                _In_ const OrtEnv* env,
                                                _In_opt_z_ const ORTCHAR_T* model_path,
                                                _In_opt_ const void* model_data,
                                                size_t model_data_length,

                                                std::unique_ptr<onnxruntime::InferenceSession>& sess) {
  // quick check here to decide load path. InferenceSession will provide error message for invalid values.
  // TODO: Could move to a helper
  const Env& os_env = Env::Default();  // OS environment (!= ORT environment)
  bool load_config_from_model =
      os_env.GetEnvironmentVar(inference_session_utils::kOrtLoadConfigFromModelEnvVar) == "1";

  if (load_config_from_model) {
#if !defined(ORT_MINIMAL_BUILD)
    if (model_path != nullptr) {
      sess = std::make_unique<onnxruntime::InferenceSession>(
          options == nullptr ? onnxruntime::SessionOptions() : options->value,
          env->GetEnvironment(),
          model_path);
    } else {
      sess = std::make_unique<onnxruntime::InferenceSession>(
          options == nullptr ? onnxruntime::SessionOptions() : options->value,
          env->GetEnvironment(),
          model_data, static_cast<int>(model_data_length));
    }
#else
    return OrtApis::CreateStatus(ORT_FAIL, "Loading config from ONNX models is not supported in this build.");
#endif
  } else {
    sess = std::make_unique<onnxruntime::InferenceSession>(
        options == nullptr ? onnxruntime::SessionOptions() : options->value,
        env->GetEnvironment());
  }

#if !defined(ORT_MINIMAL_BUILD) || defined(ORT_MINIMAL_BUILD_CUSTOM_OPS)
  // Add custom domains
  if (options && !options->custom_op_domains_.empty()) {
    ORT_API_RETURN_IF_STATUS_NOT_OK(sess->AddCustomOpDomains(options->custom_op_domains_));
  }
#endif

  // Finish load
  if (load_config_from_model) {
#if !defined(ORT_MINIMAL_BUILD)
    ORT_API_RETURN_IF_STATUS_NOT_OK(sess->Load());
#endif
  } else {
    if (model_path != nullptr) {
      ORT_API_RETURN_IF_STATUS_NOT_OK(sess->Load(model_path));
    } else {
      ORT_API_RETURN_IF_STATUS_NOT_OK(sess->Load(model_data, static_cast<int>(model_data_length)));
    }
  }

  return nullptr;
}

static ORT_STATUS_PTR InitializeSession(_In_ const OrtSessionOptions* options,
                                        _In_ std::unique_ptr<::onnxruntime::InferenceSession>& sess,
                                        _Inout_opt_ OrtPrepackedWeightsContainer* prepacked_weights_container = nullptr) {
  // we need to disable mem pattern if DML is one of the providers since DML doesn't have the concept of
  // byte addressable memory
  std::vector<std::unique_ptr<IExecutionProvider>> provider_list;
  if (options) {
    for (auto& factory : options->provider_factories) {
      auto provider = factory->CreateProvider();
      provider_list.push_back(std::move(provider));
    }
  }

  // register the providers
  for (auto& provider : provider_list) {
    if (provider) {
      ORT_API_RETURN_IF_STATUS_NOT_OK(sess->RegisterExecutionProvider(std::move(provider)));
    }
  }

  if (prepacked_weights_container != nullptr) {
    ORT_API_RETURN_IF_STATUS_NOT_OK(sess->AddPrePackedWeightsContainer(
        reinterpret_cast<PrepackedWeightsContainer*>(prepacked_weights_container)));
  }

  ORT_API_RETURN_IF_STATUS_NOT_OK(sess->Initialize());

  return nullptr;
}

}  // namespace

ORT_API_STATUS_IMPL(OrtApis::CreateSession, _In_ const OrtEnv* env, _In_ const ORTCHAR_T* model_path,
                    _In_ const OrtSessionOptions* options, _Outptr_ OrtSession** out) {
  API_IMPL_BEGIN
  std::unique_ptr<onnxruntime::InferenceSession> sess;
  OrtStatus* status = nullptr;
  *out = nullptr;

  ORT_TRY {
    ORT_API_RETURN_IF_ERROR(CreateSessionAndLoadModel(options, env, model_path, nullptr, 0, sess));
    ORT_API_RETURN_IF_ERROR(InitializeSession(options, sess));

    *out = reinterpret_cast<OrtSession*>(sess.release());
  }
  ORT_CATCH(const std::exception& e) {
    ORT_HANDLE_EXCEPTION([&]() {
      status = OrtApis::CreateStatus(ORT_FAIL, e.what());
    });
  }

  return status;
  API_IMPL_END
}

ORT_API_STATUS_IMPL(OrtApis::CreateSessionFromArray, _In_ const OrtEnv* env, _In_ const void* model_data,
                    size_t model_data_length, _In_ const OrtSessionOptions* options, _Outptr_ OrtSession** out) {
  API_IMPL_BEGIN
  std::unique_ptr<onnxruntime::InferenceSession> sess;
  OrtStatus* status = nullptr;
  *out = nullptr;

  ORT_TRY {
    ORT_API_RETURN_IF_ERROR(CreateSessionAndLoadModel(options, env, nullptr, model_data, model_data_length, sess));
    ORT_API_RETURN_IF_ERROR(InitializeSession(options, sess));

    *out = reinterpret_cast<OrtSession*>(sess.release());
  }
  ORT_CATCH(const std::exception& e) {
    ORT_HANDLE_EXCEPTION([&]() {
      status = OrtApis::CreateStatus(ORT_FAIL, e.what());
    });
  }

  return status;
  API_IMPL_END
}

ORT_API_STATUS_IMPL(OrtApis::Run, _Inout_ OrtSession* sess, _In_opt_ const OrtRunOptions* run_options,
                    _In_reads_(input_len) const char* const* input_names,
                    _In_reads_(input_len) const OrtValue* const* input, size_t input_len,
                    _In_reads_(output_names_len) const char* const* output_names1, size_t output_names_len,
                    _Inout_updates_all_(output_names_len) OrtValue** output) {
  API_IMPL_BEGIN
  auto session = reinterpret_cast<::onnxruntime::InferenceSession*>(sess);

  InlinedVector<std::string> feed_names;
  feed_names.reserve(input_len);
  InlinedVector<OrtValue> feeds;
  feeds.reserve(input_len);

  for (size_t i = 0; i != input_len; ++i) {
    if (input_names[i] == nullptr || input_names[i][0] == '\0') {
      return OrtApis::CreateStatus(ORT_INVALID_ARGUMENT, "input name cannot be empty");
    }

    if (!input[i]) {
      return OrtApis::CreateStatus(ORT_INVALID_ARGUMENT,
                                   MakeString("NULL input supplied for input ", input_names[i]).c_str());
    }

    feed_names.emplace_back(input_names[i]);
    feeds.emplace_back(*input[i]);
  }

  // Create output feed
  InlinedVector<std::string> output_names;
  output_names.reserve(output_names_len);
  for (size_t i = 0; i != output_names_len; ++i) {
    if (output_names1[i] == nullptr || output_names1[i][0] == '\0') {
      return OrtApis::CreateStatus(ORT_INVALID_ARGUMENT, "output name cannot be empty");
    }
    output_names.emplace_back(output_names1[i]);
  }

  std::vector<OrtValue> fetches;
  fetches.reserve(output_names_len);
  for (size_t i = 0; i != output_names_len; ++i) {
    if (output[i] != nullptr) {
      fetches.emplace_back(*output[i]);
    } else {
      fetches.emplace_back();
    }
  }

  Status status;
  if (run_options == nullptr) {
    OrtRunOptions op;
    status = session->Run(op, feed_names, feeds, output_names, &fetches, nullptr);
  } else {
    status = session->Run(*run_options, feed_names, feeds, output_names, &fetches, nullptr);
  }

  if (!status.IsOK())
    return ToOrtStatus(status);

  // We do it in two loops to make sure copy __ctors does not throw
  InlinedVector<std::unique_ptr<OrtValue>> output_unique_ptrs;
  output_unique_ptrs.reserve(output_names_len);
  for (size_t i = 0; i != output_names_len; ++i) {
    if (output[i] == nullptr) {
      output_unique_ptrs.emplace_back(std::make_unique<OrtValue>(fetches[i]));
    } else {
      output_unique_ptrs.emplace_back();
    }
  }

  assert(output_unique_ptrs.size() == output_names_len);

  for (size_t i = 0; i != output_names_len; ++i) {
    if (output[i] == nullptr) {
      assert(output_unique_ptrs[i] != nullptr);
      output[i] = output_unique_ptrs[i].release();
    }
  }
  return nullptr;
  API_IMPL_END
}

struct OrtIoBinding {
  std::unique_ptr<::onnxruntime::IOBinding> binding_;
  explicit OrtIoBinding(std::unique_ptr<::onnxruntime::IOBinding>&& binding) : binding_(std::move(binding)) {}
  OrtIoBinding(const OrtIoBinding&) = delete;
  OrtIoBinding& operator=(const OrtIoBinding&) = delete;
};

ORT_API_STATUS_IMPL(OrtApis::RunWithBinding, _Inout_ OrtSession* sess, _In_ const OrtRunOptions* run_options,
                    _In_ const OrtIoBinding* binding_ptr) {
  API_IMPL_BEGIN
  auto session = reinterpret_cast<::onnxruntime::InferenceSession*>(sess);
  Status status;
  if (run_options == nullptr) {
    OrtRunOptions default_run_options;
    status = session->Run(default_run_options, *binding_ptr->binding_);
  } else {
    status = session->Run(*run_options, *binding_ptr->binding_);
  }
  if (!status.IsOK()) {
    return ToOrtStatus(status);
  }
  return nullptr;
  API_IMPL_END
}

ORT_API_STATUS_IMPL(OrtApis::CreateIoBinding, _Inout_ OrtSession* sess, _Outptr_ OrtIoBinding** out) {
  API_IMPL_BEGIN
  auto session = reinterpret_cast<::onnxruntime::InferenceSession*>(sess);
  std::unique_ptr<::onnxruntime::IOBinding> binding;
  auto status = session->NewIOBinding(&binding);
  if (!status.IsOK()) {
    return ToOrtStatus(status);
  }
  *out = std::make_unique<OrtIoBinding>(std::move(binding)).release();
  return nullptr;
  API_IMPL_END
}

ORT_API(void, OrtApis::ReleaseIoBinding, _Frees_ptr_opt_ OrtIoBinding* binding_ptr) {
  delete binding_ptr;
}

ORT_API_STATUS_IMPL(OrtApis::BindInput, _Inout_ OrtIoBinding* binding_ptr, _In_ const char* name, _In_ const OrtValue* val_ptr) {
  API_IMPL_BEGIN
  auto st = binding_ptr->binding_->BindInput(name, *val_ptr);
  if (!st.IsOK()) {
    return ToOrtStatus(st);
  }
  return nullptr;
  API_IMPL_END
}

ORT_API_STATUS_IMPL(OrtApis::BindOutput, _Inout_ OrtIoBinding* binding_ptr, _In_ const char* name, _In_ const OrtValue* val_ptr) {
  API_IMPL_BEGIN
  auto st = binding_ptr->binding_->BindOutput(name, *val_ptr);
  if (!st.IsOK()) {
    return ToOrtStatus(st);
  }
  return nullptr;
  API_IMPL_END
}

ORT_API_STATUS_IMPL(OrtApis::BindOutputToDevice, _Inout_ OrtIoBinding* binding_ptr, _In_ const char* name, _In_ const OrtMemoryInfo* mem_info_ptr) {
  API_IMPL_BEGIN
  auto st = binding_ptr->binding_->BindOutput(name, mem_info_ptr->device);
  if (!st.IsOK()) {
    return ToOrtStatus(st);
  }
  return nullptr;
  API_IMPL_END
}

ORT_API_STATUS_IMPL(OrtApis::GetBoundOutputNames, _In_ const OrtIoBinding* binding_ptr, _In_ OrtAllocator* allocator,
                    _Out_ char** buffer, _Outptr_result_maybenull_ size_t** lengths, _Out_ size_t* count) {
  API_IMPL_BEGIN
  const auto& output_names = binding_ptr->binding_->GetOutputNames();
  if (output_names.empty()) {
    *buffer = nullptr;
    *lengths = nullptr;
    *count = 0U;
    return nullptr;
  }

  IAllocatorUniquePtr<size_t> lengths_alloc(reinterpret_cast<size_t*>(allocator->Alloc(allocator, output_names.size() * sizeof(size_t))),
                                            [allocator](size_t* p) { if(p) allocator->Free(allocator, p); });

  if (!lengths_alloc) {
    return OrtApis::CreateStatus(ORT_FAIL, "lengths allocation failed");
  }

  size_t total_len = 0;
  auto* len_ptr = lengths_alloc.get();
  for (const auto& n : output_names) {
    auto sz = n.size();
    total_len += sz;
    *len_ptr++ = sz;
  }

  IAllocatorUniquePtr<char> buffer_alloc(reinterpret_cast<char*>(allocator->Alloc(allocator, total_len * sizeof(char))),
                                         [allocator](char* p) { if(p) allocator->Free(allocator, p); });

  if (!buffer_alloc) {
    return OrtApis::CreateStatus(ORT_FAIL, "string buffer allocation failed");
  }

  char* buf_ptr = buffer_alloc.get();
  for (const auto& n : output_names) {
    auto sz = n.size();
    memcpy(buf_ptr, n.data(), sz);
    buf_ptr += sz;
  }

  *buffer = buffer_alloc.release();
  *lengths = lengths_alloc.release();
  *count = output_names.size();
  return nullptr;
  API_IMPL_END
}

ORT_API_STATUS_IMPL(OrtApis::GetBoundOutputValues, _In_ const OrtIoBinding* binding_ptr, _In_ OrtAllocator* allocator,
                    _Outptr_result_maybenull_ OrtValue*** output, _Out_ size_t* output_count) {
  API_IMPL_BEGIN
  const auto& outputs = binding_ptr->binding_->GetOutputs();
  if (outputs.empty()) {
    *output = nullptr;
    *output_count = 0U;
    return nullptr;
  }

  // Used to destroy and de-allocate on exception
  IAllocatorUniquePtr<OrtValue*> ortvalues_alloc(reinterpret_cast<OrtValue**>(allocator->Alloc(allocator, outputs.size() * sizeof(OrtValue*))),
                                                 [allocator](OrtValue** p) { if (p) allocator->Free(allocator, p); });
  if (!ortvalues_alloc) {
    return OrtApis::CreateStatus(ORT_FAIL, "Output buffer allocation failed");
  }

  InlinedVector<std::unique_ptr<OrtValue>> value_dups;
  value_dups.reserve(outputs.size());

  for (const auto& out_value : outputs) {
    value_dups.push_back(std::make_unique<OrtValue>(out_value));
  }

  // The rest is noexcept
  OrtValue** out_ptr = ortvalues_alloc.get();
  for (auto& v : value_dups) {
    *out_ptr++ = v.release();
  }

  *output = ortvalues_alloc.release();
  *output_count = outputs.size();
  return nullptr;
  API_IMPL_END
}

ORT_API(void, OrtApis::ClearBoundInputs, _Inout_ OrtIoBinding* binding_ptr) {
  binding_ptr->binding_->ClearInputs();
}

ORT_API(void, OrtApis::ClearBoundOutputs, _Inout_ OrtIoBinding* binding_ptr) {
  binding_ptr->binding_->ClearOutputs();
}

ORT_API_STATUS_IMPL(OrtApis::SynchronizeBoundInputs, _Inout_ OrtIoBinding* binding_ptr) {
  API_IMPL_BEGIN
  auto st = binding_ptr->binding_->SynchronizeInputs();
  if (!st.IsOK()) {
    return ToOrtStatus(st);
  }
  return nullptr;
  API_IMPL_END
}

ORT_API_STATUS_IMPL(OrtApis::SynchronizeBoundOutputs, _Inout_ OrtIoBinding* binding_ptr) {
  API_IMPL_BEGIN
  auto st = binding_ptr->binding_->SynchronizeOutputs();
  if (!st.IsOK()) {
    return ToOrtStatus(st);
  }
  return nullptr;
  API_IMPL_END
}

ORT_API_STATUS_IMPL(OrtApis::IsTensor, _In_ const OrtValue* value, _Out_ int* out) {
  auto v = reinterpret_cast<const ::OrtValue*>(value);
  *out = v->IsTensor() ? 1 : 0;
  return nullptr;
}

ORT_API_STATUS_IMPL(OrtApis::HasValue, _In_ const OrtValue* value, _Out_ int* out) {
  auto v = reinterpret_cast<const ::OrtValue*>(value);
  *out = v->IsAllocated() ? 1 : 0;
  return nullptr;
}

ORT_API_STATUS_IMPL(OrtApis::IsSparseTensor, _In_ const OrtValue* value, _Out_ int* out) {
#if !defined(DISABLE_SPARSE_TENSORS)
  auto v = reinterpret_cast<const ::OrtValue*>(value);
  *out = v->IsSparseTensor() ? 1 : 0;
  return nullptr;
#else
  ORT_UNUSED_PARAMETER(value);
  ORT_UNUSED_PARAMETER(out);

  return OrtApis::CreateStatus(ORT_FAIL, "SparseTensor is not supported in this build.");
#endif
}

ORT_API_STATUS_IMPL(OrtApis::GetTensorMutableData, _Inout_ OrtValue* value, _Outptr_ void** output) {
  TENSOR_READWRITE_API_BEGIN
  // Uncomment when WinML fixed their code
  // if (tensor->IsDataTypeString()) {
  //  return OrtApis::CreateStatus(ORT_NOT_IMPLEMENTED, "this API does not support strings");
  //}
  *output = tensor->MutableDataRaw();
  return nullptr;
  API_IMPL_END
}

ORT_API_STATUS_IMPL(OrtApis::FillStringTensor, _Inout_ OrtValue* value, _In_ const char* const* s, size_t s_len) {
  TENSOR_READWRITE_API_BEGIN
  auto* dst = tensor->MutableData<std::string>();
  auto len = static_cast<size_t>(tensor->Shape().Size());
  if (s_len != len) {
    return OrtApis::CreateStatus(ORT_INVALID_ARGUMENT, "input array doesn't equal tensor size");
  }
  for (size_t i = 0; i != len; ++i) {
    // allocate and copy
    dst[i] = s[i];
  }
  return nullptr;
  API_IMPL_END
}

ORT_API_STATUS_IMPL(OrtApis::FillStringTensorElement, _Inout_ OrtValue* value, _In_ const char* s, size_t index) {
  TENSOR_READWRITE_API_BEGIN
  auto* dst = tensor->MutableData<std::string>();
  const auto len = static_cast<size_t>(tensor->Shape().Size());
  if (index >= len) {
    return OrtApis::CreateStatus(ORT_INVALID_ARGUMENT, "element index is out of bounds");
  }

  dst[index] = s;

  return nullptr;
  API_IMPL_END
}

ORT_API_STATUS_IMPL(OrtApis::GetResizedStringTensorElementBuffer, _Inout_ OrtValue* value,
                    _In_ size_t index, _In_ size_t length_in_bytes, _Inout_ char** buffer) {
  TENSOR_READWRITE_API_BEGIN
  auto* dst = tensor->MutableData<std::string>();
  const auto len = static_cast<size_t>(tensor->Shape().Size());

  if (index >= len) {
    return OrtApis::CreateStatus(ORT_INVALID_ARGUMENT, "element index is out of bounds");
  }

  auto& s = dst[index];
  s.resize(length_in_bytes);
  *buffer = s.data();
  return nullptr;
  API_IMPL_END
}

namespace {

OrtStatusPtr GetTensorStringSpan(const ::OrtValue& v, gsl::span<const std::string>& span) {
  if (!v.IsAllocated()) {
    return OrtApis::CreateStatus(ORT_INVALID_ARGUMENT, "OrtValue should contain a Tensor or a Sparse Tensor");
  }
  gsl::span<const std::string> str_span;
  int64_t items = 0;
  // Data type will be enforced on DataAsSpan() call.
  if (v.IsTensor()) {
    const auto& tensor = v.Get<onnxruntime::Tensor>();
    items = tensor.Shape().Size();
    if (items >= 0) {
      str_span = tensor.DataAsSpan<std::string>();
    }
  }
#if !defined(DISABLE_SPARSE_TENSORS)
  else if (v.IsSparseTensor()) {
    const auto& sparse_tensor = v.Get<SparseTensor>();
    if (sparse_tensor.Format() == onnxruntime::SparseFormat::kUndefined) {
      return OrtApis::CreateStatus(ORT_INVALID_ARGUMENT, "Sparse Tensor does not contain sparse data");
    }
    items = sparse_tensor.Values().Shape().Size();
    if (items >= 0) {
      str_span = sparse_tensor.Values().DataAsSpan<std::string>();
    }
  }
#endif
  else {
    return OrtApis::CreateStatus(ORT_NOT_IMPLEMENTED, "This API supports Tensors or SparseTensors");
  }

  if (items < 0) {
    return OrtApis::CreateStatus(ORT_INVALID_ARGUMENT, "shape is invalid");
  }
  span = str_span;
  return nullptr;
}
}  // namespace

ORT_API_STATUS_IMPL(OrtApis::GetStringTensorDataLength, _In_ const OrtValue* value, _Out_ size_t* out) {
  API_IMPL_BEGIN
  gsl::span<const std::string> str_span;
  if (auto* status = GetTensorStringSpan(*value, str_span)) {
    return status;
  }

  size_t ret = 0;
  for (const auto& s : str_span) {
    ret += s.size();
  }

  *out = ret;
  return nullptr;
  API_IMPL_END
}

ORT_API_STATUS_IMPL(OrtApis::GetStringTensorElementLength, _In_ const OrtValue* value, size_t index, _Out_ size_t* out) {
  API_IMPL_BEGIN
  gsl::span<const std::string> str_span;
  if (auto* status = GetTensorStringSpan(*value, str_span)) {
    return status;
  }

  if (index < str_span.size()) {
    *out = str_span[index].size();
  } else {
    return OrtApis::CreateStatus(ORT_INVALID_ARGUMENT, "index is out of bounds");
  }

  return nullptr;
  API_IMPL_END
}

ORT_API_STATUS_IMPL(OrtApis::GetStringTensorContent, _In_ const OrtValue* value, _Out_writes_bytes_all_(s_len) void* s,
                    size_t s_len, _Out_writes_all_(offsets_len) size_t* offsets, size_t offsets_len) {
  API_IMPL_BEGIN

  gsl::span<const std::string> str_span;
  if (auto* status = GetTensorStringSpan(*value, str_span)) {
    return status;
  }

  if (offsets_len != str_span.size()) {
    return OrtApis::CreateStatus(ORT_FAIL, "offsets buffer is not equal to tensor size");
  }

  size_t total_size = 0;
  for (const auto& str : str_span) {
    total_size += str.size();
  }

  if (s_len < total_size) {
    return OrtApis::CreateStatus(ORT_FAIL, "output buffer is too small. Use GetStringTensorDataLength.");
  }

  size_t f = 0;
  char* p = static_cast<char*>(s);
  for (const auto& str : str_span) {
    memcpy(p, str.data(), str.size());
    p += str.size();
    *offsets++ = f;
    f += str.size();
  }
  return nullptr;
  API_IMPL_END
}

ORT_API_STATUS_IMPL(OrtApis::GetStringTensorElement, _In_ const OrtValue* value,
                    size_t s_len, size_t index, _Out_writes_bytes_all_(s_len) void* s) {
  API_IMPL_BEGIN
  gsl::span<const std::string> str_span;
  if (auto* status = GetTensorStringSpan(*value, str_span)) {
    return status;
  }

  if (index < str_span.size()) {
    const auto& str = str_span[index];
    if (s_len < str.size()) {
      return OrtApis::CreateStatus(ORT_FAIL, "buffer size is too small for string element");
    }
    memcpy(s, str.data(), str.size());
  } else {
    return OrtApis::CreateStatus(ORT_INVALID_ARGUMENT, "element index is out of bounds");
  }
  return nullptr;
  API_IMPL_END
}

#define ORT_C_API_RETURN_IF_ERROR(expr)                 \
  do {                                                  \
    auto _status = (expr);                              \
    if ((!_status.IsOK())) return ToOrtStatus(_status); \
  } while (0)

#define DEFINE_RELEASE_ORT_OBJECT_FUNCTION(INPUT_TYPE, REAL_TYPE)                       \
  ORT_API(void, OrtApis::Release##INPUT_TYPE, _Frees_ptr_opt_ Ort##INPUT_TYPE* value) { \
    delete reinterpret_cast<REAL_TYPE*>(value);                                         \
  }

using DefListResult = std::pair<Status, const InputDefList*>;
using GetDefListFn = DefListResult (*)(const ::onnxruntime::InferenceSession*);
const auto get_inputs_fn = [](const ::onnxruntime::InferenceSession* session) -> DefListResult { return session->GetModelInputs(); };
const auto get_outputs_fn = [](const ::onnxruntime::InferenceSession* session) -> DefListResult { return session->GetModelOutputs(); };
const auto get_overridable_initializers_fn = [](const ::onnxruntime::InferenceSession* session) -> DefListResult { return session->GetOverridableInitializers(); };

static ORT_STATUS_PTR GetNodeDefListCountHelper(const OrtSession* sess, GetDefListFn get_fn, size_t* out) {
  API_IMPL_BEGIN
  auto session = reinterpret_cast<const ::onnxruntime::InferenceSession*>(sess);
  std::pair<Status, const InputDefList*> p = get_fn(session);
  if (!p.first.IsOK())
    return ToOrtStatus(p.first);
  *out = p.second->size();
  return nullptr;
  API_IMPL_END
}

ORT_API_STATUS_IMPL(OrtApis::SessionGetInputCount, _In_ const OrtSession* sess, _Out_ size_t* out) {
  return GetNodeDefListCountHelper(sess, get_inputs_fn, out);
}

ORT_API_STATUS_IMPL(OrtApis::SessionGetOutputCount, _In_ const OrtSession* sess, _Out_ size_t* out) {
  return GetNodeDefListCountHelper(sess, get_outputs_fn, out);
}

ORT_API_STATUS_IMPL(OrtApis::SessionGetOverridableInitializerCount, _In_ const OrtSession* sess, _Out_ size_t* out) {
  return GetNodeDefListCountHelper(sess, get_overridable_initializers_fn, out);
}

static ORT_STATUS_PTR GetNodeDefTypeInfoHelper(const OrtSession* sess, GetDefListFn get_fn, size_t index,
                                               _Outptr_ struct OrtTypeInfo** out) {
  API_IMPL_BEGIN
  auto session = reinterpret_cast<const ::onnxruntime::InferenceSession*>(sess);
  std::pair<Status, const InputDefList*> p = get_fn(session);
  if (!p.first.IsOK())
    return ToOrtStatus(p.first);
  if (p.second->size() <= index)
    return OrtApis::CreateStatus(ORT_FAIL, "out of index");
  const ONNX_NAMESPACE::TypeProto* type_proto = (*p.second)[index]->TypeAsProto();
  auto type_info = OrtTypeInfo::FromTypeProto(*type_proto);
  *out = type_info.release();
  return nullptr;
  API_IMPL_END
}

ORT_API_STATUS_IMPL(OrtApis::SessionGetInputTypeInfo, _In_ const OrtSession* sess, size_t index, _Outptr_ struct OrtTypeInfo** out) {
  return GetNodeDefTypeInfoHelper(sess, get_inputs_fn, index, out);
}

ORT_API_STATUS_IMPL(OrtApis::SessionGetOutputTypeInfo, _In_ const OrtSession* sess, size_t index, _Outptr_ struct OrtTypeInfo** out) {
  return GetNodeDefTypeInfoHelper(sess, get_outputs_fn, index, out);
}

ORT_API_STATUS_IMPL(OrtApis::SessionGetOverridableInitializerTypeInfo, _In_ const OrtSession* sess, size_t index, _Outptr_ struct OrtTypeInfo** out) {
  return GetNodeDefTypeInfoHelper(sess, get_overridable_initializers_fn, index, out);
}

char* onnxruntime::StrDup(const std::string& str, OrtAllocator* allocator) {
  char* output_string = reinterpret_cast<char*>(allocator->Alloc(allocator, str.size() + 1));
  memcpy(output_string, str.c_str(), str.size());
  output_string[str.size()] = '\0';
  return output_string;
}

static ORT_STATUS_PTR GetNodeDefNameImpl(_In_ const OrtSession* sess, size_t index, _Inout_ OrtAllocator* allocator,
                                         GetDefListFn get_fn, _Outptr_ char** output) {
  auto session = reinterpret_cast<const ::onnxruntime::InferenceSession*>(sess);
  std::pair<Status, const InputDefList*> p = get_fn(session);
  if (!p.first.IsOK())
    return ToOrtStatus(p.first);
  if (p.second == nullptr)
    return OrtApis::CreateStatus(ORT_FAIL, "internal error");
  const InputDefList& defs = *p.second;
  if (index >= defs.size())
    return OrtApis::CreateStatus(ORT_FAIL, "index out of range");
  *output = StrDup(defs[index]->Name(), allocator);
  return nullptr;
}

ORT_API_STATUS_IMPL(OrtApis::SessionEndProfiling, _In_ OrtSession* sess, _Inout_ OrtAllocator* allocator,
                    _Outptr_ char** out) {
  API_IMPL_BEGIN
  auto session = reinterpret_cast<::onnxruntime::InferenceSession*>(sess);
  auto profile_file_name = session->EndProfiling();
  *out = StrDup(profile_file_name, allocator);
  return nullptr;
  API_IMPL_END
}

ORT_API_STATUS_IMPL(OrtApis::SessionGetModelMetadata, _In_ const OrtSession* sess,
                    _Outptr_ OrtModelMetadata** out) {
  API_IMPL_BEGIN
  auto session = reinterpret_cast<const ::onnxruntime::InferenceSession*>(sess);
  auto p = session->GetModelMetadata();
  if (!p.first.IsOK())
    return ToOrtStatus(p.first);
  *out = reinterpret_cast<OrtModelMetadata*>(std::make_unique<ModelMetadata>(*p.second).release());
  return nullptr;
  API_IMPL_END
}

ORT_API_STATUS_IMPL(OrtApis::ModelMetadataGetProducerName,
                    _In_ const OrtModelMetadata* model_metadata,
                    _Inout_ OrtAllocator* allocator, _Outptr_ char** value) {
  API_IMPL_BEGIN
  auto producer_name = reinterpret_cast<const ::onnxruntime::ModelMetadata*>(model_metadata)->producer_name;
  *value = StrDup(producer_name, allocator);
  return nullptr;
  API_IMPL_END
}

ORT_API_STATUS_IMPL(OrtApis::ModelMetadataGetGraphName,
                    _In_ const OrtModelMetadata* model_metadata,
                    _Inout_ OrtAllocator* allocator, _Outptr_ char** value) {
  API_IMPL_BEGIN
  auto graph_name = reinterpret_cast<const ::onnxruntime::ModelMetadata*>(model_metadata)->graph_name;
  *value = StrDup(graph_name, allocator);
  return nullptr;
  API_IMPL_END
}

ORT_API_STATUS_IMPL(OrtApis::ModelMetadataGetDomain,
                    _In_ const OrtModelMetadata* model_metadata,
                    _Inout_ OrtAllocator* allocator, _Outptr_ char** value) {
  API_IMPL_BEGIN
  auto domain = reinterpret_cast<const ::onnxruntime::ModelMetadata*>(model_metadata)->domain;
  *value = StrDup(domain, allocator);
  return nullptr;
  API_IMPL_END
}

ORT_API_STATUS_IMPL(OrtApis::ModelMetadataGetDescription,
                    _In_ const OrtModelMetadata* model_metadata,
                    _Inout_ OrtAllocator* allocator, _Outptr_ char** value) {
  API_IMPL_BEGIN
  auto description = reinterpret_cast<const ::onnxruntime::ModelMetadata*>(model_metadata)->description;
  *value = StrDup(description, allocator);
  return nullptr;
  API_IMPL_END
}

ORT_API_STATUS_IMPL(OrtApis::ModelMetadataGetGraphDescription,
                    _In_ const OrtModelMetadata* model_metadata,
                    _Inout_ OrtAllocator* allocator, _Outptr_ char** value) {
  API_IMPL_BEGIN
  auto description = reinterpret_cast<const ::onnxruntime::ModelMetadata*>(model_metadata)->graph_description;
  *value = StrDup(description, allocator);
  return nullptr;
  API_IMPL_END
}

ORT_API_STATUS_IMPL(OrtApis::ModelMetadataLookupCustomMetadataMap, _In_ const OrtModelMetadata* model_metadata,
                    _Inout_ OrtAllocator* allocator, _In_ const char* key, _Outptr_result_maybenull_ char** value) {
  API_IMPL_BEGIN
  auto custom_metadata_map =
      reinterpret_cast<const ::onnxruntime::ModelMetadata*>(model_metadata)->custom_metadata_map;

  std::string temp(key);

  auto iter = custom_metadata_map.find(temp);

  if (iter == custom_metadata_map.end()) {
    *value = nullptr;
  } else {
    *value = StrDup(iter->second, allocator);
  }

  return nullptr;
  API_IMPL_END
}

ORT_API_STATUS_IMPL(OrtApis::ModelMetadataGetCustomMetadataMapKeys,
                    _In_ const OrtModelMetadata* model_metadata,
                    _Inout_ OrtAllocator* allocator, _Outptr_result_buffer_maybenull_(*num_keys) char*** keys, _Out_ int64_t* num_keys) {
  API_IMPL_BEGIN
  const auto& custom_metadata_map =
      reinterpret_cast<const ::onnxruntime::ModelMetadata*>(model_metadata)->custom_metadata_map;

  auto count = custom_metadata_map.size();
  if (count == 0) {
    *keys = nullptr;
  } else {
    // To guard against overflow in the next step where we compute bytes to allocate
    SafeInt<size_t> alloc_count(count);

    InlinedVector<Ort::AllocatedStringPtr> string_holders;
    string_holders.reserve(count);

    auto deletor = Ort::detail::AllocatedFree(allocator);
    // alloc_count * sizeof(...) will throw if there was an overflow which will be caught in API_IMPL_END
    // and be returned to the user as a status
    char** p = reinterpret_cast<char**>(allocator->Alloc(allocator, alloc_count * sizeof(char*)));
    assert(p != nullptr);

    // StrDup may throw
    std::unique_ptr<void, decltype(deletor)> array_guard(p, deletor);

    int64_t i = 0;
    for (const auto& e : custom_metadata_map) {
      auto* s = StrDup(e.first, allocator);
      string_holders.push_back(Ort::AllocatedStringPtr(s, deletor));
      p[i++] = s;
    }

    for (auto& s : string_holders) {
      s.release();
    }

    *keys = p;
    array_guard.release();
  }

  *num_keys = static_cast<int64_t>(count);
  return nullptr;
  API_IMPL_END
}

ORT_API_STATUS_IMPL(OrtApis::ModelMetadataGetVersion,
                    _In_ const OrtModelMetadata* model_metadata,
                    _Out_ int64_t* value) {
  API_IMPL_BEGIN
  *value = reinterpret_cast<const ::onnxruntime::ModelMetadata*>(model_metadata)->version;
  return nullptr;
  API_IMPL_END
}

ORT_API_STATUS_IMPL(OrtApis::SessionGetInputName, _In_ const OrtSession* sess, size_t index,
                    _Inout_ OrtAllocator* allocator, _Outptr_ char** output) {
  API_IMPL_BEGIN
  return GetNodeDefNameImpl(sess, index, allocator, get_inputs_fn, output);
  API_IMPL_END
}

ORT_API_STATUS_IMPL(OrtApis::SessionGetOutputName, _In_ const OrtSession* sess, size_t index,
                    _Inout_ OrtAllocator* allocator, _Outptr_ char** output) {
  API_IMPL_BEGIN
  return GetNodeDefNameImpl(sess, index, allocator, get_outputs_fn, output);
  API_IMPL_END
}

ORT_API_STATUS_IMPL(OrtApis::SessionGetOverridableInitializerName, _In_ const OrtSession* sess, size_t index,
                    _Inout_ OrtAllocator* allocator, _Outptr_ char** output) {
  API_IMPL_BEGIN
  return GetNodeDefNameImpl(sess, index, allocator, get_overridable_initializers_fn, output);
  API_IMPL_END
}

ORT_API_STATUS_IMPL(OrtApis::AllocatorAlloc, _Inout_ OrtAllocator* ptr, size_t size, _Outptr_ void** out) {
  API_IMPL_BEGIN
  *out = ptr->Alloc(ptr, size);
  return nullptr;
  API_IMPL_END
}

ORT_API_STATUS_IMPL(OrtApis::AllocatorFree, _Inout_ OrtAllocator* ptr, void* p) {
  API_IMPL_BEGIN
  ptr->Free(ptr, p);
  return nullptr;
  API_IMPL_END
}

ORT_API_STATUS_IMPL(OrtApis::AllocatorGetInfo, _In_ const OrtAllocator* ptr, _Outptr_ const struct OrtMemoryInfo** out) {
  API_IMPL_BEGIN
  *out = ptr->Info(ptr);
  return nullptr;
  API_IMPL_END
}

template <typename T>
ORT_STATUS_PTR OrtGetNumSequenceElements(const OrtValue* p_ml_value, size_t* out) {
  auto& data = p_ml_value->Get<T>();
  *out = data.size();
  return nullptr;
}

#if !defined(DISABLE_ML_OPS)
static constexpr int NUM_MAP_INDICES = 2;
#endif

static ORT_STATUS_PTR OrtGetValueCountImpl(const OrtValue* value, size_t* out) {
  ONNXType value_type;
  if (auto status = OrtApis::GetValueType(value, &value_type))
    return status;
  if (value_type == ONNX_TYPE_MAP) {
#if !defined(DISABLE_ML_OPS)
    *out = NUM_MAP_INDICES;
    return nullptr;
#else
    return OrtApis::CreateStatus(ORT_FAIL, "Map type is not supported in this build.");
#endif
  }
  if (value_type == ONNX_TYPE_SEQUENCE) {
    // Note: keep these in sync with the registered types in data_types.h
    if (value->IsTensorSequence()) {
      *out = value->Get<TensorSeq>().Size();
      return nullptr;
    } else {
#if !defined(DISABLE_ML_OPS)
      utils::ContainerChecker c_checker(value->Type());
      if (c_checker.IsSequenceOf<std::map<std::string, float>>()) {
        return OrtGetNumSequenceElements<VectorMapStringToFloat>(value, out);
      } else if (c_checker.IsSequenceOf<std::map<int64_t, float>>()) {
        return OrtGetNumSequenceElements<VectorMapInt64ToFloat>(value, out);
      } else {
        return OrtApis::CreateStatus(ORT_FAIL, "Input is not of one of the supported sequence types.");
      }
#else
      return OrtApis::CreateStatus(ORT_FAIL, "Map type is not supported in this build.");
#endif
    }
  } else {
    return OrtApis::CreateStatus(ORT_FAIL, "Input is not of type sequence or map.");
  }
}

ORT_API_STATUS_IMPL(OrtApis::GetValueCount, _In_ const OrtValue* value, _Out_ size_t* out) {
  API_IMPL_BEGIN
  return OrtGetValueCountImpl(value, out);
  API_IMPL_END
}

namespace c_api_internal {

#if !defined(DISABLE_ML_OPS)
///////////////////
// OrtGetValueImplSeqOfMap
template <typename T>
static ORT_STATUS_PTR OrtGetValueImplSeqOfMap(const OrtValue* p_ml_value, int index, _Outptr_ OrtValue** out) {
  using TKey = typename T::value_type::key_type;
  using TVal = typename T::value_type::mapped_type;
  using MapType = std::map<TKey, TVal>;
  auto& data_vec = p_ml_value->Get<T>();
  auto& data_elem = data_vec.at(index);
  auto copy_data_elem = std::make_unique<MapType>(data_elem);
  auto value = std::make_unique<OrtValue>();
  auto ml_type = DataTypeImpl::GetType<MapType>();
  value->Init(copy_data_elem.release(),
              ml_type,
              ml_type->GetDeleteFunc());
  *out = value.release();
  return nullptr;
}
#endif

ORT_STATUS_PTR PopulateTensorWithData(Tensor& tensor, bool is_string, _In_ const void* data_elem, size_t num_elems,
                                      size_t elem_size) {
  auto len = narrow<size_t>(tensor.Shape().Size());
  if (num_elems < len) {
    return OrtApis::CreateStatus(ORT_INVALID_ARGUMENT, "input array is too short");
  }
  if (!is_string) {
    memcpy(tensor.MutableDataRaw(), data_elem, elem_size * num_elems);
  } else {
    const std::string* strings = reinterpret_cast<const std::string*>(data_elem);
    auto str_span = gsl::make_span(strings, num_elems);
    auto* dst = tensor.MutableData<std::string>();
    std::copy(str_span.begin(), str_span.end(), dst);
  }
  return nullptr;
}

ORT_STATUS_PTR CreateTensorAndPopulate(MLDataType element_type, const int64_t* shape, size_t shape_len,
                                       const void* data, size_t num_elements, _Inout_ OrtAllocator* allocator, OrtValue& result) {
  ORT_API_RETURN_IF_ERROR(CreateTensorImpl(element_type, shape, shape_len, allocator, result));
  ORT_API_RETURN_IF_ERROR(PopulateTensorWithData(*result.GetMutable<Tensor>(), utils::IsDataTypeString(element_type),
                                                 data, num_elements, element_type->Size()));
  return nullptr;
}

}  // namespace c_api_internal
#ifdef _MSC_VER
#pragma warning(push)
#pragma warning(disable : 6101)
#endif

static ORT_STATUS_PTR OrtGetValueImplSeqOfTensors(_In_ const OrtValue* p_ml_value, int index, _Inout_ OrtAllocator* allocator,
                                                  _Outptr_ OrtValue** out) {
  const auto& data = p_ml_value->Get<TensorSeq>();
  const auto& one_tensor = data.Get(index);
  const auto& tensor_shape = one_tensor.Shape();
  auto result = std::make_unique<OrtValue>();
  ORT_API_RETURN_IF_ERROR(c_api_internal::CreateTensorAndPopulate(one_tensor.DataType(), tensor_shape.GetDims().data(),
                                                                  tensor_shape.NumDimensions(), one_tensor.DataRaw(),
                                                                  narrow<size_t>(one_tensor.Shape().Size()),
                                                                  allocator, *result));
  *out = result.release();
  return nullptr;
}

#ifdef _MSC_VER
#pragma warning(pop)
#endif

static ORT_STATUS_PTR OrtGetValueImplSeq(_In_ const OrtValue* value, int index, _Inout_ OrtAllocator* allocator,
                                         _Outptr_ OrtValue** out) {
  // Note: keep these in sync with the registered types in data_types.h
  if (value->IsTensorSequence()) {
    return OrtGetValueImplSeqOfTensors(value, index, allocator, out);
  } else {
#if !defined(DISABLE_ML_OPS)
    utils::ContainerChecker c_checker(value->Type());
    if (c_checker.IsSequenceOf<std::map<std::string, float>>()) {
      return c_api_internal::OrtGetValueImplSeqOfMap<VectorMapStringToFloat>(value, index, out);
    } else if (c_checker.IsSequenceOf<std::map<int64_t, float>>()) {
      return c_api_internal::OrtGetValueImplSeqOfMap<VectorMapInt64ToFloat>(value, index, out);
    } else {
      return OrtApis::CreateStatus(ORT_FAIL, "Input is not of one of the supported sequence types.");
    }
#else
    return OrtApis::CreateStatus(ORT_FAIL, "Map type is not supported in this build.");
#endif
  }
}

#if !defined(DISABLE_ML_OPS)
template <typename T>
static ORT_STATUS_PTR OrtGetValueImplMapHelper(_In_ const OrtValue* p_ml_value, int index,
                                               _Inout_ OrtAllocator* allocator, _Outptr_ OrtValue** out) {
  using namespace onnxruntime::utils;
  using TKey = typename T::key_type;
  using TVal = typename T::mapped_type;
  auto& data = p_ml_value->Get<T>();
  int64_t num_kv_pairs = data.size();
#if defined(_WIN32) && !defined(_M_AMD64)
  ORT_ENFORCE(static_cast<uint64_t>(num_kv_pairs) < std::numeric_limits<size_t>::max());
#endif
  const std::vector<int64_t> dims{num_kv_pairs};
  auto result = std::make_unique<OrtValue>();
  std::vector<TKey> vec_keys;
  std::vector<TVal> vec_vals;
  const void* data_ptr;
  size_t data_size;
  MLDataType element_type;
  switch (index) {
    case 0: {  // user is requesting keys
      element_type = DataTypeImpl::TensorTypeFromONNXEnum(GetONNXTensorElementDataType<TKey>())->GetElementType();
      vec_keys.reserve(static_cast<size_t>(num_kv_pairs));
      std::transform(data.cbegin(), data.cend(), std::back_inserter(vec_keys), [](const auto& k) { return k.first; });
      data_ptr = vec_keys.data();
      data_size = vec_keys.size();
    } break;
    case 1: {  // user is requesting values
      element_type = DataTypeImpl::TensorTypeFromONNXEnum(GetONNXTensorElementDataType<TVal>())->GetElementType();
      vec_vals.reserve(static_cast<size_t>(num_kv_pairs));
      std::transform(data.cbegin(), data.cend(), std::back_inserter(vec_vals), [](const auto& k) { return k.second; });
      data_ptr = vec_vals.data();
      data_size = vec_vals.size();
    } break;
    default:
      return OrtApis::CreateStatus(ORT_FAIL, "Invalid index requested for map type.");
  }
  ORT_API_RETURN_IF_ERROR(c_api_internal::CreateTensorAndPopulate(element_type, dims.data(), dims.size(), data_ptr,
                                                                  data_size, allocator, *result));
  *out = result.release();
  return nullptr;
}

static ORT_STATUS_PTR OrtGetValueImplMap(_In_ const OrtValue* value, int index, _Inout_ OrtAllocator* allocator,
                                         _Outptr_ OrtValue** out) {
  auto p_ml_value = reinterpret_cast<const OrtValue*>(value);
  auto type = p_ml_value->Type();
  // Note: keep these in sync with the registered types in data_types.h
  utils::ContainerChecker c_checker(type);
  if (c_checker.IsMap()) {
    if (c_checker.IsMapOf<std::string, std::string>()) {
      return OrtGetValueImplMapHelper<MapStringToString>(p_ml_value, index, allocator, out);
    } else if (c_checker.IsMapOf<std::string, int64_t>()) {
      return OrtGetValueImplMapHelper<MapStringToInt64>(p_ml_value, index, allocator, out);
    } else if (c_checker.IsMapOf<std::string, float>()) {
      return OrtGetValueImplMapHelper<MapStringToFloat>(p_ml_value, index, allocator, out);
    } else if (c_checker.IsMapOf<std::string, double>()) {
      return OrtGetValueImplMapHelper<MapStringToDouble>(p_ml_value, index, allocator, out);
    } else if (c_checker.IsMapOf<int64_t, std::string>()) {
      return OrtGetValueImplMapHelper<MapInt64ToString>(p_ml_value, index, allocator, out);
    } else if (c_checker.IsMapOf<int64_t, int64_t>()) {
      return OrtGetValueImplMapHelper<MapInt64ToInt64>(p_ml_value, index, allocator, out);
    } else if (c_checker.IsMapOf<int64_t, float>()) {
      return OrtGetValueImplMapHelper<MapInt64ToFloat>(p_ml_value, index, allocator, out);
    } else if (c_checker.IsMapOf<int64_t, double>()) {
      return OrtGetValueImplMapHelper<MapInt64ToDouble>(p_ml_value, index, allocator, out);
    }
  }
  return OrtApis::CreateStatus(ORT_FAIL, "Input is not of one of the supported map types.");
}
#endif

static ORT_STATUS_PTR OrtGetValueImpl(_In_ const OrtValue* value, int index, _Inout_ OrtAllocator* allocator,
                                      _Outptr_ OrtValue** out) {
  ONNXType value_type;
  if (auto status = OrtApis::GetValueType(value, &value_type))
    return status;
  if (value_type == ONNX_TYPE_MAP) {
#if !defined(DISABLE_ML_OPS)
    return OrtGetValueImplMap(value, index, allocator, out);
#else
    return OrtApis::CreateStatus(ORT_FAIL, "Map type is not supported in this build.");
#endif
  }
  if (value_type == ONNX_TYPE_SEQUENCE) {
    return OrtGetValueImplSeq(value, index, allocator, out);
  } else {
    return OrtApis::CreateStatus(ORT_FAIL, "Input is not of type sequence or map.");
  }
}

ORT_API_STATUS_IMPL(OrtApis::GetValue, _In_ const OrtValue* value, int index, _Inout_ OrtAllocator* allocator,
                    _Outptr_ OrtValue** out) {
  API_IMPL_BEGIN
  return OrtGetValueImpl(value, index, allocator, out);
  API_IMPL_END
}

///////////////////
// OrtCreateValue

#if !defined(DISABLE_ML_OPS)
template <typename T>
static ORT_STATUS_PTR OrtCreateValueImplSeqHelperMap(const OrtValue* const* in, size_t num_values,
                                                     _Outptr_ OrtValue** out) {
  using SeqType = std::vector<T>;
  auto seq_ptr = std::make_unique<SeqType>();
  seq_ptr->reserve(num_values);
  for (size_t idx = 0; idx < num_values; ++idx) {
    auto& m = reinterpret_cast<const OrtValue*>(in[idx])->Get<T>();
    seq_ptr->push_back(m);
  }
  // create OrtValue with this vector
  auto value = std::make_unique<OrtValue>();
  auto ml_type = DataTypeImpl::GetType<SeqType>();
  value->Init(seq_ptr.release(),
              ml_type,
              ml_type->GetDeleteFunc());
  *out = value.release();
  return nullptr;
}
#endif

static ORT_STATUS_PTR OrtCreateValueImplSeqHelper(const OrtValue* const* in, size_t num_values,
                                                  _Outptr_ OrtValue** out) {
  using namespace c_api_internal;
  auto dtype = in[0]->Get<Tensor>().DataType();
  auto seq_ptr = std::make_unique<TensorSeq>(dtype);
  seq_ptr->Reserve(num_values);

  for (size_t idx = 0; idx < num_values; ++idx) {
    ORT_ENFORCE(in[idx]->IsTensor(), "Expecting all elements to be tensors. Got: ", DataTypeImpl::ToString(in[idx]->Type()));
    auto tensor_elem_type = in[idx]->Get<Tensor>().DataType();

    // sequences must have tensors of the same data type
    if (tensor_elem_type != dtype) {
      return OrtApis::CreateStatus(ORT_FAIL,
                                   "Sequences must have tensors of the same data type. There was at least one tensor in the input that was different.");
    }

    seq_ptr->Add(*in[idx]);
  }

  // create OrtValue with this vector
  auto value = std::make_unique<OrtValue>();
  auto ml_type = DataTypeImpl::GetType<TensorSeq>();
  value->Init(seq_ptr.release(),
              ml_type,
              ml_type->GetDeleteFunc());
  *out = value.release();
  return nullptr;
}

static ORT_STATUS_PTR OrtCreateValueImplSeq(_In_reads_(num_values) const OrtValue* const* in, size_t num_values,
                                            _Outptr_ OrtValue** out) {
  // We only support limited sequence types. For the sake of simplicity the type of the first
  // OrtValue* in OrtValue** will determine the type of the vector used to create the output OrtValue
  // this type should be either a tensor of limited types or map of limited types
  const OrtValue* ovfirst = in[0];
  ONNXType first_value_type;
  if (auto status = OrtApis::GetValueType(ovfirst, &first_value_type))
    return status;
  // in onnxruntime type registrations we can support only a fixed vector types
  // this check ensures that the input conforms to that
  if (!(first_value_type == ONNX_TYPE_TENSOR || first_value_type == ONNX_TYPE_MAP)) {
    return OrtApis::CreateStatus(ORT_FAIL, "Each element of the sequence should be either tensor or map.");
  }
  // check if all OrtValues in the input array are of the same type
  // this is because even though the ONNX spec and this API spec supports heterogenous sequences,
  // only a fixed types are registered in onnxruntime
  for (size_t i = 0; i < num_values; ++i) {
    const OrtValue* ov = in[i];
    ONNXType ov_type;
    if (auto status = OrtApis::GetValueType(ov, &ov_type))
      return status;
    if (ov_type != first_value_type) {
      return OrtApis::CreateStatus(ORT_FAIL,
                                   "At least one element in the sequence is of a type different from others.");
    }
  }

  // finally create the output vector/MLValue
  auto first_mlvalue = reinterpret_cast<const OrtValue*>(ovfirst);
  if (first_value_type == ONNX_TYPE_TENSOR) {
    return OrtCreateValueImplSeqHelper(in, num_values, out);
  } else if (first_value_type == ONNX_TYPE_MAP) {
#if !defined(DISABLE_ML_OPS)
    auto map_type = first_mlvalue->Type();
    utils::ContainerChecker c_checker(map_type);
    if (c_checker.IsMapOf<std::string, float>()) {
      return OrtCreateValueImplSeqHelperMap<MapStringToFloat>(in, num_values, out);
    }
    if (c_checker.IsMapOf<int64_t, float>()) {
      return OrtCreateValueImplSeqHelperMap<MapInt64ToFloat>(in, num_values, out);
    } else {
      return OrtApis::CreateStatus(ORT_FAIL, "Input is not of one of the supported map types.");
    }
#else
    ORT_UNUSED_PARAMETER(first_mlvalue);
    return OrtApis::CreateStatus(ORT_FAIL, "Map type is not supported in this build.");
#endif

  } else {
    return OrtApis::CreateStatus(ORT_FAIL, "Unsupported input type");
  }
}

#if !defined(DISABLE_ML_OPS)
template <typename KeyType, typename ValueType>
static OrtStatus* OrtCreateMapMLValue(const Tensor& key_tensor, const Tensor& value_tensor, _Outptr_ OrtValue** out) {
  using MapType = std::map<KeyType, ValueType>;
  auto map_ptr = std::make_unique<MapType>();
  // iterate through the key and value tensors and populate map
  auto key_data = key_tensor.Data<KeyType>();
  auto value_data = value_tensor.Data<ValueType>();
  auto len = key_tensor.Shape().Size();
  ORT_ENFORCE(len >= 0 && static_cast<uint64_t>(len) < std::numeric_limits<size_t>::max());
  size_t num_kv_pairs = static_cast<size_t>(key_tensor.Shape().Size());
  for (size_t n = 0; n < num_kv_pairs; ++n, ++key_data, ++value_data) {
    map_ptr->insert({*key_data, *value_data});
  }
  // create ort_value with this map
  auto value = std::make_unique<OrtValue>();
  auto ml_type = DataTypeImpl::GetType<MapType>();
  value->Init(map_ptr.release(),
              ml_type,
              ml_type->GetDeleteFunc());
  *out = value.release();
  return nullptr;
}

template <typename KeyType>
static ORT_STATUS_PTR OrtCreateValueImplMapHelper(const Tensor& key_tensor, const Tensor& value_tensor,
                                                  _Outptr_ OrtValue** out) {
  auto value_type = value_tensor.DataType()->AsPrimitiveDataType();
  ORT_ENFORCE(value_type != nullptr, "Tensor must always contain primitive types. Found: ",
              DataTypeImpl::ToString(value_tensor.DataType()));

  switch (value_type->GetDataType()) {
    case ONNX_NAMESPACE::TensorProto_DataType_STRING:
      return OrtCreateMapMLValue<KeyType, std::string>(key_tensor, value_tensor, out);
      break;
    case ONNX_NAMESPACE::TensorProto_DataType_INT64:
      return OrtCreateMapMLValue<KeyType, int64_t>(key_tensor, value_tensor, out);
      break;
    case ONNX_NAMESPACE::TensorProto_DataType_FLOAT:
      return OrtCreateMapMLValue<KeyType, float>(key_tensor, value_tensor, out);
      break;
    case ONNX_NAMESPACE::TensorProto_DataType_DOUBLE:
      return OrtCreateMapMLValue<KeyType, double>(key_tensor, value_tensor, out);
      break;
    default:
      break;
  }

  std::string msg("Value type is not supported yet: ");
  msg += DataTypeImpl::ToString(value_tensor.DataType());
  return OrtApis::CreateStatus(ORT_FAIL, msg.c_str());
}

static ORT_STATUS_PTR OrtCreateValueImplMap(const OrtValue* const* in, size_t num_values, _Outptr_ OrtValue** out) {
  if (num_values != NUM_MAP_INDICES) {
    return OrtApis::CreateStatus(ORT_FAIL, "For map type num_values MUST be 2");
  }

  const OrtValue* ort_keys = in[0];
  auto p_key_ml_value = reinterpret_cast<const OrtValue*>(ort_keys);
  auto& key_tensor = p_key_ml_value->Get<Tensor>();

  const OrtValue* ort_values = in[1];
  auto p_value_ml_value = reinterpret_cast<const OrtValue*>(ort_values);
  auto& value_tensor = p_value_ml_value->Get<Tensor>();

  // as per data_types.h, we only support maps of primitive data types.
  if (key_tensor.Shape().NumDimensions() > 1 || value_tensor.Shape().NumDimensions() > 1) {
    return OrtApis::CreateStatus(ORT_FAIL, "Either the key tensor or the value tensor has NumDimensions > 1");
  }

  // since maps are represented by key and value tensors, their sizes have to be the same.
  if (key_tensor.Shape().Size() != value_tensor.Shape().Size()) {
    return OrtApis::CreateStatus(ORT_FAIL, "Key and value tensors have unequal number of elements.");
  }

  if (key_tensor.IsDataTypeString()) {
    return OrtCreateValueImplMapHelper<std::string>(key_tensor, value_tensor, out);
  }
  if (key_tensor.IsDataType<int64_t>()) {
    return OrtCreateValueImplMapHelper<int64_t>(key_tensor, value_tensor, out);
  }
  return OrtApis::CreateStatus(ORT_FAIL, "Key type is not supported yet.");
}
#endif

static ORT_STATUS_PTR OrtCreateValueImpl(_In_reads_(num_values) const OrtValue* const* in, size_t num_values,
                                         enum ONNXType value_type, _Outptr_ OrtValue** out) {
  if (num_values <= 0) {
    return OrtApis::CreateStatus(ORT_FAIL, "Number of values should be at least 1.");
  }
  if (value_type == ONNX_TYPE_MAP) {
#if !defined(DISABLE_ML_OPS)
    return OrtCreateValueImplMap(in, num_values, out);
#else
    return OrtApis::CreateStatus(ORT_FAIL, "Map type is not supported in this build.");
#endif
  }
  if (value_type == ONNX_TYPE_SEQUENCE) {
    return OrtCreateValueImplSeq(in, num_values, out);
  }
  return OrtApis::CreateStatus(ORT_FAIL, "Input is not of type sequence or map.");
}

ORT_API_STATUS_IMPL(OrtApis::CreateValue, _In_reads_(num_values) const OrtValue* const* in, size_t num_values,
                    enum ONNXType value_type, _Outptr_ OrtValue** out) {
  API_IMPL_BEGIN
  return OrtCreateValueImpl(in, num_values, value_type, out);
  API_IMPL_END
}

ORT_API_STATUS_IMPL(OrtApis::CreateOpaqueValue, _In_z_ const char* domain_name, _In_z_ const char* type_name,
                    _In_ const void* data_container, size_t data_container_size, _Outptr_ OrtValue** out) {
  API_IMPL_BEGIN
  std::string dtype("opaque(");
  dtype.append(domain_name).append(",").append(type_name).append(")");
  MLDataType ml_type = DataTypeImpl::GetDataType(dtype);
  ORT_ENFORCE(ml_type != nullptr,
              "Specified domain and type names combination does not refer to a registered opaque type");
  const auto* non_tensor_base = ml_type->AsNonTensorType();
  ORT_ENFORCE(non_tensor_base != nullptr, "Opaque type is not a non_tensor type!!!");
  std::unique_ptr<OrtValue> ort_val = std::make_unique<OrtValue>();
  non_tensor_base->FromDataContainer(data_container, data_container_size, *ort_val);
  *out = ort_val.release();
  API_IMPL_END
  return nullptr;
}

ORT_API_STATUS_IMPL(OrtApis::GetOpaqueValue, _In_ const char* domain_name, _In_ const char* type_name,
                    _In_ const OrtValue* in, _Out_ void* data_container, size_t data_container_size) {
  API_IMPL_BEGIN
  std::string dtype("opaque(");
  dtype.append(domain_name).append(",").append(type_name).append(")");
  MLDataType ml_type = DataTypeImpl::GetDataType(dtype);
  ORT_ENFORCE(ml_type != nullptr,
              "Specified domain and type names combination does not refer to a registered opaque type");
  const auto* non_tensor_base = ml_type->AsNonTensorType();
  ORT_ENFORCE(non_tensor_base != nullptr, "Opaque type is not a non_tensor type!!!");
  non_tensor_base->ToDataContainer(*in, data_container_size, data_container);
  API_IMPL_END
  return nullptr;
}

namespace {

struct ProviderBuffer {
  char** buffer_;
  char* next_write_;

  ProviderBuffer(char** buf, size_t p_count) {
    buffer_ = buf;
    next_write_ = DataStart(p_count);
  }

  char* DataStart(size_t p_count) { return reinterpret_cast<char*>(buffer_ + p_count); }
  // Return next buffer ptr
  void Append(const std::string& provider, size_t p_index) {
    // Maximum provider name length is now enforced at GetAvailableExecutionProviderNames()
    const size_t to_copy = provider.size();
#ifdef _MSC_VER
    memcpy_s(next_write_, to_copy, provider.data(), to_copy);
#elif defined(__APPLE__)
    memcpy(next_write_, provider.data(), to_copy);
#else
    memcpy(next_write_, provider.data(), to_copy);
#endif
    next_write_[to_copy] = 0;
    buffer_[p_index] = next_write_;
    next_write_ += to_copy + 1;
  }
};
}  // namespace

ORT_API_STATUS_IMPL(OrtApis::GetAvailableProviders, _Outptr_ char*** out_ptr,
                    _In_ int* providers_length) {
  API_IMPL_BEGIN
  const auto& available_providers = GetAvailableExecutionProviderNames();
  const size_t available_count = available_providers.size();

  if (available_count == 0) {
    out_ptr = nullptr;
    *providers_length = 0;
    return OrtApis::CreateStatus(ORT_FAIL, "Invalid build with no providers available");
  }

  size_t output_len = 0;
  for (const auto& p : available_providers) {
    output_len += p.size() + 1;
  }

  // We allocate and construct the buffer in char* to hold all the string pointers
  // followed by the actual string data. We allocate in terms of char* to make it convinient and avoid casts.
  const size_t ptrs_num = (sizeof(char*) * available_count + output_len + (sizeof(char*) - 1)) / sizeof(char*);
  auto total_buffer = std::make_unique<char*[]>(ptrs_num);
  ProviderBuffer provider_buffer(total_buffer.get(), available_count);

  for (size_t p_index = 0; p_index < available_count; p_index++) {
    provider_buffer.Append(available_providers[p_index], p_index);
  }

  *providers_length = narrow<int>(available_count);
  *out_ptr = total_buffer.release();
  API_IMPL_END
  return nullptr;
}

// This is a cleanup API, it should never return any failure
// so any no-throw code can rely on it.
ORT_API_STATUS_IMPL(OrtApis::ReleaseAvailableProviders, _In_ char** ptr,
                    _In_ int /* providers_length */) {
  API_IMPL_BEGIN
  // take possession of the memory and deallocate it
  std::unique_ptr<char*[]> g(ptr);
  API_IMPL_END
  return nullptr;
}

ORT_API_STATUS_IMPL(OrtApis::GetExecutionProviderApi,
                    [[maybe_unused]] _In_ const char* provider_name,
                    [[maybe_unused]] _In_ uint32_t version,
                    _Outptr_ const void** provider_api) {
  API_IMPL_BEGIN

  *provider_api = nullptr;
#ifdef USE_DML
  if (strcmp(provider_name, "DML") == 0) {
    *provider_api = GetOrtDmlApi(version);
    if (*provider_api == nullptr) {
      return OrtApis::CreateStatus(ORT_INVALID_ARGUMENT, "Specified version is not supported for the DirectML provider.");
    }
    return NULL;
  }
#endif

  return OrtApis::CreateStatus(ORT_INVALID_ARGUMENT, "Specified provider is not supported.");
  API_IMPL_END
}

ORT_API_STATUS_IMPL(OrtApis::TensorAt, _Inout_ OrtValue* value, const int64_t* location_values, size_t location_values_count,
                    _Outptr_ void** out) {
  TENSOR_READWRITE_API_BEGIN

  if (tensor->IsDataTypeString()) {
    return OrtApis::CreateStatus(ORT_INVALID_ARGUMENT, "this API does not support strings");
  }

  const auto& tensor_shape = tensor->Shape();
  const auto num_dimensions = tensor_shape.NumDimensions();
  if (location_values_count != num_dimensions) {
    return OrtApis::CreateStatus(ORT_INVALID_ARGUMENT, "location dimensions do not match shape size");
  }

  for (size_t i = 0; i < location_values_count; i++) {
    if (location_values[i] >= tensor_shape[i] || location_values[i] < 0) {
      return OrtApis::CreateStatus(ORT_INVALID_ARGUMENT, "invalid location range");
    }
  }

  // compute strides
  // TensorPitches p;
  std::vector<int64_t> strides(num_dimensions);
  {
    int64_t stride = 1;
    for (size_t dim = num_dimensions; dim > 0; --dim) {
      strides[dim - 1] = stride;
      stride *= tensor_shape[dim - 1];
    }
  }

  // For Scalers the offset would always be zero
  int64_t offset = 0;
  for (size_t i = 0; i < num_dimensions; i++) {
    offset += location_values[i] * strides[i];
  }

  auto data = reinterpret_cast<char*>(tensor->MutableDataRaw()) + tensor->DataType()->Size() * offset;
  *out = data;
  return nullptr;
  API_IMPL_END
}

ORT_API_STATUS_IMPL(OrtApis::SetLanguageProjection, _In_ const OrtEnv* ort_env, _In_ OrtLanguageProjection projection) {
  API_IMPL_BEGIN
  ORT_UNUSED_PARAMETER(ort_env);
  // note telemetry is controlled via the platform Env object, not the OrtEnv object instance
  const Env& env = Env::Default();
  env.GetTelemetryProvider().SetLanguageProjection(static_cast<uint32_t>(projection));
  return nullptr;
  API_IMPL_END
}

ORT_API_STATUS_IMPL(OrtApis::SessionGetProfilingStartTimeNs, _In_ const OrtSession* sess, _Out_ uint64_t* out) {
  API_IMPL_BEGIN
  const auto* session = reinterpret_cast<const ::onnxruntime::InferenceSession*>(sess);
  auto profiling_start_time = session->GetProfiling().GetStartTimeNs();
  *out = static_cast<uint64_t>(profiling_start_time);
  return nullptr;
  API_IMPL_END
}

// End support for non-tensor types

ORT_API_STATUS_IMPL(OrtApis::CreateArenaCfg, _In_ size_t max_mem, int arena_extend_strategy, int initial_chunk_size_bytes,
                    int max_dead_bytes_per_chunk, _Outptr_ OrtArenaCfg** out) {
  API_IMPL_BEGIN
  auto cfg = std::make_unique<OrtArenaCfg>();
  cfg->max_mem = max_mem;
  cfg->arena_extend_strategy = arena_extend_strategy;
  cfg->initial_chunk_size_bytes = initial_chunk_size_bytes;
  cfg->max_dead_bytes_per_chunk = max_dead_bytes_per_chunk;
  cfg->max_dead_bytes_per_chunk = -1L;
  *out = cfg.release();
  return nullptr;
  API_IMPL_END
}

ORT_API_STATUS_IMPL(OrtApis::CreateArenaCfgV2, _In_reads_(num_keys) const char* const* arena_config_keys, _In_reads_(num_keys) const size_t* arena_config_values,
                    _In_ size_t num_keys, _Outptr_ OrtArenaCfg** out) {
  API_IMPL_BEGIN
  auto cfg = std::make_unique<OrtArenaCfg>();

  for (size_t i = 0; i < num_keys; ++i) {
    if (strcmp(arena_config_keys[i], "max_mem") == 0) {
      cfg->max_mem = arena_config_values[i];
    } else if (strcmp(arena_config_keys[i], "arena_extend_strategy") == 0) {
      cfg->arena_extend_strategy = static_cast<int>(arena_config_values[i]);
    } else if (strcmp(arena_config_keys[i], "initial_chunk_size_bytes") == 0) {
      cfg->initial_chunk_size_bytes = static_cast<int>(arena_config_values[i]);
    } else if (strcmp(arena_config_keys[i], "max_dead_bytes_per_chunk") == 0) {
      cfg->max_dead_bytes_per_chunk = static_cast<int>(arena_config_values[i]);
    } else if (strcmp(arena_config_keys[i], "initial_growth_chunk_size_bytes") == 0) {
      cfg->initial_growth_chunk_size_bytes = static_cast<int>(arena_config_values[i]);
    } else if (strcmp(arena_config_keys[i], "max_power_of_two_extend_bytes") == 0) {
      cfg->max_power_of_two_extend_bytes = static_cast<int64_t>(arena_config_values[i]);
    } else {
      std::ostringstream oss;
      oss << "Invalid key found: " << arena_config_keys[i];

      return CreateStatus(ORT_INVALID_ARGUMENT, oss.str().c_str());
    }
  }

  *out = cfg.release();
  return nullptr;
  API_IMPL_END
}

// Allow using raw new/delete because this is for C.
ORT_API(void, OrtApis::ReleaseArenaCfg, _Frees_ptr_opt_ OrtArenaCfg* ptr) {
  std::unique_ptr<OrtArenaCfg> g(ptr);
}

ORT_API_STATUS_IMPL(OrtApis::CreatePrepackedWeightsContainer, _Outptr_ OrtPrepackedWeightsContainer** out) {
  API_IMPL_BEGIN
  std::unique_ptr<PrepackedWeightsContainer> container = std::make_unique<PrepackedWeightsContainer>();
  *out = reinterpret_cast<OrtPrepackedWeightsContainer*>(container.release());
  return nullptr;
  API_IMPL_END
}

ORT_API(void, OrtApis::ReleasePrepackedWeightsContainer, _Frees_ptr_opt_ OrtPrepackedWeightsContainer* ptr) {
  delete reinterpret_cast<PrepackedWeightsContainer*>(ptr);
}

ORT_API_STATUS_IMPL(OrtApis::CreateSessionWithPrepackedWeightsContainer, _In_ const OrtEnv* env, _In_ const ORTCHAR_T* model_path,
                    _In_ const OrtSessionOptions* options, _Inout_ OrtPrepackedWeightsContainer* prepacked_weights_container,
                    _Outptr_ OrtSession** out) {
  API_IMPL_BEGIN
  std::unique_ptr<onnxruntime::InferenceSession> sess;
  OrtStatus* status = nullptr;
  *out = nullptr;

  ORT_TRY {
    ORT_API_RETURN_IF_ERROR(CreateSessionAndLoadModel(options, env, model_path, nullptr, 0, sess));
    ORT_API_RETURN_IF_ERROR(InitializeSession(options, sess, prepacked_weights_container));

    *out = reinterpret_cast<OrtSession*>(sess.release());
  }
  ORT_CATCH(const std::exception& e) {
    ORT_HANDLE_EXCEPTION([&]() {
      status = OrtApis::CreateStatus(ORT_FAIL, e.what());
    });
  }

  return status;
  API_IMPL_END
}

ORT_API_STATUS_IMPL(OrtApis::CreateSessionFromArrayWithPrepackedWeightsContainer, _In_ const OrtEnv* env,
                    _In_ const void* model_data, size_t model_data_length,
                    _In_ const OrtSessionOptions* options, _Inout_ OrtPrepackedWeightsContainer* prepacked_weights_container,
                    _Outptr_ OrtSession** out) {
  API_IMPL_BEGIN
  std::unique_ptr<onnxruntime::InferenceSession> sess;
  OrtStatus* status = nullptr;
  *out = nullptr;

  ORT_TRY {
    ORT_API_RETURN_IF_ERROR(CreateSessionAndLoadModel(options, env, nullptr, model_data,
                                                      model_data_length, sess));
    ORT_API_RETURN_IF_ERROR(InitializeSession(options, sess, prepacked_weights_container));

    *out = reinterpret_cast<OrtSession*>(sess.release());
  }
  ORT_CATCH(const std::exception& e) {
    ORT_HANDLE_EXCEPTION([&]() {
      status = OrtApis::CreateStatus(ORT_FAIL, e.what());
    });
  }

  return status;
  API_IMPL_END
}

ORT_API_STATUS_IMPL(OrtApis::GetTensorMemoryInfo, _In_ const OrtValue* value, _Outptr_ const OrtMemoryInfo** memory_info) {
  TENSOR_READ_API_BEGIN
  *memory_info = &tensor.Location();
  return nullptr;
  API_IMPL_END
}

ORT_API_STATUS_IMPL(OrtApis::SessionOptionsSetCustomCreateThreadFn, _Inout_ OrtSessionOptions* options, _In_ OrtCustomCreateThreadFn ort_custom_create_thread_fn) {
  API_IMPL_BEGIN
  options->value.custom_create_thread_fn = ort_custom_create_thread_fn;
  return nullptr;
  API_IMPL_END
}

ORT_API_STATUS_IMPL(OrtApis::SessionOptionsSetCustomThreadCreationOptions, _Inout_ OrtSessionOptions* options, _In_ void* ort_custom_thread_creation_options) {
  API_IMPL_BEGIN
  options->value.custom_thread_creation_options = ort_custom_thread_creation_options;
  return nullptr;
  API_IMPL_END
}

ORT_API_STATUS_IMPL(OrtApis::SessionOptionsSetCustomJoinThreadFn, _Inout_ OrtSessionOptions* options, _In_ OrtCustomJoinThreadFn ort_custom_join_thread_fn) {
  API_IMPL_BEGIN
  options->value.custom_join_thread_fn = ort_custom_join_thread_fn;
  return nullptr;
  API_IMPL_END
}

ORT_API(const OrtTrainingApi*, OrtApis::GetTrainingApi, uint32_t version) {
#ifdef ENABLE_TRAINING_APIS
  if (version >= 13 && version <= ORT_API_VERSION)
    return OrtTrainingApis::GetTrainingApi(version);

  fprintf(stderr, "The given version [%u] is not supported. Training api only supports version 13 to %u.\n",
          version, ORT_API_VERSION);
  return nullptr;
#else

  ORT_UNUSED_PARAMETER(version);

  return nullptr;
#endif
}

static constexpr OrtApiBase ort_api_base = {
    &OrtApis::GetApi,
    &OrtApis::GetVersionString};

/* Rules on how to add a new Ort API version

In general, NEVER remove or rearrange the members in this structure unless a new version is being created. The
goal is for newer shared libraries of the Onnx Runtime to work with binaries targeting the previous versions.
In order to do that we need to ensure older binaries get the older interfaces they are expecting.

If the next version of the OrtApi only adds members, new members can be added at the end of the OrtApi structure
without breaking anything. In this case, rename the ort_api_# structure in a way that shows the range of versions
it supports, for example 'ort_api_1_to_2', and then GetApi can return the same structure for a range of versions.

If methods need to be removed or rearranged, then make a copy of the OrtApi structure and name it 'OrtApi#to#'.
The latest Api should always be named just OrtApi. Then make a copy of the latest ort_api_* structure below and
name it ort_api_# to match the latest version number supported, you'll need to be sure the structure types match
the API they're for (the compiler should complain if this isn't correct).

If there is no desire to have the headers still expose the older APIs (clutter, documentation, etc) then the
definition should be moved to a file included by this file so that it's still defined here for binary compatibility
but isn't visible in public headers.

So for example, if we wanted to just add some new members to the ort_api_1_to_2, we'd take the following steps:

    In include\onnxruntime\core\session\onnxruntime_c_api.h we'd just add the members to the end of the structure

    In this file, we'd correspondingly add the member values to the end of the ort_api_1_to_2 structure, and also rename
    it to ort_api_1_to_3.

    Then in GetApi we'd make it return ort_api_1_to_3 for versions 1 through 3.

Second example, if we wanted to add and remove some members, we'd do this:

    In include\onnxruntime\core\session\onnxruntime_c_api.h we'd make a copy of the OrtApi structure and name the
    old one OrtApi1to2. In the new OrtApi we'd add or remove any members that we desire.

    In this file, we'd create a new copy of ort_api_1_to_2 called ort_api_3 and make the corresponding changes that were
    made to the new OrtApi.

    In GetApi we now make it return ort_api_3 for version 3.
*/

static constexpr OrtApi ort_api_1_to_16 = {
    // NOTE: The ordering of these fields MUST not change after that version has shipped since existing binaries depend on this ordering.

    // Shipped as version 1 - DO NOT MODIFY (see above text for more information)
    &OrtApis::CreateStatus,
    &OrtApis::GetErrorCode,
    &OrtApis::GetErrorMessage,

    &OrtApis::CreateEnv,
    &OrtApis::CreateEnvWithCustomLogger,
    &OrtApis::EnableTelemetryEvents,
    &OrtApis::DisableTelemetryEvents,

    &OrtApis::CreateSession,
    &OrtApis::CreateSessionFromArray,
    &OrtApis::Run,

    &OrtApis::CreateSessionOptions,
    &OrtApis::SetOptimizedModelFilePath,
    &OrtApis::CloneSessionOptions,
    &OrtApis::SetSessionExecutionMode,
    &OrtApis::EnableProfiling,
    &OrtApis::DisableProfiling,
    &OrtApis::EnableMemPattern,
    &OrtApis::DisableMemPattern,
    &OrtApis::EnableCpuMemArena,
    &OrtApis::DisableCpuMemArena,
    &OrtApis::SetSessionLogId,
    &OrtApis::SetSessionLogVerbosityLevel,
    &OrtApis::SetSessionLogSeverityLevel,
    &OrtApis::SetSessionGraphOptimizationLevel,
    &OrtApis::SetIntraOpNumThreads,
    &OrtApis::SetInterOpNumThreads,

    &OrtApis::CreateCustomOpDomain,
    &OrtApis::CustomOpDomain_Add,
    &OrtApis::AddCustomOpDomain,
    &OrtApis::RegisterCustomOpsLibrary,

    &OrtApis::SessionGetInputCount,
    &OrtApis::SessionGetOutputCount,
    &OrtApis::SessionGetOverridableInitializerCount,
    &OrtApis::SessionGetInputTypeInfo,
    &OrtApis::SessionGetOutputTypeInfo,
    &OrtApis::SessionGetOverridableInitializerTypeInfo,
    &OrtApis::SessionGetInputName,
    &OrtApis::SessionGetOutputName,
    &OrtApis::SessionGetOverridableInitializerName,

    &OrtApis::CreateRunOptions,
    &OrtApis::RunOptionsSetRunLogVerbosityLevel,
    &OrtApis::RunOptionsSetRunLogSeverityLevel,
    &OrtApis::RunOptionsSetRunTag,
    &OrtApis::RunOptionsGetRunLogVerbosityLevel,
    &OrtApis::RunOptionsGetRunLogSeverityLevel,
    &OrtApis::RunOptionsGetRunTag,
    &OrtApis::RunOptionsSetTerminate,
    &OrtApis::RunOptionsUnsetTerminate,

    &OrtApis::CreateTensorAsOrtValue,
    &OrtApis::CreateTensorWithDataAsOrtValue,
    &OrtApis::IsTensor,
    &OrtApis::GetTensorMutableData,

    &OrtApis::FillStringTensor,
    &OrtApis::GetStringTensorDataLength,
    &OrtApis::GetStringTensorContent,

    &OrtApis::CastTypeInfoToTensorInfo,
    &OrtApis::GetOnnxTypeFromTypeInfo,
    &OrtApis::CreateTensorTypeAndShapeInfo,
    &OrtApis::SetTensorElementType,

    &OrtApis::SetDimensions,
    &OrtApis::GetTensorElementType,
    &OrtApis::GetDimensionsCount,
    &OrtApis::GetDimensions,
    &OrtApis::GetSymbolicDimensions,
    &OrtApis::GetTensorShapeElementCount,
    &OrtApis::GetTensorTypeAndShape,
    &OrtApis::GetTypeInfo,
    &OrtApis::GetValueType,
    &OrtApis::CreateMemoryInfo,
    &OrtApis::CreateCpuMemoryInfo,
    &OrtApis::CompareMemoryInfo,
    &OrtApis::MemoryInfoGetName,
    &OrtApis::MemoryInfoGetId,
    &OrtApis::MemoryInfoGetMemType,
    &OrtApis::MemoryInfoGetType,
    &OrtApis::AllocatorAlloc,
    &OrtApis::AllocatorFree,
    &OrtApis::AllocatorGetInfo,
    &OrtApis::GetAllocatorWithDefaultOptions,
    &OrtApis::AddFreeDimensionOverride,
    &OrtApis::GetValue,
    &OrtApis::GetValueCount,
    &OrtApis::CreateValue,
    &OrtApis::CreateOpaqueValue,
    &OrtApis::GetOpaqueValue,

    &OrtApis::KernelInfoGetAttribute_float,
    &OrtApis::KernelInfoGetAttribute_int64,
    &OrtApis::KernelInfoGetAttribute_string,
    &OrtApis::KernelContext_GetInputCount,
    &OrtApis::KernelContext_GetOutputCount,
    &OrtApis::KernelContext_GetInput,
    &OrtApis::KernelContext_GetOutput,

    &OrtApis::ReleaseEnv,
    &OrtApis::ReleaseStatus,
    &OrtApis::ReleaseMemoryInfo,
    &OrtApis::ReleaseSession,
    &OrtApis::ReleaseValue,
    &OrtApis::ReleaseRunOptions,
    &OrtApis::ReleaseTypeInfo,
    &OrtApis::ReleaseTensorTypeAndShapeInfo,
    &OrtApis::ReleaseSessionOptions,
    &OrtApis::ReleaseCustomOpDomain,
    // End of Version 1 - DO NOT MODIFY ABOVE (see above text for more information)

    &OrtApis::GetDenotationFromTypeInfo,
    &OrtApis::CastTypeInfoToMapTypeInfo,
    &OrtApis::CastTypeInfoToSequenceTypeInfo,
    &OrtApis::GetMapKeyType,
    &OrtApis::GetMapValueType,
    &OrtApis::GetSequenceElementType,
    &OrtApis::ReleaseMapTypeInfo,
    &OrtApis::ReleaseSequenceTypeInfo,
    &OrtApis::SessionEndProfiling,
    &OrtApis::SessionGetModelMetadata,
    &OrtApis::ModelMetadataGetProducerName,
    &OrtApis::ModelMetadataGetGraphName,
    &OrtApis::ModelMetadataGetDomain,
    &OrtApis::ModelMetadataGetDescription,
    &OrtApis::ModelMetadataLookupCustomMetadataMap,
    &OrtApis::ModelMetadataGetVersion,
    &OrtApis::ReleaseModelMetadata,
    // End of Version 2 - DO NOT MODIFY ABOVE (see above text for more information)

    &OrtApis::CreateEnvWithGlobalThreadPools,
    &OrtApis::DisablePerSessionThreads,
    &OrtApis::CreateThreadingOptions,
    &OrtApis::ReleaseThreadingOptions,
    &OrtApis::ModelMetadataGetCustomMetadataMapKeys,
    &OrtApis::AddFreeDimensionOverrideByName,
    // End of Version 3 - DO NOT MODIFY ABOVE (see above text for more information)

    &OrtApis::GetAvailableProviders,
    &OrtApis::ReleaseAvailableProviders,
    // End of Version 4 - DO NOT MODIFY ABOVE (see above text for more information)

    &OrtApis::GetStringTensorElementLength,
    &OrtApis::GetStringTensorElement,
    &OrtApis::FillStringTensorElement,
    &OrtApis::AddSessionConfigEntry,

    // IoBinding and above are propagated in the same order to C# API
    // Do not move
    &OrtApis::CreateAllocator,
    &OrtApis::ReleaseAllocator,
    &OrtApis::RunWithBinding,
    &OrtApis::CreateIoBinding,
    &OrtApis::ReleaseIoBinding,
    &OrtApis::BindInput,
    &OrtApis::BindOutput,
    &OrtApis::BindOutputToDevice,
    &OrtApis::GetBoundOutputNames,
    &OrtApis::GetBoundOutputValues,
    &OrtApis::ClearBoundInputs,
    &OrtApis::ClearBoundOutputs,
    &OrtApis::TensorAt,
    &OrtApis::CreateAndRegisterAllocator,
    &OrtApis::SetLanguageProjection,
    &OrtApis::SessionGetProfilingStartTimeNs,
    &OrtApis::SetGlobalIntraOpNumThreads,
    &OrtApis::SetGlobalInterOpNumThreads,
    &OrtApis::SetGlobalSpinControl,
    // End of Version 5 - DO NOT MODIFY ABOVE (see above text for more information)

    &OrtApis::AddInitializer,
    &OrtApis::CreateEnvWithCustomLoggerAndGlobalThreadPools,
    &OrtApis::SessionOptionsAppendExecutionProvider_CUDA,
    &OrtApis::SessionOptionsAppendExecutionProvider_ROCM,
    &OrtApis::SessionOptionsAppendExecutionProvider_OpenVINO,
    &OrtApis::SetGlobalDenormalAsZero,
    &OrtApis::CreateArenaCfg,
    &OrtApis::ReleaseArenaCfg,
    // End of Version 6 - DO NOT MODIFY ABOVE (see above text for more information)

    &OrtApis::ModelMetadataGetGraphDescription,
    &OrtApis::SessionOptionsAppendExecutionProvider_TensorRT,
    &OrtApis::SetCurrentGpuDeviceId,
    &OrtApis::GetCurrentGpuDeviceId,
    // End of Version 7 - DO NOT MODIFY ABOVE (see above text for more information)

    &OrtApis::KernelInfoGetAttributeArray_float,
    &OrtApis::KernelInfoGetAttributeArray_int64,
    &OrtApis::CreateArenaCfgV2,
    &OrtApis::AddRunConfigEntry,
    &OrtApis::CreatePrepackedWeightsContainer,
    &OrtApis::ReleasePrepackedWeightsContainer,
    &OrtApis::CreateSessionWithPrepackedWeightsContainer,
    &OrtApis::CreateSessionFromArrayWithPrepackedWeightsContainer,
    // End of Version 8 - DO NOT MODIFY ABOVE (see above text for more information)

    &OrtApis::SessionOptionsAppendExecutionProvider_TensorRT_V2,
    &OrtApis::CreateTensorRTProviderOptions,
    &OrtApis::UpdateTensorRTProviderOptions,
    &OrtApis::GetTensorRTProviderOptionsAsString,
    &OrtApis::ReleaseTensorRTProviderOptions,
    &OrtApis::EnableOrtCustomOps,
    &OrtApis::RegisterAllocator,
    &OrtApis::UnregisterAllocator,
    &OrtApis::IsSparseTensor,
    &OrtApis::CreateSparseTensorAsOrtValue,
    &OrtApis::FillSparseTensorCoo,
    &OrtApis::FillSparseTensorCsr,
    &OrtApis::FillSparseTensorBlockSparse,
    &OrtApis::CreateSparseTensorWithValuesAsOrtValue,
    &OrtApis::UseCooIndices,
    &OrtApis::UseCsrIndices,
    &OrtApis::UseBlockSparseIndices,
    &OrtApis::GetSparseTensorFormat,
    &OrtApis::GetSparseTensorValuesTypeAndShape,
    &OrtApis::GetSparseTensorValues,
    &OrtApis::GetSparseTensorIndicesTypeShape,
    &OrtApis::GetSparseTensorIndices,
    // End of Version 9 - DO NOT MODIFY ABOVE (see above text for more information)

    &OrtApis::HasValue,
    &OrtApis::KernelContext_GetGPUComputeStream,
    &OrtApis::GetTensorMemoryInfo,
    &OrtApis::GetExecutionProviderApi,
    &OrtApis::SessionOptionsSetCustomCreateThreadFn,
    &OrtApis::SessionOptionsSetCustomThreadCreationOptions,
    &OrtApis::SessionOptionsSetCustomJoinThreadFn,
    &OrtApis::SetGlobalCustomCreateThreadFn,
    &OrtApis::SetGlobalCustomThreadCreationOptions,
    &OrtApis::SetGlobalCustomJoinThreadFn,
    &OrtApis::SynchronizeBoundInputs,
    &OrtApis::SynchronizeBoundOutputs,
    // End of Version 10 - DO NOT MODIFY ABOVE (see above text for more information)

    &OrtApis::SessionOptionsAppendExecutionProvider_CUDA_V2,
    &OrtApis::CreateCUDAProviderOptions,
    &OrtApis::UpdateCUDAProviderOptions,
    &OrtApis::GetCUDAProviderOptionsAsString,
    &OrtApis::ReleaseCUDAProviderOptions,
    &OrtApis::SessionOptionsAppendExecutionProvider_MIGraphX,
    // End of Version 11 - DO NOT MODIFY ABOVE (see above text for more information)

    &OrtApis::AddExternalInitializers,
    &OrtApis::CreateOpAttr,
    &OrtApis::ReleaseOpAttr,
    &OrtApis::CreateOp,
    &OrtApis::InvokeOp,
    &OrtApis::ReleaseOp,
    &OrtApis::SessionOptionsAppendExecutionProvider,
    &OrtApis::CopyKernelInfo,
    &OrtApis::ReleaseKernelInfo,
    // End of Version 12 - DO NOT MODIFY ABOVE (see above text for more information)

    // Start of Version 13 API in progress, safe to modify/rename/rearrange until we ship
    &OrtApis::GetTrainingApi,
    &OrtApis::SessionOptionsAppendExecutionProvider_CANN,
    &OrtApis::CreateCANNProviderOptions,
    &OrtApis::UpdateCANNProviderOptions,
    &OrtApis::GetCANNProviderOptionsAsString,
    &OrtApis::ReleaseCANNProviderOptions,
    // End of Version 13 - DO NOT MODIFY ABOVE (see above text for more information)

    // Start of Version 14 API in progress, safe to modify/rename/rearrange until we ship
    &OrtApis::MemoryInfoGetDeviceType,
    &OrtApis::UpdateEnvWithCustomLogLevel,
    &OrtApis::SetGlobalIntraOpThreadAffinity,
    &OrtApis::RegisterCustomOpsLibrary_V2,
    &OrtApis::RegisterCustomOpsUsingFunction,
    &OrtApis::KernelInfo_GetInputCount,
    &OrtApis::KernelInfo_GetOutputCount,
    &OrtApis::KernelInfo_GetInputName,
    &OrtApis::KernelInfo_GetOutputName,
    &OrtApis::KernelInfo_GetInputTypeInfo,
    &OrtApis::KernelInfo_GetOutputTypeInfo,
    &OrtApis::KernelInfoGetAttribute_tensor,
    &OrtApis::HasSessionConfigEntry,
    &OrtApis::GetSessionConfigEntry,
    // End of Version 14 - DO NOT MODIFY ABOVE (see above text for more information)

    // Start of Version 15 API in progress, safe to modify/rename/rearrange until we ship
    &OrtApis::SessionOptionsAppendExecutionProvider_Dnnl,
    &OrtApis::CreateDnnlProviderOptions,
    &OrtApis::UpdateDnnlProviderOptions,
    &OrtApis::GetDnnlProviderOptionsAsString,
    &OrtApis::ReleaseDnnlProviderOptions,
    &OrtApis::KernelInfo_GetNodeName,
    &OrtApis::KernelInfo_GetLogger,
    &OrtApis::KernelContext_GetLogger,
    &OrtApis::Logger_LogMessage,
    &OrtApis::Logger_GetLoggingSeverityLevel,
    &OrtApis::KernelInfoGetConstantInput_tensor,
    &OrtApis::CastTypeInfoToOptionalTypeInfo,
    &OrtApis::GetOptionalContainedTypeInfo,
    &OrtApis::GetResizedStringTensorElementBuffer,
    &OrtApis::KernelContext_GetAllocator,
    &OrtApis::GetBuildInfoString,
<<<<<<< HEAD
// End of Version 15 - DO NOT MODIFY ABOVE (see above text for more information)
=======
    // End of Version 15 - DO NOT MODIFY ABOVE (see above text for more information)

    // Start of Version 16 API in progress, safe to modify/rename/rearrange until we ship
    &OrtApis::CreateROCMProviderOptions,
    &OrtApis::UpdateROCMProviderOptions,
    &OrtApis::GetROCMProviderOptionsAsString,
    &OrtApis::ReleaseROCMProviderOptions,
};
>>>>>>> 4ab7d410

    &OrtApis::CreateAndRegisterCudaAllocator};
// OrtApiBase can never change as there is no way to know what version of OrtApiBase is returned by OrtGetApiBase.
static_assert(sizeof(OrtApiBase) == sizeof(void*) * 2, "New methods can't be added to OrtApiBase as it is not versioned");
static_assert(offsetof(OrtApiBase, GetApi) / sizeof(void*) == 0, "These functions cannot be reordered");
static_assert(offsetof(OrtApiBase, GetVersionString) / sizeof(void*) == 1, "These functions cannot be reordered");
static_assert(std::is_same_v<decltype(OrtApiBase::GetApi), const OrtApi*(ORT_API_CALL*)(uint32_t)NO_EXCEPTION>, "This function's signature can never change");
static_assert(std::is_same_v<decltype(OrtApiBase::GetVersionString), const char*(ORT_API_CALL*)(void)NO_EXCEPTION>, "This function's signature can never change");

// Asserts to do a some checks to ensure older Versions of the OrtApi never change (will detect an addition or deletion but not if they cancel out each other)
// If any of these asserts hit, read the above 'Rules on how to add a new Ort API version'
static_assert(offsetof(OrtApi, ReleaseCustomOpDomain) / sizeof(void*) == 101, "Size of version 1 API cannot change");
static_assert(offsetof(OrtApi, ReleaseModelMetadata) / sizeof(void*) == 118, "Size of version 2 API cannot change");
static_assert(offsetof(OrtApi, AddFreeDimensionOverrideByName) / sizeof(void*) == 124,
              "Size of version 3 API cannot change");
static_assert(offsetof(OrtApi, ReleaseAvailableProviders) / sizeof(void*) == 126,
              "Size of version 4 API cannot change");
static_assert(offsetof(OrtApi, SetGlobalSpinControl) / sizeof(void*) == 149, "Size of version 5 API cannot change");
static_assert(offsetof(OrtApi, ReleaseArenaCfg) / sizeof(void*) == 157, "Size of version 6 API cannot change");
static_assert(offsetof(OrtApi, GetCurrentGpuDeviceId) / sizeof(void*) == 161, "Size of version 7 API cannot change");
static_assert(offsetof(OrtApi, CreateSessionFromArrayWithPrepackedWeightsContainer) / sizeof(void*) == 169, "Size of version 8 API cannot change");
static_assert(offsetof(OrtApi, GetSparseTensorIndices) / sizeof(void*) == 191, "Size of version 9 API cannot change");
static_assert(offsetof(OrtApi, SynchronizeBoundOutputs) / sizeof(void*) == 203, "Size of version 10 API cannot change");
static_assert(offsetof(OrtApi, SessionOptionsAppendExecutionProvider_MIGraphX) / sizeof(void*) == 209, "Size of version 11 API cannot change");
static_assert(offsetof(OrtApi, ReleaseKernelInfo) / sizeof(void*) == 218, "Size of version 12 API cannot change");
static_assert(offsetof(OrtApi, ReleaseCANNProviderOptions) / sizeof(void*) == 224, "Size of version 13 API cannot change");
static_assert(offsetof(OrtApi, GetSessionConfigEntry) / sizeof(void*) == 238, "Size of version 14 API cannot change");
static_assert(offsetof(OrtApi, GetBuildInfoString) / sizeof(void*) == 254, "Size of version 15 API cannot change");

// So that nobody forgets to finish an API version, this check will serve as a reminder:
static_assert(std::string_view(ORT_VERSION) == "1.16.0",
              "ORT_Version change detected, please follow below steps to ensure OrtApi is updated properly");
// 1. Update the hardcoded version string in above static_assert to silence it
// 2. If there were any APIs added to ort_api_1_to_16 above:
//    a. Add the 'End of version #' markers (pattern above should be obvious)
//    b. Add a static_assert in the directly above list of version sizes to ensure nobody adds any more functions to the just shipped API version

ORT_API(const OrtApi*, OrtApis::GetApi, uint32_t version) {
  if (version >= 1 && version <= ORT_API_VERSION)
    return &ort_api_1_to_16;

  fprintf(stderr,
          "The requested API version [%u] is not available, only API versions [1, %u] are supported in this build."
          " Current ORT Version is: %s\n",
          version, ORT_API_VERSION, ORT_VERSION);

  return nullptr;  // Unsupported version
}

ORT_API(const char*, OrtApis::GetVersionString) {
  return ORT_VERSION;
}

ORT_API(const char*, OrtApis::GetBuildInfoString) {
  return ORT_BUILD_INFO;
}

const OrtApiBase* ORT_API_CALL OrtGetApiBase(void) NO_EXCEPTION {
  return &ort_api_base;
}

ORT_API(void, OrtApis::ReleaseEnv, OrtEnv* value) {
  OrtEnv::Release(value);
}

DEFINE_RELEASE_ORT_OBJECT_FUNCTION(Value, OrtValue)
DEFINE_RELEASE_ORT_OBJECT_FUNCTION(RunOptions, OrtRunOptions)
DEFINE_RELEASE_ORT_OBJECT_FUNCTION(Session, ::onnxruntime::InferenceSession)
DEFINE_RELEASE_ORT_OBJECT_FUNCTION(ModelMetadata, ::onnxruntime::ModelMetadata)<|MERGE_RESOLUTION|>--- conflicted
+++ resolved
@@ -2729,9 +2729,6 @@
     &OrtApis::GetResizedStringTensorElementBuffer,
     &OrtApis::KernelContext_GetAllocator,
     &OrtApis::GetBuildInfoString,
-<<<<<<< HEAD
-// End of Version 15 - DO NOT MODIFY ABOVE (see above text for more information)
-=======
     // End of Version 15 - DO NOT MODIFY ABOVE (see above text for more information)
 
     // Start of Version 16 API in progress, safe to modify/rename/rearrange until we ship
@@ -2739,10 +2736,9 @@
     &OrtApis::UpdateROCMProviderOptions,
     &OrtApis::GetROCMProviderOptionsAsString,
     &OrtApis::ReleaseROCMProviderOptions,
+    &OrtApis::CreateAndRegisterCudaAllocator,
 };
->>>>>>> 4ab7d410
-
-    &OrtApis::CreateAndRegisterCudaAllocator};
+
 // OrtApiBase can never change as there is no way to know what version of OrtApiBase is returned by OrtGetApiBase.
 static_assert(sizeof(OrtApiBase) == sizeof(void*) * 2, "New methods can't be added to OrtApiBase as it is not versioned");
 static_assert(offsetof(OrtApiBase, GetApi) / sizeof(void*) == 0, "These functions cannot be reordered");
