// Copyright (c) Microsoft Corporation. All rights reserved.
// Licensed under the MIT License.

#include "core/session/onnxruntime_c_api.h"
#include "core/session/allocator_adapters.h"
#include "core/session/inference_session_utils.h"
#include "core/session/IOBinding.h"
#include "core/framework/allocator.h"
#include "core/framework/error_code_helper.h"
#include "core/framework/execution_provider.h"
#include "core/framework/tensor_type_and_shape.h"
#include "core/framework/utils.h"
#include <cassert>
#include <cstring>
#include <functional>
#include <sstream>

#include "core/common/common.h"
#include "core/common/logging/logging.h"
#include "core/common/narrow.h"
#include "core/common/status.h"
#include "core/common/safeint.h"
#include "core/graph/constants.h"
#include "core/graph/graph.h"
#include "core/framework/allocator.h"
#include "core/framework/tensor.h"
#include "core/framework/ort_value.h"
#include "core/providers/get_execution_providers.h"
#include "core/session/environment.h"
#include "core/framework/callback.h"
#include "core/framework/tensorprotoutils.h"
#include "core/framework/onnxruntime_typeinfo.h"
#include "core/session/inference_session.h"
#include "core/session/ort_apis.h"
#include "core/session/ort_env.h"
#include "core/framework/data_types.h"
#include "abi_session_options_impl.h"
#include "core/framework/TensorSeq.h"
#include "core/platform/ort_mutex.h"
#include "core/common/string_helper.h"

#ifdef USE_CUDA
#include "core/providers/cuda/cuda_provider_factory.h"
#include "core/providers/cuda/cuda_execution_provider_info.h"
namespace onnxruntime {
ProviderInfo_CUDA* TryGetProviderInfo_CUDA();
}
#endif

#ifdef ENABLE_TRAINING_APIS
#include "orttraining/training_api/include/onnxruntime_training_c_api.h"
#include "orttraining/training_api/include/ort_training_apis.h"
#endif

#ifdef USE_CANN
#include "core/providers/cann/cann_provider_factory.h"
#include "core/providers/cann/cann_execution_provider_info.h"
namespace onnxruntime {
ProviderInfo_CANN* TryGetProviderInfo_CANN();
}
#endif

#ifdef USE_DML
#include "core/providers/dml/dml_provider_factory.h"
const OrtDmlApi* GetOrtDmlApi(_In_ uint32_t version) NO_EXCEPTION;
#endif

#ifdef ENABLE_EXTENSION_CUSTOM_OPS
#include "onnxruntime_extensions.h"
#endif
#if defined(_MSC_VER) && !defined(__clang__)
// The warning is: "Do not assign the result of an allocation or a function call with an owner<T> return value to a raw pointer, use owner<T> instead(i .11)."
// But this file is for C API. It can't use unique_ptr/shared_ptr in function signature.
#pragma warning(disable : 26400)
#endif
using namespace onnxruntime::logging;
using onnxruntime::BFloat16;
using onnxruntime::DataTypeImpl;
using onnxruntime::Environment;
using onnxruntime::IAllocator;
using onnxruntime::InputDefList;
using onnxruntime::MLFloat16;
using onnxruntime::narrow;
using onnxruntime::OutputDefList;
using onnxruntime::Tensor;
using onnxruntime::ToOrtStatus;
using onnxruntime::common::Status;

using namespace onnxruntime;

#ifndef ORT_STATUS_PTR
#ifdef _WIN32
#define ORT_STATUS_PTR _Check_return_ _Ret_maybenull_ OrtStatusPtr
#else
#define ORT_STATUS_PTR OrtStatus*
#endif
#endif

#define TENSOR_READ_API_BEGIN                          \
  API_IMPL_BEGIN                                       \
  auto v = reinterpret_cast<const ::OrtValue*>(value); \
  auto& tensor = v->Get<onnxruntime::Tensor>();

#define TENSOR_READWRITE_API_BEGIN \
  API_IMPL_BEGIN                   \
  auto v = (value);                \
  auto tensor = v->GetMutable<onnxruntime::Tensor>();

ORT_API_STATUS_IMPL(OrtApis::CreateEnvWithCustomLogger, OrtLoggingFunction logging_function,
                    _In_opt_ void* logger_param, OrtLoggingLevel logging_level, _In_ const char* logid,
                    _Outptr_ OrtEnv** out) {
  API_IMPL_BEGIN
  OrtEnv::LoggingManagerConstructionInfo lm_info{logging_function, logger_param, logging_level, logid};
  Status status;
  *out = OrtEnv::GetInstance(lm_info, status);
  return ToOrtStatus(status);
  API_IMPL_END
}

ORT_API_STATUS_IMPL(OrtApis::CreateEnv, OrtLoggingLevel logging_level,
                    _In_ const char* logid, _Outptr_ OrtEnv** out) {
  API_IMPL_BEGIN
  OrtEnv::LoggingManagerConstructionInfo lm_info{nullptr, nullptr, logging_level, logid};
  Status status;
  *out = OrtEnv::GetInstance(lm_info, status);
  return ToOrtStatus(status);
  API_IMPL_END
}

ORT_API_STATUS_IMPL(OrtApis::CreateEnvWithGlobalThreadPools, OrtLoggingLevel logging_level,
                    _In_ const char* logid, _In_ const struct OrtThreadingOptions* tp_options, _Outptr_ OrtEnv** out) {
  API_IMPL_BEGIN
  OrtEnv::LoggingManagerConstructionInfo lm_info{nullptr, nullptr, logging_level, logid};
  Status status;
  *out = OrtEnv::GetInstance(lm_info, status, tp_options);
  return ToOrtStatus(status);
  API_IMPL_END
}

ORT_API_STATUS_IMPL(OrtApis::CreateEnvWithCustomLoggerAndGlobalThreadPools, OrtLoggingFunction logging_function, _In_opt_ void* logger_param,
                    OrtLoggingLevel logging_level, _In_ const char* logid, _In_ const struct OrtThreadingOptions* tp_options,
                    _Outptr_ OrtEnv** out) {
  API_IMPL_BEGIN
  OrtEnv::LoggingManagerConstructionInfo lm_info{logging_function, logger_param, logging_level, logid};
  Status status;
  *out = OrtEnv::GetInstance(lm_info, status, tp_options);
  return ToOrtStatus(status);
  API_IMPL_END
}

// enable platform telemetry
ORT_API_STATUS_IMPL(OrtApis::EnableTelemetryEvents, _In_ const OrtEnv* ort_env) {
  API_IMPL_BEGIN
  ORT_UNUSED_PARAMETER(ort_env);
  // note telemetry is controlled via the platform Env object, not the OrtEnv object instance
  const Env& env = Env::Default();
  env.GetTelemetryProvider().EnableTelemetryEvents();
  return nullptr;
  API_IMPL_END
}

ORT_API_STATUS_IMPL(OrtApis::DisableTelemetryEvents, _In_ const OrtEnv* ort_env) {
  API_IMPL_BEGIN
  ORT_UNUSED_PARAMETER(ort_env);
  // note telemetry is controlled via the platform Env object, not the OrtEnv object instance
  const Env& env = Env::Default();
  env.GetTelemetryProvider().DisableTelemetryEvents();
  return nullptr;
  API_IMPL_END
}

ORT_API_STATUS_IMPL(OrtApis::UpdateEnvWithCustomLogLevel, _In_ OrtEnv* ort_env,
                    OrtLoggingLevel log_severity_level) {
  API_IMPL_BEGIN
  LoggingManager* default_logging_manager = ort_env->GetLoggingManager();
  int severity_level = static_cast<int>(log_severity_level);
  default_logging_manager->SetDefaultLoggerSeverity(static_cast<logging::Severity>(severity_level));
  return nullptr;
  API_IMPL_END
}

ORT_STATUS_PTR CreateTensorImpl(MLDataType ml_type, const int64_t* shape, size_t shape_len,
                                _Inout_ OrtAllocator* allocator, OrtValue& value) {
  TensorShape tensor_shape(shape, shape_len);
  AllocatorPtr alloc_ptr = std::make_shared<onnxruntime::IAllocatorImplWrappingOrtAllocator>(allocator);
  Tensor::InitOrtValue(ml_type, tensor_shape, std::move(alloc_ptr), value);
  return nullptr;
}

ORT_STATUS_PTR CreateTensorImplForSeq(MLDataType elem_type, const int64_t* shape, size_t shape_len, Tensor& out) {
  OrtAllocator* allocator;
  // TODO(pranav): what allocator should be used to create the tensor here?
  // for the sake of simplicity of the API using the default one here
  ORT_API_RETURN_IF_ERROR(OrtApis::GetAllocatorWithDefaultOptions(&allocator));
  AllocatorPtr alloc_ptr = std::make_shared<onnxruntime::IAllocatorImplWrappingOrtAllocator>(allocator);
  TensorShape tensor_shape(shape, shape_len);
  out = Tensor(elem_type, tensor_shape, std::move(alloc_ptr));
  return nullptr;
}

/**
 *
 * this function will create a copy of the allocator info
 */
ORT_STATUS_PTR CreateTensorImpl(MLDataType ml_type, const int64_t* shape, size_t shape_len, const OrtMemoryInfo* info,
                                void* p_data, size_t p_data_len, OrtValue& ort_value) {
  TensorShape tensor_shape(shape, shape_len);
  if (std::any_of(tensor_shape.GetDims().begin(), tensor_shape.GetDims().end(), [](int64_t v) { return v < 0; })) {
    return OrtApis::CreateStatus(ORT_INVALID_ARGUMENT, "tried creating tensor with negative value in shape");
  }

  auto elem_count = narrow<size_t>(tensor_shape.Size());
  size_t size_to_allocate;
  if (!IAllocator::CalcMemSizeForArray(ml_type->Size(), elem_count, &size_to_allocate)) {
    return OrtApis::CreateStatus(ORT_INVALID_ARGUMENT, "size overflow");
  }
  if (size_to_allocate > p_data_len) {
    std::ostringstream oss;
    oss << "not enough space: expected " << size_to_allocate << ", got " << p_data_len;
    return OrtApis::CreateStatus(ORT_INVALID_ARGUMENT, oss.str().c_str());
  }
  Tensor::InitOrtValue(ml_type, tensor_shape, p_data, *info, ort_value);
  return nullptr;
}

ORT_API_STATUS_IMPL(OrtApis::CreateTensorWithDataAsOrtValue, _In_ const OrtMemoryInfo* info,
                    _Inout_ void* p_data, size_t p_data_len, _In_ const int64_t* shape, size_t shape_len,
                    ONNXTensorElementDataType type, _Outptr_ OrtValue** out) {
  API_IMPL_BEGIN
  auto ml_type = DataTypeImpl::TensorTypeFromONNXEnum(type)->GetElementType();
  auto value = std::make_unique<OrtValue>();
  ORT_API_RETURN_IF_ERROR(CreateTensorImpl(ml_type, shape, shape_len, info, p_data, p_data_len, *value));
  *out = value.release();
  return nullptr;
  API_IMPL_END
}

ORT_API_STATUS_IMPL(OrtApis::CreateTensorAsOrtValue, _Inout_ OrtAllocator* allocator,
                    _In_ const int64_t* shape, size_t shape_len, ONNXTensorElementDataType type,
                    _Outptr_ OrtValue** out) {
  API_IMPL_BEGIN
  auto ml_type = DataTypeImpl::TensorTypeFromONNXEnum(type)->GetElementType();
  auto value = std::make_unique<OrtValue>();
  ORT_API_RETURN_IF_ERROR(CreateTensorImpl(ml_type, shape, shape_len, allocator, *value));
  *out = value.release();
  return nullptr;
  API_IMPL_END
}

ORT_API_STATUS_IMPL(OrtApis::CreateSparseTensorAsOrtValue, _Inout_ OrtAllocator* allocator, _In_ const int64_t* dense_shape,
                    size_t dense_shape_len, ONNXTensorElementDataType type, _Outptr_ OrtValue** out) {
  API_IMPL_BEGIN
#if !defined(DISABLE_SPARSE_TENSORS)
  auto sparse_tensor_type = DataTypeImpl::SparseTensorTypeFromONNXEnum(type);
  auto element_type = sparse_tensor_type->GetElementType();
  assert(element_type->AsPrimitiveDataType() != nullptr);
  TensorShape shape(dense_shape, dense_shape_len);
  if (std::any_of(shape.GetDims().begin(), shape.GetDims().end(),
                  [](int64_t v) { return v < 0; })) {
    return OrtApis::CreateStatus(ORT_INVALID_ARGUMENT, "tried creating tensor with negative value in shape");
  }

  auto alloc_ptr = std::make_shared<onnxruntime::IAllocatorImplWrappingOrtAllocator>(allocator);
  auto value = std::make_unique<OrtValue>();
  SparseTensor::InitOrtValue(element_type, shape, std::move(alloc_ptr), *value);
  *out = value.release();
  return nullptr;
#else
  ORT_UNUSED_PARAMETER(allocator);
  ORT_UNUSED_PARAMETER(dense_shape);
  ORT_UNUSED_PARAMETER(dense_shape_len);
  ORT_UNUSED_PARAMETER(type);
  ORT_UNUSED_PARAMETER(out);

  return OrtApis::CreateStatus(ORT_FAIL, "SparseTensor is not supported in this build.");
#endif
  API_IMPL_END
}

namespace {
#if !defined(DISABLE_SPARSE_TENSORS)
std::unique_ptr<IDataTransfer> GetDataTransfer(const OrtDevice& src_device, const OrtDevice& dst_device) {
  if (src_device.Type() == OrtDevice::CPU && dst_device.Type() == OrtDevice::CPU) {
    return std::make_unique<CPUDataTransfer>();
  }
#ifdef USE_CUDA
  if (src_device.Type() == OrtDevice::GPU || dst_device.Type() == OrtDevice::GPU) {
    if (auto* provider_info = TryGetProviderInfo_CUDA()) {
      return provider_info->CreateGPUDataTransfer();
    }
  }
#endif
  ORT_THROW("Not able to find appropriate IDataTransfer to copy sparse data");
}

SparseTensor& ValidateFillInputArgs(OrtValue* v, const TensorShape& values_shape, const OrtMemoryInfo* data_mem_info) {
  auto& sparse_tensor = SparseTensor::GetSparseTensorFromOrtValue(*v);
  if (sparse_tensor.IsDataTypeString()) {
    if ((data_mem_info->device.Type() != OrtDevice::CPU) || sparse_tensor.Location().device.Type() != OrtDevice::CPU) {
      ORT_THROW("Strings can only reside in CPU memory");
    }
  }
  if (std::any_of(values_shape.GetDims().begin(), values_shape.GetDims().end(),
                  [](int64_t v) { return v < 0; })) {
    ORT_THROW("tried Filling sparse tensor with negative value in values shape");
  }

  return sparse_tensor;
}

union PtrConvert {
  explicit PtrConvert(const void* p_p) : p(p_p) {}
  const void* p;
  const char** strings;
};

#endif  // !defined(DISABLE_SPARSE_TENSORS)
}  // namespace

ORT_API_STATUS_IMPL(OrtApis::FillSparseTensorCoo, _Inout_ OrtValue* ort_value, _In_ const OrtMemoryInfo* data_mem_info,
                    _In_ const int64_t* values_shape, size_t values_shape_len, _In_ const void* values,
                    _In_ const int64_t* indices_data, size_t indices_num) {
  API_IMPL_BEGIN
#if !defined(DISABLE_SPARSE_TENSORS)
  TensorShape values_t_shape(values_shape, values_shape_len);
  auto& sparse_tensor = ValidateFillInputArgs(ort_value, values_t_shape, data_mem_info);

  auto values_size = narrow<size_t>(values_t_shape.Size());
  auto indices_span = gsl::make_span(indices_data, indices_num);

  if (sparse_tensor.IsDataTypeString()) {
    PtrConvert conv(values);
    ORT_THROW_IF_ERROR(sparse_tensor.MakeCooStrings(values_size, conv.strings, indices_span));
  } else {
    auto data_transfer = GetDataTransfer(data_mem_info->device, sparse_tensor.Location().device);
    ORT_THROW_IF_ERROR(sparse_tensor.MakeCooData(*data_transfer, *data_mem_info, values_size,
                                                 values, indices_span));
  }
  return nullptr;
#else
  ORT_UNUSED_PARAMETER(ort_value);
  ORT_UNUSED_PARAMETER(data_mem_info);
  ORT_UNUSED_PARAMETER(values_shape);
  ORT_UNUSED_PARAMETER(values_shape_len);
  ORT_UNUSED_PARAMETER(values);
  ORT_UNUSED_PARAMETER(indices_data);
  ORT_UNUSED_PARAMETER(indices_num);

  return OrtApis::CreateStatus(ORT_FAIL, "SparseTensor is not supported in this build.");
#endif
  API_IMPL_END
}

ORT_API_STATUS_IMPL(OrtApis::FillSparseTensorCsr, _Inout_ OrtValue* ort_value, _In_ const OrtMemoryInfo* data_mem_info,
                    _In_ const int64_t* values_shape, size_t values_shape_len, _In_ const void* values,
                    _In_ const int64_t* inner_indices_data, size_t inner_indices_num,
                    _In_ const int64_t* outer_indices_data, size_t outer_indices_num) {
  API_IMPL_BEGIN
#if !defined(DISABLE_SPARSE_TENSORS)
  TensorShape values_t_shape(values_shape, values_shape_len);
  auto& sparse_tensor = ValidateFillInputArgs(ort_value, values_t_shape, data_mem_info);
  auto values_size = narrow<size_t>(values_t_shape.Size());

  auto inner_indices_span = gsl::make_span(inner_indices_data, inner_indices_num);
  auto outer_indices_span = gsl::make_span(outer_indices_data, outer_indices_num);
  if (sparse_tensor.IsDataTypeString()) {
    PtrConvert conv(values);
    ORT_THROW_IF_ERROR(sparse_tensor.MakeCsrStrings(values_size, conv.strings, inner_indices_span, outer_indices_span));
  } else {
    auto data_transfer = GetDataTransfer(data_mem_info->device, sparse_tensor.Location().device);
    ORT_THROW_IF_ERROR(sparse_tensor.MakeCsrData(*data_transfer, *data_mem_info, values_size,
                                                 values, inner_indices_span, outer_indices_span));
  }
  return nullptr;
#else
  ORT_UNUSED_PARAMETER(ort_value);
  ORT_UNUSED_PARAMETER(data_mem_info);
  ORT_UNUSED_PARAMETER(values_shape);
  ORT_UNUSED_PARAMETER(values_shape_len);
  ORT_UNUSED_PARAMETER(values);
  ORT_UNUSED_PARAMETER(inner_indices_data);
  ORT_UNUSED_PARAMETER(inner_indices_num);
  ORT_UNUSED_PARAMETER(outer_indices_data);
  ORT_UNUSED_PARAMETER(outer_indices_num);
  return OrtApis::CreateStatus(ORT_FAIL, "SparseTensor is not supported in this build.");
#endif
  API_IMPL_END
}

ORT_API_STATUS_IMPL(OrtApis::FillSparseTensorBlockSparse, _Inout_ OrtValue* ort_value, _In_ const OrtMemoryInfo* data_mem_info,
                    _In_ const int64_t* values_shape, size_t values_shape_len, _In_ const void* values,
                    _In_ const int64_t* indices_shape_data, size_t indices_shape_len,
                    _In_ const int32_t* indices_data) {
  API_IMPL_BEGIN
#if !defined(DISABLE_SPARSE_TENSORS)
  TensorShape values_t_shape(values_shape, values_shape_len);
  auto& sparse_tensor = ValidateFillInputArgs(ort_value, values_t_shape, data_mem_info);

  TensorShape indices_t_shape(indices_shape_data, indices_shape_len);
  if (std::any_of(indices_t_shape.GetDims().begin(), indices_t_shape.GetDims().end(),
                  [](int64_t v) { return v < 0; })) {
    ORT_THROW("tried Filling sparse tensor with negative value in block sparse indices shape");
  }

  if (sparse_tensor.IsDataTypeString()) {
    PtrConvert conv(values);
    ORT_THROW_IF_ERROR(sparse_tensor.MakeBlockSparseStrings(values_t_shape, conv.strings, indices_t_shape, indices_data));
  } else {
    auto data_transfer = GetDataTransfer(data_mem_info->device, sparse_tensor.Location().device);
    ORT_THROW_IF_ERROR(sparse_tensor.MakeBlockSparseData(*data_transfer, *data_mem_info, values_t_shape,
                                                         values, indices_t_shape, indices_data));
  }
  return nullptr;
#else
  ORT_UNUSED_PARAMETER(ort_value);
  ORT_UNUSED_PARAMETER(data_mem_info);
  ORT_UNUSED_PARAMETER(values_shape);
  ORT_UNUSED_PARAMETER(values_shape_len);
  ORT_UNUSED_PARAMETER(values);
  ORT_UNUSED_PARAMETER(indices_shape_data);
  ORT_UNUSED_PARAMETER(indices_shape_len);
  ORT_UNUSED_PARAMETER(indices_data);

  return OrtApis::CreateStatus(ORT_FAIL, "SparseTensor is not supported in this build.");
#endif
  API_IMPL_END
}

ORT_API_STATUS_IMPL(OrtApis::CreateSparseTensorWithValuesAsOrtValue, _In_ const OrtMemoryInfo* info, _Inout_ void* p_data,
                    _In_ const int64_t* dense_shape, size_t dense_shape_len,
                    _In_ const int64_t* values_shape, size_t values_shape_len,
                    ONNXTensorElementDataType type, _Outptr_ OrtValue** out) {
  API_IMPL_BEGIN
#if !defined(DISABLE_SPARSE_TENSORS)
  auto sparse_tensor_type = DataTypeImpl::SparseTensorTypeFromONNXEnum(type);
  auto element_type = sparse_tensor_type->GetElementType();
  assert(element_type->AsPrimitiveDataType() != nullptr);
  if (utils::IsDataTypeString(element_type)) {
    return OrtApis::CreateStatus(ORT_INVALID_ARGUMENT,
                                 "Can not use strings in pre-allocated memory."
                                 " Use CreateSparseTensorAsOrtValue() to allocate memory inside and copy");
  }
  TensorShape tensor_dense_shape(dense_shape, dense_shape_len);
  TensorShape tensor_values_shape(values_shape, values_shape_len);
  if (std::any_of(tensor_values_shape.GetDims().begin(), tensor_values_shape.GetDims().end(),
                  [](int64_t v) { return v < 0; })) {
    return OrtApis::CreateStatus(ORT_INVALID_ARGUMENT, "tried creating tensor with negative value in shape");
  }
  auto value = std::make_unique<OrtValue>();
  SparseTensor::InitOrtValue(element_type, tensor_dense_shape, tensor_values_shape, p_data, *info, *value);
  *out = value.release();
  return nullptr;
#else
  ORT_UNUSED_PARAMETER(info);
  ORT_UNUSED_PARAMETER(p_data);
  ORT_UNUSED_PARAMETER(dense_shape);
  ORT_UNUSED_PARAMETER(dense_shape_len);
  ORT_UNUSED_PARAMETER(values_shape);
  ORT_UNUSED_PARAMETER(values_shape_len);
  ORT_UNUSED_PARAMETER(type);
  ORT_UNUSED_PARAMETER(out);

  return OrtApis::CreateStatus(ORT_FAIL, "SparseTensor is not supported in this build.");
#endif
  API_IMPL_END
}

ORT_API_STATUS_IMPL(OrtApis::UseCooIndices, _Inout_ OrtValue* ort_value, _Inout_ int64_t* indices_data, size_t indices_num) {
  API_IMPL_BEGIN
#if !defined(DISABLE_SPARSE_TENSORS)
  auto v = reinterpret_cast<::OrtValue*>(ort_value);
  auto& sparse_tensor = SparseTensor::GetSparseTensorFromOrtValue(*v);
  auto indices_span = (indices_num == 0 || indices_data == nullptr)
                          ? gsl::span<int64_t>()
                          : gsl::make_span(indices_data, indices_num);

  ORT_THROW_IF_ERROR(sparse_tensor.UseCooIndices(indices_span));
  return nullptr;
#else
  ORT_UNUSED_PARAMETER(ort_value);
  ORT_UNUSED_PARAMETER(indices_data);
  ORT_UNUSED_PARAMETER(indices_num);

  return OrtApis::CreateStatus(ORT_FAIL, "SparseTensor is not supported in this build.");
#endif
  API_IMPL_END
}

ORT_API_STATUS_IMPL(OrtApis::UseCsrIndices, _Inout_ OrtValue* ort_value,
                    _Inout_ int64_t* inner_data, size_t inner_num,
                    _Inout_ int64_t* outer_data, size_t outer_num) {
  API_IMPL_BEGIN
#if !defined(DISABLE_SPARSE_TENSORS)
  auto& sparse_tensor = SparseTensor::GetSparseTensorFromOrtValue(*ort_value);
  auto inner_span = (inner_num == 0 || inner_data == nullptr)
                        ? gsl::span<int64_t>()
                        : gsl::make_span(inner_data, inner_num);
  auto outer_span = (outer_num == 0 || outer_data == nullptr)
                        ? gsl::span<int64_t>()
                        : gsl::make_span(outer_data, outer_num);
  ORT_THROW_IF_ERROR(sparse_tensor.UseCsrIndices(inner_span, outer_span));
  return nullptr;
#else
  ORT_UNUSED_PARAMETER(ort_value);
  ORT_UNUSED_PARAMETER(inner_data);
  ORT_UNUSED_PARAMETER(inner_num);
  ORT_UNUSED_PARAMETER(outer_data);
  ORT_UNUSED_PARAMETER(outer_num);

  return OrtApis::CreateStatus(ORT_FAIL, "SparseTensor is not supported in this build.");
#endif
  API_IMPL_END
}

ORT_API_STATUS_IMPL(OrtApis::UseBlockSparseIndices, _Inout_ OrtValue* ort_value, const int64_t* indices_shape,
                    size_t indices_shape_len, _Inout_ int32_t* indices_data) {
  API_IMPL_BEGIN
#if !defined(DISABLE_SPARSE_TENSORS)
  auto& sparse_tensor = SparseTensor::GetSparseTensorFromOrtValue(*ort_value);
  TensorShape ind_shape(indices_shape, indices_shape_len);
  ORT_THROW_IF_ERROR(sparse_tensor.UseBlockSparseIndices(ind_shape, indices_data));
  return nullptr;
#else
  ORT_UNUSED_PARAMETER(ort_value);
  ORT_UNUSED_PARAMETER(indices_shape);
  ORT_UNUSED_PARAMETER(indices_shape_len);
  ORT_UNUSED_PARAMETER(indices_data);

  return OrtApis::CreateStatus(ORT_FAIL, "SparseTensor is not supported in this build.");
#endif
  API_IMPL_END
}

ORT_API_STATUS_IMPL(OrtApis::GetSparseTensorFormat, _In_ const OrtValue* ort_value, _Out_ enum OrtSparseFormat* out) {
  API_IMPL_BEGIN
#if !defined(DISABLE_SPARSE_TENSORS)
  auto v = reinterpret_cast<const ::OrtValue*>(ort_value);
  if (!v->IsAllocated()) {
    return OrtApis::CreateStatus(ORT_INVALID_ARGUMENT, "the ort_value must contain a constructed tensor");
  }
  const auto& sparse_tensor = v->Get<SparseTensor>();
  *out = static_cast<OrtSparseFormat>(sparse_tensor.Format());
  return nullptr;
#else
  ORT_UNUSED_PARAMETER(ort_value);
  ORT_UNUSED_PARAMETER(out);

  return OrtApis::CreateStatus(ORT_FAIL, "SparseTensor is not supported in this build.");
#endif
  API_IMPL_END
}

ORT_API_STATUS_IMPL(OrtApis::GetSparseTensorValues, _In_ const OrtValue* ort_value, _Outptr_ const void** out) {
  API_IMPL_BEGIN
#if !defined(DISABLE_SPARSE_TENSORS)
  const auto& sparse_tensor = SparseTensor::GetSparseTensorFromOrtValue(*ort_value);
  if (sparse_tensor.IsDataTypeString()) {
    return OrtApis::CreateStatus(ORT_INVALID_ARGUMENT, "Use GetStringTensor*() API to retrieve strings");
  }
  const auto& values = sparse_tensor.Values();
  *out = values.DataRaw();
  return nullptr;
#else
  ORT_UNUSED_PARAMETER(ort_value);
  ORT_UNUSED_PARAMETER(out);

  return OrtApis::CreateStatus(ORT_FAIL, "SparseTensor is not supported in this build.");
#endif
  API_IMPL_END
}

ORT_API_STATUS_IMPL(OrtApis::CreateCustomOpDomain, _In_ const char* domain, _Outptr_ OrtCustomOpDomain** out) {
  API_IMPL_BEGIN
  auto custom_op_domain = std::make_unique<OrtCustomOpDomain>();
  custom_op_domain->domain_ = domain;
  *out = custom_op_domain.release();
  return nullptr;
  API_IMPL_END
}

ORT_API(void, OrtApis::ReleaseCustomOpDomain, _Frees_ptr_opt_ OrtCustomOpDomain* ptr) {
  delete ptr;
}

ORT_API_STATUS_IMPL(OrtApis::CustomOpDomain_Add, _Inout_ OrtCustomOpDomain* custom_op_domain, _In_ const OrtCustomOp* op) {
  API_IMPL_BEGIN
  custom_op_domain->custom_ops_.emplace_back(op);
  return nullptr;
  API_IMPL_END
}

ORT_API_STATUS_IMPL(OrtApis::AddCustomOpDomain, _Inout_ OrtSessionOptions* options,
                    _In_ OrtCustomOpDomain* custom_op_domain) {
  API_IMPL_BEGIN
  options->custom_op_domains_.emplace_back(custom_op_domain);
  return nullptr;
  API_IMPL_END
}

ORT_API_STATUS_IMPL(OrtApis::RegisterCustomOpsLibrary, _Inout_ OrtSessionOptions* options, _In_ const char* library_path, _Outptr_ void** library_handle) {
  API_IMPL_BEGIN

  auto path_str = ToPathString(library_path);
  ORT_API_RETURN_IF_STATUS_NOT_OK(Env::Default().LoadDynamicLibrary(path_str, false, library_handle));
  if (!*library_handle)
    return OrtApis::CreateStatus(ORT_FAIL, "RegisterCustomOpsLibrary: Failed to load library");

  RegisterCustomOpsFn RegisterCustomOps;
  ORT_API_RETURN_IF_STATUS_NOT_OK(Env::Default().GetSymbolFromLibrary(*library_handle, "RegisterCustomOps",
                                                                      (void**)&RegisterCustomOps));
  if (!RegisterCustomOps)
    return OrtApis::CreateStatus(ORT_FAIL, "RegisterCustomOpsLibrary: Entry point RegisterCustomOps not found in library");

  return RegisterCustomOps(options, OrtGetApiBase());
  API_IMPL_END
}

<<<<<<< HEAD
ORT_API_STATUS_IMPL(OrtApis::RegisterCustomOps, _Inout_ OrtSessionOptions* options,
                    _In_ const char* registration_func_name) {
  API_IMPL_BEGIN

  if (!registration_func_name) {
    return OrtApis::CreateStatus(ORT_FAIL, "RegisterCustomOps: Registration function name must be specified.");
  }

  RegisterCustomOpsFn RegisterCustomOps;
  ORT_API_RETURN_IF_STATUS_NOT_OK(Env::Default().GetSymbolFromLibrary(nullptr, registration_func_name,
                                                                      (void**)&RegisterCustomOps));
  if (!RegisterCustomOps) {
    return OrtApis::CreateStatus(ORT_FAIL, "RegisterCustomOps: Registration function was not found");
  }

  return RegisterCustomOps(options, OrtGetApiBase());
=======
ORT_API_STATUS_IMPL(OrtApis::RegisterCustomOpsLibrary_V2, _Inout_ OrtSessionOptions* options,
                    _In_ const ORTCHAR_T* library_name) {
  API_IMPL_BEGIN
#if !defined(ORT_MINIMAL_BUILD) || defined(ORT_MINIMAL_BUILD_CUSTOM_OPS)
  ORT_API_RETURN_IF_STATUS_NOT_OK(options->RegisterCustomOpsLibrary(library_name));
  return nullptr;
#else
  ORT_UNUSED_PARAMETER(options);
  ORT_UNUSED_PARAMETER(library_name);
  return OrtApis::CreateStatus(ORT_NOT_IMPLEMENTED, "Custom operator libraries are not supported in this build");
#endif
>>>>>>> 74fe45bf
  API_IMPL_END
}

ORT_API_STATUS_IMPL(OrtApis::EnableOrtCustomOps, _Inout_ OrtSessionOptions* options) {
  API_IMPL_BEGIN

  if (options) {
#ifdef ENABLE_EXTENSION_CUSTOM_OPS
    return RegisterCustomOps(options, OrtGetApiBase());
#else
    return OrtApis::CreateStatus(ORT_FAIL, "EnableOrtCustomOps: Custom operators in onnxruntime-extensions are not enabled");
#endif
  }
  return nullptr;

  API_IMPL_END
}

namespace {
// provider either model_path, or modal_data + model_data_length.
static ORT_STATUS_PTR CreateSessionAndLoadModel(_In_ const OrtSessionOptions* options,
                                                _In_ const OrtEnv* env,
                                                _In_opt_z_ const ORTCHAR_T* model_path,
                                                _In_opt_ const void* model_data,
                                                size_t model_data_length,

                                                std::unique_ptr<onnxruntime::InferenceSession>& sess) {
  // quick check here to decide load path. InferenceSession will provide error message for invalid values.
  // TODO: Could move to a helper
  const Env& os_env = Env::Default();  // OS environment (!= ORT environment)
  bool load_config_from_model =
      os_env.GetEnvironmentVar(inference_session_utils::kOrtLoadConfigFromModelEnvVar) == "1";

  if (load_config_from_model) {
#if !defined(ORT_MINIMAL_BUILD)
    if (model_path != nullptr) {
      sess = std::make_unique<onnxruntime::InferenceSession>(
          options == nullptr ? onnxruntime::SessionOptions() : options->value,
          env->GetEnvironment(),
          model_path);
    } else {
      sess = std::make_unique<onnxruntime::InferenceSession>(
          options == nullptr ? onnxruntime::SessionOptions() : options->value,
          env->GetEnvironment(),
          model_data, static_cast<int>(model_data_length));
    }
#else
    return OrtApis::CreateStatus(ORT_FAIL, "Loading config from ONNX models is not supported in this build.");
#endif
  } else {
    sess = std::make_unique<onnxruntime::InferenceSession>(
        options == nullptr ? onnxruntime::SessionOptions() : options->value,
        env->GetEnvironment());
  }

#if !defined(ORT_MINIMAL_BUILD) || defined(ORT_MINIMAL_BUILD_CUSTOM_OPS)
  // Add custom domains
  if (options && !options->custom_op_domains_.empty()) {
    ORT_API_RETURN_IF_STATUS_NOT_OK(sess->AddCustomOpDomains(options->custom_op_domains_));
  }
#endif

  // Finish load
  if (load_config_from_model) {
#if !defined(ORT_MINIMAL_BUILD)
    ORT_API_RETURN_IF_STATUS_NOT_OK(sess->Load());
#endif
  } else {
    if (model_path != nullptr) {
      ORT_API_RETURN_IF_STATUS_NOT_OK(sess->Load(model_path));
    } else {
      ORT_API_RETURN_IF_STATUS_NOT_OK(sess->Load(model_data, static_cast<int>(model_data_length)));
    }
  }

  return nullptr;
}

static ORT_STATUS_PTR InitializeSession(_In_ const OrtSessionOptions* options,
                                        _In_ std::unique_ptr<::onnxruntime::InferenceSession>& sess,
                                        _Inout_opt_ OrtPrepackedWeightsContainer* prepacked_weights_container = nullptr) {
  // we need to disable mem pattern if DML is one of the providers since DML doesn't have the concept of
  // byte addressable memory
  std::vector<std::unique_ptr<IExecutionProvider>> provider_list;
  if (options) {
    for (auto& factory : options->provider_factories) {
      auto provider = factory->CreateProvider();
      provider_list.push_back(std::move(provider));
    }
  }

  // register the providers
  for (auto& provider : provider_list) {
    if (provider) {
      ORT_API_RETURN_IF_STATUS_NOT_OK(sess->RegisterExecutionProvider(std::move(provider)));
    }
  }

  if (prepacked_weights_container != nullptr) {
    ORT_API_RETURN_IF_STATUS_NOT_OK(sess->AddPrePackedWeightsContainer(
        reinterpret_cast<PrepackedWeightsContainer*>(prepacked_weights_container)));
  }

  ORT_API_RETURN_IF_STATUS_NOT_OK(sess->Initialize());

  return nullptr;
}

}  // namespace

ORT_API_STATUS_IMPL(OrtApis::CreateSession, _In_ const OrtEnv* env, _In_ const ORTCHAR_T* model_path,
                    _In_ const OrtSessionOptions* options, _Outptr_ OrtSession** out) {
  API_IMPL_BEGIN
  std::unique_ptr<onnxruntime::InferenceSession> sess;
  OrtStatus* status = nullptr;
  *out = nullptr;

  ORT_TRY {
    ORT_API_RETURN_IF_ERROR(CreateSessionAndLoadModel(options, env, model_path, nullptr, 0, sess));
    ORT_API_RETURN_IF_ERROR(InitializeSession(options, sess));

    *out = reinterpret_cast<OrtSession*>(sess.release());
  }
  ORT_CATCH(const std::exception& e) {
    ORT_HANDLE_EXCEPTION([&]() {
      status = OrtApis::CreateStatus(ORT_FAIL, e.what());
    });
  }

  return status;
  API_IMPL_END
}

ORT_API_STATUS_IMPL(OrtApis::CreateSessionFromArray, _In_ const OrtEnv* env, _In_ const void* model_data,
                    size_t model_data_length, _In_ const OrtSessionOptions* options, _Outptr_ OrtSession** out) {
  API_IMPL_BEGIN
  std::unique_ptr<onnxruntime::InferenceSession> sess;
  OrtStatus* status = nullptr;
  *out = nullptr;

  ORT_TRY {
    ORT_API_RETURN_IF_ERROR(CreateSessionAndLoadModel(options, env, nullptr, model_data, model_data_length, sess));
    ORT_API_RETURN_IF_ERROR(InitializeSession(options, sess));

    *out = reinterpret_cast<OrtSession*>(sess.release());
  }
  ORT_CATCH(const std::exception& e) {
    ORT_HANDLE_EXCEPTION([&]() {
      status = OrtApis::CreateStatus(ORT_FAIL, e.what());
    });
  }

  return status;
  API_IMPL_END
}

ORT_API_STATUS_IMPL(OrtApis::Run, _Inout_ OrtSession* sess, _In_opt_ const OrtRunOptions* run_options,
                    _In_reads_(input_len) const char* const* input_names,
                    _In_reads_(input_len) const OrtValue* const* input, size_t input_len,
                    _In_reads_(output_names_len) const char* const* output_names1, size_t output_names_len,
                    _Inout_updates_all_(output_names_len) OrtValue** output) {
  API_IMPL_BEGIN
  auto session = reinterpret_cast<::onnxruntime::InferenceSession*>(sess);

  std::vector<std::string> feed_names(input_len);
  std::vector<OrtValue> feeds(input_len);

  for (size_t i = 0; i != input_len; ++i) {
    if (input_names[i] == nullptr || input_names[i][0] == '\0') {
      return OrtApis::CreateStatus(ORT_INVALID_ARGUMENT, "input name cannot be empty");
    }

    if (!input[i]) {
      std::ostringstream ostr;
      ostr << "NULL input supplied for input " << input_names[i];
      return OrtApis::CreateStatus(ORT_INVALID_ARGUMENT, ostr.str().c_str());
    }

    feed_names[i] = input_names[i];
    feeds[i] = *reinterpret_cast<const ::OrtValue*>(input[i]);
  }

  // Create output feed
  std::vector<std::string> output_names(output_names_len);
  for (size_t i = 0; i != output_names_len; ++i) {
    if (output_names1[i] == nullptr || output_names1[i][0] == '\0') {
      return OrtApis::CreateStatus(ORT_INVALID_ARGUMENT, "output name cannot be empty");
    }
    output_names[i] = output_names1[i];
  }

  std::vector<OrtValue> fetches(output_names_len);
  for (size_t i = 0; i != output_names_len; ++i) {
    if (output[i] != nullptr) {
      ::OrtValue& value = *(output[i]);
      fetches[i] = value;
    }
  }
  Status status;
  if (run_options == nullptr) {
    OrtRunOptions op;
    status = session->Run(op, feed_names, feeds, output_names, &fetches, nullptr);
  } else {
    status = session->Run(*run_options, feed_names, feeds, output_names, &fetches, nullptr);
  }

  if (!status.IsOK())
    return ToOrtStatus(status);
  for (size_t i = 0; i != output_names_len; ++i) {
    ::OrtValue& value = fetches[i];
    if (output[i] == nullptr) {
      GSL_SUPPRESS(r .11)
      output[i] = new OrtValue(value);
    }
  }
  return nullptr;
  API_IMPL_END
}

struct OrtIoBinding {
  std::unique_ptr<::onnxruntime::IOBinding> binding_;
  explicit OrtIoBinding(std::unique_ptr<::onnxruntime::IOBinding>&& binding) : binding_(std::move(binding)) {}
  OrtIoBinding(const OrtIoBinding&) = delete;
  OrtIoBinding& operator=(const OrtIoBinding&) = delete;
};

ORT_API_STATUS_IMPL(OrtApis::RunWithBinding, _Inout_ OrtSession* sess, _In_ const OrtRunOptions* run_options,
                    _In_ const OrtIoBinding* binding_ptr) {
  API_IMPL_BEGIN
  auto session = reinterpret_cast<::onnxruntime::InferenceSession*>(sess);
  Status status;
  if (run_options == nullptr) {
    OrtRunOptions default_run_options;
    status = session->Run(default_run_options, *binding_ptr->binding_);
  } else {
    status = session->Run(*run_options, *binding_ptr->binding_);
  }
  if (!status.IsOK()) {
    return ToOrtStatus(status);
  }
  return nullptr;
  API_IMPL_END
}

ORT_API_STATUS_IMPL(OrtApis::CreateIoBinding, _Inout_ OrtSession* sess, _Outptr_ OrtIoBinding** out) {
  API_IMPL_BEGIN
  auto session = reinterpret_cast<::onnxruntime::InferenceSession*>(sess);
  std::unique_ptr<::onnxruntime::IOBinding> binding;
  auto status = session->NewIOBinding(&binding);
  if (!status.IsOK()) {
    return ToOrtStatus(status);
  }
  GSL_SUPPRESS(r .11)
  *out = new OrtIoBinding(std::move(binding));
  return nullptr;
  API_IMPL_END
}

ORT_API(void, OrtApis::ReleaseIoBinding, _Frees_ptr_opt_ OrtIoBinding* binding_ptr) {
  delete binding_ptr;
}

ORT_API_STATUS_IMPL(OrtApis::BindInput, _Inout_ OrtIoBinding* binding_ptr, _In_ const char* name, _In_ const OrtValue* val_ptr) {
  API_IMPL_BEGIN
  auto st = binding_ptr->binding_->BindInput(name, *val_ptr);
  if (!st.IsOK()) {
    return ToOrtStatus(st);
  }
  return nullptr;
  API_IMPL_END
}

ORT_API_STATUS_IMPL(OrtApis::BindOutput, _Inout_ OrtIoBinding* binding_ptr, _In_ const char* name, _In_ const OrtValue* val_ptr) {
  API_IMPL_BEGIN
  auto st = binding_ptr->binding_->BindOutput(name, *val_ptr);
  if (!st.IsOK()) {
    return ToOrtStatus(st);
  }
  return nullptr;
  API_IMPL_END
}

ORT_API_STATUS_IMPL(OrtApis::BindOutputToDevice, _Inout_ OrtIoBinding* binding_ptr, _In_ const char* name, _In_ const OrtMemoryInfo* mem_info_ptr) {
  API_IMPL_BEGIN
  auto st = binding_ptr->binding_->BindOutput(name, mem_info_ptr->device);
  if (!st.IsOK()) {
    return ToOrtStatus(st);
  }
  return nullptr;
  API_IMPL_END
}

ORT_API_STATUS_IMPL(OrtApis::GetBoundOutputNames, _In_ const OrtIoBinding* binding_ptr, _In_ OrtAllocator* allocator,
                    _Out_ char** buffer, _Outptr_result_maybenull_ size_t** lengths, _Out_ size_t* count) {
  API_IMPL_BEGIN
  const auto& output_names = binding_ptr->binding_->GetOutputNames();
  if (output_names.empty()) {
    *buffer = nullptr;
    *lengths = nullptr;
    *count = 0U;
    return nullptr;
  }

  IAllocatorUniquePtr<size_t> lengths_alloc(reinterpret_cast<size_t*>(allocator->Alloc(allocator, output_names.size() * sizeof(size_t))),
                                            [allocator](size_t* p) { if(p) allocator->Free(allocator, p); });

  if (!lengths_alloc) {
    return OrtApis::CreateStatus(ORT_FAIL, "lengths allocation failed");
  }

  size_t total_len = 0;
  auto* len_ptr = lengths_alloc.get();
  for (const auto& n : output_names) {
    auto sz = n.size();
    total_len += sz;
    *len_ptr++ = sz;
  }

  IAllocatorUniquePtr<char> buffer_alloc(reinterpret_cast<char*>(allocator->Alloc(allocator, total_len * sizeof(char))),
                                         [allocator](char* p) { if(p) allocator->Free(allocator, p); });

  if (!buffer_alloc) {
    return OrtApis::CreateStatus(ORT_FAIL, "string buffer allocation failed");
  }

  char* buf_ptr = buffer_alloc.get();
  for (const auto& n : output_names) {
    auto sz = n.size();
    memcpy(buf_ptr, n.data(), sz);
    buf_ptr += sz;
  }

  *buffer = buffer_alloc.release();
  *lengths = lengths_alloc.release();
  *count = output_names.size();
  return nullptr;
  API_IMPL_END
}

ORT_API_STATUS_IMPL(OrtApis::GetBoundOutputValues, _In_ const OrtIoBinding* binding_ptr, _In_ OrtAllocator* allocator,
                    _Outptr_result_maybenull_ OrtValue*** output, _Out_ size_t* output_count) {
  API_IMPL_BEGIN
  const auto& outputs = binding_ptr->binding_->GetOutputs();
  if (outputs.empty()) {
    *output = nullptr;
    *output_count = 0U;
    return nullptr;
  }

  // Used to destroy and de-allocate on exception
  size_t created = 0;
  IAllocatorUniquePtr<OrtValue*> ortvalues_alloc(reinterpret_cast<OrtValue**>(allocator->Alloc(allocator, outputs.size() * sizeof(OrtValue*))),
                                                 [&created, allocator](OrtValue** buffer) {
                                                   if (buffer) {
                                                     while (created > 0) {
                                                       auto p = buffer + --created;
                                                       delete (*p);
                                                     }
                                                     allocator->Free(allocator, buffer);
                                                   }
                                                 });

  if (!ortvalues_alloc) {
    return OrtApis::CreateStatus(ORT_FAIL, "Output buffer allocation failed");
  }

  OrtValue** out_ptr = ortvalues_alloc.get();
  for (const auto& out_value : outputs) {
    GSL_SUPPRESS(r .11)
    *out_ptr = new OrtValue(out_value);
    ++out_ptr;
    ++created;
  }

  assert(created == outputs.size());

  *output = ortvalues_alloc.release();
  *output_count = created;
  return nullptr;
  API_IMPL_END
}

ORT_API(void, OrtApis::ClearBoundInputs, _Inout_ OrtIoBinding* binding_ptr) {
  binding_ptr->binding_->ClearInputs();
}

ORT_API(void, OrtApis::ClearBoundOutputs, _Inout_ OrtIoBinding* binding_ptr) {
  binding_ptr->binding_->ClearOutputs();
}

ORT_API_STATUS_IMPL(OrtApis::SynchronizeBoundInputs, _Inout_ OrtIoBinding* binding_ptr) {
  API_IMPL_BEGIN
  auto st = binding_ptr->binding_->SynchronizeInputs();
  if (!st.IsOK()) {
    return ToOrtStatus(st);
  }
  return nullptr;
  API_IMPL_END
}

ORT_API_STATUS_IMPL(OrtApis::SynchronizeBoundOutputs, _Inout_ OrtIoBinding* binding_ptr) {
  API_IMPL_BEGIN
  auto st = binding_ptr->binding_->SynchronizeOutputs();
  if (!st.IsOK()) {
    return ToOrtStatus(st);
  }
  return nullptr;
  API_IMPL_END
}

ORT_API_STATUS_IMPL(OrtApis::IsTensor, _In_ const OrtValue* value, _Out_ int* out) {
  auto v = reinterpret_cast<const ::OrtValue*>(value);
  *out = v->IsTensor() ? 1 : 0;
  return nullptr;
}

ORT_API_STATUS_IMPL(OrtApis::HasValue, _In_ const OrtValue* value, _Out_ int* out) {
  auto v = reinterpret_cast<const ::OrtValue*>(value);
  *out = v->IsAllocated() ? 1 : 0;
  return nullptr;
}

ORT_API_STATUS_IMPL(OrtApis::IsSparseTensor, _In_ const OrtValue* value, _Out_ int* out) {
#if !defined(DISABLE_SPARSE_TENSORS)
  auto v = reinterpret_cast<const ::OrtValue*>(value);
  *out = v->IsSparseTensor() ? 1 : 0;
  return nullptr;
#else
  ORT_UNUSED_PARAMETER(value);
  ORT_UNUSED_PARAMETER(out);

  return OrtApis::CreateStatus(ORT_FAIL, "SparseTensor is not supported in this build.");
#endif
}

ORT_API_STATUS_IMPL(OrtApis::GetTensorMutableData, _Inout_ OrtValue* value, _Outptr_ void** output) {
  TENSOR_READWRITE_API_BEGIN
  // Uncomment when WinML fixed their code
  // if (tensor->IsDataTypeString()) {
  //  return OrtApis::CreateStatus(ORT_NOT_IMPLEMENTED, "this API does not support strings");
  //}
  *output = tensor->MutableDataRaw();
  return nullptr;
  API_IMPL_END
}

ORT_API_STATUS_IMPL(OrtApis::FillStringTensor, _Inout_ OrtValue* value, _In_ const char* const* s, size_t s_len) {
  TENSOR_READWRITE_API_BEGIN
  auto* dst = tensor->MutableData<std::string>();
  auto len = static_cast<size_t>(tensor->Shape().Size());
  if (s_len != len) {
    return OrtApis::CreateStatus(ORT_INVALID_ARGUMENT, "input array doesn't equal tensor size");
  }
  for (size_t i = 0; i != len; ++i) {
    // allocate and copy
    dst[i] = s[i];
  }
  return nullptr;
  API_IMPL_END
}

ORT_API_STATUS_IMPL(OrtApis::FillStringTensorElement, _Inout_ OrtValue* value, _In_ const char* s, size_t index) {
  TENSOR_READWRITE_API_BEGIN
  auto* dst = tensor->MutableData<std::string>();
  auto len = static_cast<size_t>(tensor->Shape().Size());
  if (index >= len) {
    return OrtApis::CreateStatus(ORT_INVALID_ARGUMENT, "element index is out of bounds");
  }

  dst[index] = s;

  return nullptr;
  API_IMPL_END
}

namespace {

OrtStatusPtr GetTensorStringSpan(const ::OrtValue& v, gsl::span<const std::string>& span) {
  if (!v.IsAllocated()) {
    return OrtApis::CreateStatus(ORT_INVALID_ARGUMENT, "OrtValue should contain a Tensor or a Sparse Tensor");
  }
  gsl::span<const std::string> str_span;
  int64_t items = 0;
  // Data type will be enforced on DataAsSpan() call.
  if (v.IsTensor()) {
    const auto& tensor = v.Get<onnxruntime::Tensor>();
    items = tensor.Shape().Size();
    if (items >= 0) {
      str_span = tensor.DataAsSpan<std::string>();
    }
  }
#if !defined(DISABLE_SPARSE_TENSORS)
  else if (v.IsSparseTensor()) {
    const auto& sparse_tensor = v.Get<SparseTensor>();
    if (sparse_tensor.Format() == onnxruntime::SparseFormat::kUndefined) {
      return OrtApis::CreateStatus(ORT_INVALID_ARGUMENT, "Sparse Tensor does not contain sparse data");
    }
    items = sparse_tensor.Values().Shape().Size();
    if (items >= 0) {
      str_span = sparse_tensor.Values().DataAsSpan<std::string>();
    }
  }
#endif
  else {
    return OrtApis::CreateStatus(ORT_NOT_IMPLEMENTED, "This API supports Tensors or SparseTensors");
  }

  if (items < 0) {
    return OrtApis::CreateStatus(ORT_INVALID_ARGUMENT, "shape is invalid");
  }
  span = str_span;
  return nullptr;
}
}  // namespace

ORT_API_STATUS_IMPL(OrtApis::GetStringTensorDataLength, _In_ const OrtValue* value, _Out_ size_t* out) {
  API_IMPL_BEGIN
  gsl::span<const std::string> str_span;
  if (auto* status = GetTensorStringSpan(*value, str_span)) {
    return status;
  }

  size_t ret = 0;
  for (const auto& s : str_span) {
    ret += s.size();
  }

  *out = ret;
  return nullptr;
  API_IMPL_END
}

ORT_API_STATUS_IMPL(OrtApis::GetStringTensorElementLength, _In_ const OrtValue* value, size_t index, _Out_ size_t* out) {
  API_IMPL_BEGIN
  gsl::span<const std::string> str_span;
  if (auto* status = GetTensorStringSpan(*value, str_span)) {
    return status;
  }

  if (index < str_span.size()) {
    *out = str_span[index].size();
  } else {
    return OrtApis::CreateStatus(ORT_INVALID_ARGUMENT, "index is out of bounds");
  }

  return nullptr;
  API_IMPL_END
}

ORT_API_STATUS_IMPL(OrtApis::GetStringTensorContent, _In_ const OrtValue* value, _Out_writes_bytes_all_(s_len) void* s,
                    size_t s_len, _Out_writes_all_(offsets_len) size_t* offsets, size_t offsets_len) {
  API_IMPL_BEGIN

  gsl::span<const std::string> str_span;
  if (auto* status = GetTensorStringSpan(*value, str_span)) {
    return status;
  }

  if (offsets_len != str_span.size()) {
    return OrtApis::CreateStatus(ORT_FAIL, "offsets buffer is not equal to tensor size");
  }

  size_t total_size = 0;
  for (const auto& str : str_span) {
    total_size += str.size();
  }

  if (s_len < total_size) {
    return OrtApis::CreateStatus(ORT_FAIL, "output buffer is too small. Use GetStringTensorDataLength.");
  }

  size_t f = 0;
  char* p = static_cast<char*>(s);
  for (const auto& str : str_span) {
    memcpy(p, str.data(), str.size());
    p += str.size();
    *offsets++ = f;
    f += str.size();
  }
  return nullptr;
  API_IMPL_END
}

ORT_API_STATUS_IMPL(OrtApis::GetStringTensorElement, _In_ const OrtValue* value,
                    size_t s_len, size_t index, _Out_writes_bytes_all_(s_len) void* s) {
  API_IMPL_BEGIN
  gsl::span<const std::string> str_span;
  if (auto* status = GetTensorStringSpan(*value, str_span)) {
    return status;
  }

  if (index < str_span.size()) {
    const auto& str = str_span[index];
    if (s_len < str.size()) {
      return OrtApis::CreateStatus(ORT_FAIL, "buffer size is too small for string element");
    }
    memcpy(s, str.data(), str.size());
  } else {
    return OrtApis::CreateStatus(ORT_INVALID_ARGUMENT, "element index is out of bounds");
  }
  return nullptr;
  API_IMPL_END
}

#define ORT_C_API_RETURN_IF_ERROR(expr)                 \
  do {                                                  \
    auto _status = (expr);                              \
    if ((!_status.IsOK())) return ToOrtStatus(_status); \
  } while (0)

#define DEFINE_RELEASE_ORT_OBJECT_FUNCTION(INPUT_TYPE, REAL_TYPE)                       \
  ORT_API(void, OrtApis::Release##INPUT_TYPE, _Frees_ptr_opt_ Ort##INPUT_TYPE* value) { \
    delete reinterpret_cast<REAL_TYPE*>(value);                                         \
  }

using DefListResult = std::pair<Status, const InputDefList*>;
using GetDefListFn = DefListResult (*)(const ::onnxruntime::InferenceSession*);
const auto get_inputs_fn = [](const ::onnxruntime::InferenceSession* session) -> DefListResult { return session->GetModelInputs(); };
const auto get_outputs_fn = [](const ::onnxruntime::InferenceSession* session) -> DefListResult { return session->GetModelOutputs(); };
const auto get_overridable_initializers_fn = [](const ::onnxruntime::InferenceSession* session) -> DefListResult { return session->GetOverridableInitializers(); };

static ORT_STATUS_PTR GetNodeDefListCountHelper(const OrtSession* sess, GetDefListFn get_fn, size_t* out) {
  API_IMPL_BEGIN
  auto session = reinterpret_cast<const ::onnxruntime::InferenceSession*>(sess);
  std::pair<Status, const InputDefList*> p = get_fn(session);
  if (!p.first.IsOK())
    return ToOrtStatus(p.first);
  *out = p.second->size();
  return nullptr;
  API_IMPL_END
}

ORT_API_STATUS_IMPL(OrtApis::SessionGetInputCount, _In_ const OrtSession* sess, _Out_ size_t* out) {
  return GetNodeDefListCountHelper(sess, get_inputs_fn, out);
}

ORT_API_STATUS_IMPL(OrtApis::SessionGetOutputCount, _In_ const OrtSession* sess, _Out_ size_t* out) {
  return GetNodeDefListCountHelper(sess, get_outputs_fn, out);
}

ORT_API_STATUS_IMPL(OrtApis::SessionGetOverridableInitializerCount, _In_ const OrtSession* sess, _Out_ size_t* out) {
  return GetNodeDefListCountHelper(sess, get_overridable_initializers_fn, out);
}

static ORT_STATUS_PTR GetNodeDefTypeInfoHelper(const OrtSession* sess, GetDefListFn get_fn, size_t index,
                                               _Outptr_ struct OrtTypeInfo** out) {
  API_IMPL_BEGIN
  auto session = reinterpret_cast<const ::onnxruntime::InferenceSession*>(sess);
  std::pair<Status, const InputDefList*> p = get_fn(session);
  if (!p.first.IsOK())
    return ToOrtStatus(p.first);
  if (p.second->size() <= index)
    return OrtApis::CreateStatus(ORT_FAIL, "out of index");
  const ONNX_NAMESPACE::TypeProto* type_proto = (*p.second)[index]->TypeAsProto();
  return OrtTypeInfo::FromTypeProto(type_proto, out);
  API_IMPL_END
}

ORT_API_STATUS_IMPL(OrtApis::SessionGetInputTypeInfo, _In_ const OrtSession* sess, size_t index, _Outptr_ struct OrtTypeInfo** out) {
  return GetNodeDefTypeInfoHelper(sess, get_inputs_fn, index, out);
}

ORT_API_STATUS_IMPL(OrtApis::SessionGetOutputTypeInfo, _In_ const OrtSession* sess, size_t index, _Outptr_ struct OrtTypeInfo** out) {
  return GetNodeDefTypeInfoHelper(sess, get_outputs_fn, index, out);
}

ORT_API_STATUS_IMPL(OrtApis::SessionGetOverridableInitializerTypeInfo, _In_ const OrtSession* sess, size_t index, _Outptr_ struct OrtTypeInfo** out) {
  return GetNodeDefTypeInfoHelper(sess, get_overridable_initializers_fn, index, out);
}

char* onnxruntime::StrDup(const std::string& str, OrtAllocator* allocator) {
  char* output_string = reinterpret_cast<char*>(allocator->Alloc(allocator, str.size() + 1));
  memcpy(output_string, str.c_str(), str.size());
  output_string[str.size()] = '\0';
  return output_string;
}

static ORT_STATUS_PTR GetNodeDefNameImpl(_In_ const OrtSession* sess, size_t index, _Inout_ OrtAllocator* allocator,
                                         GetDefListFn get_fn, _Outptr_ char** output) {
  auto session = reinterpret_cast<const ::onnxruntime::InferenceSession*>(sess);
  std::pair<Status, const InputDefList*> p = get_fn(session);
  if (!p.first.IsOK())
    return ToOrtStatus(p.first);
  if (p.second == nullptr)
    return OrtApis::CreateStatus(ORT_FAIL, "internal error");
  const InputDefList& defs = *p.second;
  if (index >= defs.size())
    return OrtApis::CreateStatus(ORT_FAIL, "index out of range");
  *output = StrDup(defs[index]->Name(), allocator);
  return nullptr;
}

ORT_API_STATUS_IMPL(OrtApis::SessionEndProfiling, _In_ OrtSession* sess, _Inout_ OrtAllocator* allocator,
                    _Outptr_ char** out) {
  API_IMPL_BEGIN
  auto session = reinterpret_cast<::onnxruntime::InferenceSession*>(sess);
  auto profile_file_name = session->EndProfiling();
  *out = StrDup(profile_file_name, allocator);
  return nullptr;
  API_IMPL_END
}

ORT_API_STATUS_IMPL(OrtApis::SessionGetModelMetadata, _In_ const OrtSession* sess,
                    _Outptr_ OrtModelMetadata** out) {
  API_IMPL_BEGIN
  auto session = reinterpret_cast<const ::onnxruntime::InferenceSession*>(sess);
  auto p = session->GetModelMetadata();
  if (!p.first.IsOK())
    return ToOrtStatus(p.first);
  GSL_SUPPRESS(r .11)
  *out = reinterpret_cast<OrtModelMetadata*>(new ModelMetadata(*p.second));
  return nullptr;
  API_IMPL_END
}

ORT_API_STATUS_IMPL(OrtApis::ModelMetadataGetProducerName,
                    _In_ const OrtModelMetadata* model_metadata,
                    _Inout_ OrtAllocator* allocator, _Outptr_ char** value) {
  API_IMPL_BEGIN
  auto producer_name = reinterpret_cast<const ::onnxruntime::ModelMetadata*>(model_metadata)->producer_name;
  *value = StrDup(producer_name, allocator);
  return nullptr;
  API_IMPL_END
}

ORT_API_STATUS_IMPL(OrtApis::ModelMetadataGetGraphName,
                    _In_ const OrtModelMetadata* model_metadata,
                    _Inout_ OrtAllocator* allocator, _Outptr_ char** value) {
  API_IMPL_BEGIN
  auto graph_name = reinterpret_cast<const ::onnxruntime::ModelMetadata*>(model_metadata)->graph_name;
  *value = StrDup(graph_name, allocator);
  return nullptr;
  API_IMPL_END
}

ORT_API_STATUS_IMPL(OrtApis::ModelMetadataGetDomain,
                    _In_ const OrtModelMetadata* model_metadata,
                    _Inout_ OrtAllocator* allocator, _Outptr_ char** value) {
  API_IMPL_BEGIN
  auto domain = reinterpret_cast<const ::onnxruntime::ModelMetadata*>(model_metadata)->domain;
  *value = StrDup(domain, allocator);
  return nullptr;
  API_IMPL_END
}

ORT_API_STATUS_IMPL(OrtApis::ModelMetadataGetDescription,
                    _In_ const OrtModelMetadata* model_metadata,
                    _Inout_ OrtAllocator* allocator, _Outptr_ char** value) {
  API_IMPL_BEGIN
  auto description = reinterpret_cast<const ::onnxruntime::ModelMetadata*>(model_metadata)->description;
  *value = StrDup(description, allocator);
  return nullptr;
  API_IMPL_END
}

ORT_API_STATUS_IMPL(OrtApis::ModelMetadataGetGraphDescription,
                    _In_ const OrtModelMetadata* model_metadata,
                    _Inout_ OrtAllocator* allocator, _Outptr_ char** value) {
  API_IMPL_BEGIN
  auto description = reinterpret_cast<const ::onnxruntime::ModelMetadata*>(model_metadata)->graph_description;
  *value = StrDup(description, allocator);
  return nullptr;
  API_IMPL_END
}

ORT_API_STATUS_IMPL(OrtApis::ModelMetadataLookupCustomMetadataMap, _In_ const OrtModelMetadata* model_metadata,
                    _Inout_ OrtAllocator* allocator, _In_ const char* key, _Outptr_result_maybenull_ char** value) {
  API_IMPL_BEGIN
  auto custom_metadata_map =
      reinterpret_cast<const ::onnxruntime::ModelMetadata*>(model_metadata)->custom_metadata_map;

  std::string temp(key);

  auto iter = custom_metadata_map.find(temp);

  if (iter == custom_metadata_map.end()) {
    *value = nullptr;
  } else {
    *value = StrDup(iter->second, allocator);
  }

  return nullptr;
  API_IMPL_END
}

ORT_API_STATUS_IMPL(OrtApis::ModelMetadataGetCustomMetadataMapKeys,
                    _In_ const OrtModelMetadata* model_metadata,
                    _Inout_ OrtAllocator* allocator, _Outptr_result_buffer_maybenull_(*num_keys) char*** keys, _Out_ int64_t* num_keys) {
  API_IMPL_BEGIN
  const auto& custom_metadata_map =
      reinterpret_cast<const ::onnxruntime::ModelMetadata*>(model_metadata)->custom_metadata_map;

  auto count = custom_metadata_map.size();
  if (count == 0) {
    *keys = nullptr;
  } else {
    // To guard against overflow in the next step where we compute bytes to allocate
    SafeInt<size_t> alloc_count(count);

    InlinedVector<Ort::AllocatedStringPtr> string_holders;
    string_holders.reserve(count);

    auto deletor = Ort::detail::AllocatedFree(allocator);
    // alloc_count * sizeof(...) will throw if there was an overflow which will be caught in API_IMPL_END
    // and be returned to the user as a status
    char** p = reinterpret_cast<char**>(allocator->Alloc(allocator, alloc_count * sizeof(char*)));
    assert(p != nullptr);

    // StrDup may throw
    std::unique_ptr<void, decltype(deletor)> array_guard(p, deletor);

    int64_t i = 0;
    for (const auto& e : custom_metadata_map) {
      auto* s = StrDup(e.first, allocator);
      string_holders.push_back(Ort::AllocatedStringPtr(s, deletor));
      p[i++] = s;
    }

    for (auto& s : string_holders) {
      s.release();
    }

    *keys = p;
    array_guard.release();
  }

  *num_keys = static_cast<int64_t>(count);
  return nullptr;
  API_IMPL_END
}

ORT_API_STATUS_IMPL(OrtApis::ModelMetadataGetVersion,
                    _In_ const OrtModelMetadata* model_metadata,
                    _Out_ int64_t* value) {
  API_IMPL_BEGIN
  *value = reinterpret_cast<const ::onnxruntime::ModelMetadata*>(model_metadata)->version;
  return nullptr;
  API_IMPL_END
}

ORT_API_STATUS_IMPL(OrtApis::SessionGetInputName, _In_ const OrtSession* sess, size_t index,
                    _Inout_ OrtAllocator* allocator, _Outptr_ char** output) {
  API_IMPL_BEGIN
  return GetNodeDefNameImpl(sess, index, allocator, get_inputs_fn, output);
  API_IMPL_END
}

ORT_API_STATUS_IMPL(OrtApis::SessionGetOutputName, _In_ const OrtSession* sess, size_t index,
                    _Inout_ OrtAllocator* allocator, _Outptr_ char** output) {
  API_IMPL_BEGIN
  return GetNodeDefNameImpl(sess, index, allocator, get_outputs_fn, output);
  API_IMPL_END
}

ORT_API_STATUS_IMPL(OrtApis::SessionGetOverridableInitializerName, _In_ const OrtSession* sess, size_t index,
                    _Inout_ OrtAllocator* allocator, _Outptr_ char** output) {
  API_IMPL_BEGIN
  return GetNodeDefNameImpl(sess, index, allocator, get_overridable_initializers_fn, output);
  API_IMPL_END
}

ORT_API_STATUS_IMPL(OrtApis::AllocatorAlloc, _Inout_ OrtAllocator* ptr, size_t size, _Outptr_ void** out) {
  API_IMPL_BEGIN
  *out = ptr->Alloc(ptr, size);
  return nullptr;
  API_IMPL_END
}

ORT_API_STATUS_IMPL(OrtApis::AllocatorFree, _Inout_ OrtAllocator* ptr, void* p) {
  API_IMPL_BEGIN
  ptr->Free(ptr, p);
  return nullptr;
  API_IMPL_END
}

ORT_API_STATUS_IMPL(OrtApis::AllocatorGetInfo, _In_ const OrtAllocator* ptr, _Outptr_ const struct OrtMemoryInfo** out) {
  API_IMPL_BEGIN
  *out = ptr->Info(ptr);
  return nullptr;
  API_IMPL_END
}

template <typename T>
ORT_STATUS_PTR OrtGetNumSequenceElements(const OrtValue* p_ml_value, size_t* out) {
  auto& data = p_ml_value->Get<T>();
  *out = data.size();
  return nullptr;
}

#if !defined(DISABLE_ML_OPS)
static constexpr int NUM_MAP_INDICES = 2;
#endif

static ORT_STATUS_PTR OrtGetValueCountImpl(const OrtValue* value, size_t* out) {
  ONNXType value_type;
  if (auto status = OrtApis::GetValueType(value, &value_type))
    return status;
  if (value_type == ONNX_TYPE_MAP) {
#if !defined(DISABLE_ML_OPS)
    *out = NUM_MAP_INDICES;
    return nullptr;
#else
    return OrtApis::CreateStatus(ORT_FAIL, "Map type is not supported in this build.");
#endif
  }
  if (value_type == ONNX_TYPE_SEQUENCE) {
    // Note: keep these in sync with the registered types in data_types.h
    if (value->IsTensorSequence()) {
      *out = value->Get<TensorSeq>().Size();
      return nullptr;
    } else {
#if !defined(DISABLE_ML_OPS)
      utils::ContainerChecker c_checker(value->Type());
      if (c_checker.IsSequenceOf<std::map<std::string, float>>()) {
        return OrtGetNumSequenceElements<VectorMapStringToFloat>(value, out);
      } else if (c_checker.IsSequenceOf<std::map<int64_t, float>>()) {
        return OrtGetNumSequenceElements<VectorMapInt64ToFloat>(value, out);
      } else {
        return OrtApis::CreateStatus(ORT_FAIL, "Input is not of one of the supported sequence types.");
      }
#else
      return OrtApis::CreateStatus(ORT_FAIL, "Map type is not supported in this build.");
#endif
    }
  } else {
    return OrtApis::CreateStatus(ORT_FAIL, "Input is not of type sequence or map.");
  }
}

ORT_API_STATUS_IMPL(OrtApis::GetValueCount, _In_ const OrtValue* value, _Out_ size_t* out) {
  API_IMPL_BEGIN
  return OrtGetValueCountImpl(value, out);
  API_IMPL_END
}

namespace c_api_internal {

#if !defined(DISABLE_ML_OPS)
///////////////////
// OrtGetValueImplSeqOfMap
template <typename T>
static ORT_STATUS_PTR OrtGetValueImplSeqOfMap(const OrtValue* p_ml_value, int index, _Outptr_ OrtValue** out) {
  using TKey = typename T::value_type::key_type;
  using TVal = typename T::value_type::mapped_type;
  using MapType = std::map<TKey, TVal>;
  auto& data_vec = p_ml_value->Get<T>();
  auto& data_elem = data_vec.at(index);
  auto copy_data_elem = std::make_unique<MapType>(data_elem);
  auto value = std::make_unique<OrtValue>();
  auto ml_type = DataTypeImpl::GetType<MapType>();
  value->Init(copy_data_elem.release(),
              ml_type,
              ml_type->GetDeleteFunc());
  *out = value.release();
  return nullptr;
}
#endif

ORT_STATUS_PTR PopulateTensorWithData(Tensor& tensor, bool is_string, _In_ const void* data_elem, size_t num_elems,
                                      size_t elem_size) {
  auto len = narrow<size_t>(tensor.Shape().Size());
  if (num_elems < len) {
    return OrtApis::CreateStatus(ORT_INVALID_ARGUMENT, "input array is too short");
  }
  if (!is_string) {
    memcpy(tensor.MutableDataRaw(), data_elem, elem_size * num_elems);
  } else {
    const std::string* strings = reinterpret_cast<const std::string*>(data_elem);
    auto str_span = gsl::make_span(strings, num_elems);
    auto* dst = tensor.MutableData<std::string>();
    std::copy(str_span.begin(), str_span.end(), dst);
  }
  return nullptr;
}

ORT_STATUS_PTR CreateTensorAndPopulate(MLDataType element_type, const int64_t* shape, size_t shape_len,
                                       const void* data, size_t num_elements, _Inout_ OrtAllocator* allocator, OrtValue& result) {
  ORT_API_RETURN_IF_ERROR(CreateTensorImpl(element_type, shape, shape_len, allocator, result));
  ORT_API_RETURN_IF_ERROR(PopulateTensorWithData(*result.GetMutable<Tensor>(), utils::IsDataTypeString(element_type),
                                                 data, num_elements, element_type->Size()));
  return nullptr;
}

}  // namespace c_api_internal
#ifdef _MSC_VER
#pragma warning(push)
#pragma warning(disable : 6101)
#endif

static ORT_STATUS_PTR OrtGetValueImplSeqOfTensors(_In_ const OrtValue* p_ml_value, int index, _Inout_ OrtAllocator* allocator,
                                                  _Outptr_ OrtValue** out) {
  const auto& data = p_ml_value->Get<TensorSeq>();
  const auto& one_tensor = data.Get(index);
  const auto& tensor_shape = one_tensor.Shape();
  auto result = std::make_unique<OrtValue>();
  ORT_API_RETURN_IF_ERROR(c_api_internal::CreateTensorAndPopulate(one_tensor.DataType(), tensor_shape.GetDims().data(),
                                                                  tensor_shape.NumDimensions(), one_tensor.DataRaw(),
                                                                  narrow<size_t>(one_tensor.Shape().Size()),
                                                                  allocator, *result));
  *out = result.release();
  return nullptr;
}

#ifdef _MSC_VER
#pragma warning(pop)
#endif

static ORT_STATUS_PTR OrtGetValueImplSeq(_In_ const OrtValue* value, int index, _Inout_ OrtAllocator* allocator,
                                         _Outptr_ OrtValue** out) {
  // Note: keep these in sync with the registered types in data_types.h
  if (value->IsTensorSequence()) {
    return OrtGetValueImplSeqOfTensors(value, index, allocator, out);
  } else {
#if !defined(DISABLE_ML_OPS)
    utils::ContainerChecker c_checker(value->Type());
    if (c_checker.IsSequenceOf<std::map<std::string, float>>()) {
      return c_api_internal::OrtGetValueImplSeqOfMap<VectorMapStringToFloat>(value, index, out);
    } else if (c_checker.IsSequenceOf<std::map<int64_t, float>>()) {
      return c_api_internal::OrtGetValueImplSeqOfMap<VectorMapInt64ToFloat>(value, index, out);
    } else {
      return OrtApis::CreateStatus(ORT_FAIL, "Input is not of one of the supported sequence types.");
    }
#else
    return OrtApis::CreateStatus(ORT_FAIL, "Map type is not supported in this build.");
#endif
  }
}

#if !defined(DISABLE_ML_OPS)
template <typename T>
static ORT_STATUS_PTR OrtGetValueImplMapHelper(_In_ const OrtValue* p_ml_value, int index,
                                               _Inout_ OrtAllocator* allocator, _Outptr_ OrtValue** out) {
  using namespace onnxruntime::utils;
  using TKey = typename T::key_type;
  using TVal = typename T::mapped_type;
  auto& data = p_ml_value->Get<T>();
  int64_t num_kv_pairs = data.size();
#if defined(_WIN32) && !defined(_M_AMD64)
  ORT_ENFORCE(static_cast<uint64_t>(num_kv_pairs) < std::numeric_limits<size_t>::max());
#endif
  const std::vector<int64_t> dims{num_kv_pairs};
  auto result = std::make_unique<OrtValue>();
  std::vector<TKey> vec_keys;
  std::vector<TVal> vec_vals;
  const void* data_ptr;
  size_t data_size;
  MLDataType element_type;
  switch (index) {
    case 0: {  // user is requesting keys
      element_type = DataTypeImpl::TensorTypeFromONNXEnum(GetONNXTensorElementDataType<TKey>())->GetElementType();
      vec_keys.reserve(static_cast<size_t>(num_kv_pairs));
      std::transform(data.cbegin(), data.cend(), std::back_inserter(vec_keys), [](const auto& k) { return k.first; });
      data_ptr = vec_keys.data();
      data_size = vec_keys.size();
    } break;
    case 1: {  // user is requesting values
      element_type = DataTypeImpl::TensorTypeFromONNXEnum(GetONNXTensorElementDataType<TVal>())->GetElementType();
      vec_vals.reserve(static_cast<size_t>(num_kv_pairs));
      std::transform(data.cbegin(), data.cend(), std::back_inserter(vec_vals), [](const auto& k) { return k.second; });
      data_ptr = vec_vals.data();
      data_size = vec_vals.size();
    } break;
    default:
      return OrtApis::CreateStatus(ORT_FAIL, "Invalid index requested for map type.");
  }
  ORT_API_RETURN_IF_ERROR(c_api_internal::CreateTensorAndPopulate(element_type, dims.data(), dims.size(), data_ptr,
                                                                  data_size, allocator, *result));
  *out = result.release();
  return nullptr;
}

static ORT_STATUS_PTR OrtGetValueImplMap(_In_ const OrtValue* value, int index, _Inout_ OrtAllocator* allocator,
                                         _Outptr_ OrtValue** out) {
  auto p_ml_value = reinterpret_cast<const OrtValue*>(value);
  auto type = p_ml_value->Type();
  // Note: keep these in sync with the registered types in data_types.h
  utils::ContainerChecker c_checker(type);
  if (c_checker.IsMap()) {
    if (c_checker.IsMapOf<std::string, std::string>()) {
      return OrtGetValueImplMapHelper<MapStringToString>(p_ml_value, index, allocator, out);
    } else if (c_checker.IsMapOf<std::string, int64_t>()) {
      return OrtGetValueImplMapHelper<MapStringToInt64>(p_ml_value, index, allocator, out);
    } else if (c_checker.IsMapOf<std::string, float>()) {
      return OrtGetValueImplMapHelper<MapStringToFloat>(p_ml_value, index, allocator, out);
    } else if (c_checker.IsMapOf<std::string, double>()) {
      return OrtGetValueImplMapHelper<MapStringToDouble>(p_ml_value, index, allocator, out);
    } else if (c_checker.IsMapOf<int64_t, std::string>()) {
      return OrtGetValueImplMapHelper<MapInt64ToString>(p_ml_value, index, allocator, out);
    } else if (c_checker.IsMapOf<int64_t, int64_t>()) {
      return OrtGetValueImplMapHelper<MapInt64ToInt64>(p_ml_value, index, allocator, out);
    } else if (c_checker.IsMapOf<int64_t, float>()) {
      return OrtGetValueImplMapHelper<MapInt64ToFloat>(p_ml_value, index, allocator, out);
    } else if (c_checker.IsMapOf<int64_t, double>()) {
      return OrtGetValueImplMapHelper<MapInt64ToDouble>(p_ml_value, index, allocator, out);
    }
  }
  return OrtApis::CreateStatus(ORT_FAIL, "Input is not of one of the supported map types.");
}
#endif

static ORT_STATUS_PTR OrtGetValueImpl(_In_ const OrtValue* value, int index, _Inout_ OrtAllocator* allocator,
                                      _Outptr_ OrtValue** out) {
  ONNXType value_type;
  if (auto status = OrtApis::GetValueType(value, &value_type))
    return status;
  if (value_type == ONNX_TYPE_MAP) {
#if !defined(DISABLE_ML_OPS)
    return OrtGetValueImplMap(value, index, allocator, out);
#else
    return OrtApis::CreateStatus(ORT_FAIL, "Map type is not supported in this build.");
#endif
  }
  if (value_type == ONNX_TYPE_SEQUENCE) {
    return OrtGetValueImplSeq(value, index, allocator, out);
  } else {
    return OrtApis::CreateStatus(ORT_FAIL, "Input is not of type sequence or map.");
  }
}

ORT_API_STATUS_IMPL(OrtApis::GetValue, _In_ const OrtValue* value, int index, _Inout_ OrtAllocator* allocator,
                    _Outptr_ OrtValue** out) {
  API_IMPL_BEGIN
  return OrtGetValueImpl(value, index, allocator, out);
  API_IMPL_END
}

///////////////////
// OrtCreateValue

#if !defined(DISABLE_ML_OPS)
template <typename T>
static ORT_STATUS_PTR OrtCreateValueImplSeqHelperMap(const OrtValue* const* in, size_t num_values,
                                                     _Outptr_ OrtValue** out) {
  using SeqType = std::vector<T>;
  auto seq_ptr = std::make_unique<SeqType>();
  seq_ptr->reserve(num_values);
  for (size_t idx = 0; idx < num_values; ++idx) {
    auto& m = reinterpret_cast<const OrtValue*>(in[idx])->Get<T>();
    seq_ptr->push_back(m);
  }
  // create OrtValue with this vector
  auto value = std::make_unique<OrtValue>();
  auto ml_type = DataTypeImpl::GetType<SeqType>();
  value->Init(seq_ptr.release(),
              ml_type,
              ml_type->GetDeleteFunc());
  *out = value.release();
  return nullptr;
}
#endif

static ORT_STATUS_PTR OrtCreateValueImplSeqHelperTensor(const Tensor& tensor, Tensor& out) {
  auto data_type = tensor.DataType();
  ORT_API_RETURN_IF_ERROR(CreateTensorImplForSeq(data_type,
                                                 tensor.Shape().GetDims().data(), tensor.Shape().NumDimensions(),
                                                 out));
  size_t num_elements = narrow<size_t>(tensor.Shape().Size());
  ORT_API_RETURN_IF_ERROR(c_api_internal::PopulateTensorWithData(out, tensor.IsDataTypeString(),
                                                                 tensor.DataRaw(), num_elements, data_type->Size()));
  return nullptr;
}

static ORT_STATUS_PTR OrtCreateValueImplSeqHelper(const OrtValue* const* in, size_t num_values,
                                                  _Outptr_ OrtValue** out) {
  using namespace c_api_internal;
  std::vector<Tensor> tensors;
  tensors.resize(num_values);
  auto dtype = static_cast<const OrtValue*>(in[0])->Get<Tensor>().DataType();

  for (size_t idx = 0; idx < num_values; ++idx) {
    ORT_ENFORCE(in[idx]->IsTensor(), "Expecting all elements to be tensors. Got: ", DataTypeImpl::ToString(in[idx]->Type()));
    auto& one_tensor = static_cast<const OrtValue*>(in[idx])->Get<Tensor>();
    auto tensor_elem_type = one_tensor.DataType();

    // sequences must have tensors of the same data type
    if (idx > 0 && (tensor_elem_type != dtype)) {
      return OrtApis::CreateStatus(ORT_FAIL,
                                   "Sequences must have tensors of the same data type. There was at least one tensor in the input that was different.");
    }

    ORT_API_RETURN_IF_ERROR(OrtCreateValueImplSeqHelperTensor(one_tensor, tensors[idx]));
  }

  // create OrtValue with this vector
  auto value = std::make_unique<OrtValue>();
  auto ml_type = DataTypeImpl::GetType<TensorSeq>();
  auto seq_ptr = std::make_unique<TensorSeq>(dtype);
  seq_ptr->SetElements(std::move(tensors));
  value->Init(seq_ptr.release(),
              ml_type,
              ml_type->GetDeleteFunc());
  *out = value.release();
  return nullptr;
}

static ORT_STATUS_PTR OrtCreateValueImplSeq(_In_reads_(num_values) const OrtValue* const* in, size_t num_values,
                                            _Outptr_ OrtValue** out) {
  // We only support limited sequence types. For the sake of simplicity the type of the first
  // OrtValue* in OrtValue** will determine the type of the vector used to create the output OrtValue
  // this type should be either a tensor of limited types or map of limited types
  const OrtValue* ovfirst = in[0];
  ONNXType first_value_type;
  if (auto status = OrtApis::GetValueType(ovfirst, &first_value_type))
    return status;
  // in onnxruntime type registrations we can support only a fixed vector types
  // this check ensures that the input conforms to that
  if (!(first_value_type == ONNX_TYPE_TENSOR || first_value_type == ONNX_TYPE_MAP)) {
    return OrtApis::CreateStatus(ORT_FAIL, "Each element of the sequence should be either tensor or map.");
  }
  // check if all OrtValues in the input array are of the same type
  // this is because even though the ONNX spec and this API spec supports heterogenous sequences,
  // only a fixed types are registered in onnxruntime
  for (size_t i = 0; i < num_values; ++i) {
    const OrtValue* ov = in[i];
    ONNXType ov_type;
    if (auto status = OrtApis::GetValueType(ov, &ov_type))
      return status;
    if (ov_type != first_value_type) {
      return OrtApis::CreateStatus(ORT_FAIL,
                                   "At least one element in the sequence is of a type different from others.");
    }
  }

  // finally create the output vector/MLValue
  auto first_mlvalue = reinterpret_cast<const OrtValue*>(ovfirst);
  if (first_value_type == ONNX_TYPE_TENSOR) {
    return OrtCreateValueImplSeqHelper(in, num_values, out);
  } else if (first_value_type == ONNX_TYPE_MAP) {
#if !defined(DISABLE_ML_OPS)
    auto map_type = first_mlvalue->Type();
    utils::ContainerChecker c_checker(map_type);
    if (c_checker.IsMapOf<std::string, float>()) {
      return OrtCreateValueImplSeqHelperMap<MapStringToFloat>(in, num_values, out);
    }
    if (c_checker.IsMapOf<int64_t, float>()) {
      return OrtCreateValueImplSeqHelperMap<MapInt64ToFloat>(in, num_values, out);
    } else {
      return OrtApis::CreateStatus(ORT_FAIL, "Input is not of one of the supported map types.");
    }
#else
    ORT_UNUSED_PARAMETER(first_mlvalue);
    return OrtApis::CreateStatus(ORT_FAIL, "Map type is not supported in this build.");
#endif

  } else {
    return OrtApis::CreateStatus(ORT_FAIL, "Unsupported input type");
  }
}

#if !defined(DISABLE_ML_OPS)
template <typename KeyType, typename ValueType>
static OrtStatus* OrtCreateMapMLValue(const Tensor& key_tensor, const Tensor& value_tensor, _Outptr_ OrtValue** out) {
  using MapType = std::map<KeyType, ValueType>;
  auto map_ptr = std::make_unique<MapType>();
  // iterate through the key and value tensors and populate map
  auto key_data = key_tensor.Data<KeyType>();
  auto value_data = value_tensor.Data<ValueType>();
  auto len = key_tensor.Shape().Size();
  ORT_ENFORCE(len >= 0 && static_cast<uint64_t>(len) < std::numeric_limits<size_t>::max());
  size_t num_kv_pairs = static_cast<size_t>(key_tensor.Shape().Size());
  for (size_t n = 0; n < num_kv_pairs; ++n, ++key_data, ++value_data) {
    map_ptr->insert({*key_data, *value_data});
  }
  // create ort_value with this map
  auto value = std::make_unique<OrtValue>();
  auto ml_type = DataTypeImpl::GetType<MapType>();
  value->Init(map_ptr.release(),
              ml_type,
              ml_type->GetDeleteFunc());
  *out = value.release();
  return nullptr;
}

template <typename KeyType>
static ORT_STATUS_PTR OrtCreateValueImplMapHelper(const Tensor& key_tensor, const Tensor& value_tensor,
                                                  _Outptr_ OrtValue** out) {
  auto value_type = value_tensor.DataType()->AsPrimitiveDataType();
  ORT_ENFORCE(value_type != nullptr, "Tensor must always contain primitive types. Found: ",
              DataTypeImpl::ToString(value_tensor.DataType()));

  switch (value_type->GetDataType()) {
    case ONNX_NAMESPACE::TensorProto_DataType_STRING:
      return OrtCreateMapMLValue<KeyType, std::string>(key_tensor, value_tensor, out);
      break;
    case ONNX_NAMESPACE::TensorProto_DataType_INT64:
      return OrtCreateMapMLValue<KeyType, int64_t>(key_tensor, value_tensor, out);
      break;
    case ONNX_NAMESPACE::TensorProto_DataType_FLOAT:
      return OrtCreateMapMLValue<KeyType, float>(key_tensor, value_tensor, out);
      break;
    case ONNX_NAMESPACE::TensorProto_DataType_DOUBLE:
      return OrtCreateMapMLValue<KeyType, double>(key_tensor, value_tensor, out);
      break;
    default:
      break;
  }

  std::string msg("Value type is not supported yet: ");
  msg += DataTypeImpl::ToString(value_tensor.DataType());
  return OrtApis::CreateStatus(ORT_FAIL, msg.c_str());
}

static ORT_STATUS_PTR OrtCreateValueImplMap(const OrtValue* const* in, size_t num_values, _Outptr_ OrtValue** out) {
  if (num_values != NUM_MAP_INDICES) {
    return OrtApis::CreateStatus(ORT_FAIL, "For map type num_values MUST be 2");
  }

  const OrtValue* ort_keys = in[0];
  auto p_key_ml_value = reinterpret_cast<const OrtValue*>(ort_keys);
  auto& key_tensor = p_key_ml_value->Get<Tensor>();

  const OrtValue* ort_values = in[1];
  auto p_value_ml_value = reinterpret_cast<const OrtValue*>(ort_values);
  auto& value_tensor = p_value_ml_value->Get<Tensor>();

  // as per data_types.h, we only support maps of primitive data types.
  if (key_tensor.Shape().NumDimensions() > 1 || value_tensor.Shape().NumDimensions() > 1) {
    return OrtApis::CreateStatus(ORT_FAIL, "Either the key tensor or the value tensor has NumDimensions > 1");
  }

  // since maps are represented by key and value tensors, their sizes have to be the same.
  if (key_tensor.Shape().Size() != value_tensor.Shape().Size()) {
    return OrtApis::CreateStatus(ORT_FAIL, "Key and value tensors have unequal number of elements.");
  }

  if (key_tensor.IsDataTypeString()) {
    return OrtCreateValueImplMapHelper<std::string>(key_tensor, value_tensor, out);
  }
  if (key_tensor.IsDataType<int64_t>()) {
    return OrtCreateValueImplMapHelper<int64_t>(key_tensor, value_tensor, out);
  }
  return OrtApis::CreateStatus(ORT_FAIL, "Key type is not supported yet.");
}
#endif

static ORT_STATUS_PTR OrtCreateValueImpl(_In_reads_(num_values) const OrtValue* const* in, size_t num_values,
                                         enum ONNXType value_type, _Outptr_ OrtValue** out) {
  if (num_values <= 0) {
    return OrtApis::CreateStatus(ORT_FAIL, "Number of values should be at least 1.");
  }
  if (value_type == ONNX_TYPE_MAP) {
#if !defined(DISABLE_ML_OPS)
    return OrtCreateValueImplMap(in, num_values, out);
#else
    return OrtApis::CreateStatus(ORT_FAIL, "Map type is not supported in this build.");
#endif
  }
  if (value_type == ONNX_TYPE_SEQUENCE) {
    return OrtCreateValueImplSeq(in, num_values, out);
  }
  return OrtApis::CreateStatus(ORT_FAIL, "Input is not of type sequence or map.");
}

ORT_API_STATUS_IMPL(OrtApis::CreateValue, _In_reads_(num_values) const OrtValue* const* in, size_t num_values,
                    enum ONNXType value_type, _Outptr_ OrtValue** out) {
  API_IMPL_BEGIN
  return OrtCreateValueImpl(in, num_values, value_type, out);
  API_IMPL_END
}

ORT_API_STATUS_IMPL(OrtApis::CreateOpaqueValue, _In_z_ const char* domain_name, _In_z_ const char* type_name,
                    _In_ const void* data_container, size_t data_container_size, _Outptr_ OrtValue** out) {
  API_IMPL_BEGIN
  std::string dtype("opaque(");
  dtype.append(domain_name).append(",").append(type_name).append(")");
  MLDataType ml_type = DataTypeImpl::GetDataType(dtype);
  ORT_ENFORCE(ml_type != nullptr,
              "Specified domain and type names combination does not refer to a registered opaque type");
  const auto* non_tensor_base = ml_type->AsNonTensorType();
  ORT_ENFORCE(non_tensor_base != nullptr, "Opaque type is not a non_tensor type!!!");
  std::unique_ptr<OrtValue> ort_val = std::make_unique<OrtValue>();
  non_tensor_base->FromDataContainer(data_container, data_container_size, *ort_val);
  *out = ort_val.release();
  API_IMPL_END
  return nullptr;
}

ORT_API_STATUS_IMPL(OrtApis::GetOpaqueValue, _In_ const char* domain_name, _In_ const char* type_name,
                    _In_ const OrtValue* in, _Out_ void* data_container, size_t data_container_size) {
  API_IMPL_BEGIN
  std::string dtype("opaque(");
  dtype.append(domain_name).append(",").append(type_name).append(")");
  MLDataType ml_type = DataTypeImpl::GetDataType(dtype);
  ORT_ENFORCE(ml_type != nullptr,
              "Specified domain and type names combination does not refer to a registered opaque type");
  const auto* non_tensor_base = ml_type->AsNonTensorType();
  ORT_ENFORCE(non_tensor_base != nullptr, "Opaque type is not a non_tensor type!!!");
  non_tensor_base->ToDataContainer(*in, data_container_size, data_container);
  API_IMPL_END
  return nullptr;
}

GSL_SUPPRESS(r .11)
ORT_API_STATUS_IMPL(OrtApis::GetAvailableProviders, _Outptr_ char*** out_ptr,
                    _In_ int* providers_length) {
  API_IMPL_BEGIN
  // TODO: there is no need to manually malloc/free these memory, it is insecure
  // and inefficient. Instead, the implementation could scan the array twice,
  // and use a single string object to hold all the names.
  constexpr size_t MAX_LEN = 30;
  const auto& available_providers = GetAvailableExecutionProviderNames();
  const int available_count = narrow<int>(available_providers.size());
  GSL_SUPPRESS(r .11)
  char** const out = new char*[available_count];
  if (out) {
    for (int i = 0; i < available_count; i++) {
      GSL_SUPPRESS(r .11)
      out[i] = new char[MAX_LEN + 1];
#ifdef _MSC_VER
      strncpy_s(out[i], MAX_LEN, available_providers[i].c_str(), MAX_LEN);
      out[i][MAX_LEN] = '\0';
#elif defined(__APPLE__)
      strlcpy(out[i], available_providers[i].c_str(), MAX_LEN);
#else
      strncpy(out[i], available_providers[i].c_str(), MAX_LEN);
      out[i][MAX_LEN] = '\0';
#endif
    }
  }
  *providers_length = available_count;
  *out_ptr = out;
  API_IMPL_END
  return nullptr;
}

// TODO: we don't really need the second parameter
ORT_API_STATUS_IMPL(OrtApis::ReleaseAvailableProviders, _In_ char** ptr,
                    _In_ int providers_length) {
  API_IMPL_BEGIN
  if (ptr) {
    for (int i = 0; i < providers_length; i++) {
      GSL_SUPPRESS(r .11)
      delete[] ptr[i];
    }
    GSL_SUPPRESS(r .11)
    delete[] ptr;
  }
  API_IMPL_END
  return NULL;
}

ORT_API_STATUS_IMPL(OrtApis::GetExecutionProviderApi,
                    [[maybe_unused]] _In_ const char* provider_name,
                    [[maybe_unused]] _In_ uint32_t version,
                    _Outptr_ const void** provider_api) {
  API_IMPL_BEGIN

  *provider_api = nullptr;
#ifdef USE_DML
  if (strcmp(provider_name, "DML") == 0) {
    *provider_api = GetOrtDmlApi(version);
    if (*provider_api == nullptr) {
      return OrtApis::CreateStatus(ORT_INVALID_ARGUMENT, "Specified version is not supported for the DirectML provider.");
    }
    return NULL;
  }
#endif

  return OrtApis::CreateStatus(ORT_INVALID_ARGUMENT, "Specified provider is not supported.");
  API_IMPL_END
}

ORT_API_STATUS_IMPL(OrtApis::TensorAt, _Inout_ OrtValue* value, const int64_t* location_values, size_t location_values_count,
                    _Outptr_ void** out) {
  TENSOR_READWRITE_API_BEGIN

  if (tensor->IsDataTypeString()) {
    return OrtApis::CreateStatus(ORT_INVALID_ARGUMENT, "this API does not support strings");
  }

  const auto& tensor_shape = tensor->Shape();
  const auto num_dimensions = tensor_shape.NumDimensions();
  if (location_values_count != num_dimensions) {
    return OrtApis::CreateStatus(ORT_INVALID_ARGUMENT, "location dimensions do not match shape size");
  }

  for (size_t i = 0; i < location_values_count; i++) {
    if (location_values[i] >= tensor_shape[i] || location_values[i] < 0) {
      return OrtApis::CreateStatus(ORT_INVALID_ARGUMENT, "invalid location range");
    }
  }

  // compute strides
  // TensorPitches p;
  std::vector<int64_t> strides(num_dimensions);
  {
    int64_t stride = 1;
    for (size_t dim = num_dimensions; dim > 0; --dim) {
      strides[dim - 1] = stride;
      stride *= tensor_shape[dim - 1];
    }
  }

  // For Scalers the offset would always be zero
  int64_t offset = 0;
  for (size_t i = 0; i < num_dimensions; i++) {
    offset += location_values[i] * strides[i];
  }

  auto data = reinterpret_cast<char*>(tensor->MutableDataRaw()) + tensor->DataType()->Size() * offset;
  *out = data;
  return nullptr;
  API_IMPL_END
}

ORT_API_STATUS_IMPL(OrtApis::SetLanguageProjection, _In_ const OrtEnv* ort_env, _In_ OrtLanguageProjection projection) {
  API_IMPL_BEGIN
  ORT_UNUSED_PARAMETER(ort_env);
  // note telemetry is controlled via the platform Env object, not the OrtEnv object instance
  const Env& env = Env::Default();
  env.GetTelemetryProvider().SetLanguageProjection(static_cast<uint32_t>(projection));
  return nullptr;
  API_IMPL_END
}

ORT_API_STATUS_IMPL(OrtApis::SessionGetProfilingStartTimeNs, _In_ const OrtSession* sess, _Out_ uint64_t* out) {
  API_IMPL_BEGIN
  const auto* session = reinterpret_cast<const ::onnxruntime::InferenceSession*>(sess);
  auto profiling_start_time = session->GetProfiling().GetStartTimeNs();
  *out = static_cast<uint64_t>(profiling_start_time);
  return nullptr;
  API_IMPL_END
}

// End support for non-tensor types

ORT_API_STATUS_IMPL(OrtApis::CreateArenaCfg, _In_ size_t max_mem, int arena_extend_strategy, int initial_chunk_size_bytes,
                    int max_dead_bytes_per_chunk, _Outptr_ OrtArenaCfg** out) {
  API_IMPL_BEGIN
  GSL_SUPPRESS(r .11)
  *out = new OrtArenaCfg();
  (*out)->max_mem = max_mem;
  (*out)->arena_extend_strategy = arena_extend_strategy;
  (*out)->initial_chunk_size_bytes = initial_chunk_size_bytes;
  (*out)->max_dead_bytes_per_chunk = max_dead_bytes_per_chunk;
  return nullptr;
  API_IMPL_END
}

ORT_API_STATUS_IMPL(OrtApis::CreateArenaCfgV2, _In_reads_(num_keys) const char* const* arena_config_keys, _In_reads_(num_keys) const size_t* arena_config_values,
                    _In_ size_t num_keys, _Outptr_ OrtArenaCfg** out) {
  API_IMPL_BEGIN
  auto cfg = std::make_unique<OrtArenaCfg>();

  for (size_t i = 0; i < num_keys; ++i) {
    if (strcmp(arena_config_keys[i], "max_mem") == 0) {
      cfg->max_mem = arena_config_values[i];
    } else if (strcmp(arena_config_keys[i], "arena_extend_strategy") == 0) {
      cfg->arena_extend_strategy = static_cast<int>(arena_config_values[i]);
    } else if (strcmp(arena_config_keys[i], "initial_chunk_size_bytes") == 0) {
      cfg->initial_chunk_size_bytes = static_cast<int>(arena_config_values[i]);
    } else if (strcmp(arena_config_keys[i], "max_dead_bytes_per_chunk") == 0) {
      cfg->max_dead_bytes_per_chunk = static_cast<int>(arena_config_values[i]);
    } else if (strcmp(arena_config_keys[i], "initial_growth_chunk_size_bytes") == 0) {
      cfg->initial_growth_chunk_size_bytes = static_cast<int>(arena_config_values[i]);
    } else {
      std::ostringstream oss;
      oss << "Invalid key found: " << arena_config_keys[i];

      return CreateStatus(ORT_INVALID_ARGUMENT, oss.str().c_str());
    }
  }

  *out = cfg.release();
  return nullptr;
  API_IMPL_END
}

// Allow using raw new/delete because this is for C.
GSL_SUPPRESS(r .11)
ORT_API(void, OrtApis::ReleaseArenaCfg, _Frees_ptr_opt_ OrtArenaCfg* ptr) {
  delete ptr;
}

ORT_API_STATUS_IMPL(OrtApis::CreatePrepackedWeightsContainer, _Outptr_ OrtPrepackedWeightsContainer** out) {
  API_IMPL_BEGIN
  std::unique_ptr<PrepackedWeightsContainer> container = std::make_unique<PrepackedWeightsContainer>();
  *out = reinterpret_cast<OrtPrepackedWeightsContainer*>(container.release());
  return nullptr;
  API_IMPL_END
}

ORT_API(void, OrtApis::ReleasePrepackedWeightsContainer, _Frees_ptr_opt_ OrtPrepackedWeightsContainer* ptr) {
  delete reinterpret_cast<PrepackedWeightsContainer*>(ptr);
}

ORT_API_STATUS_IMPL(OrtApis::CreateSessionWithPrepackedWeightsContainer, _In_ const OrtEnv* env, _In_ const ORTCHAR_T* model_path,
                    _In_ const OrtSessionOptions* options, _Inout_ OrtPrepackedWeightsContainer* prepacked_weights_container,
                    _Outptr_ OrtSession** out) {
  API_IMPL_BEGIN
  std::unique_ptr<onnxruntime::InferenceSession> sess;
  OrtStatus* status = nullptr;
  *out = nullptr;

  ORT_TRY {
    ORT_API_RETURN_IF_ERROR(CreateSessionAndLoadModel(options, env, model_path, nullptr, 0, sess));
    ORT_API_RETURN_IF_ERROR(InitializeSession(options, sess, prepacked_weights_container));

    *out = reinterpret_cast<OrtSession*>(sess.release());
  }
  ORT_CATCH(const std::exception& e) {
    ORT_HANDLE_EXCEPTION([&]() {
      status = OrtApis::CreateStatus(ORT_FAIL, e.what());
    });
  }

  return status;
  API_IMPL_END
}

ORT_API_STATUS_IMPL(OrtApis::CreateSessionFromArrayWithPrepackedWeightsContainer, _In_ const OrtEnv* env,
                    _In_ const void* model_data, size_t model_data_length,
                    _In_ const OrtSessionOptions* options, _Inout_ OrtPrepackedWeightsContainer* prepacked_weights_container,
                    _Outptr_ OrtSession** out) {
  API_IMPL_BEGIN
  std::unique_ptr<onnxruntime::InferenceSession> sess;
  OrtStatus* status = nullptr;
  *out = nullptr;

  ORT_TRY {
    ORT_API_RETURN_IF_ERROR(CreateSessionAndLoadModel(options, env, nullptr, model_data,
                                                      model_data_length, sess));
    ORT_API_RETURN_IF_ERROR(InitializeSession(options, sess, prepacked_weights_container));

    *out = reinterpret_cast<OrtSession*>(sess.release());
  }
  ORT_CATCH(const std::exception& e) {
    ORT_HANDLE_EXCEPTION([&]() {
      status = OrtApis::CreateStatus(ORT_FAIL, e.what());
    });
  }

  return status;
  API_IMPL_END
}

ORT_API_STATUS_IMPL(OrtApis::GetTensorMemoryInfo, _In_ const OrtValue* value, _Outptr_ const OrtMemoryInfo** memory_info) {
  TENSOR_READ_API_BEGIN
  *memory_info = &tensor.Location();
  return nullptr;
  API_IMPL_END
}

ORT_API_STATUS_IMPL(OrtApis::SessionOptionsSetCustomCreateThreadFn, _Inout_ OrtSessionOptions* options, _In_ OrtCustomCreateThreadFn ort_custom_create_thread_fn) {
  API_IMPL_BEGIN
  options->value.custom_create_thread_fn = ort_custom_create_thread_fn;
  return nullptr;
  API_IMPL_END
}

ORT_API_STATUS_IMPL(OrtApis::SessionOptionsSetCustomThreadCreationOptions, _Inout_ OrtSessionOptions* options, _In_ void* ort_custom_thread_creation_options) {
  API_IMPL_BEGIN
  options->value.custom_thread_creation_options = ort_custom_thread_creation_options;
  return nullptr;
  API_IMPL_END
}

ORT_API_STATUS_IMPL(OrtApis::SessionOptionsSetCustomJoinThreadFn, _Inout_ OrtSessionOptions* options, _In_ OrtCustomJoinThreadFn ort_custom_join_thread_fn) {
  API_IMPL_BEGIN
  options->value.custom_join_thread_fn = ort_custom_join_thread_fn;
  return nullptr;
  API_IMPL_END
}

ORT_API(const OrtTrainingApi*, OrtApis::GetTrainingApi, uint32_t version) {
#ifdef ENABLE_TRAINING_APIS
  return OrtTrainingApis::GetTrainingApi(version);
#else

  ORT_UNUSED_PARAMETER(version);
  fprintf(stderr,
          "Training APIs are not supported with this build. Please build onnxruntime "
          "from source with the build flags enable_training and enable_training_apis to "
          "retrieve the training APIs.\n");

  return nullptr;
#endif
}

static constexpr OrtApiBase ort_api_base = {
    &OrtApis::GetApi,
    &OrtApis::GetVersionString,
};

/* Rules on how to add a new Ort API version

In general, NEVER remove or rearrange the members in this structure unless a new version is being created. The
goal is for newer shared libraries of the Onnx Runtime to work with binaries targeting the previous versions.
In order to do that we need to ensure older binaries get the older interfaces they are expecting.

If the next version of the OrtApi only adds members, new members can be added at the end of the OrtApi structure
without breaking anything. In this case, rename the ort_api_# structure in a way that shows the range of versions
it supports, for example 'ort_api_1_to_2', and then GetApi can return the same structure for a range of versions.

If methods need to be removed or rearranged, then make a copy of the OrtApi structure and name it 'OrtApi#to#'.
The latest Api should always be named just OrtApi. Then make a copy of the latest ort_api_* structure below and
name it ort_api_# to match the latest version number supported, you'll need to be sure the structure types match
the API they're for (the compiler should complain if this isn't correct).

If there is no desire to have the headers still expose the older APIs (clutter, documentation, etc) then the
definition should be moved to a file included by this file so that it's still defined here for binary compatibility
but isn't visible in public headers.

So for example, if we wanted to just add some new members to the ort_api_1_to_2, we'd take the following steps:

    In include\onnxruntime\core\session\onnxruntime_c_api.h we'd just add the members to the end of the structure

    In this file, we'd correspondingly add the member values to the end of the ort_api_1_to_2 structure, and also rename
    it to ort_api_1_to_3.

    Then in GetApi we'd make it return ort_api_1_to_3 for versions 1 through 3.

Second example, if we wanted to add and remove some members, we'd do this:

    In include\onnxruntime\core\session\onnxruntime_c_api.h we'd make a copy of the OrtApi structure and name the
    old one OrtApi1to2. In the new OrtApi we'd add or remove any members that we desire.

    In this file, we'd create a new copy of ort_api_1_to_2 called ort_api_3 and make the corresponding changes that were
    made to the new OrtApi.

    In GetApi we now make it return ort_api_3 for version 3.
*/

static constexpr OrtApi ort_api_1_to_14 = {
    // NOTE: The ordering of these fields MUST not change after that version has shipped since existing binaries depend on this ordering.

    // Shipped as version 1 - DO NOT MODIFY (see above text for more information)
    &OrtApis::CreateStatus,
    &OrtApis::GetErrorCode,
    &OrtApis::GetErrorMessage,

    &OrtApis::CreateEnv,
    &OrtApis::CreateEnvWithCustomLogger,
    &OrtApis::EnableTelemetryEvents,
    &OrtApis::DisableTelemetryEvents,

    &OrtApis::CreateSession,
    &OrtApis::CreateSessionFromArray,
    &OrtApis::Run,

    &OrtApis::CreateSessionOptions,
    &OrtApis::SetOptimizedModelFilePath,
    &OrtApis::CloneSessionOptions,
    &OrtApis::SetSessionExecutionMode,
    &OrtApis::EnableProfiling,
    &OrtApis::DisableProfiling,
    &OrtApis::EnableMemPattern,
    &OrtApis::DisableMemPattern,
    &OrtApis::EnableCpuMemArena,
    &OrtApis::DisableCpuMemArena,
    &OrtApis::SetSessionLogId,
    &OrtApis::SetSessionLogVerbosityLevel,
    &OrtApis::SetSessionLogSeverityLevel,
    &OrtApis::SetSessionGraphOptimizationLevel,
    &OrtApis::SetIntraOpNumThreads,
    &OrtApis::SetInterOpNumThreads,

    &OrtApis::CreateCustomOpDomain,
    &OrtApis::CustomOpDomain_Add,
    &OrtApis::AddCustomOpDomain,
    &OrtApis::RegisterCustomOpsLibrary,

    &OrtApis::SessionGetInputCount,
    &OrtApis::SessionGetOutputCount,
    &OrtApis::SessionGetOverridableInitializerCount,
    &OrtApis::SessionGetInputTypeInfo,
    &OrtApis::SessionGetOutputTypeInfo,
    &OrtApis::SessionGetOverridableInitializerTypeInfo,
    &OrtApis::SessionGetInputName,
    &OrtApis::SessionGetOutputName,
    &OrtApis::SessionGetOverridableInitializerName,

    &OrtApis::CreateRunOptions,
    &OrtApis::RunOptionsSetRunLogVerbosityLevel,
    &OrtApis::RunOptionsSetRunLogSeverityLevel,
    &OrtApis::RunOptionsSetRunTag,
    &OrtApis::RunOptionsGetRunLogVerbosityLevel,
    &OrtApis::RunOptionsGetRunLogSeverityLevel,
    &OrtApis::RunOptionsGetRunTag,
    &OrtApis::RunOptionsSetTerminate,
    &OrtApis::RunOptionsUnsetTerminate,

    &OrtApis::CreateTensorAsOrtValue,
    &OrtApis::CreateTensorWithDataAsOrtValue,
    &OrtApis::IsTensor,
    &OrtApis::GetTensorMutableData,

    &OrtApis::FillStringTensor,
    &OrtApis::GetStringTensorDataLength,
    &OrtApis::GetStringTensorContent,

    &OrtApis::CastTypeInfoToTensorInfo,
    &OrtApis::GetOnnxTypeFromTypeInfo,
    &OrtApis::CreateTensorTypeAndShapeInfo,
    &OrtApis::SetTensorElementType,

    &OrtApis::SetDimensions,
    &OrtApis::GetTensorElementType,
    &OrtApis::GetDimensionsCount,
    &OrtApis::GetDimensions,
    &OrtApis::GetSymbolicDimensions,
    &OrtApis::GetTensorShapeElementCount,
    &OrtApis::GetTensorTypeAndShape,
    &OrtApis::GetTypeInfo,
    &OrtApis::GetValueType,
    &OrtApis::CreateMemoryInfo,
    &OrtApis::CreateCpuMemoryInfo,
    &OrtApis::CompareMemoryInfo,
    &OrtApis::MemoryInfoGetName,
    &OrtApis::MemoryInfoGetId,
    &OrtApis::MemoryInfoGetMemType,
    &OrtApis::MemoryInfoGetType,
    &OrtApis::AllocatorAlloc,
    &OrtApis::AllocatorFree,
    &OrtApis::AllocatorGetInfo,
    &OrtApis::GetAllocatorWithDefaultOptions,
    &OrtApis::AddFreeDimensionOverride,
    &OrtApis::GetValue,
    &OrtApis::GetValueCount,
    &OrtApis::CreateValue,
    &OrtApis::CreateOpaqueValue,
    &OrtApis::GetOpaqueValue,

    &OrtApis::KernelInfoGetAttribute_float,
    &OrtApis::KernelInfoGetAttribute_int64,
    &OrtApis::KernelInfoGetAttribute_string,
    &OrtApis::KernelContext_GetInputCount,
    &OrtApis::KernelContext_GetOutputCount,
    &OrtApis::KernelContext_GetInput,
    &OrtApis::KernelContext_GetOutput,

    &OrtApis::ReleaseEnv,
    &OrtApis::ReleaseStatus,
    &OrtApis::ReleaseMemoryInfo,
    &OrtApis::ReleaseSession,
    &OrtApis::ReleaseValue,
    &OrtApis::ReleaseRunOptions,
    &OrtApis::ReleaseTypeInfo,
    &OrtApis::ReleaseTensorTypeAndShapeInfo,
    &OrtApis::ReleaseSessionOptions,
    &OrtApis::ReleaseCustomOpDomain,
    // End of Version 1 - DO NOT MODIFY ABOVE (see above text for more information)

    &OrtApis::GetDenotationFromTypeInfo,
    &OrtApis::CastTypeInfoToMapTypeInfo,
    &OrtApis::CastTypeInfoToSequenceTypeInfo,
    &OrtApis::GetMapKeyType,
    &OrtApis::GetMapValueType,
    &OrtApis::GetSequenceElementType,
    &OrtApis::ReleaseMapTypeInfo,
    &OrtApis::ReleaseSequenceTypeInfo,
    &OrtApis::SessionEndProfiling,
    &OrtApis::SessionGetModelMetadata,
    &OrtApis::ModelMetadataGetProducerName,
    &OrtApis::ModelMetadataGetGraphName,
    &OrtApis::ModelMetadataGetDomain,
    &OrtApis::ModelMetadataGetDescription,
    &OrtApis::ModelMetadataLookupCustomMetadataMap,
    &OrtApis::ModelMetadataGetVersion,
    &OrtApis::ReleaseModelMetadata,
    // End of Version 2 - DO NOT MODIFY ABOVE (see above text for more information)

    &OrtApis::CreateEnvWithGlobalThreadPools,
    &OrtApis::DisablePerSessionThreads,
    &OrtApis::CreateThreadingOptions,
    &OrtApis::ReleaseThreadingOptions,
    &OrtApis::ModelMetadataGetCustomMetadataMapKeys,
    &OrtApis::AddFreeDimensionOverrideByName,
    // End of Version 3 - DO NOT MODIFY ABOVE (see above text for more information)

    &OrtApis::GetAvailableProviders,
    &OrtApis::ReleaseAvailableProviders,
    // End of Version 4 - DO NOT MODIFY ABOVE (see above text for more information)

    &OrtApis::GetStringTensorElementLength,
    &OrtApis::GetStringTensorElement,
    &OrtApis::FillStringTensorElement,
    &OrtApis::AddSessionConfigEntry,

    // IoBinding and above are propagated in the same order to C# API
    // Do not move
    &OrtApis::CreateAllocator,
    &OrtApis::ReleaseAllocator,
    &OrtApis::RunWithBinding,
    &OrtApis::CreateIoBinding,
    &OrtApis::ReleaseIoBinding,
    &OrtApis::BindInput,
    &OrtApis::BindOutput,
    &OrtApis::BindOutputToDevice,
    &OrtApis::GetBoundOutputNames,
    &OrtApis::GetBoundOutputValues,
    &OrtApis::ClearBoundInputs,
    &OrtApis::ClearBoundOutputs,
    &OrtApis::TensorAt,
    &OrtApis::CreateAndRegisterAllocator,
    &OrtApis::SetLanguageProjection,
    &OrtApis::SessionGetProfilingStartTimeNs,
    &OrtApis::SetGlobalIntraOpNumThreads,
    &OrtApis::SetGlobalInterOpNumThreads,
    &OrtApis::SetGlobalSpinControl,
    // End of Version 5 - DO NOT MODIFY ABOVE (see above text for more information)

    &OrtApis::AddInitializer,
    &OrtApis::CreateEnvWithCustomLoggerAndGlobalThreadPools,
    &OrtApis::SessionOptionsAppendExecutionProvider_CUDA,
    &OrtApis::SessionOptionsAppendExecutionProvider_ROCM,
    &OrtApis::SessionOptionsAppendExecutionProvider_OpenVINO,
    &OrtApis::SetGlobalDenormalAsZero,
    &OrtApis::CreateArenaCfg,
    &OrtApis::ReleaseArenaCfg,
    // End of Version 6 - DO NOT MODIFY ABOVE (see above text for more information)

    &OrtApis::ModelMetadataGetGraphDescription,
    &OrtApis::SessionOptionsAppendExecutionProvider_TensorRT,
    &OrtApis::SetCurrentGpuDeviceId,
    &OrtApis::GetCurrentGpuDeviceId,
    // End of Version 7 - DO NOT MODIFY ABOVE (see above text for more information)

    &OrtApis::KernelInfoGetAttributeArray_float,
    &OrtApis::KernelInfoGetAttributeArray_int64,
    &OrtApis::CreateArenaCfgV2,
    &OrtApis::AddRunConfigEntry,
    &OrtApis::CreatePrepackedWeightsContainer,
    &OrtApis::ReleasePrepackedWeightsContainer,
    &OrtApis::CreateSessionWithPrepackedWeightsContainer,
    &OrtApis::CreateSessionFromArrayWithPrepackedWeightsContainer,
    // End of Version 8 - DO NOT MODIFY ABOVE (see above text for more information)

    &OrtApis::SessionOptionsAppendExecutionProvider_TensorRT_V2,
    &OrtApis::CreateTensorRTProviderOptions,
    &OrtApis::UpdateTensorRTProviderOptions,
    &OrtApis::GetTensorRTProviderOptionsAsString,
    &OrtApis::ReleaseTensorRTProviderOptions,
    &OrtApis::EnableOrtCustomOps,
    &OrtApis::RegisterAllocator,
    &OrtApis::UnregisterAllocator,
    &OrtApis::IsSparseTensor,
    &OrtApis::CreateSparseTensorAsOrtValue,
    &OrtApis::FillSparseTensorCoo,
    &OrtApis::FillSparseTensorCsr,
    &OrtApis::FillSparseTensorBlockSparse,
    &OrtApis::CreateSparseTensorWithValuesAsOrtValue,
    &OrtApis::UseCooIndices,
    &OrtApis::UseCsrIndices,
    &OrtApis::UseBlockSparseIndices,
    &OrtApis::GetSparseTensorFormat,
    &OrtApis::GetSparseTensorValuesTypeAndShape,
    &OrtApis::GetSparseTensorValues,
    &OrtApis::GetSparseTensorIndicesTypeShape,
    &OrtApis::GetSparseTensorIndices,
    // End of Version 9 - DO NOT MODIFY ABOVE (see above text for more information)

    &OrtApis::HasValue,
    &OrtApis::KernelContext_GetGPUComputeStream,
    &OrtApis::GetTensorMemoryInfo,
    &OrtApis::GetExecutionProviderApi,
    &OrtApis::SessionOptionsSetCustomCreateThreadFn,
    &OrtApis::SessionOptionsSetCustomThreadCreationOptions,
    &OrtApis::SessionOptionsSetCustomJoinThreadFn,
    &OrtApis::SetGlobalCustomCreateThreadFn,
    &OrtApis::SetGlobalCustomThreadCreationOptions,
    &OrtApis::SetGlobalCustomJoinThreadFn,
    &OrtApis::SynchronizeBoundInputs,
    &OrtApis::SynchronizeBoundOutputs,
    // End of Version 10 - DO NOT MODIFY ABOVE (see above text for more information)

    &OrtApis::SessionOptionsAppendExecutionProvider_CUDA_V2,
    &OrtApis::CreateCUDAProviderOptions,
    &OrtApis::UpdateCUDAProviderOptions,
    &OrtApis::GetCUDAProviderOptionsAsString,
    &OrtApis::ReleaseCUDAProviderOptions,
    &OrtApis::SessionOptionsAppendExecutionProvider_MIGraphX,
    // End of Version 11 - DO NOT MODIFY ABOVE (see above text for more information)

    &OrtApis::AddExternalInitializers,
    &OrtApis::CreateOpAttr,
    &OrtApis::ReleaseOpAttr,
    &OrtApis::CreateOp,
    &OrtApis::InvokeOp,
    &OrtApis::ReleaseOp,
    &OrtApis::SessionOptionsAppendExecutionProvider,
    &OrtApis::CopyKernelInfo,
    &OrtApis::ReleaseKernelInfo,
    // End of Version 12 - DO NOT MODIFY ABOVE (see above text for more information)

    // Start of Version 13 API in progress, safe to modify/rename/rearrange until we ship
    &OrtApis::GetTrainingApi,
    &OrtApis::SessionOptionsAppendExecutionProvider_CANN,
    &OrtApis::CreateCANNProviderOptions,
    &OrtApis::UpdateCANNProviderOptions,
    &OrtApis::GetCANNProviderOptionsAsString,
    &OrtApis::ReleaseCANNProviderOptions,
    // End of Version 13 - DO NOT MODIFY ABOVE (see above text for more information)

    // Start of Version 14 API in progress, safe to modify/rename/rearrange until we ship
    &OrtApis::MemoryInfoGetDeviceType,
    &OrtApis::UpdateEnvWithCustomLogLevel,
    &OrtApis::SetGlobalIntraOpThreadAffinity,
<<<<<<< HEAD
    &OrtApis::RegisterCustomOps,
=======
    &OrtApis::RegisterCustomOpsLibrary_V2,
>>>>>>> 74fe45bf
};

// Asserts to do a some checks to ensure older Versions of the OrtApi never change (will detect an addition or deletion but not if they cancel out each other)
// If any of these asserts hit, read the above 'Rules on how to add a new Ort API version'
static_assert(offsetof(OrtApi, ReleaseCustomOpDomain) / sizeof(void*) == 101, "Size of version 1 API cannot change");
static_assert(offsetof(OrtApi, ReleaseModelMetadata) / sizeof(void*) == 118, "Size of version 2 API cannot change");
static_assert(offsetof(OrtApi, AddFreeDimensionOverrideByName) / sizeof(void*) == 124,
              "Size of version 3 API cannot change");
static_assert(offsetof(OrtApi, ReleaseAvailableProviders) / sizeof(void*) == 126,
              "Size of version 4 API cannot change");
static_assert(offsetof(OrtApi, SetGlobalSpinControl) / sizeof(void*) == 149, "Size of version 5 API cannot change");
static_assert(offsetof(OrtApi, ReleaseArenaCfg) / sizeof(void*) == 157, "Size of version 6 API cannot change");
static_assert(offsetof(OrtApi, GetCurrentGpuDeviceId) / sizeof(void*) == 161, "Size of version 7 API cannot change");
static_assert(offsetof(OrtApi, CreateSessionFromArrayWithPrepackedWeightsContainer) / sizeof(void*) == 169, "Size of version 8 API cannot change");
static_assert(offsetof(OrtApi, GetSparseTensorIndices) / sizeof(void*) == 191, "Size of version 9 API cannot change");
static_assert(offsetof(OrtApi, SynchronizeBoundOutputs) / sizeof(void*) == 203, "Size of version 10 API cannot change");
static_assert(offsetof(OrtApi, SessionOptionsAppendExecutionProvider_MIGraphX) / sizeof(void*) == 209, "Size of version 11 API cannot change");
static_assert(offsetof(OrtApi, ReleaseKernelInfo) / sizeof(void*) == 218, "Size of version 12 API cannot change");
static_assert(offsetof(OrtApi, ReleaseCANNProviderOptions) / sizeof(void*) == 224, "Size of version 13 API cannot change");

// So that nobody forgets to finish an API version, this check will serve as a reminder:
static_assert(std::string_view(ORT_VERSION) == "1.14.0",
              "ORT_Version change detected, please follow below steps to ensure OrtApi is updated properly");
// 1. Update the hardcoded version string in above static_assert to silence it
// 2. If there were any APIs added to ort_api_1_to_14 above:
//    a. Add the 'End of version #' markers (pattern above should be obvious)
//    b. Add a static_assert in the directly above list of version sizes to ensure nobody adds any more functions to the just shipped API version

ORT_API(const OrtApi*, OrtApis::GetApi, uint32_t version) {
  if (version >= 1 && version <= ORT_API_VERSION)
    return &ort_api_1_to_14;

  fprintf(stderr, "The given version [%u] is not supported, only version 1 to %u is supported in this build.\n",
          version, ORT_API_VERSION);

  return nullptr;  // Unsupported version
}

ORT_API(const char*, OrtApis::GetVersionString) {
  return ORT_VERSION;
}

const OrtApiBase* ORT_API_CALL OrtGetApiBase(void) NO_EXCEPTION {
  return &ort_api_base;
}

ORT_API(void, OrtApis::ReleaseEnv, OrtEnv* value) {
  OrtEnv::Release(value);
}

DEFINE_RELEASE_ORT_OBJECT_FUNCTION(Value, OrtValue)
DEFINE_RELEASE_ORT_OBJECT_FUNCTION(RunOptions, OrtRunOptions)
DEFINE_RELEASE_ORT_OBJECT_FUNCTION(Session, ::onnxruntime::InferenceSession)
DEFINE_RELEASE_ORT_OBJECT_FUNCTION(ModelMetadata, ::onnxruntime::ModelMetadata)<|MERGE_RESOLUTION|>--- conflicted
+++ resolved
@@ -615,7 +615,6 @@
   API_IMPL_END
 }
 
-<<<<<<< HEAD
 ORT_API_STATUS_IMPL(OrtApis::RegisterCustomOps, _Inout_ OrtSessionOptions* options,
                     _In_ const char* registration_func_name) {
   API_IMPL_BEGIN
@@ -632,7 +631,9 @@
   }
 
   return RegisterCustomOps(options, OrtGetApiBase());
-=======
+  API_IMPL_END
+}
+
 ORT_API_STATUS_IMPL(OrtApis::RegisterCustomOpsLibrary_V2, _Inout_ OrtSessionOptions* options,
                     _In_ const ORTCHAR_T* library_name) {
   API_IMPL_BEGIN
@@ -644,7 +645,6 @@
   ORT_UNUSED_PARAMETER(library_name);
   return OrtApis::CreateStatus(ORT_NOT_IMPLEMENTED, "Custom operator libraries are not supported in this build");
 #endif
->>>>>>> 74fe45bf
   API_IMPL_END
 }
 
@@ -2643,11 +2643,8 @@
     &OrtApis::MemoryInfoGetDeviceType,
     &OrtApis::UpdateEnvWithCustomLogLevel,
     &OrtApis::SetGlobalIntraOpThreadAffinity,
-<<<<<<< HEAD
+    &OrtApis::RegisterCustomOpsLibrary_V2,
     &OrtApis::RegisterCustomOps,
-=======
-    &OrtApis::RegisterCustomOpsLibrary_V2,
->>>>>>> 74fe45bf
 };
 
 // Asserts to do a some checks to ensure older Versions of the OrtApi never change (will detect an addition or deletion but not if they cancel out each other)
