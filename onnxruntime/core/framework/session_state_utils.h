// Copyright (c) Microsoft Corporation. All rights reserved.
// Licensed under the MIT License.

#pragma once
#include <map>

#include "core/common/const_pointer_container.h"
#include "core/framework/allocator.h"
#include "core/framework/tensor.h"
#include "core/framework/tensor_allocator.h"
#include "core/framework/session_options.h"
#include "core/framework/sequential_execution_plan.h"
#include "core/platform/path_lib.h"

namespace onnxruntime {
class Env;
class KernelRegistryManager;
class Node;
class SessionState;
class GraphViewer;
class OrtValueNameIdxMap;
class DataTransferManager;
class NodeArg;
#if !defined(ORT_MINIMAL_BUILD) && defined(ORT_MEMORY_PROFILE)
class MemoryInfo;
#endif

namespace logging {
class Logger;
}

namespace session_state_utils {
<<<<<<< HEAD
using SaveTensorFunction = std::function<Status(const std::string& name, int idx, const OrtValue& value,
                                                const OrtCallback& d, bool constant, bool sparse)>;
=======
using SaveTensorFunction = std::function<Status(int idx, const OrtValue& value, const OrtCallback& d,
                                                bool constant, bool sparse)>;
using MemoryProfileFunction = std::function<void(ITensorAllocator& planner)>;
>>>>>>> 3efd9a73
common::Status SaveInitializedTensors(
    const Env& env, const std::basic_string<PATH_CHAR_TYPE>& graph_loc,
    const GraphViewer& graph, const AllocatorPtr& default_cpu_memory_info,
    const OrtValueNameIdxMap& ort_value_name_idx_map, const std::vector<OrtValueIndex>& initializer_allocation_order,
    ITensorAllocator& planner,
    const SaveTensorFunction& save_tensor_func,
    const logging::Logger& logger,
    const DataTransferManager& data_transfer_mgr,
    const ExecutionPlanBase& exec_plan,
    const SessionOptions& session_options,
    const MemoryProfileFunction& memory_profile_func);
common::Status SaveInputOutputNamesToNodeMapping(const GraphViewer& graph,
                                                 SessionState& session_state,
                                                 gsl::span<const NodeArg* const> implicit_inputs);
}  // namespace session_state_utils
}  // namespace onnxruntime<|MERGE_RESOLUTION|>--- conflicted
+++ resolved
@@ -30,14 +30,10 @@
 }
 
 namespace session_state_utils {
-<<<<<<< HEAD
 using SaveTensorFunction = std::function<Status(const std::string& name, int idx, const OrtValue& value,
                                                 const OrtCallback& d, bool constant, bool sparse)>;
-=======
-using SaveTensorFunction = std::function<Status(int idx, const OrtValue& value, const OrtCallback& d,
-                                                bool constant, bool sparse)>;
 using MemoryProfileFunction = std::function<void(ITensorAllocator& planner)>;
->>>>>>> 3efd9a73
+
 common::Status SaveInitializedTensors(
     const Env& env, const std::basic_string<PATH_CHAR_TYPE>& graph_loc,
     const GraphViewer& graph, const AllocatorPtr& default_cpu_memory_info,
@@ -49,6 +45,7 @@
     const ExecutionPlanBase& exec_plan,
     const SessionOptions& session_options,
     const MemoryProfileFunction& memory_profile_func);
+    
 common::Status SaveInputOutputNamesToNodeMapping(const GraphViewer& graph,
                                                  SessionState& session_state,
                                                  gsl::span<const NodeArg* const> implicit_inputs);
