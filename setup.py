#-------------------------------------------------------------------------
# Copyright (c) Microsoft Corporation. All rights reserved.
# Licensed under the MIT License.
#--------------------------------------------------------------------------

from setuptools import setup, find_packages, Extension
from distutils import log as logger
from distutils.command.build_ext import build_ext as _build_ext
from glob import glob
from os import path, getcwd, environ, remove
from shutil import copyfile
import platform
import subprocess
import sys
import datetime

nightly_build = False
package_name = 'onnxruntime'
wheel_name_suffix = None

if '--use_tensorrt' in sys.argv:
    package_name = 'onnxruntime-gpu-tensorrt'
    sys.argv.remove('--use_tensorrt')
    if '--nightly_build' in sys.argv:
        package_name = 'ort-trt-nightly'
        nightly_build = True
        sys.argv.remove('--nightly_build')
elif '--use_cuda' in sys.argv:
    package_name = 'onnxruntime-gpu'
    sys.argv.remove('--use_cuda')
    if '--nightly_build' in sys.argv:
        package_name = 'ort-gpu-nightly'
        nightly_build = True
        sys.argv.remove('--nightly_build')
elif '--use_ngraph' in sys.argv:
    package_name = 'onnxruntime-ngraph'
    sys.argv.remove('--use_ngraph')

elif '--use_dnnl' in sys.argv:
    package_name = 'onnxruntime-dnnl'
    sys.argv.remove('--use_dnnl')
elif '--use_nuphar' in sys.argv:
    package_name = 'onnxruntime-nuphar'
    sys.argv.remove('--use_nuphar')
elif '--use_openvino' in sys.argv:
    package_name = 'onnxruntime-openvino'
    sys.argv.remove('--use_openvino')

if '--nightly_build' in sys.argv:
    package_name = 'ort-nightly'
    nightly_build = True
    sys.argv.remove('--nightly_build')

for arg in sys.argv[1:]:
    if arg.startswith("--wheel_name_suffix="):
        wheel_name_suffix = arg[len("--wheel_name_suffix="):]
        nightly_build = True

        sys.argv.remove(arg)

        break

is_manylinux1 = False
if environ.get('AUDITWHEEL_PLAT', None) == 'manylinux1_x86_64' or environ.get('AUDITWHEEL_PLAT', None) == 'manylinux2010_x86_64' :
    is_manylinux1 = True


class build_ext(_build_ext):
    def build_extension(self, ext):
        dest_file = self.get_ext_fullpath(ext.name)
        logger.info('copying %s -> %s', ext.sources[0], dest_file)
        copyfile(ext.sources[0], dest_file)


try:
    from wheel.bdist_wheel import bdist_wheel as _bdist_wheel
    class bdist_wheel(_bdist_wheel):
        def finalize_options(self):
            _bdist_wheel.finalize_options(self)
            if not is_manylinux1:
                self.root_is_pure = False

        def _rewrite_ld_preload(self, to_preload):
            with open('onnxruntime/capi/_ld_preload.py', 'rt') as f:
                ld_preload = f.read().splitlines()
            with open('onnxruntime/capi/_ld_preload.py', 'wt') as f:
                for line in ld_preload:
                    f.write(line)
                    f.write('\n')
                    if 'LD_PRELOAD_BEGIN_MARK' in line:
                        break
                if len(to_preload) > 0:
                    f.write('from ctypes import CDLL, RTLD_GLOBAL\n')
                    for library in to_preload:
                        f.write('_{} = CDLL("{}", mode=RTLD_GLOBAL)\n'.format(library.split('.')[0], library))

        def run(self):
            if is_manylinux1:
                source = 'onnxruntime/capi/onnxruntime_pybind11_state.so'
                dest = 'onnxruntime/capi/onnxruntime_pybind11_state_manylinux1.so'
                logger.info('copying %s -> %s', source, dest)
                copyfile(source, dest)
                result = subprocess.run(['patchelf', '--print-needed', dest], check=True, stdout=subprocess.PIPE, universal_newlines=True)
                cuda_dependencies = ['libcublas.so', 'libcudnn.so', 'libcudart.so', 'libcurand.so']
                to_preload = []
                args = ['patchelf', '--debug']
                for line in result.stdout.split('\n'):
                    for dependency in cuda_dependencies:
                        if dependency in line:
                            to_preload.append(line)
                            args.extend(['--remove-needed', line])
                args.append(dest)
                if len(to_preload) > 0:
                    subprocess.run(args, check=True, stdout=subprocess.PIPE)
                self._rewrite_ld_preload(to_preload)
            _bdist_wheel.run(self)
            if is_manylinux1:
                file = glob(path.join(self.dist_dir, '*linux*.whl'))[0]
                logger.info('repairing %s for manylinux1', file)
                try:
                    subprocess.run(['auditwheel', 'repair', '-w', self.dist_dir, file], check=True, stdout=subprocess.PIPE)
                finally:
                    logger.info('removing %s', file)
                    remove(file)

except ImportError as error:
    print("Error importing dependencies:")
    print(error)
    bdist_wheel = None

# Additional binaries
if platform.system() == 'Linux':
  libs = ['onnxruntime_pybind11_state.so', 'libdnnl.so.1', 'libmklml_intel.so', 'libiomp5.so', 'mimalloc.so']
  # nGraph Libs
  libs.extend(['libngraph.so', 'libcodegen.so', 'libcpu_backend.so', 'libmkldnn.so', 'libtbb_debug.so', 'libtbb_debug.so.2', 'libtbb.so', 'libtbb.so.2'])
  # OpenVINO Libs
  if package_name == 'onnxruntime-openvino':
    if platform.system() == 'Linux':
      libs.extend(['libovep_ngraph.so'])
  # Nuphar Libs
  libs.extend(['libtvm.so.0.5.1'])
  if nightly_build:
    libs.extend(['libonnxruntime_pywrapper.so'])
elif platform.system() == "Darwin":
  libs = ['onnxruntime_pybind11_state.so', 'libdnnl.1.dylib', 'mimalloc.so'] # TODO add libmklml and libiomp5 later.
  if nightly_build:
    libs.extend(['libonnxruntime_pywrapper.dylib'])
else:
  libs = ['onnxruntime_pybind11_state.pyd', 'dnnl.dll', 'mklml.dll', 'libiomp5md.dll']
  libs.extend(['ngraph.dll', 'cpu_backend.dll', 'tbb.dll', 'mimalloc-override.dll', 'mimalloc-redirect.dll', 'mimalloc-redirect32.dll'])
  # Nuphar Libs
  libs.extend(['tvm.dll'])
  if nightly_build:
    libs.extend(['onnxruntime_pywrapper.dll'])

if is_manylinux1:
    data = ['capi/libonnxruntime_pywrapper.so'] if nightly_build else []
    ext_modules = [
        Extension(
            'onnxruntime.capi.onnxruntime_pybind11_state',
            ['onnxruntime/capi/onnxruntime_pybind11_state_manylinux1.so'],
        ),
    ]
else:
    data = [path.join('capi', x) for x in libs if path.isfile(path.join('onnxruntime', 'capi', x))]
    ext_modules = []

# Additional examples
examples_names = ["mul_1.onnx", "logreg_iris.onnx", "sigmoid.onnx"]
examples = [path.join('datasets', x) for x in examples_names]

# Extra files such as EULA and ThirdPartyNotices
extra = ["LICENSE", "ThirdPartyNotices.txt", "Privacy.md"]
if package_name == 'onnxruntime-nuphar':
  extra.extend([path.join('nuphar', 'NUPHAR_CACHE_VERSION')])

# Description
README = path.join(getcwd(), "docs/python/README.rst")
if not path.exists(README):
    this = path.dirname(__file__)
    README = path.join(this, "docs/python/README.rst")
if not path.exists(README):
    raise FileNotFoundError("Unable to find 'README.rst'")
with open(README) as f:
    long_description = f.read()


version_number = ''
with open('VERSION_NUMBER') as f:
    version_number = f.readline().strip()
if nightly_build:
    #https://docs.microsoft.com/en-us/azure/devops/pipelines/build/variables
    build_suffix = environ.get('BUILD_BUILDNUMBER')
    if build_suffix is None:
      #The following line is only for local testing
      build_suffix = str(datetime.datetime.now().date().strftime("%Y%m%d"))
    else:
      build_suffix = build_suffix.replace('.','')

    version_number = version_number + ".dev" + build_suffix

if wheel_name_suffix:
    package_name = "{}_{}".format(package_name, wheel_name_suffix)

cmd_classes = {}
if bdist_wheel is not None :
    cmd_classes['bdist_wheel'] = bdist_wheel
cmd_classes['build_ext'] = build_ext

requirements_path = path.join(getcwd(), "requirements.txt")
if not path.exists(requirements_path):
    this = path.dirname(__file__)
    requirements_path = path.join(this, "requirements.txt")
if not path.exists(requirements_path):
    raise FileNotFoundError("Unable to find 'requirements.txt'")
with open(requirements_path) as f:
    install_requires = f.read().splitlines()

# Setup
setup(
    name=package_name,
    version=version_number,
    description='ONNX Runtime Python bindings',
    long_description=long_description,
    author='Microsoft Corporation',
    author_email='onnx@microsoft.com',
    cmdclass=cmd_classes,
    license="MIT License",
    packages=['onnxruntime',
              'onnxruntime.backend',
              'onnxruntime.capi',
              'onnxruntime.datasets',
              'onnxruntime.tools',
              ] + (['onnxruntime.nuphar'] if package_name == 'onnxruntime-nuphar' else []),
    ext_modules=ext_modules,
    package_data={
        'onnxruntime': data + examples + extra,
    },
<<<<<<< HEAD
    install_requires=[
        'onnx>=1.2.3',
        'numpy>=1.18.0'
    ],
=======
    py_modules=python_modules_list,
    install_requires=install_requires,
>>>>>>> 92269ae4
    entry_points= {
        'console_scripts': [
            'onnxruntime_test = onnxruntime.tools.onnxruntime_test:main',
        ]
    },
    classifiers=[
        'Development Status :: 5 - Production/Stable',
        'Environment :: Console',
        'Intended Audience :: Developers',
        'License :: OSI Approved :: MIT License',
        'Operating System :: POSIX :: Linux',
        'Programming Language :: Python',
        'Programming Language :: Python :: 3 :: Only',
        'Programming Language :: Python :: 3.5',
        'Programming Language :: Python :: 3.6',
        'Programming Language :: Python :: 3.7'],
    )<|MERGE_RESOLUTION|>--- conflicted
+++ resolved
@@ -236,15 +236,8 @@
     package_data={
         'onnxruntime': data + examples + extra,
     },
-<<<<<<< HEAD
-    install_requires=[
-        'onnx>=1.2.3',
-        'numpy>=1.18.0'
-    ],
-=======
     py_modules=python_modules_list,
     install_requires=install_requires,
->>>>>>> 92269ae4
     entry_points= {
         'console_scripts': [
             'onnxruntime_test = onnxruntime.tools.onnxruntime_test:main',
