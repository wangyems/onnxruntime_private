// Copyright (c) Microsoft Corporation. All rights reserved.
// Licensed under the MIT License.

// Summary: The Ort C++ API is a header only wrapper around the Ort C API.
//
// The C++ API simplifies usage by returning values directly instead of error codes, throwing exceptions on errors
// and automatically releasing resources in the destructors. The primary purpose of C++ API is exception safety so
// all the resources follow RAII and do not leak memory.
//
// Each of the C++ wrapper classes holds only a pointer to the C internal object. Treat them like smart pointers.
// To create an empty object, pass 'nullptr' to the constructor (for example, Env e{nullptr};). However, you can't use them
// until you assign an instance that actually holds an underlying object.
//
// For Ort objects only move assignment between objects is allowed, there are no copy constructors.
// Some objects have explicit 'Clone' methods for this purpose.
//
// ConstXXXX types are copyable since they do not own the underlying C object, so you can pass them to functions as arguments
// by value or by reference. ConstXXXX types are restricted to const only interfaces.
//
// UnownedXXXX are similar to ConstXXXX but also allow non-const interfaces.
//
// The lifetime of the corresponding owning object must eclipse the lifetimes of the ConstXXXX/UnownedXXXX types. They exists so you do not
// have to fallback to C types and the API with the usual pitfalls. In general, do not use C API from your C++ code.

#pragma once
#include "onnxruntime_c_api.h"
#include <cstddef>
#include <array>
#include <memory>
#include <stdexcept>
#include <string>
#include <vector>
#include <unordered_map>
#include <utility>
#include <type_traits>

#ifdef ORT_NO_EXCEPTIONS
#include <iostream>
#endif

/** \brief All C++ Onnxruntime APIs are defined inside this namespace
 *
 */
namespace Ort {

/** \brief All C++ methods that can fail will throw an exception of this type
 *
 * If <tt>ORT_NO_EXCEPTIONS</tt> is defined, then any error will result in a call to abort()
 */
struct Exception : std::exception {
  Exception(std::string&& string, OrtErrorCode code) : message_{std::move(string)}, code_{code} {}

  OrtErrorCode GetOrtErrorCode() const { return code_; }
  const char* what() const noexcept override { return message_.c_str(); }

 private:
  std::string message_;
  OrtErrorCode code_;
};

#ifdef ORT_NO_EXCEPTIONS
// The #ifndef is for the very special case where the user of this library wants to define their own way of handling errors.
// NOTE: This header expects control flow to not continue after calling ORT_CXX_API_THROW
#ifndef ORT_CXX_API_THROW
#define ORT_CXX_API_THROW(string, code)       \
  do {                                        \
    std::cerr << Ort::Exception(string, code) \
                     .what()                  \
              << std::endl;                   \
    abort();                                  \
  } while (false)
#endif
#else
#define ORT_CXX_API_THROW(string, code) \
  throw Ort::Exception(string, code)
#endif

// This is used internally by the C++ API. This class holds the global variable that points to the OrtApi,
//  it's in a template so that we can define a global variable in a header and make
// it transparent to the users of the API.
template <typename T>
struct Global {
  static const OrtApi* api_;
};

// If macro ORT_API_MANUAL_INIT is defined, no static initialization will be performed. Instead, user must call InitApi() before using it.
template <typename T>
#ifdef ORT_API_MANUAL_INIT
const OrtApi* Global<T>::api_{};
inline void InitApi() { Global<void>::api_ = OrtGetApiBase()->GetApi(ORT_API_VERSION); }

// Used by custom operator libraries that are not linked to onnxruntime. Sets the global API object, which is
// required by C++ APIs.
//
// Example mycustomop.cc:
//
// #define ORT_API_MANUAL_INIT
// #include <onnxruntime_cxx_api.h>
// #undef ORT_API_MANUAL_INIT
//
// OrtStatus* ORT_API_CALL RegisterCustomOps(OrtSessionOptions* options, const OrtApiBase* api_base) {
//   Ort::InitApi(api_base->GetApi(ORT_API_VERSION));
//   // ...
// }
//
inline void InitApi(const OrtApi* api) { Global<void>::api_ = api; }
#else
#if defined(_MSC_VER) && !defined(__clang__)
#pragma warning(push)
// "Global initializer calls a non-constexpr function." Therefore you can't use ORT APIs in the other global initializers.
// Please define ORT_API_MANUAL_INIT if it conerns you.
#pragma warning(disable : 26426)
#endif
const OrtApi* Global<T>::api_ = OrtGetApiBase()->GetApi(ORT_API_VERSION);
#if defined(_MSC_VER) && !defined(__clang__)
#pragma warning(pop)
#endif
#endif

/// This returns a reference to the OrtApi interface in use
inline const OrtApi& GetApi() { return *Global<void>::api_; }

/// <summary>
/// This is a C++ wrapper for OrtApi::GetAvailableProviders() and
/// returns a vector of strings representing the available execution providers.
/// </summary>
/// <returns>vector of strings</returns>
std::vector<std::string> GetAvailableProviders();

/** \brief IEEE 754 half-precision floating point data type
 * \details It is necessary for type dispatching to make use of C++ API
 * The type is implicitly convertible to/from uint16_t.
 * The size of the structure should align with uint16_t and one can freely cast
 * uint16_t buffers to/from Ort::Float16_t to feed and retrieve data.
 *
 * Generally, you can feed any of your types as float16/blfoat16 data to create a tensor
 * on top of it, providing it can form a continuous buffer with 16-bit elements with no padding.
 * And you can also feed a array of uint16_t elements directly. For example,
 *
 * \code{.unparsed}
 * uint16_t values[] = { 15360, 16384, 16896, 17408, 17664};
 * constexpr size_t values_length = sizeof(values) / sizeof(values[0]);
 * std::vector<int64_t> dims = {values_length};  // one dimensional example
 * Ort::MemoryInfo info("Cpu", OrtDeviceAllocator, 0, OrtMemTypeDefault);
 * // Note we are passing bytes count in this api, not number of elements -> sizeof(values)
 * auto float16_tensor = Ort::Value::CreateTensor(info, values, sizeof(values),
 *                                                dims.data(), dims.size(), ONNX_TENSOR_ELEMENT_DATA_TYPE_FLOAT16);
 * \endcode
 *
 * Here is another example, a little bit more elaborate. Let's assume that you use your own float16 type and you want to use
 * a templated version of the API above so the type is automatically set based on your type. You will need to supply an extra
 * template specialization.
 *
 * \code{.unparsed}
 * namespace yours { struct half {}; } // assume this is your type, define this:
 * namespace Ort {
 * template<>
 * struct TypeToTensorType<yours::half> { static constexpr ONNXTensorElementDataType type = ONNX_TENSOR_ELEMENT_DATA_TYPE_FLOAT16; };
 * } //namespace Ort
 *
 * std::vector<yours::half> values;
 * std::vector<int64_t> dims = {values.size()}; // one dimensional example
 * Ort::MemoryInfo info("Cpu", OrtDeviceAllocator, 0, OrtMemTypeDefault);
 * // Here we are passing element count -> values.size()
 * auto float16_tensor = Ort::Value::CreateTensor<yours::half>(info, values.data(), values.size(), dims.data(), dims.size());
 *
 *  \endcode
 */
struct Float16_t {
  uint16_t value;
  constexpr Float16_t() noexcept : value(0) {}
  constexpr Float16_t(uint16_t v) noexcept : value(v) {}
  constexpr operator uint16_t() const noexcept { return value; }
  constexpr bool operator==(const Float16_t& rhs) const noexcept { return value == rhs.value; };
  constexpr bool operator!=(const Float16_t& rhs) const noexcept { return value != rhs.value; };
};

static_assert(sizeof(Float16_t) == sizeof(uint16_t), "Sizes must match");

/** \brief bfloat16 (Brain Floating Point) data type
 * \details It is necessary for type dispatching to make use of C++ API
 * The type is implicitly convertible to/from uint16_t.
 * The size of the structure should align with uint16_t and one can freely cast
 * uint16_t buffers to/from Ort::BFloat16_t to feed and retrieve data.
 *
 * See also code examples for Float16_t above.
 */
struct BFloat16_t {
  uint16_t value;
  constexpr BFloat16_t() noexcept : value(0) {}
  constexpr BFloat16_t(uint16_t v) noexcept : value(v) {}
  constexpr operator uint16_t() const noexcept { return value; }
  constexpr bool operator==(const BFloat16_t& rhs) const noexcept { return value == rhs.value; };
  constexpr bool operator!=(const BFloat16_t& rhs) const noexcept { return value != rhs.value; };
};

static_assert(sizeof(BFloat16_t) == sizeof(uint16_t), "Sizes must match");

namespace detail {
// This is used internally by the C++ API. This macro is to make it easy to generate overloaded methods for all of the various OrtRelease* functions for every Ort* type
// This can't be done in the C API since C doesn't have function overloading.
#define ORT_DEFINE_RELEASE(NAME) \
  inline void OrtRelease(Ort##NAME* ptr) { GetApi().Release##NAME(ptr); }

ORT_DEFINE_RELEASE(Allocator);
ORT_DEFINE_RELEASE(MemoryInfo);
ORT_DEFINE_RELEASE(CustomOpDomain);
ORT_DEFINE_RELEASE(ThreadingOptions);
ORT_DEFINE_RELEASE(Env);
ORT_DEFINE_RELEASE(RunOptions);
ORT_DEFINE_RELEASE(Session);
ORT_DEFINE_RELEASE(SessionOptions);
ORT_DEFINE_RELEASE(TensorTypeAndShapeInfo);
ORT_DEFINE_RELEASE(SequenceTypeInfo);
ORT_DEFINE_RELEASE(MapTypeInfo);
ORT_DEFINE_RELEASE(TypeInfo);
ORT_DEFINE_RELEASE(Value);
ORT_DEFINE_RELEASE(ModelMetadata);
ORT_DEFINE_RELEASE(IoBinding);
ORT_DEFINE_RELEASE(ArenaCfg);
ORT_DEFINE_RELEASE(Status);
ORT_DEFINE_RELEASE(OpAttr);
ORT_DEFINE_RELEASE(Op);
ORT_DEFINE_RELEASE(KernelInfo);

#undef ORT_DEFINE_RELEASE

/** \brief This is a tagging template type. Use it with Base<T> to indicate that the C++ interface object
 *   has no ownership of the underlying C object.
 */
template <typename T>
struct Unowned {
  using Type = T;
};

/** \brief Used internally by the C++ API. C++ wrapper types inherit from this.
 *   This is a zero cost abstraction to wrap the C API objects and delete them on destruction.
 *
 * All of the C++ classes
 *  a) serve as containers for pointers to objects that are created by the underlying C API.
 *     Their size is just a pointer size, no need to dynamically allocate them. Use them by value.
 *  b) Each of struct XXXX, XXX instances function as smart pointers to the underlying C API objects.
 *     they would release objects owned automatically when going out of scope, they are move-only.
 *  c) ConstXXXX and UnownedXXX structs function as non-owning, copyable containers for the above pointers.
 *     ConstXXXX allow calling const interfaces only. They give access to objects that are owned by somebody else
 *     such as Onnxruntime or instances of XXXX classes.
 *  d) serve convenient interfaces that return C++ objects and further enhance exception and type safety so they can be used
 *     in C++ code.
 *
 */

/// <summary>
/// This is a non-const pointer holder that is move-only. Disposes of the pointer on destruction.
/// </summary>
template <typename T>
struct Base {
  using contained_type = T;

  constexpr Base() = default;
  constexpr explicit Base(contained_type* p) noexcept : p_{p} {}
  ~Base() { OrtRelease(p_); }

  Base(const Base&) = delete;
  Base& operator=(const Base&) = delete;

  Base(Base&& v) noexcept : p_{v.p_} { v.p_ = nullptr; }
  Base& operator=(Base&& v) noexcept {
    OrtRelease(p_);
    p_ = v.release();
    return *this;
  }

  constexpr operator contained_type*() const noexcept { return p_; }

  /// \brief Relinquishes ownership of the contained C object pointer
  /// The underlying object is not destroyed
  contained_type* release() {
    T* p = p_;
    p_ = nullptr;
    return p;
  }

 protected:
  contained_type* p_{};
};

// Undefined. For const types use Base<Unowned<const T>>
template <typename T>
struct Base<const T>;

/// <summary>
/// Covers unowned pointers owned by either the ORT
/// or some other instance of CPP wrappers.
/// Used for ConstXXX and UnownedXXXX types that are copyable.
/// Also convenient to wrap raw OrtXX pointers .
/// </summary>
/// <typeparam name="T"></typeparam>
template <typename T>
struct Base<Unowned<T>> {
  using contained_type = typename Unowned<T>::Type;

  constexpr Base() = default;
  constexpr explicit Base(contained_type* p) noexcept : p_{p} {}

  ~Base() = default;

  Base(const Base&) = default;
  Base& operator=(const Base&) = default;

  Base(Base&& v) noexcept : p_{v.p_} { v.p_ = nullptr; }
  Base& operator=(Base&& v) noexcept {
    p_ = nullptr;
    std::swap(p_, v.p_);
    return *this;
  }

  constexpr operator contained_type*() const noexcept { return p_; }

 protected:
  contained_type* p_{};
};

// Light functor to release memory with OrtAllocator
struct AllocatedFree {
  OrtAllocator* allocator_;
  explicit AllocatedFree(OrtAllocator* allocator)
      : allocator_(allocator) {}
  void operator()(void* ptr) const {
    if (ptr) allocator_->Free(allocator_, ptr);
  }
};

}  // namespace detail

struct AllocatorWithDefaultOptions;
struct Env;
struct TypeInfo;
struct Value;
struct ModelMetadata;

/** \brief unique_ptr typedef used to own strings allocated by OrtAllocators
 *  and release them at the end of the scope. The lifespan of the given allocator
 *  must eclipse the lifespan of AllocatedStringPtr instance
 */
using AllocatedStringPtr = std::unique_ptr<char, detail::AllocatedFree>;

/** \brief The Status that holds ownership of OrtStatus received from C API
 *  Use it to safely destroy OrtStatus* returned from the C API. Use appropriate
 *  constructors to construct an instance of a Status object from exceptions.
 */
struct Status : detail::Base<OrtStatus> {
  explicit Status(std::nullptr_t) {}       ///< Create an empty object, must be assigned a valid one to be used
  explicit Status(OrtStatus* status);      ///< Takes ownership of OrtStatus instance returned from the C API. Must be non-null
  explicit Status(const Exception&);       ///< Creates status instance out of exception
  explicit Status(const std::exception&);  ///< Creates status instance out of exception
  std::string GetErrorMessage() const;
  OrtErrorCode GetErrorCode() const;
};

/** \brief The ThreadingOptions
 *
 * The ThreadingOptions used for set global threadpools' options of The Env.
 */
struct ThreadingOptions : detail::Base<OrtThreadingOptions> {
  /// \brief Wraps OrtApi::CreateThreadingOptions
  ThreadingOptions();

  /// \brief Wraps OrtApi::SetGlobalIntraOpNumThreads
  ThreadingOptions& SetGlobalIntraOpNumThreads(int intra_op_num_threads);

  /// \brief Wraps OrtApi::SetGlobalInterOpNumThreads
  ThreadingOptions& SetGlobalInterOpNumThreads(int inter_op_num_threads);

  /// \brief Wraps OrtApi::SetGlobalSpinControl
  ThreadingOptions& SetGlobalSpinControl(int allow_spinning);

  /// \brief Wraps OrtApi::SetGlobalDenormalAsZero
  ThreadingOptions& SetGlobalDenormalAsZero();

  /// \brief Wraps OrtApi::SetGlobalCustomCreateThreadFn
  ThreadingOptions& SetGlobalCustomCreateThreadFn(OrtCustomCreateThreadFn ort_custom_create_thread_fn);

  /// \brief Wraps OrtApi::SetGlobalCustomThreadCreationOptions
  ThreadingOptions& SetGlobalCustomThreadCreationOptions(void* ort_custom_thread_creation_options);

  /// \brief Wraps OrtApi::SetGlobalCustomJoinThreadFn
  ThreadingOptions& SetGlobalCustomJoinThreadFn(OrtCustomJoinThreadFn ort_custom_join_thread_fn);
};

/** \brief The Env (Environment)
 *
 * The Env holds the logging state used by all other objects.
 * <b>Note:</b> One Env must be created before using any other Onnxruntime functionality
 */
struct Env : detail::Base<OrtEnv> {
  explicit Env(std::nullptr_t) {}  ///< Create an empty Env object, must be assigned a valid one to be used

  /// \brief Wraps OrtApi::CreateEnv
  Env(OrtLoggingLevel logging_level = ORT_LOGGING_LEVEL_WARNING, _In_ const char* logid = "");

  /// \brief Wraps OrtApi::CreateEnvWithCustomLogger
  Env(OrtLoggingLevel logging_level, const char* logid, OrtLoggingFunction logging_function, void* logger_param);

  /// \brief Wraps OrtApi::CreateEnvWithGlobalThreadPools
  Env(const OrtThreadingOptions* tp_options, OrtLoggingLevel logging_level = ORT_LOGGING_LEVEL_WARNING, _In_ const char* logid = "");

  /// \brief Wraps OrtApi::CreateEnvWithCustomLoggerAndGlobalThreadPools
  Env(const OrtThreadingOptions* tp_options, OrtLoggingFunction logging_function, void* logger_param,
      OrtLoggingLevel logging_level = ORT_LOGGING_LEVEL_WARNING, _In_ const char* logid = "");

  /// \brief C Interop Helper
  explicit Env(OrtEnv* p) : Base<OrtEnv>{p} {}

  Env& EnableTelemetryEvents();   ///< Wraps OrtApi::EnableTelemetryEvents
  Env& DisableTelemetryEvents();  ///< Wraps OrtApi::DisableTelemetryEvents

  Env& UpdateEnvWithCustomLogLevel(OrtLoggingLevel log_severity_level);  ///< Wraps OrtApi::UpdateEnvWithCustomLogLevel

  Env& CreateAndRegisterAllocator(const OrtMemoryInfo* mem_info, const OrtArenaCfg* arena_cfg);  ///< Wraps OrtApi::CreateAndRegisterAllocator
};

// Logs a message at the specified severity level. Wraps OrtApi::OrtLog.
#define ORT_CXX_LOG(severity, message) \
  Ort::detail::LogImpl(severity, message, __FILE__, __LINE__, static_cast<const char*>(__FUNCTION__))

namespace detail {

// Logs a message at the given severity level. Typically called via the ORT_CXX_LOG macro.
Status LogImpl(OrtLoggingLevel log_severity_level, const char* message, const char* file_path, int line_number,
               const char* func_name) noexcept;
}  // namespace detail

/** \brief Custom Op Domain
 *
 */
struct CustomOpDomain : detail::Base<OrtCustomOpDomain> {
  explicit CustomOpDomain(std::nullptr_t) {}  ///< Create an empty CustomOpDomain object, must be assigned a valid one to be used

  /// \brief Wraps OrtApi::CreateCustomOpDomain
  explicit CustomOpDomain(const char* domain);

  // This does not take ownership of the op, simply registers it.
  void Add(const OrtCustomOp* op);  ///< Wraps CustomOpDomain_Add
};

/** \brief RunOptions
 *
 */
struct RunOptions : detail::Base<OrtRunOptions> {
  explicit RunOptions(std::nullptr_t) {}  ///< Create an empty RunOptions object, must be assigned a valid one to be used
  RunOptions();                           ///< Wraps OrtApi::CreateRunOptions

  RunOptions& SetRunLogVerbosityLevel(int);  ///< Wraps OrtApi::RunOptionsSetRunLogVerbosityLevel
  int GetRunLogVerbosityLevel() const;       ///< Wraps OrtApi::RunOptionsGetRunLogVerbosityLevel

  RunOptions& SetRunLogSeverityLevel(int);  ///< Wraps OrtApi::RunOptionsSetRunLogSeverityLevel
  int GetRunLogSeverityLevel() const;       ///< Wraps OrtApi::RunOptionsGetRunLogSeverityLevel

  RunOptions& SetRunTag(const char* run_tag);  ///< wraps OrtApi::RunOptionsSetRunTag
  const char* GetRunTag() const;               ///< Wraps OrtApi::RunOptionsGetRunTag

  RunOptions& AddConfigEntry(const char* config_key, const char* config_value);  ///< Wraps OrtApi::AddRunConfigEntry

  /** \brief Terminates all currently executing Session::Run calls that were made using this RunOptions instance
   *
   * If a currently executing session needs to be force terminated, this can be called from another thread to force it to fail with an error
   * Wraps OrtApi::RunOptionsSetTerminate
   */
  RunOptions& SetTerminate();

  /** \brief Clears the terminate flag so this RunOptions instance can be used in a new Session::Run call without it instantly terminating
   *
   * Wraps OrtApi::RunOptionsUnsetTerminate
   */
  RunOptions& UnsetTerminate();
};


namespace detail {
// Utility function that returns a SessionOption config entry key for a specific custom operator.
// Ex: custom_op.[custom_op_name].[config]
std::string MakeCustomOpConfigEntryKey(const char* custom_op_name, const char* config);
}  // namespace detail

/// <summary>
/// Class that represents session configuration entries for one or more custom operators.
///
/// Example:
///   Ort::CustomOpConfigs op_configs;
///   op_configs.AddConfig("my_custom_op", "device_type", "CPU");
///
/// Passed to Ort::SessionOptions::RegisterCustomOpsLibrary.
/// </summary>
struct CustomOpConfigs {
  CustomOpConfigs() = default;
  ~CustomOpConfigs() = default;
  CustomOpConfigs(const CustomOpConfigs&) = default;
  CustomOpConfigs& operator=(const CustomOpConfigs&) = default;
  CustomOpConfigs(CustomOpConfigs&& o) = default;
  CustomOpConfigs& operator=(CustomOpConfigs&& o) = default;

  /** \brief Adds a session configuration entry/value for a specific custom operator.
   *
   * \param custom_op_name The name of the custom operator for which to add a configuration entry.
   *                       Must match the name returned by the CustomOp's GetName() method.
   * \param config_key The name of the configuration entry.
   * \param config_value The value of the configuration entry.
   * \return A reference to this object to enable call chaining.
   */
  CustomOpConfigs& AddConfig(const char* custom_op_name, const char* config_key, const char* config_value);

  /** \brief Returns a flattened map of custom operator configuration entries and their values.
   *
   * The keys has been flattened to include both the custom operator name and the configuration entry key name.
   * For example, a prior call to AddConfig("my_op", "key", "value") corresponds to the flattened key/value pair
   * {"my_op.key", "value"}.
   *
   * \return An unordered map of flattened configurations.
  */
  const std::unordered_map<std::string, std::string>& GetFlattenedConfigs() const;

 private:
  std::unordered_map<std::string, std::string> flat_configs_;
};

/** \brief Options object used when creating a new Session object
 *
 * Wraps ::OrtSessionOptions object and methods
 */

struct SessionOptions;

namespace detail {
// we separate const-only methods because passing const ptr to non-const methods
// is only discovered when inline methods are compiled which is counter-intuitive
template <typename T>
struct ConstSessionOptionsImpl : Base<T> {
  using B = Base<T>;
  using B::B;

  SessionOptions Clone() const;  ///< Creates and returns a copy of this SessionOptions object. Wraps OrtApi::CloneSessionOptions

  std::string GetConfigEntry(const char* config_key) const;  ///< Wraps OrtApi::GetSessionConfigEntry
  bool HasConfigEntry(const char* config_key) const;         ///< Wraps OrtApi::HasSessionConfigEntry
  std::string GetConfigEntryOrDefault(const char* config_key, const std::string& def);
};

template <typename T>
struct SessionOptionsImpl : ConstSessionOptionsImpl<T> {
  using B = ConstSessionOptionsImpl<T>;
  using B::B;

  SessionOptionsImpl& SetIntraOpNumThreads(int intra_op_num_threads);                              ///< Wraps OrtApi::SetIntraOpNumThreads
  SessionOptionsImpl& SetInterOpNumThreads(int inter_op_num_threads);                              ///< Wraps OrtApi::SetInterOpNumThreads
  SessionOptionsImpl& SetGraphOptimizationLevel(GraphOptimizationLevel graph_optimization_level);  ///< Wraps OrtApi::SetSessionGraphOptimizationLevel

  SessionOptionsImpl& EnableCpuMemArena();   ///< Wraps OrtApi::EnableCpuMemArena
  SessionOptionsImpl& DisableCpuMemArena();  ///< Wraps OrtApi::DisableCpuMemArena

  SessionOptionsImpl& SetOptimizedModelFilePath(const ORTCHAR_T* optimized_model_file);  ///< Wraps OrtApi::SetOptimizedModelFilePath

  SessionOptionsImpl& EnableProfiling(const ORTCHAR_T* profile_file_prefix);  ///< Wraps OrtApi::EnableProfiling
  SessionOptionsImpl& DisableProfiling();                                     ///< Wraps OrtApi::DisableProfiling

  SessionOptionsImpl& EnableOrtCustomOps();  ///< Wraps OrtApi::EnableOrtCustomOps

  SessionOptionsImpl& EnableMemPattern();   ///< Wraps OrtApi::EnableMemPattern
  SessionOptionsImpl& DisableMemPattern();  ///< Wraps OrtApi::DisableMemPattern

  SessionOptionsImpl& SetExecutionMode(ExecutionMode execution_mode);  ///< Wraps OrtApi::SetSessionExecutionMode

  SessionOptionsImpl& SetLogId(const char* logid);     ///< Wraps OrtApi::SetSessionLogId
  SessionOptionsImpl& SetLogSeverityLevel(int level);  ///< Wraps OrtApi::SetSessionLogSeverityLevel

  SessionOptionsImpl& Add(OrtCustomOpDomain* custom_op_domain);  ///< Wraps OrtApi::AddCustomOpDomain

  SessionOptionsImpl& DisablePerSessionThreads();  ///< Wraps OrtApi::DisablePerSessionThreads

  SessionOptionsImpl& AddConfigEntry(const char* config_key, const char* config_value);                        ///< Wraps OrtApi::AddSessionConfigEntry

  SessionOptionsImpl& AddInitializer(const char* name, const OrtValue* ort_val);                                             ///< Wraps OrtApi::AddInitializer
  SessionOptionsImpl& AddExternalInitializers(const std::vector<std::string>& names, const std::vector<Value>& ort_values);  ///< Wraps OrtApi::AddExternalInitializers

  SessionOptionsImpl& AppendExecutionProvider_CUDA(const OrtCUDAProviderOptions& provider_options);               ///< Wraps OrtApi::SessionOptionsAppendExecutionProvider_CUDA
  SessionOptionsImpl& AppendExecutionProvider_CUDA_V2(const OrtCUDAProviderOptionsV2& provider_options);          ///< Wraps OrtApi::SessionOptionsAppendExecutionProvider_CUDA_V2
  SessionOptionsImpl& AppendExecutionProvider_ROCM(const OrtROCMProviderOptions& provider_options);               ///< Wraps OrtApi::SessionOptionsAppendExecutionProvider_ROCM
  SessionOptionsImpl& AppendExecutionProvider_OpenVINO(const OrtOpenVINOProviderOptions& provider_options);       ///< Wraps OrtApi::SessionOptionsAppendExecutionProvider_OpenVINO
  SessionOptionsImpl& AppendExecutionProvider_TensorRT(const OrtTensorRTProviderOptions& provider_options);       ///< Wraps OrtApi::SessionOptionsAppendExecutionProvider_TensorRT
  SessionOptionsImpl& AppendExecutionProvider_TensorRT_V2(const OrtTensorRTProviderOptionsV2& provider_options);  ///< Wraps OrtApi::SessionOptionsAppendExecutionProvider_TensorRT
  SessionOptionsImpl& AppendExecutionProvider_MIGraphX(const OrtMIGraphXProviderOptions& provider_options);       ///< Wraps OrtApi::SessionOptionsAppendExecutionProvider_MIGraphX
  ///< Wraps OrtApi::SessionOptionsAppendExecutionProvider_CANN
  SessionOptionsImpl& AppendExecutionProvider_CANN(const OrtCANNProviderOptions& provider_options);
  /// Wraps OrtApi::SessionOptionsAppendExecutionProvider. Currently supports SNPE and XNNPACK.
  SessionOptionsImpl& AppendExecutionProvider(const std::string& provider_name,
                                              const std::unordered_map<std::string, std::string>& provider_options = {});

  SessionOptionsImpl& SetCustomCreateThreadFn(OrtCustomCreateThreadFn ort_custom_create_thread_fn);  ///< Wraps OrtApi::SessionOptionsSetCustomCreateThreadFn
  SessionOptionsImpl& SetCustomThreadCreationOptions(void* ort_custom_thread_creation_options);      ///< Wraps OrtApi::SessionOptionsSetCustomThreadCreationOptions
  SessionOptionsImpl& SetCustomJoinThreadFn(OrtCustomJoinThreadFn ort_custom_join_thread_fn);        ///< Wraps OrtApi::SessionOptionsSetCustomJoinThreadFn

<<<<<<< HEAD
  ///< Registers the custom operator library via OrtApi::RegisterCustomOpsLibrary_V2.
  ///< The custom operator configurations are optional. If provided, custom operator configs are set via
  ///< OrtApi::AddSessionConfigEntry.
  void RegisterCustomOpsLibrary(const ORTCHAR_T* library_name, const CustomOpConfigs& custom_op_configs = {});
=======
  SessionOptionsImpl& RegisterCustomOpsLibrary(const ORTCHAR_T* library_name);    ///< Wraps OrtApi::RegisterCustomOpsLibrary_V2
  SessionOptionsImpl& RegisterCustomOpsUsingFunction(const char* function_name);  ///< Wraps OrtApi::RegisterCustomOpsUsingFunction
>>>>>>> 3898b22a
};
}  // namespace detail

using UnownedSessionOptions = detail::SessionOptionsImpl<detail::Unowned<OrtSessionOptions>>;
using ConstSessionOptions = detail::ConstSessionOptionsImpl<detail::Unowned<const OrtSessionOptions>>;

/** \brief Wrapper around ::OrtSessionOptions
 *
 */
struct SessionOptions : detail::SessionOptionsImpl<OrtSessionOptions> {
  explicit SessionOptions(std::nullptr_t) {}                                                   ///< Create an empty SessionOptions object, must be assigned a valid one to be used
  SessionOptions();                                                                            ///< Wraps OrtApi::CreateSessionOptions
  explicit SessionOptions(OrtSessionOptions* p) : SessionOptionsImpl<OrtSessionOptions>{p} {}  ///< Used for interop with the C API
  UnownedSessionOptions GetUnowned() const { return UnownedSessionOptions{this->p_}; }
  ConstSessionOptions GetConst() const { return ConstSessionOptions{this->p_}; }
};

/** \brief Wrapper around ::OrtModelMetadata
 *
 */
struct ModelMetadata : detail::Base<OrtModelMetadata> {
  explicit ModelMetadata(std::nullptr_t) {}                                   ///< Create an empty ModelMetadata object, must be assigned a valid one to be used
  explicit ModelMetadata(OrtModelMetadata* p) : Base<OrtModelMetadata>{p} {}  ///< Used for interop with the C API

  /** \brief Returns a copy of the producer name.
   *
   * \param allocator to allocate memory for the copy of the name returned
   * \return a instance of smart pointer that would deallocate the buffer when out of scope.
   *  The OrtAllocator instances must be valid at the point of memory release.
   */
  AllocatedStringPtr GetProducerNameAllocated(OrtAllocator* allocator) const;  ///< Wraps OrtApi::ModelMetadataGetProducerName

  /** \brief Returns a copy of the graph name.
   *
   * \param allocator to allocate memory for the copy of the name returned
   * \return a instance of smart pointer that would deallocate the buffer when out of scope.
   *  The OrtAllocator instances must be valid at the point of memory release.
   */
  AllocatedStringPtr GetGraphNameAllocated(OrtAllocator* allocator) const;  ///< Wraps OrtApi::ModelMetadataGetGraphName

  /** \brief Returns a copy of the domain name.
   *
   * \param allocator to allocate memory for the copy of the name returned
   * \return a instance of smart pointer that would deallocate the buffer when out of scope.
   *  The OrtAllocator instances must be valid at the point of memory release.
   */
  AllocatedStringPtr GetDomainAllocated(OrtAllocator* allocator) const;  ///< Wraps OrtApi::ModelMetadataGetDomain

  /** \brief Returns a copy of the description.
   *
   * \param allocator to allocate memory for the copy of the string returned
   * \return a instance of smart pointer that would deallocate the buffer when out of scope.
   *  The OrtAllocator instances must be valid at the point of memory release.
   */
  AllocatedStringPtr GetDescriptionAllocated(OrtAllocator* allocator) const;  ///< Wraps OrtApi::ModelMetadataGetDescription

  /** \brief Returns a copy of the graph description.
   *
   * \param allocator to allocate memory for the copy of the string returned
   * \return a instance of smart pointer that would deallocate the buffer when out of scope.
   *  The OrtAllocator instances must be valid at the point of memory release.
   */
  AllocatedStringPtr GetGraphDescriptionAllocated(OrtAllocator* allocator) const;  ///< Wraps OrtApi::ModelMetadataGetGraphDescription

  /** \brief Returns a vector of copies of the custom metadata keys.
   *
   * \param allocator to allocate memory for the copy of the string returned
   * \return a instance std::vector of smart pointers that would deallocate the buffers when out of scope.
   *  The OrtAllocator instance must be valid at the point of memory release.
   */
  std::vector<AllocatedStringPtr> GetCustomMetadataMapKeysAllocated(OrtAllocator* allocator) const;  ///< Wraps OrtApi::ModelMetadataGetCustomMetadataMapKeys

  /** \brief Looks up a value by a key in the Custom Metadata map
   *
   * \param key zero terminated string key to lookup
   * \param allocator to allocate memory for the copy of the string returned
   * \return a instance of smart pointer that would deallocate the buffer when out of scope.
   *  maybe nullptr if key is not found.
   *
   *  The OrtAllocator instances must be valid at the point of memory release.
   */
  AllocatedStringPtr LookupCustomMetadataMapAllocated(const char* key, OrtAllocator* allocator) const;  ///< Wraps OrtApi::ModelMetadataLookupCustomMetadataMap

  int64_t GetVersion() const;  ///< Wraps OrtApi::ModelMetadataGetVersion
};

struct IoBinding;

namespace detail {

// we separate const-only methods because passing const ptr to non-const methods
// is only discovered when inline methods are compiled which is counter-intuitive
template <typename T>
struct ConstSessionImpl : Base<T> {
  using B = Base<T>;
  using B::B;

  size_t GetInputCount() const;                   ///< Returns the number of model inputs
  size_t GetOutputCount() const;                  ///< Returns the number of model outputs
  size_t GetOverridableInitializerCount() const;  ///< Returns the number of inputs that have defaults that can be overridden

  /** \brief Returns a copy of input name at the specified index.
   *
   * \param index must less than the value returned by GetInputCount()
   * \param allocator to allocate memory for the copy of the name returned
   * \return a instance of smart pointer that would deallocate the buffer when out of scope.
   *  The OrtAllocator instances must be valid at the point of memory release.
   */
  AllocatedStringPtr GetInputNameAllocated(size_t index, OrtAllocator* allocator) const;

  /** \brief Returns a copy of output name at then specified index.
   *
   * \param index must less than the value returned by GetOutputCount()
   * \param allocator to allocate memory for the copy of the name returned
   * \return a instance of smart pointer that would deallocate the buffer when out of scope.
   *  The OrtAllocator instances must be valid at the point of memory release.
   */
  AllocatedStringPtr GetOutputNameAllocated(size_t index, OrtAllocator* allocator) const;

  /** \brief Returns a copy of the overridable initializer name at then specified index.
   *
   * \param index must less than the value returned by GetOverridableInitializerCount()
   * \param allocator to allocate memory for the copy of the name returned
   * \return a instance of smart pointer that would deallocate the buffer when out of scope.
   *  The OrtAllocator instances must be valid at the point of memory release.
   */
  AllocatedStringPtr GetOverridableInitializerNameAllocated(size_t index, OrtAllocator* allocator) const;  ///< Wraps OrtApi::SessionGetOverridableInitializerName

  uint64_t GetProfilingStartTimeNs() const;  ///< Wraps OrtApi::SessionGetProfilingStartTimeNs
  ModelMetadata GetModelMetadata() const;    ///< Wraps OrtApi::SessionGetModelMetadata

  TypeInfo GetInputTypeInfo(size_t index) const;                   ///< Wraps OrtApi::SessionGetInputTypeInfo
  TypeInfo GetOutputTypeInfo(size_t index) const;                  ///< Wraps OrtApi::SessionGetOutputTypeInfo
  TypeInfo GetOverridableInitializerTypeInfo(size_t index) const;  ///< Wraps OrtApi::SessionGetOverridableInitializerTypeInfo
};

template <typename T>
struct SessionImpl : ConstSessionImpl<T> {
  using B = ConstSessionImpl<T>;
  using B::B;

  /** \brief Run the model returning results in an Ort allocated vector.
   *
   * Wraps OrtApi::Run
   *
   * The caller provides a list of inputs and a list of the desired outputs to return.
   *
   * See the output logs for more information on warnings/errors that occur while processing the model.
   * Common errors are.. (TODO)
   *
   * \param[in] run_options
   * \param[in] input_names Array of null terminated strings of length input_count that is the list of input names
   * \param[in] input_values Array of Value objects of length input_count that is the list of input values
   * \param[in] input_count Number of inputs (the size of the input_names & input_values arrays)
   * \param[in] output_names Array of C style strings of length output_count that is the list of output names
   * \param[in] output_count Number of outputs (the size of the output_names array)
   * \return A std::vector of Value objects that directly maps to the output_names array (eg. output_name[0] is the first entry of the returned vector)
   */
  std::vector<Value> Run(const RunOptions& run_options, const char* const* input_names, const Value* input_values, size_t input_count,
                         const char* const* output_names, size_t output_count);

  /** \brief Run the model returning results in user provided outputs
   * Same as Run(const RunOptions&, const char* const*, const Value*, size_t,const char* const*, size_t)
   */
  void Run(const RunOptions& run_options, const char* const* input_names, const Value* input_values, size_t input_count,
           const char* const* output_names, Value* output_values, size_t output_count);

  void Run(const RunOptions& run_options, const IoBinding&);  ///< Wraps OrtApi::RunWithBinding

  /** \brief End profiling and return a copy of the profiling file name.
   *
   * \param allocator to allocate memory for the copy of the string returned
   * \return a instance of smart pointer that would deallocate the buffer when out of scope.
   *  The OrtAllocator instances must be valid at the point of memory release.
   */
  AllocatedStringPtr EndProfilingAllocated(OrtAllocator* allocator);  ///< Wraps OrtApi::SessionEndProfiling
};

}  // namespace detail

using ConstSession = detail::ConstSessionImpl<detail::Unowned<const OrtSession>>;
using UnownedSession = detail::SessionImpl<detail::Unowned<OrtSession>>;

/** \brief Wrapper around ::OrtSession
 *
 */
struct Session : detail::SessionImpl<OrtSession> {
  explicit Session(std::nullptr_t) {}                                                   ///< Create an empty Session object, must be assigned a valid one to be used
  Session(const Env& env, const ORTCHAR_T* model_path, const SessionOptions& options);  ///< Wraps OrtApi::CreateSession
  Session(const Env& env, const ORTCHAR_T* model_path, const SessionOptions& options,
          OrtPrepackedWeightsContainer* prepacked_weights_container);                                        ///< Wraps OrtApi::CreateSessionWithPrepackedWeightsContainer
  Session(const Env& env, const void* model_data, size_t model_data_length, const SessionOptions& options);  ///< Wraps OrtApi::CreateSessionFromArray
  Session(const Env& env, const void* model_data, size_t model_data_length, const SessionOptions& options,
          OrtPrepackedWeightsContainer* prepacked_weights_container);  ///< Wraps OrtApi::CreateSessionFromArrayWithPrepackedWeightsContainer

  ConstSession GetConst() const { return ConstSession{this->p_}; }
  UnownedSession GetUnowned() const { return UnownedSession{this->p_}; }
};

namespace detail {
template <typename T>
struct MemoryInfoImpl : Base<T> {
  using B = Base<T>;
  using B::B;

  std::string GetAllocatorName() const;
  OrtAllocatorType GetAllocatorType() const;
  int GetDeviceId() const;
  OrtMemoryInfoDeviceType GetDeviceType() const;
  OrtMemType GetMemoryType() const;

  template <typename U>
  bool operator==(const MemoryInfoImpl<U>& o) const;
};
}  // namespace detail

// Const object holder that does not own the underlying object
using ConstMemoryInfo = detail::MemoryInfoImpl<detail::Unowned<const OrtMemoryInfo>>;

/** \brief Wrapper around ::OrtMemoryInfo
 *
 */
struct MemoryInfo : detail::MemoryInfoImpl<OrtMemoryInfo> {
  static MemoryInfo CreateCpu(OrtAllocatorType type, OrtMemType mem_type1);
  explicit MemoryInfo(std::nullptr_t) {}                                       ///< No instance is created
  explicit MemoryInfo(OrtMemoryInfo* p) : MemoryInfoImpl<OrtMemoryInfo>{p} {}  ///< Take ownership of a pointer created by C Api
  MemoryInfo(const char* name, OrtAllocatorType type, int id, OrtMemType mem_type);
  ConstMemoryInfo GetConst() const { return ConstMemoryInfo{this->p_}; }
};

namespace detail {
template <typename T>
struct TensorTypeAndShapeInfoImpl : Base<T> {
  using B = Base<T>;
  using B::B;

  ONNXTensorElementDataType GetElementType() const;  ///< Wraps OrtApi::GetTensorElementType
  size_t GetElementCount() const;                    ///< Wraps OrtApi::GetTensorShapeElementCount

  size_t GetDimensionsCount() const;  ///< Wraps OrtApi::GetDimensionsCount

  /** \deprecated use GetShape() returning std::vector
   * [[deprecated]]
   * This interface is unsafe to use
   */
  [[deprecated("use GetShape()")]] void GetDimensions(int64_t* values, size_t values_count) const;  ///< Wraps OrtApi::GetDimensions

  void GetSymbolicDimensions(const char** values, size_t values_count) const;  ///< Wraps OrtApi::GetSymbolicDimensions

  std::vector<int64_t> GetShape() const;  ///< Uses GetDimensionsCount & GetDimensions to return a std::vector of the shape
};

}  // namespace detail

using ConstTensorTypeAndShapeInfo = detail::TensorTypeAndShapeInfoImpl<detail::Unowned<const OrtTensorTypeAndShapeInfo>>;

/** \brief Wrapper around ::OrtTensorTypeAndShapeInfo
 *
 */
struct TensorTypeAndShapeInfo : detail::TensorTypeAndShapeInfoImpl<OrtTensorTypeAndShapeInfo> {
  explicit TensorTypeAndShapeInfo(std::nullptr_t) {}                                                ///< Create an empty TensorTypeAndShapeInfo object, must be assigned a valid one to be used
  explicit TensorTypeAndShapeInfo(OrtTensorTypeAndShapeInfo* p) : TensorTypeAndShapeInfoImpl{p} {}  ///< Used for interop with the C API
  ConstTensorTypeAndShapeInfo GetConst() const { return ConstTensorTypeAndShapeInfo{this->p_}; }
};

namespace detail {
template <typename T>
struct SequenceTypeInfoImpl : Base<T> {
  using B = Base<T>;
  using B::B;
  TypeInfo GetSequenceElementType() const;  ///< Wraps OrtApi::GetSequenceElementType
};

}  // namespace detail

using ConstSequenceTypeInfo = detail::SequenceTypeInfoImpl<detail::Unowned<const OrtSequenceTypeInfo>>;

/** \brief Wrapper around ::OrtSequenceTypeInfo
 *
 */
struct SequenceTypeInfo : detail::SequenceTypeInfoImpl<OrtSequenceTypeInfo> {
  explicit SequenceTypeInfo(std::nullptr_t) {}                                                         ///< Create an empty SequenceTypeInfo object, must be assigned a valid one to be used
  explicit SequenceTypeInfo(OrtSequenceTypeInfo* p) : SequenceTypeInfoImpl<OrtSequenceTypeInfo>{p} {}  ///< Used for interop with the C API
  ConstSequenceTypeInfo GetConst() const { return ConstSequenceTypeInfo{this->p_}; }
};

namespace detail {
template <typename T>
struct MapTypeInfoImpl : detail::Base<T> {
  using B = Base<T>;
  using B::B;
  ONNXTensorElementDataType GetMapKeyType() const;  ///< Wraps OrtApi::GetMapKeyType
  TypeInfo GetMapValueType() const;                 ///< Wraps OrtApi::GetMapValueType
};

}  // namespace detail

using ConstMapTypeInfo = detail::MapTypeInfoImpl<detail::Unowned<const OrtMapTypeInfo>>;

/** \brief Wrapper around ::OrtMapTypeInfo
 *
 */
struct MapTypeInfo : detail::MapTypeInfoImpl<OrtMapTypeInfo> {
  explicit MapTypeInfo(std::nullptr_t) {}                                          ///< Create an empty MapTypeInfo object, must be assigned a valid one to be used
  explicit MapTypeInfo(OrtMapTypeInfo* p) : MapTypeInfoImpl<OrtMapTypeInfo>{p} {}  ///< Used for interop with the C API
  ConstMapTypeInfo GetConst() const { return ConstMapTypeInfo{this->p_}; }
};

namespace detail {
template <typename T>
struct TypeInfoImpl : detail::Base<T> {
  using B = Base<T>;
  using B::B;

  ConstTensorTypeAndShapeInfo GetTensorTypeAndShapeInfo() const;  ///< Wraps OrtApi::CastTypeInfoToTensorInfo
  ConstSequenceTypeInfo GetSequenceTypeInfo() const;              ///< Wraps OrtApi::CastTypeInfoToSequenceTypeInfo
  ConstMapTypeInfo GetMapTypeInfo() const;                        ///< Wraps OrtApi::CastTypeInfoToMapTypeInfo

  ONNXType GetONNXType() const;
};
}  // namespace detail

/// <summary>
/// Contains a constant, unowned OrtTypeInfo that can be copied and passed around by value.
/// Provides access to const OrtTypeInfo APIs.
/// </summary>
using ConstTypeInfo = detail::TypeInfoImpl<detail::Unowned<const OrtTypeInfo>>;

/// <summary>
/// Type information that may contain either TensorTypeAndShapeInfo or
/// the information about contained sequence or map depending on the ONNXType.
/// </summary>
struct TypeInfo : detail::TypeInfoImpl<OrtTypeInfo> {
  explicit TypeInfo(std::nullptr_t) {}                                 ///< Create an empty TypeInfo object, must be assigned a valid one to be used
  explicit TypeInfo(OrtTypeInfo* p) : TypeInfoImpl<OrtTypeInfo>{p} {}  ///< C API Interop

  ConstTypeInfo GetConst() const { return ConstTypeInfo{this->p_}; }
};

namespace detail {
// This structure is used to feed  sparse tensor values
// information for use with FillSparseTensor<Format>() API
// if the data type for the sparse tensor values is numeric
// use data.p_data, otherwise, use data.str pointer to feed
// values. data.str is an array of const char* that are zero terminated.
// number of strings in the array must match shape size.
// For fully sparse tensors use shape {0} and set p_data/str
// to nullptr.
struct OrtSparseValuesParam {
  const int64_t* values_shape;
  size_t values_shape_len;
  union {
    const void* p_data;
    const char** str;
  } data;
};

// Provides a way to pass shape in a single
// argument
struct Shape {
  const int64_t* shape;
  size_t shape_len;
};

template <typename T>
struct ConstValueImpl : Base<T> {
  using B = Base<T>;
  using B::B;

  /// <summary>
  /// Obtains a pointer to a user defined data for experimental purposes
  /// </summary>
  template <typename R>
  void GetOpaqueData(const char* domain, const char* type_name, R&) const;  ///< Wraps OrtApi::GetOpaqueValue

  bool IsTensor() const;  ///< Returns true if Value is a tensor, false for other types like map/sequence/etc
  bool HasValue() const;  /// < Return true if OrtValue contains data and returns false if the OrtValue is a None

  size_t GetCount() const;  // If a non tensor, returns 2 for map and N for sequence, where N is the number of elements
  Value GetValue(int index, OrtAllocator* allocator) const;

  /// <summary>
  /// This API returns a full length of string data contained within either a tensor or a sparse Tensor.
  /// For sparse tensor it returns a full length of stored non-empty strings (values). The API is useful
  /// for allocating necessary memory and calling GetStringTensorContent().
  /// </summary>
  /// <returns>total length of UTF-8 encoded bytes contained. No zero terminators counted.</returns>
  size_t GetStringTensorDataLength() const;

  /// <summary>
  /// The API copies all of the UTF-8 encoded string data contained within a tensor or a sparse tensor
  /// into a supplied buffer. Use GetStringTensorDataLength() to find out the length of the buffer to allocate.
  /// The user must also allocate offsets buffer with the number of entries equal to that of the contained
  /// strings.
  ///
  /// Strings are always assumed to be on CPU, no X-device copy.
  /// </summary>
  /// <param name="buffer">user allocated buffer</param>
  /// <param name="buffer_length">length in bytes of the allocated buffer</param>
  /// <param name="offsets">a pointer to the offsets user allocated buffer</param>
  /// <param name="offsets_count">count of offsets, must be equal to the number of strings contained.
  ///   that can be obtained from the shape of the tensor or from GetSparseTensorValuesTypeAndShapeInfo()
  ///   for sparse tensors</param>
  void GetStringTensorContent(void* buffer, size_t buffer_length, size_t* offsets, size_t offsets_count) const;

  /// <summary>
  /// Returns a const typed pointer to the tensor contained data.
  /// No type checking is performed, the caller must ensure the type matches the tensor type.
  /// </summary>
  /// <typeparam name="T"></typeparam>
  /// <returns>const pointer to data, no copies made</returns>
  template <typename R>
  const R* GetTensorData() const;  ///< Wraps OrtApi::GetTensorMutableData   /// <summary>

  /// <summary>
  /// Returns a non-typed pointer to a tensor contained data.
  /// </summary>
  /// <returns>const pointer to data, no copies made</returns>
  const void* GetTensorRawData() const;

  /// <summary>
  /// The API returns type information for data contained in a tensor. For sparse
  /// tensors it returns type information for contained non-zero values.
  /// It returns dense shape for sparse tensors.
  /// </summary>
  /// <returns>TypeInfo</returns>
  TypeInfo GetTypeInfo() const;

  /// <summary>
  /// The API returns type information for data contained in a tensor. For sparse
  /// tensors it returns type information for contained non-zero values.
  /// It returns dense shape for sparse tensors.
  /// </summary>
  /// <returns>TensorTypeAndShapeInfo</returns>
  TensorTypeAndShapeInfo GetTensorTypeAndShapeInfo() const;

  /// <summary>
  /// This API returns information about the memory allocation used to hold data.
  /// </summary>
  /// <returns>Non owning instance of MemoryInfo</returns>
  ConstMemoryInfo GetTensorMemoryInfo() const;

  /// <summary>
  /// The API copies UTF-8 encoded bytes for the requested string element
  /// contained within a tensor or a sparse tensor into a provided buffer.
  /// Use GetStringTensorElementLength() to obtain the length of the buffer to allocate.
  /// </summary>
  /// <param name="buffer_length"></param>
  /// <param name="element_index"></param>
  /// <param name="buffer"></param>
  void GetStringTensorElement(size_t buffer_length, size_t element_index, void* buffer) const;

  /// <summary>
  /// The API returns a byte length of UTF-8 encoded string element
  /// contained in either a tensor or a spare tensor values.
  /// </summary>
  /// <param name="element_index"></param>
  /// <returns>byte length for the specified string element</returns>
  size_t GetStringTensorElementLength(size_t element_index) const;

#if !defined(DISABLE_SPARSE_TENSORS)
  /// <summary>
  /// The API returns the sparse data format this OrtValue holds in a sparse tensor.
  /// If the sparse tensor was not fully constructed, i.e. Use*() or Fill*() API were not used
  /// the value returned is ORT_SPARSE_UNDEFINED.
  /// </summary>
  /// <returns>Format enum</returns>
  OrtSparseFormat GetSparseFormat() const;

  /// <summary>
  /// The API returns type and shape information for stored non-zero values of the
  /// sparse tensor. Use GetSparseTensorValues() to obtain values buffer pointer.
  /// </summary>
  /// <returns>TensorTypeAndShapeInfo values information</returns>
  TensorTypeAndShapeInfo GetSparseTensorValuesTypeAndShapeInfo() const;

  /// <summary>
  /// The API returns type and shape information for the specified indices. Each supported
  /// indices have their own enum values even if a give format has more than one kind of indices.
  /// Use GetSparseTensorIndicesData() to obtain pointer to indices buffer.
  /// </summary>
  /// <param name="format">enum requested</param>
  /// <returns>type and shape information</returns>
  TensorTypeAndShapeInfo GetSparseTensorIndicesTypeShapeInfo(OrtSparseIndicesFormat format) const;

  /// <summary>
  /// The API retrieves a pointer to the internal indices buffer. The API merely performs
  /// a convenience data type casting on the return type pointer. Make sure you are requesting
  /// the right type, use GetSparseTensorIndicesTypeShapeInfo();
  /// </summary>
  /// <typeparam name="T">type to cast to</typeparam>
  /// <param name="indices_format">requested indices kind</param>
  /// <param name="num_indices">number of indices entries</param>
  /// <returns>Pinter to the internal sparse tensor buffer containing indices. Do not free this pointer.</returns>
  template <typename R>
  const R* GetSparseTensorIndicesData(OrtSparseIndicesFormat indices_format, size_t& num_indices) const;

  /// <summary>
  /// Returns true if the OrtValue contains a sparse tensor
  /// </summary>
  /// <returns></returns>
  bool IsSparseTensor() const;

  /// <summary>
  /// The API returns a pointer to an internal buffer of the sparse tensor
  /// containing non-zero values. The API merely does casting. Make sure you
  /// are requesting the right data type by calling GetSparseTensorValuesTypeAndShapeInfo()
  /// first.
  /// </summary>
  /// <typeparam name="T">numeric data types only. Use GetStringTensor*() to retrieve strings.</typeparam>
  /// <returns>a pointer to the internal values buffer. Do not free this pointer.</returns>
  template <typename R>
  const R* GetSparseTensorValues() const;

#endif
};

template <typename T>
struct ValueImpl : ConstValueImpl<T> {
  using B = ConstValueImpl<T>;
  using B::B;

  /// <summary>
  /// Returns a non-const typed pointer to an OrtValue/Tensor contained buffer
  /// No type checking is performed, the caller must ensure the type matches the tensor type.
  /// </summary>
  /// <returns>non-const pointer to data, no copies made</returns>
  template <typename R>
  R* GetTensorMutableData();

  /// <summary>
  /// Returns a non-typed non-const pointer to a tensor contained data.
  /// </summary>
  /// <returns>pointer to data, no copies made</returns>
  void* GetTensorMutableRawData();

  /// <summary>
  //  Obtain a reference to an element of data at the location specified
  /// by the vector of dims.
  /// </summary>
  /// <typeparam name="R"></typeparam>
  /// <param name="location">[in] expressed by a vecotr of dimensions offsets</param>
  /// <returns></returns>
  template <typename R>
  R& At(const std::vector<int64_t>& location);

  /// <summary>
  /// Set all strings at once in a string tensor
  /// </summary>
  /// <param name="s">[in] An array of strings. Each string in this array must be null terminated.</param>
  /// <param name="s_len">[in] Count of strings in s (Must match the size of \p value's tensor shape)</param>
  void FillStringTensor(const char* const* s, size_t s_len);

  /// <summary>
  /// Set a single string in a string tensor
  /// </summary>
  /// <param name="s">[in] A null terminated UTF-8 encoded string</param>
  /// <param name="index">[in] Index of the string in the tensor to set</param>
  void FillStringTensorElement(const char* s, size_t index);

#if !defined(DISABLE_SPARSE_TENSORS)
  /// <summary>
  /// Supplies COO format specific indices and marks the contained sparse tensor as being a COO format tensor.
  /// Values are supplied with a CreateSparseTensor() API. The supplied indices are not copied and the user
  /// allocated buffers lifespan must eclipse that of the OrtValue.
  /// The location of the indices is assumed to be the same as specified by OrtMemoryInfo argument at the creation time.
  /// </summary>
  /// <param name="indices_data">pointer to the user allocated buffer with indices. Use nullptr for fully sparse tensors.</param>
  /// <param name="indices_num">number of indices entries. Use 0 for fully sparse tensors</param>
  void UseCooIndices(int64_t* indices_data, size_t indices_num);

  /// <summary>
  /// Supplies CSR format specific indices and marks the contained sparse tensor as being a CSR format tensor.
  /// Values are supplied with a CreateSparseTensor() API. The supplied indices are not copied and the user
  /// allocated buffers lifespan must eclipse that of the OrtValue.
  /// The location of the indices is assumed to be the same as specified by OrtMemoryInfo argument at the creation time.
  /// </summary>
  /// <param name="inner_data">pointer to the user allocated buffer with inner indices or nullptr for fully sparse tensors</param>
  /// <param name="inner_num">number of csr inner indices or 0 for fully sparse tensors</param>
  /// <param name="outer_data">pointer to the user allocated buffer with outer indices or nullptr for fully sparse tensors</param>
  /// <param name="outer_num">number of csr outer indices or 0 for fully sparse tensors</param>
  void UseCsrIndices(int64_t* inner_data, size_t inner_num, int64_t* outer_data, size_t outer_num);

  /// <summary>
  /// Supplies BlockSparse format specific indices and marks the contained sparse tensor as being a BlockSparse format tensor.
  /// Values are supplied with a CreateSparseTensor() API. The supplied indices are not copied and the user
  /// allocated buffers lifespan must eclipse that of the OrtValue.
  /// The location of the indices is assumed to be the same as specified by OrtMemoryInfo argument at the creation time.
  /// </summary>
  /// <param name="indices_shape">indices shape or a {0} for fully sparse</param>
  /// <param name="indices_data">user allocated buffer with indices or nullptr for fully spare tensors</param>
  void UseBlockSparseIndices(const Shape& indices_shape, int32_t* indices_data);

  /// <summary>
  /// The API will allocate memory using the allocator instance supplied to the CreateSparseTensor() API
  /// and copy the values and COO indices into it. If data_mem_info specifies that the data is located
  /// at difference device than the allocator, a X-device copy will be performed if possible.
  /// </summary>
  /// <param name="data_mem_info">specified buffer memory description</param>
  /// <param name="values_param">values buffer information.</param>
  /// <param name="indices_data">coo indices buffer or nullptr for fully sparse data</param>
  /// <param name="indices_num">number of COO indices or 0 for fully sparse data</param>
  void FillSparseTensorCoo(const OrtMemoryInfo* data_mem_info, const OrtSparseValuesParam& values_param,
                           const int64_t* indices_data, size_t indices_num);

  /// <summary>
  /// The API will allocate memory using the allocator instance supplied to the CreateSparseTensor() API
  /// and copy the values and CSR indices into it. If data_mem_info specifies that the data is located
  /// at difference device than the allocator, a X-device copy will be performed if possible.
  /// </summary>
  /// <param name="data_mem_info">specified buffer memory description</param>
  /// <param name="values">values buffer information</param>
  /// <param name="inner_indices_data">csr inner indices pointer or nullptr for fully sparse tensors</param>
  /// <param name="inner_indices_num">number of csr inner indices or 0 for fully sparse tensors</param>
  /// <param name="outer_indices_data">pointer to csr indices data or nullptr for fully sparse tensors</param>
  /// <param name="outer_indices_num">number of csr outer indices or 0</param>
  void FillSparseTensorCsr(const OrtMemoryInfo* data_mem_info,
                           const OrtSparseValuesParam& values,
                           const int64_t* inner_indices_data, size_t inner_indices_num,
                           const int64_t* outer_indices_data, size_t outer_indices_num);

  /// <summary>
  /// The API will allocate memory using the allocator instance supplied to the CreateSparseTensor() API
  /// and copy the values and BlockSparse indices into it. If data_mem_info specifies that the data is located
  /// at difference device than the allocator, a X-device copy will be performed if possible.
  /// </summary>
  /// <param name="data_mem_info">specified buffer memory description</param>
  /// <param name="values">values buffer information</param>
  /// <param name="indices_shape">indices shape. use {0} for fully sparse tensors</param>
  /// <param name="indices_data">pointer to indices data or nullptr for fully sparse tensors</param>
  void FillSparseTensorBlockSparse(const OrtMemoryInfo* data_mem_info,
                                   const OrtSparseValuesParam& values,
                                   const Shape& indices_shape,
                                   const int32_t* indices_data);

#endif
};

}  // namespace detail

using ConstValue = detail::ConstValueImpl<detail::Unowned<const OrtValue>>;
using UnownedValue = detail::ValueImpl<detail::Unowned<OrtValue>>;

/** \brief Wrapper around ::OrtValue
 *
 */
struct Value : detail::ValueImpl<OrtValue> {
  using Base = detail::ValueImpl<OrtValue>;
  using OrtSparseValuesParam = detail::OrtSparseValuesParam;
  using Shape = detail::Shape;

  explicit Value(std::nullptr_t) {}         ///< Create an empty Value object, must be assigned a valid one to be used
  explicit Value(OrtValue* p) : Base{p} {}  ///< Used for interop with the C API
  Value(Value&&) = default;
  Value& operator=(Value&&) = default;

  ConstValue GetConst() const { return ConstValue{this->p_}; }
  UnownedValue GetUnowned() const { return UnownedValue{this->p_}; }

  /** \brief Creates a tensor with a user supplied buffer. Wraps OrtApi::CreateTensorWithDataAsOrtValue.
   * \tparam T The numeric datatype. This API is not suitable for strings.
   * \param info Memory description of where the p_data buffer resides (CPU vs GPU etc).
   * \param p_data Pointer to the data buffer.
   * \param p_data_element_count The number of elements in the data buffer.
   * \param shape Pointer to the tensor shape dimensions.
   * \param shape_len The number of tensor shape dimensions.
   */
  template <typename T>
  static Value CreateTensor(const OrtMemoryInfo* info, T* p_data, size_t p_data_element_count, const int64_t* shape, size_t shape_len);

  /** \brief Creates a tensor with a user supplied buffer. Wraps OrtApi::CreateTensorWithDataAsOrtValue.
   * \param info Memory description of where the p_data buffer resides (CPU vs GPU etc).
   * \param p_data Pointer to the data buffer.
   * \param p_data_byte_count The number of bytes in the data buffer.
   * \param shape Pointer to the tensor shape dimensions.
   * \param shape_len The number of tensor shape dimensions.
   * \param type The data type.
   */
  static Value CreateTensor(const OrtMemoryInfo* info, void* p_data, size_t p_data_byte_count, const int64_t* shape, size_t shape_len,
                            ONNXTensorElementDataType type);

  /** \brief Creates a tensor using a supplied OrtAllocator. Wraps OrtApi::CreateTensorAsOrtValue.
   * \tparam T The numeric datatype. This API is not suitable for strings.
   * \param allocator The allocator to use.
   * \param shape Pointer to the tensor shape dimensions.
   * \param shape_len The number of tensor shape dimensions.
   */
  template <typename T>
  static Value CreateTensor(OrtAllocator* allocator, const int64_t* shape, size_t shape_len);

  /** \brief Creates a tensor using a supplied OrtAllocator. Wraps OrtApi::CreateTensorAsOrtValue.
   * \param allocator The allocator to use.
   * \param shape Pointer to the tensor shape dimensions.
   * \param shape_len The number of tensor shape dimensions.
   * \param type The data type.
   */
  static Value CreateTensor(OrtAllocator* allocator, const int64_t* shape, size_t shape_len, ONNXTensorElementDataType type);

  static Value CreateMap(Value& keys, Value& values);       ///< Wraps OrtApi::CreateValue
  static Value CreateSequence(std::vector<Value>& values);  ///< Wraps OrtApi::CreateValue

  template <typename T>
  static Value CreateOpaque(const char* domain, const char* type_name, const T&);  ///< Wraps OrtApi::CreateOpaqueValue

#if !defined(DISABLE_SPARSE_TENSORS)
  /// <summary>
  /// This is a simple forwarding method to the other overload that helps deducing
  /// data type enum value from the type of the buffer.
  /// </summary>
  /// <typeparam name="T">numeric datatype. This API is not suitable for strings.</typeparam>
  /// <param name="info">Memory description where the user buffers reside (CPU vs GPU etc)</param>
  /// <param name="p_data">pointer to the user supplied buffer, use nullptr for fully sparse tensors</param>
  /// <param name="dense_shape">a would be dense shape of the tensor</param>
  /// <param name="values_shape">non zero values shape. Use a single 0 shape for fully sparse tensors.</param>
  /// <returns></returns>
  template <typename T>
  static Value CreateSparseTensor(const OrtMemoryInfo* info, T* p_data, const Shape& dense_shape,
                                  const Shape& values_shape);

  /// <summary>
  /// Creates an OrtValue instance containing SparseTensor. This constructs
  /// a sparse tensor that makes use of user allocated buffers. It does not make copies
  /// of the user provided data and does not modify it. The lifespan of user provided buffers should
  /// eclipse the life span of the resulting OrtValue. This call constructs an instance that only contain
  /// a pointer to non-zero values. To fully populate the sparse tensor call Use<Format>Indices() API below
  /// to supply a sparse format specific indices.
  /// This API is not suitable for string data. Use CreateSparseTensor() with allocator specified so strings
  /// can be properly copied into the allocated buffer.
  /// </summary>
  /// <param name="info">Memory description where the user buffers reside (CPU vs GPU etc)</param>
  /// <param name="p_data">pointer to the user supplied buffer, use nullptr for fully sparse tensors</param>
  /// <param name="dense_shape">a would be dense shape of the tensor</param>
  /// <param name="values_shape">non zero values shape. Use a single 0 shape for fully sparse tensors.</param>
  /// <param name="type">data type</param>
  /// <returns>Ort::Value instance containing SparseTensor</returns>
  static Value CreateSparseTensor(const OrtMemoryInfo* info, void* p_data, const Shape& dense_shape,
                                  const Shape& values_shape, ONNXTensorElementDataType type);

  /// <summary>
  /// This is a simple forwarding method to the below CreateSparseTensor.
  /// This helps to specify data type enum in terms of C++ data type.
  /// Use CreateSparseTensor<T>
  /// </summary>
  /// <typeparam name="T">numeric data type only. String data enum must be specified explicitly.</typeparam>
  /// <param name="allocator">allocator to use</param>
  /// <param name="dense_shape">a would be dense shape of the tensor</param>
  /// <returns>Ort::Value</returns>
  template <typename T>
  static Value CreateSparseTensor(OrtAllocator* allocator, const Shape& dense_shape);

  /// <summary>
  /// Creates an instance of OrtValue containing sparse tensor. The created instance has no data.
  /// The data must be supplied by on of the FillSparseTensor<Format>() methods that take both non-zero values
  /// and indices. The data will be copied into a buffer that would be allocated using the supplied allocator.
  /// Use this API to create OrtValues that contain sparse tensors with all supported data types including
  /// strings.
  /// </summary>
  /// <param name="allocator">allocator to use. The allocator lifespan must eclipse that of the resulting OrtValue</param>
  /// <param name="dense_shape">a would be dense shape of the tensor</param>
  /// <param name="type">data type</param>
  /// <returns>an instance of Ort::Value</returns>
  static Value CreateSparseTensor(OrtAllocator* allocator, const Shape& dense_shape, ONNXTensorElementDataType type);

#endif  // !defined(DISABLE_SPARSE_TENSORS)
};

/// <summary>
/// Represents native memory allocation coming from one of the
/// OrtAllocators registered with OnnxRuntime.
/// Use it to wrap an allocation made by an allocator
/// so it can be automatically released when no longer needed.
/// </summary>
struct MemoryAllocation {
  MemoryAllocation(OrtAllocator* allocator, void* p, size_t size);
  ~MemoryAllocation();
  MemoryAllocation(const MemoryAllocation&) = delete;
  MemoryAllocation& operator=(const MemoryAllocation&) = delete;
  MemoryAllocation(MemoryAllocation&&) noexcept;
  MemoryAllocation& operator=(MemoryAllocation&&) noexcept;

  void* get() { return p_; }
  size_t size() const { return size_; }

 private:
  OrtAllocator* allocator_;
  void* p_;
  size_t size_;
};

namespace detail {
template <typename T>
struct AllocatorImpl : Base<T> {
  using B = Base<T>;
  using B::B;

  void* Alloc(size_t size);
  MemoryAllocation GetAllocation(size_t size);
  void Free(void* p);
  ConstMemoryInfo GetInfo() const;
};

}  // namespace detail

/** \brief Wrapper around ::OrtAllocator default instance that is owned by Onnxruntime
 *
 */
struct AllocatorWithDefaultOptions : detail::AllocatorImpl<detail::Unowned<OrtAllocator>> {
  explicit AllocatorWithDefaultOptions(std::nullptr_t) {}  ///< Convenience to create a class member and then replace with an instance
  AllocatorWithDefaultOptions();
};

/** \brief Wrapper around ::OrtAllocator
 *
 */
struct Allocator : detail::AllocatorImpl<OrtAllocator> {
  explicit Allocator(std::nullptr_t) {}  ///< Convenience to create a class member and then replace with an instance
  Allocator(const Session& session, const OrtMemoryInfo*);
};

using UnownedAllocator = detail::AllocatorImpl<detail::Unowned<OrtAllocator>>;

namespace detail {
namespace binding_utils {
// Bring these out of template
std::vector<std::string> GetOutputNamesHelper(const OrtIoBinding* binding, OrtAllocator*);
std::vector<Value> GetOutputValuesHelper(const OrtIoBinding* binding, OrtAllocator*);
}  // namespace binding_utils

template <typename T>
struct ConstIoBindingImpl : Base<T> {
  using B = Base<T>;
  using B::B;

  std::vector<std::string> GetOutputNames() const;
  std::vector<std::string> GetOutputNames(OrtAllocator*) const;
  std::vector<Value> GetOutputValues() const;
  std::vector<Value> GetOutputValues(OrtAllocator*) const;
};

template <typename T>
struct IoBindingImpl : ConstIoBindingImpl<T> {
  using B = ConstIoBindingImpl<T>;
  using B::B;

  void BindInput(const char* name, const Value&);
  void BindOutput(const char* name, const Value&);
  void BindOutput(const char* name, const OrtMemoryInfo*);
  void ClearBoundInputs();
  void ClearBoundOutputs();
  void SynchronizeInputs();
  void SynchronizeOutputs();
};

}  // namespace detail

using ConstIoBinding = detail::ConstIoBindingImpl<detail::Unowned<const OrtIoBinding>>;
using UnownedIoBinding = detail::IoBindingImpl<detail::Unowned<OrtIoBinding>>;

/** \brief Wrapper around ::OrtIoBinding
 *
 */
struct IoBinding : detail::IoBindingImpl<OrtIoBinding> {
  explicit IoBinding(std::nullptr_t) {}  ///< Create an empty object for convenience. Sometimes, we want to initialize members later.
  explicit IoBinding(Session& session);
  ConstIoBinding GetConst() const { return ConstIoBinding{this->p_}; }
  UnownedIoBinding GetUnowned() const { return UnownedIoBinding{this->p_}; }
};

/*! \struct Ort::ArenaCfg
 * \brief it is a structure that represents the configuration of an arena based allocator
 * \details Please see docs/C_API.md for details
 */
struct ArenaCfg : detail::Base<OrtArenaCfg> {
  explicit ArenaCfg(std::nullptr_t) {}  ///< Create an empty ArenaCfg object, must be assigned a valid one to be used
  /**
   * Wraps OrtApi::CreateArenaCfg
   * \param max_mem - use 0 to allow ORT to choose the default
   * \param arena_extend_strategy -  use -1 to allow ORT to choose the default, 0 = kNextPowerOfTwo, 1 = kSameAsRequested
   * \param initial_chunk_size_bytes - use -1 to allow ORT to choose the default
   * \param max_dead_bytes_per_chunk - use -1 to allow ORT to choose the default
   * See docs/C_API.md for details on what the following parameters mean and how to choose these values
   */
  ArenaCfg(size_t max_mem, int arena_extend_strategy, int initial_chunk_size_bytes, int max_dead_bytes_per_chunk);
};

//
// Custom OPs (only needed to implement custom OPs)
//

/// <summary>
/// This struct provides life time management for custom op attribute
/// </summary>
struct OpAttr : detail::Base<OrtOpAttr> {
  OpAttr(const char* name, const void* data, int len, OrtOpAttrType type);
};

/// <summary>
/// This class wraps a raw pointer OrtKernelContext* that is being passed
/// to the custom kernel Compute() method. Use it to safely access context
/// attributes, input and output parameters with exception safety guarantees.
/// See usage example in onnxruntime/test/testdata/custom_op_library/custom_op_library.cc
/// </summary>
struct KernelContext {
  explicit KernelContext(OrtKernelContext* context);
  size_t GetInputCount() const;
  size_t GetOutputCount() const;
  ConstValue GetInput(size_t index) const;
  UnownedValue GetOutput(size_t index, const int64_t* dim_values, size_t dim_count) const;
  UnownedValue GetOutput(size_t index, const std::vector<int64_t>& dims) const;
  void* GetGPUComputeStream() const;

 private:
  OrtKernelContext* ctx_;
};

struct KernelInfo;

namespace detail {
namespace attr_utils {
void GetAttr(const OrtKernelInfo* p, const char* name, float&);
void GetAttr(const OrtKernelInfo* p, const char* name, int64_t&);
void GetAttr(const OrtKernelInfo* p, const char* name, std::string&);
void GetAttrs(const OrtKernelInfo* p, const char* name, std::vector<float>&);
void GetAttrs(const OrtKernelInfo* p, const char* name, std::vector<int64_t>&);
}  // namespace attr_utils

template <typename T>
struct KernelInfoImpl : Base<T> {
  using B = Base<T>;
  using B::B;

  KernelInfo Copy() const;

  template <typename R>  // R is only implemented for float, int64_t, and string
  R GetAttribute(const char* name) const {
    R val;
    attr_utils::GetAttr(this->p_, name, val);
    return val;
  }

  template <typename R>  // R is only implemented for std::vector<float>, std::vector<int64_t>
  std::vector<R> GetAttributes(const char* name) const {
    std::vector<R> result;
    attr_utils::GetAttrs(this->p_, name, result);
    return result;
  }

  Value GetTensorAttribute(const char* name, OrtAllocator* allocator) const;

  size_t GetInputCount() const;
  size_t GetOutputCount() const;

  std::string GetInputName(size_t index) const;
  std::string GetOutputName(size_t index) const;

  TypeInfo GetInputTypeInfo(size_t index) const;
  TypeInfo GetOutputTypeInfo(size_t index) const;
};

}  // namespace detail

using ConstKernelInfo = detail::KernelInfoImpl<detail::Unowned<const OrtKernelInfo>>;

/// <summary>
/// This struct owns the OrtKernInfo* pointer when a copy is made.
/// For convenient wrapping of OrtKernelInfo* passed to kernel constructor
/// and query attributes, warp the pointer with Ort::Unowned<KernelInfo> instance
/// so it does not destroy the pointer the kernel does not own.
/// </summary>
struct KernelInfo : detail::KernelInfoImpl<OrtKernelInfo> {
  explicit KernelInfo(std::nullptr_t) {}     ///< Create an empty instance to initialize later
  explicit KernelInfo(OrtKernelInfo* info);  ///< Take ownership of the instance
  ConstKernelInfo GetConst() const { return ConstKernelInfo{this->p_}; }
};

/// <summary>
/// Create and own custom defined operation.
/// </summary>
struct Op : detail::Base<OrtOp> {
  explicit Op(std::nullptr_t) {}  ///< Create an empty Operator object, must be assigned a valid one to be used

  explicit Op(OrtOp*);  ///< Take ownership of the OrtOp

  static Op Create(const OrtKernelInfo* info, const char* op_name, const char* domain,
                   int version, const char** type_constraint_names,
                   const ONNXTensorElementDataType* type_constraint_values,
                   size_t type_constraint_count,
                   const OpAttr* attr_values,
                   size_t attr_count,
                   size_t input_count, size_t output_count);

  void Invoke(const OrtKernelContext* context,
              const Value* input_values,
              size_t input_count,
              Value* output_values,
              size_t output_count);

  // For easier refactoring
  void Invoke(const OrtKernelContext* context,
              const OrtValue* const* input_values,
              size_t input_count,
              OrtValue* const* output_values,
              size_t output_count);
};

/// <summary>
/// This entire structure is deprecated, but we not marking
/// it as a whole yet since we want to preserve for the next release.
/// </summary>
struct CustomOpApi {
  CustomOpApi(const OrtApi& api) : api_(api) {}

  /** \deprecated use Ort::Value::GetTensorTypeAndShape()
   * [[deprecated]]
   * This interface produces a pointer that must be released. Not exception safe.
   */
  [[deprecated("use Ort::Value::GetTensorTypeAndShape()")]] OrtTensorTypeAndShapeInfo* GetTensorTypeAndShape(_In_ const OrtValue* value);

  /** \deprecated use Ort::TensorTypeAndShapeInfo::GetElementCount()
   * [[deprecated]]
   * This interface is redundant.
   */
  [[deprecated("use Ort::TensorTypeAndShapeInfo::GetElementCount()")]] size_t GetTensorShapeElementCount(_In_ const OrtTensorTypeAndShapeInfo* info);

  /** \deprecated use Ort::TensorTypeAndShapeInfo::GetElementType()
   * [[deprecated]]
   * This interface is redundant.
   */
  [[deprecated("use Ort::TensorTypeAndShapeInfo::GetElementType()")]] ONNXTensorElementDataType GetTensorElementType(const OrtTensorTypeAndShapeInfo* info);

  /** \deprecated use Ort::TensorTypeAndShapeInfo::GetDimensionsCount()
   * [[deprecated]]
   * This interface is redundant.
   */
  [[deprecated("use Ort::TensorTypeAndShapeInfo::GetDimensionsCount()")]] size_t GetDimensionsCount(_In_ const OrtTensorTypeAndShapeInfo* info);

  /** \deprecated use Ort::TensorTypeAndShapeInfo::GetShape()
   * [[deprecated]]
   * This interface is redundant.
   */
  [[deprecated("use Ort::TensorTypeAndShapeInfo::GetShape()")]] void GetDimensions(_In_ const OrtTensorTypeAndShapeInfo* info, _Out_ int64_t* dim_values, size_t dim_values_length);

  /** \deprecated
   * [[deprecated]]
   * This interface sets dimensions to TensorTypeAndShapeInfo, but has no effect on the OrtValue.
   */
  [[deprecated("Do not use")]] void SetDimensions(OrtTensorTypeAndShapeInfo* info, _In_ const int64_t* dim_values, size_t dim_count);

  /** \deprecated use Ort::Value::GetTensorMutableData()
   * [[deprecated]]
   * This interface is redundant.
   */
  template <typename T>
  [[deprecated("use Ort::Value::GetTensorMutableData()")]] T* GetTensorMutableData(_Inout_ OrtValue* value);

  /** \deprecated use Ort::Value::GetTensorData()
   * [[deprecated]]
   * This interface is redundant.
   */
  template <typename T>
  [[deprecated("use Ort::Value::GetTensorData()")]] const T* GetTensorData(_Inout_ const OrtValue* value);

  /** \deprecated use Ort::Value::GetTensorMemoryInfo()
   * [[deprecated]]
   * This interface is redundant.
   */
  [[deprecated("use Ort::Value::GetTensorMemoryInfo()")]] const OrtMemoryInfo* GetTensorMemoryInfo(_In_ const OrtValue* value);

  /** \deprecated use Ort::TensorTypeAndShapeInfo::GetShape()
   * [[deprecated]]
   * This interface is redundant.
   */
  [[deprecated("use Ort::TensorTypeAndShapeInfo::GetShape()")]] std::vector<int64_t> GetTensorShape(const OrtTensorTypeAndShapeInfo* info);

  /** \deprecated use TensorTypeAndShapeInfo instances for automatic ownership.
   * [[deprecated]]
   * This interface is not exception safe.
   */
  [[deprecated("use TensorTypeAndShapeInfo")]] void ReleaseTensorTypeAndShapeInfo(OrtTensorTypeAndShapeInfo* input);

  /** \deprecated use Ort::KernelContext::GetInputCount
   * [[deprecated]]
   * This interface is redundant.
   */
  [[deprecated("use Ort::KernelContext::GetInputCount")]] size_t KernelContext_GetInputCount(const OrtKernelContext* context);

  /** \deprecated use Ort::KernelContext::GetInput
   * [[deprecated]]
   * This interface is redundant.
   */
  [[deprecated("use Ort::KernelContext::GetInput")]] const OrtValue* KernelContext_GetInput(const OrtKernelContext* context, _In_ size_t index);

  /** \deprecated use Ort::KernelContext::GetOutputCount
   * [[deprecated]]
   * This interface is redundant.
   */
  [[deprecated("use Ort::KernelContext::GetOutputCount")]] size_t KernelContext_GetOutputCount(const OrtKernelContext* context);

  /** \deprecated use Ort::KernelContext::GetOutput
   * [[deprecated]]
   * This interface is redundant.
   */
  [[deprecated("use Ort::KernelContext::GetOutput")]] OrtValue* KernelContext_GetOutput(OrtKernelContext* context, _In_ size_t index, _In_ const int64_t* dim_values, size_t dim_count);

  /** \deprecated use Ort::KernelContext::GetGPUComputeStream
   * [[deprecated]]
   * This interface is redundant.
   */
  [[deprecated("use Ort::KernelContext::GetGPUComputeStream")]] void* KernelContext_GetGPUComputeStream(const OrtKernelContext* context);

  /** \deprecated use Ort::ThrowOnError()
   * [[deprecated]]
   * This interface is redundant.
   */
  [[deprecated("use Ort::ThrowOnError()")]] void ThrowOnError(OrtStatus* result);

  /** \deprecated use Ort::OpAttr
   * [[deprecated]]
   * This interface is not exception safe.
   */
  [[deprecated("use Ort::OpAttr")]] OrtOpAttr* CreateOpAttr(_In_ const char* name,
                                                            _In_ const void* data,
                                                            _In_ int len,
                                                            _In_ OrtOpAttrType type);

  /** \deprecated use Ort::OpAttr
   * [[deprecated]]
   * This interface is not exception safe.
   */
  [[deprecated("use Ort::OpAttr")]] void ReleaseOpAttr(_Frees_ptr_opt_ OrtOpAttr* op_attr);

  /** \deprecated use Ort::Op
   * [[deprecated]]
   * This interface is not exception safe.
   */
  [[deprecated("use Ort::Op")]] OrtOp* CreateOp(_In_ const OrtKernelInfo* info,
                                                _In_ const char* op_name,
                                                _In_ const char* domain,
                                                _In_ int version,
                                                _In_opt_ const char** type_constraint_names,
                                                _In_opt_ const ONNXTensorElementDataType* type_constraint_values,
                                                _In_opt_ int type_constraint_count,
                                                _In_opt_ const OrtOpAttr* const* attr_values,
                                                _In_opt_ int attr_count,
                                                _In_ int input_count,
                                                _In_ int output_count);

  /** \deprecated use Ort::Op::Invoke
   * [[deprecated]]
   * This interface is redundant
   */
  [[deprecated("use Ort::Op::Invoke")]] void InvokeOp(_In_ const OrtKernelContext* context,
                                                      _In_ const OrtOp* ort_op,
                                                      _In_ const OrtValue* const* input_values,
                                                      _In_ int input_count,
                                                      _Inout_ OrtValue* const* output_values,
                                                      _In_ int output_count);

  /** \deprecated use Ort::Op for automatic lifespan management.
   * [[deprecated]]
   * This interface is not exception safe.
   */
  [[deprecated("use Ort::Op")]] void ReleaseOp(_Frees_ptr_opt_ OrtOp* ort_op);

  /** \deprecated use Ort::KernelInfo for automatic lifespan management or for
   * querying attributes
   * [[deprecated]]
   * This interface is redundant
   */
  template <typename T>  // T is only implemented for std::vector<float>, std::vector<int64_t>, float, int64_t, and string
  [[deprecated("use Ort::KernelInfo::GetAttribute")]] T KernelInfoGetAttribute(_In_ const OrtKernelInfo* info, _In_ const char* name);

  /** \deprecated use Ort::KernelInfo::Copy
   * querying attributes
   * [[deprecated]]
   * This interface is not exception safe
   */
  [[deprecated("use Ort::KernelInfo::Copy")]] OrtKernelInfo* CopyKernelInfo(_In_ const OrtKernelInfo* info);

  /** \deprecated use Ort::KernelInfo for lifespan management
   * querying attributes
   * [[deprecated]]
   * This interface is not exception safe
   */
  [[deprecated("use Ort::KernelInfo")]] void ReleaseKernelInfo(_Frees_ptr_opt_ OrtKernelInfo* info_copy);

 private:
  const OrtApi& api_;
};

template <typename TOp, typename TKernel>
struct CustomOpBase : OrtCustomOp {
  CustomOpBase() {
    OrtCustomOp::version = ORT_API_VERSION;
    OrtCustomOp::CreateKernel = [](const OrtCustomOp* this_, const OrtApi* api, const OrtKernelInfo* info) { return static_cast<const TOp*>(this_)->CreateKernel(*api, info); };
    OrtCustomOp::GetName = [](const OrtCustomOp* this_) { return static_cast<const TOp*>(this_)->GetName(); };

    OrtCustomOp::GetExecutionProviderType = [](const OrtCustomOp* this_) { return static_cast<const TOp*>(this_)->GetExecutionProviderType(); };

    OrtCustomOp::GetInputTypeCount = [](const OrtCustomOp* this_) { return static_cast<const TOp*>(this_)->GetInputTypeCount(); };
    OrtCustomOp::GetInputType = [](const OrtCustomOp* this_, size_t index) { return static_cast<const TOp*>(this_)->GetInputType(index); };
    OrtCustomOp::GetInputMemoryType = [](const OrtCustomOp* this_, size_t index) { return static_cast<const TOp*>(this_)->GetInputMemoryType(index); };

    OrtCustomOp::GetOutputTypeCount = [](const OrtCustomOp* this_) { return static_cast<const TOp*>(this_)->GetOutputTypeCount(); };
    OrtCustomOp::GetOutputType = [](const OrtCustomOp* this_, size_t index) { return static_cast<const TOp*>(this_)->GetOutputType(index); };

    OrtCustomOp::KernelCompute = [](void* op_kernel, OrtKernelContext* context) { static_cast<TKernel*>(op_kernel)->Compute(context); };
#if defined(_MSC_VER) && !defined(__clang__)
#pragma warning(push)
#pragma warning(disable : 26409)
#endif
    OrtCustomOp::KernelDestroy = [](void* op_kernel) { delete static_cast<TKernel*>(op_kernel); };
#if defined(_MSC_VER) && !defined(__clang__)
#pragma warning(pop)
#endif
    OrtCustomOp::GetInputCharacteristic = [](const OrtCustomOp* this_, size_t index) { return static_cast<const TOp*>(this_)->GetInputCharacteristic(index); };
    OrtCustomOp::GetOutputCharacteristic = [](const OrtCustomOp* this_, size_t index) { return static_cast<const TOp*>(this_)->GetOutputCharacteristic(index); };

    OrtCustomOp::GetVariadicInputMinArity = [](const OrtCustomOp* this_) { return static_cast<const TOp*>(this_)->GetVariadicInputMinArity(); };
    OrtCustomOp::GetVariadicInputHomogeneity = [](const OrtCustomOp* this_) { return static_cast<int>(static_cast<const TOp*>(this_)->GetVariadicInputHomogeneity()); };
    OrtCustomOp::GetVariadicOutputMinArity = [](const OrtCustomOp* this_) { return static_cast<const TOp*>(this_)->GetVariadicOutputMinArity(); };
    OrtCustomOp::GetVariadicOutputHomogeneity = [](const OrtCustomOp* this_) { return static_cast<int>(static_cast<const TOp*>(this_)->GetVariadicOutputHomogeneity()); };
  }

  // Default implementation of GetExecutionProviderType that returns nullptr to default to the CPU provider
  const char* GetExecutionProviderType() const { return nullptr; }

  // Default implementations of GetInputCharacteristic() and GetOutputCharacteristic() below
  // (inputs and outputs are required by default)
  OrtCustomOpInputOutputCharacteristic GetInputCharacteristic(size_t /*index*/) const {
    return OrtCustomOpInputOutputCharacteristic::INPUT_OUTPUT_REQUIRED;
  }

  OrtCustomOpInputOutputCharacteristic GetOutputCharacteristic(size_t /*index*/) const {
    return OrtCustomOpInputOutputCharacteristic::INPUT_OUTPUT_REQUIRED;
  }

  // Default implemention of GetInputMemoryType() that returns OrtMemTypeDefault
  OrtMemType GetInputMemoryType(size_t /*index*/) const {
    return OrtMemTypeDefault;
  }

  // Default implementation of GetVariadicInputMinArity() returns 1 to specify that a variadic input
  // should expect at least 1 argument.
  int GetVariadicInputMinArity() const {
    return 1;
  }

  // Default implementation of GetVariadicInputHomegeneity() returns true to specify that all arguments
  // to a variadic input should be of the same type.
  bool GetVariadicInputHomogeneity() const {
    return true;
  }

  // Default implementation of GetVariadicOutputMinArity() returns 1 to specify that a variadic output
  // should produce at least 1 output value.
  int GetVariadicOutputMinArity() const {
    return 1;
  }

  // Default implementation of GetVariadicOutputHomegeneity() returns true to specify that all output values
  // produced by a variadic output should be of the same type.
  bool GetVariadicOutputHomogeneity() const {
    return true;
  }

  // Declare list of session config entries used by this Custom Op.
  // Implement this function in order to get configs from CustomOpBase::GetSessionConfigs().
  // This default implementation returns an empty vector of config entries.
  std::vector<std::string> GetSessionConfigKeys() const {
    return std::vector<std::string>{};
  }

 protected:
  // Helper function that returns a map of session config entries specified by CustomOpBase::GetSessionConfigKeys.
  void GetSessionConfigs(std::unordered_map<std::string, std::string>& out, ConstSessionOptions options) const;
};

}  // namespace Ort

#include "onnxruntime_cxx_inline.h"<|MERGE_RESOLUTION|>--- conflicted
+++ resolved
@@ -598,15 +598,12 @@
   SessionOptionsImpl& SetCustomThreadCreationOptions(void* ort_custom_thread_creation_options);      ///< Wraps OrtApi::SessionOptionsSetCustomThreadCreationOptions
   SessionOptionsImpl& SetCustomJoinThreadFn(OrtCustomJoinThreadFn ort_custom_join_thread_fn);        ///< Wraps OrtApi::SessionOptionsSetCustomJoinThreadFn
 
-<<<<<<< HEAD
-  ///< Registers the custom operator library via OrtApi::RegisterCustomOpsLibrary_V2.
+  ///< Registers the custom operator from the specified shared library via OrtApi::RegisterCustomOpsLibrary_V2.
   ///< The custom operator configurations are optional. If provided, custom operator configs are set via
   ///< OrtApi::AddSessionConfigEntry.
-  void RegisterCustomOpsLibrary(const ORTCHAR_T* library_name, const CustomOpConfigs& custom_op_configs = {});
-=======
-  SessionOptionsImpl& RegisterCustomOpsLibrary(const ORTCHAR_T* library_name);    ///< Wraps OrtApi::RegisterCustomOpsLibrary_V2
+  SessionOptionsImpl& RegisterCustomOpsLibrary(const ORTCHAR_T* library_name, const CustomOpConfigs& custom_op_configs = {});
+
   SessionOptionsImpl& RegisterCustomOpsUsingFunction(const char* function_name);  ///< Wraps OrtApi::RegisterCustomOpsUsingFunction
->>>>>>> 3898b22a
 };
 }  // namespace detail
 
