--- conflicted
+++ resolved
@@ -281,7 +281,6 @@
   API_IMPL_END
 }
 
-<<<<<<< HEAD
 ORT_API_STATUS_IMPL(OrtApis::KernelInfoGetConstantInput_tensor, _In_ const OrtKernelInfo* info, _In_ size_t index,
                     _Out_ int* is_constant, _Outptr_ const OrtValue** out) {
   API_IMPL_BEGIN
@@ -290,7 +289,7 @@
   return nullptr;
   API_IMPL_END
 };
-=======
+
 ORT_API_STATUS_IMPL(OrtApis::KernelInfo_GetNodeName, _In_ const OrtKernelInfo* info, _Out_ char* out,
                     _Inout_ size_t* size) {
   API_IMPL_BEGIN
@@ -367,7 +366,6 @@
   return nullptr;
   API_IMPL_END
 }
->>>>>>> e42f7487
 
 #if !defined(ORT_MINIMAL_BUILD) || defined(ORT_MINIMAL_BUILD_CUSTOM_OPS)
 #include "core/framework/customregistry.h"
