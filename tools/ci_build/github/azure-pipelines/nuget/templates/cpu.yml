--- conflicted
+++ resolved
@@ -272,14 +272,13 @@
       containerName: ortpackages
       blobPrefix: '$(CurrentDate)/'
     continueOnError: true
-    
+
   - task: DotNetCoreCLI@2
     displayName: 'Copy Signed Native NuGet Package to Internal NuGet Feed'
     condition: ne(variables['IsReleaseBuild'], 'true') # release build has a different package naming scheme
     inputs:
       command: 'push'
       searchPatternPush: '$(Build.BinariesDirectory)/nuget-artifact/final-package/Microsoft.ML.OnnxRuntime.$(NuGetPackageVersionNumber).nupkg'
-<<<<<<< HEAD
       feedPublish: 'OnnxRuntime'
 
   - task: DotNetCoreCLI@2
@@ -302,7 +301,4 @@
     inputs:
       command: 'push'
       packagesToPush: '$(Build.BinariesDirectory)/nuget-artifact/final-package/Microsoft.ML.OnnxRuntime.Managed.$(NuGetPackageVersionNumber).nupkg'
-      publishVstsFeed: '2692857e-05ef-43b4-ba9c-ccf1c22c437c/7982ae20-ed19-4a35-a362-a96ac99897b7'
-=======
-      feedPublish: 'OnnxRuntime'
->>>>>>> b23b7f0f
+      publishVstsFeed: '2692857e-05ef-43b4-ba9c-ccf1c22c437c/7982ae20-ed19-4a35-a362-a96ac99897b7'