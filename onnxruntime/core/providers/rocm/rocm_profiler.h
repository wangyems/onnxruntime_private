// Copyright (c) Microsoft Corporation. All rights reserved.
// Licensed under the MIT License.
#include <vector>
#include <map>

#include "core/common/gpu_profiler_common.h"
#include "roctracer_manager.h"

#if defined(USE_ROCM) && defined(ENABLE_ROCM_PROFILING)

namespace onnxruntime {
namespace profiling {

using Events = std::vector<onnxruntime::profiling::EventRecord>;

class RocmProfiler final : public GPUProfilerBase<RoctracerManager> {
 public:
  RocmProfiler();
<<<<<<< HEAD
  RocmProfiler(const RocmProfiler&) = delete;
  RocmProfiler& operator=(const RocmProfiler&) = delete;
  ~RocmProfiler();
  bool StartProfiling(TimePoint profiling_start_time) override;
  void EndProfiling(TimePoint start_time, Events& events) override;
  void Start(uint64_t) override;
  void Stop(uint64_t) override;

 private:
  uint64_t client_handle_;
  TimePoint profiling_start_time_;
=======
  ORT_DISALLOW_COPY_ASSIGNMENT_AND_MOVE(RocmProfiler);
  ~RocmProfiler();
>>>>>>> 8372c86e
};

}  // namespace profiling
}  // namespace onnxruntime

#else

namespace onnxruntime {
namespace profiling {

class RocmProfiler final : public EpProfiler {
 public:
<<<<<<< HEAD
=======
  RocmProfiler() = default;
  ORT_DISALLOW_COPY_ASSIGNMENT_AND_MOVE(RocmProfiler);
  ~RocmProfiler() {}
>>>>>>> 8372c86e
  bool StartProfiling(TimePoint) override { return true; }
  void EndProfiling(TimePoint, Events&) override{};
  void Start(uint64_t) override{};
  void Stop(uint64_t) override{};
};

}  // namespace profiling
}  // namespace onnxruntime

#endif<|MERGE_RESOLUTION|>--- conflicted
+++ resolved
@@ -16,22 +16,8 @@
 class RocmProfiler final : public GPUProfilerBase<RoctracerManager> {
  public:
   RocmProfiler();
-<<<<<<< HEAD
-  RocmProfiler(const RocmProfiler&) = delete;
-  RocmProfiler& operator=(const RocmProfiler&) = delete;
-  ~RocmProfiler();
-  bool StartProfiling(TimePoint profiling_start_time) override;
-  void EndProfiling(TimePoint start_time, Events& events) override;
-  void Start(uint64_t) override;
-  void Stop(uint64_t) override;
-
- private:
-  uint64_t client_handle_;
-  TimePoint profiling_start_time_;
-=======
   ORT_DISALLOW_COPY_ASSIGNMENT_AND_MOVE(RocmProfiler);
   ~RocmProfiler();
->>>>>>> 8372c86e
 };
 
 }  // namespace profiling
@@ -44,12 +30,9 @@
 
 class RocmProfiler final : public EpProfiler {
  public:
-<<<<<<< HEAD
-=======
   RocmProfiler() = default;
   ORT_DISALLOW_COPY_ASSIGNMENT_AND_MOVE(RocmProfiler);
   ~RocmProfiler() {}
->>>>>>> 8372c86e
   bool StartProfiling(TimePoint) override { return true; }
   void EndProfiling(TimePoint, Events&) override{};
   void Start(uint64_t) override{};
