--- conflicted
+++ resolved
@@ -830,12 +830,9 @@
 class ONNX_OPERATOR_TYPED_KERNEL_CLASS_NAME(kCpuExecutionProvider, kOnnxDomain, 18, float, ReduceSumSquare);
 class ONNX_OPERATOR_TYPED_KERNEL_CLASS_NAME(kCpuExecutionProvider, kOnnxDomain, 18, double, ReduceSumSquare);
 class ONNX_OPERATOR_TYPED_KERNEL_CLASS_NAME(kCpuExecutionProvider, kOnnxDomain, 18, int32_t, ReduceSumSquare);
-<<<<<<< HEAD
+// Opset 18
 class ONNX_OPERATOR_KERNEL_CLASS_NAME(kCpuExecutionProvider, kOnnxDomain, 18, Col2Im);
-// Opset 18
-=======
 class ONNX_OPERATOR_KERNEL_CLASS_NAME(kCpuExecutionProvider, kOnnxDomain, 18, Split);
->>>>>>> de17d53c
 #if !defined(DISABLE_OPTIONAL_TYPE)
 class ONNX_OPERATOR_KERNEL_CLASS_NAME(kCpuExecutionProvider, kOnnxDomain, 18, OptionalHasElement);
 class ONNX_OPERATOR_KERNEL_CLASS_NAME(kCpuExecutionProvider, kOnnxDomain, 18, OptionalGetElement);
@@ -2133,11 +2130,8 @@
                                                                 ReduceSumSquare)>,
     BuildKernelCreateInfo<ONNX_OPERATOR_TYPED_KERNEL_CLASS_NAME(kCpuExecutionProvider, kOnnxDomain, 18, double,
                                                                 ReduceSumSquare)>,
-<<<<<<< HEAD
-    BuildKernelCreateInfo<ONNX_OPERATOR_KERNEL_CLASS_NAME(kCpuExecutionProvider, kOnnxDomain, 18, Col2Im)>,
-=======
+    BuildKernelCreateInfo<ONNX_OPERATOR_KERNEL_CLASS_NAME(kCpuExecutionProvider, kOnnxDomain, 18, Col2Im)>,    
     BuildKernelCreateInfo<ONNX_OPERATOR_KERNEL_CLASS_NAME(kCpuExecutionProvider, kOnnxDomain, 18, Split)>,                                                                
->>>>>>> de17d53c
 #if !defined(DISABLE_OPTIONAL_TYPE)
     BuildKernelCreateInfo<ONNX_OPERATOR_KERNEL_CLASS_NAME(kCpuExecutionProvider, kOnnxDomain, 18, OptionalHasElement)>,
     BuildKernelCreateInfo<ONNX_OPERATOR_KERNEL_CLASS_NAME(kCpuExecutionProvider, kOnnxDomain, 18, OptionalGetElement)>,
