// Copyright (C) 2019-2022 Intel Corporation
// Licensed under the MIT License

#include <map>
#include <string>
#include <memory>
#include <sstream>
#include <fstream>

#include "ov_interface.h"
#include <ngraph/pass/convert_fp32_to_fp16.hpp>
#include <ngraph/pass/constant_folding.hpp>
#include "core/providers/shared_library/provider_api.h"
#include "backend_utils.h"

#if defined (OV_API_20)
using Exception = ov::Exception;
#else
using Exception = InferenceEngine::details::InferenceEngineException;
using WaitMode = InferenceEngine::IInferRequest::WaitMode;
#endif

namespace onnxruntime {
namespace openvino_ep {
namespace backend_utils {

#ifndef NDEBUG
bool IsDebugEnabled() {
  const std::string env_name = onnxruntime::GetEnvironmentVar("ORT_OPENVINO_ENABLE_DEBUG");
  if (!env_name.empty()) {
    return true;
  }
  return false;
}
#endif

bool IsCILogEnabled() {
  const std::string env_name = onnxruntime::GetEnvironmentVar("ORT_OPENVINO_ENABLE_CI_LOG");
  if (!env_name.empty()) {
    return true;
  }
  return false;
}

<<<<<<< HEAD
bool UseCompiledNetwork() {
  const std::string env_name = onnxruntime::GetEnvironmentVar("OV_USE_COMPILED_NETWORK");
  if (!env_name.empty()) {
    return true;
  }
  return false;
}

std::string GetCurrentWorkingDir() {
  std::string curr_dir;
  ORT_UNUSED_PARAMETER(curr_dir);
  char buff[FILENAME_MAX];
  curr_dir = GetCurrentDir(buff, FILENAME_MAX);
  std::string current_working_dir(buff);
  return current_working_dir;
}

bool IsDirExists(const std::string& pathname) {
  struct stat info;
  if(stat(pathname.c_str(), &info) != 0) {
    LOGS_DEFAULT(INFO) << log_tag << "cannot access pathname: " << pathname;
	  return false;
  } else if(info.st_mode & S_IFDIR) {
      LOGS_DEFAULT(INFO) << log_tag << "pathname exists: " << pathname;
	    return true;
  } else {
      LOGS_DEFAULT(INFO) << log_tag << "pathname: " << pathname << ": doesn't contain the directory 'ov_compiled_blobs' ";
  }
  return false;
}

void CreateDirectory(const std::string& ov_compiled_blobs_dir) {
  LOGS_DEFAULT(INFO) << log_tag << "'ov_compiled_blobs' directory doesn't exist at the executable path, so creating one";
#if defined(_WIN32)
  if (_mkdir(ov_compiled_blobs_dir.c_str()) == 0) {  // Creating a directory
	  LOGS_DEFAULT(INFO) << log_tag << "created a directory named 'ov_compiled_blobs' at the executable path";
  } else {
    LOGS_DEFAULT(INFO) << log_tag << "Error creating a directory named 'ov_compiled_blobs' at the executable path";
    throw std::runtime_error("Could not create the directory");
  }
#else
  if (mkdir(ov_compiled_blobs_dir.c_str(), 0777) == 0) { // Creating a directory
    LOGS_DEFAULT(INFO) << log_tag << "created a directory named 'ov_compiled_blobs' at the executable path";
  } else {
    LOGS_DEFAULT(INFO) << log_tag << "Error creating a directory named 'ov_compiled_blobs' at the executable path";
    throw std::runtime_error("Could not create the directory");
  }
#endif
}

=======
>>>>>>> 8372c86e
struct static_cast_int64 {
  template <typename T1>  // T1 models type statically convertible to T
  int64_t operator()(const T1& x) const { return static_cast<int64_t>(x); }
};

<<<<<<< HEAD
std::shared_ptr<InferenceEngine::CNNNetwork>
CreateCNNNetwork(const ONNX_NAMESPACE::ModelProto& model_proto, const GlobalContext& global_context, const SubGraphContext& subgraph_context, std::map<std::string, std::shared_ptr<ngraph::Node>>& const_outputs_map) {
  if(IsCILogEnabled()) {
    std::cout << "CreateNgraphFunc" << std::endl;
  }

#ifndef NDEBUG
  if (IsDebugEnabled()) {
    DumpOnnxModelProto(model_proto, subgraph_context.subgraph_name + "_static.onnx");
  }
#endif

  std::shared_ptr<ngraph::Function> ng_function;
  #if defined (OPENVINO_2021_4)
    const std::string model = model_proto.SerializeAsString();
    auto cnn_network = global_context.ie_core.ReadModel(model);
    ng_function = cnn_network->getFunction();
  #else
     ORT_UNUSED_PARAMETER(model_proto);
  #endif

  if (global_context.device_type.find("GPU") != std::string::npos &&
      subgraph_context.precision == InferenceEngine::Precision::FP16) {
    //FP16 transformations
    ngraph::pass::ConvertFP32ToFP16().run_on_function(ng_function);
    ng_function->validate_nodes_and_infer_types();
  }
=======
std::shared_ptr<OVNetwork>
CreateOVModel(const ONNX_NAMESPACE::ModelProto& model_proto, const GlobalContext& global_context,
              const SubGraphContext& subgraph_context,
              std::map<std::string, std::shared_ptr<ngraph::Node>>& const_outputs_map) {
  if(IsCILogEnabled()) {
    std::cout << "CreateNgraphFunc" << std::endl;
  }
  const std::string model = model_proto.SerializeAsString();
  try {
    auto cnn_network = global_context.ie_core.ReadModel(model);
    if ((subgraph_context.precision == InferenceEngine::Precision::FP16) &&
        (global_context.device_type.find("MYRIAD") == std::string::npos)) {
      //FP16 transformations
      ov::pass::ConvertFP32ToFP16 pass_obj;
      pass_obj.run_on_model(cnn_network);
      cnn_network->validate_nodes_and_infer_types();

      auto proc = ov::preprocess::PrePostProcessor(cnn_network);
      for (size_t i=0; i < cnn_network->inputs().size(); i++) {
        if(cnn_network->inputs()[i].get_element_type() == ov::element::f16) {
          proc.input(i).tensor().set_element_type(ov::element::f32);
          proc.input(i).preprocess().convert_element_type(ov::element::f16);
        }
      }
>>>>>>> 8372c86e

      for (size_t i=0; i < cnn_network->outputs().size(); i++) {
        if(cnn_network->outputs()[i].get_element_type() == ov::element::f16) {
          proc.output(i).postprocess().convert_element_type(ov::element::f32);
        }
      }
      cnn_network = proc.build();
    }

    //Check for Constant Folding
    if (!global_context.is_wholly_supported_graph) {
      ov::pass::ConstantFolding pass_const_obj;
      pass_const_obj.run_on_model(cnn_network);
      auto& results = const_cast<ov::ResultVector&>(cnn_network.get()->get_results());
      size_t index = results.size() - 1;

      for (auto it = results.rbegin(); it != results.rend(); ++it) {
        if (auto const_node = std::dynamic_pointer_cast<ngraph::op::Constant>((*it)->input_value(0).get_node_shared_ptr())) {
          const_outputs_map[(*it)->get_friendly_name()] = const_node;
          results.erase(results.begin() + index);
        }
        --index;
      }
<<<<<<< HEAD
    #endif
  }

  return std::make_shared<InferenceEngine::CNNNetwork>(ng_function);
};

#if defined (OV_API_20)
std::shared_ptr<OVNetwork>
CreateOVModel(const ONNX_NAMESPACE::ModelProto& model_proto, const GlobalContext& global_context, const SubGraphContext& subgraph_context, std::map<std::string, std::shared_ptr<ngraph::Node>>& const_outputs_map) {
  if(IsCILogEnabled()) {
    std::cout << "CreateNgraphFunc" << std::endl;
  }

#ifndef NDEBUG
  if (IsDebugEnabled()) {
    DumpOnnxModelProto(model_proto, subgraph_context.subgraph_name + "_static.onnx");
  }
#endif

  const std::string model = model_proto.SerializeAsString();
  auto cnn_network = global_context.ie_core.ReadModel(model);

  if ((subgraph_context.precision == InferenceEngine::Precision::FP16) &&
      (global_context.device_type.find("MYRIAD") == std::string::npos)) {
    //FP16 transformations
    ov::pass::ConvertFP32ToFP16 pass_obj;
    pass_obj.run_on_model(cnn_network);
    cnn_network->validate_nodes_and_infer_types();

    auto proc = ov::preprocess::PrePostProcessor(cnn_network);
    for (size_t i=0; i < cnn_network->inputs().size(); i++) {
      if(cnn_network->inputs()[i].get_element_type() == ov::element::f16) {
        proc.input(i).tensor().set_element_type(ov::element::f32);
        proc.input(i).preprocess().convert_element_type(ov::element::f16);
      }
    }

    for (size_t i=0; i < cnn_network->outputs().size(); i++) {
      if(cnn_network->outputs()[i].get_element_type() == ov::element::f16) {
        proc.output(i).postprocess().convert_element_type(ov::element::f32);
      }
    }
    cnn_network = proc.build();
  }

  //Check for Constant Folding
  if (!global_context.is_wholly_supported_graph) {
    ov::pass::ConstantFolding pass_const_obj;
    pass_const_obj.run_on_model(cnn_network);
    auto& results = const_cast<ov::ResultVector&>(cnn_network.get()->get_results());
    size_t index = results.size() - 1;

    for (auto it = results.rbegin(); it != results.rend(); ++it) {
      if (auto const_node = std::dynamic_pointer_cast<ngraph::op::Constant>((*it)->input_value(0).get_node_shared_ptr())) {
        const_outputs_map[(*it)->get_friendly_name()] = const_node;
        results.erase(results.begin() + index);
      }
      --index;
=======
    }
#ifndef NDEBUG
#if defined OPENVINO_2022_3
    if (IsDebugEnabled()) {
      std::string name = cnn_network->get_friendly_name();
      ov::pass::Serialize serializer(name + ".xml", name + ".bin");
      serializer.run_on_model(cnn_network);
      ngraph::plot_graph(cnn_network, name+"_executable" + ".dot");
>>>>>>> 8372c86e
    }
#endif
#endif
    return cnn_network;
  }catch (std::string const & msg) {
      throw msg;
  }
}
<<<<<<< HEAD
#endif
=======
>>>>>>> 8372c86e

InferenceEngine::Precision ConvertPrecisionONNXToOpenVINO(const ONNX_NAMESPACE::TypeProto& onnx_type, std::string device) {
  ONNX_NAMESPACE::DataType type_string = ONNX_NAMESPACE::Utils::DataTypeUtils::ToType(onnx_type);
  if (*type_string == "float" || *type_string == "tensor(float)") {
    return InferenceEngine::Precision::FP32;
  } else if (*type_string == "float16" || *type_string == "tensor(float16)") {
    return InferenceEngine::Precision::FP16;
  } else if (*type_string == "int32" || *type_string == "tensor(int32)") {
    return InferenceEngine::Precision::I32;
  } else if (*type_string == "int16" || *type_string == "tensor(int16)") {
    return InferenceEngine::Precision::I16;
  } else if (*type_string == "int8" || *type_string == "tensor(int8)") {
    return InferenceEngine::Precision::I8;
  } else if (*type_string == "uint16" || *type_string == "tensor(uint16)") {
    return InferenceEngine::Precision::U16;
  } else if (*type_string == "uint8" || *type_string == "tensor(uint8)") {
    return InferenceEngine::Precision::U8;
  } else if (*type_string == "bool" || *type_string == "tensor(bool)") {
    if (device == "MYRIAD") {
      return InferenceEngine::Precision::I32;
    } else {
      return InferenceEngine::Precision::U8;
    }
  } else if (*type_string == "int64" || *type_string == "tensor(int64)") {
    return InferenceEngine::Precision::I32;
  } else {
    throw std::string(log_tag + "Unsupported Data type");
  }
}

<<<<<<< HEAD
void SetIODefs(const ONNX_NAMESPACE::ModelProto& model_proto,
               std::shared_ptr<InferenceEngine::CNNNetwork> network,
               std::unordered_map<std::string, int> output_names,
               std::map<std::string, std::shared_ptr<ngraph::Node>>& const_outputs_map,
               std::string device) {
  // Configure input & output
  // Prepare input blobs

  auto inputInfo = network->getInputsInfo();
  int input_idx = 0;
  for (auto iter = inputInfo.begin(); iter != inputInfo.end(); ++iter, ++input_idx) {
    // Get the onnx index for the corresponding input (ignoring initializers)
    auto precision = ConvertPrecisionONNXToOpenVINO(model_proto.graph().input(input_idx).type(), device);
    iter->second->setPrecision(precision);
  }

  // Prepare output blobs
  auto outputInfo = network->getOutputsInfo();
  for (auto iter = outputInfo.begin(); iter != outputInfo.end(); ++iter) {
    auto output_name = iter->first;
    auto it = const_outputs_map.find(output_name);
    //Output is constant and don't need to set precision
    if (it != const_outputs_map.end())
      break;
    auto itr = output_names.find(output_name);
    if (itr == output_names.end()) {
      ORT_THROW(log_tag + "Output Names Mismatch: " + output_name + " doesn't exist");
    }
    auto precision = ConvertPrecisionONNXToOpenVINO(model_proto.graph().output(itr->second).type(), device);
    iter->second->setPrecision(precision);
  }
}

=======
>>>>>>> 8372c86e
Ort::UnownedValue
GetOutputTensor(Ort::KernelContext& context, size_t batch_size,
                OVInferRequestPtr infer_request,
                std::string output_name,
                std::unordered_map<std::string, int> output_names) {

  auto graph_output_blob = infer_request->GetTensor(output_name);

<<<<<<< HEAD
  #if defined (OV_API_20)
  auto graph_output_dims = graph_output_blob->get_shape();
  #else
  auto graph_output_dims = graph_output_blob->getTensorDesc().getDims();
  #endif
=======
  auto graph_output_dims = graph_output_blob->get_shape();
>>>>>>> 8372c86e

  if (batch_size > 1) {
    // Add the batch size as dim 0.
    graph_output_dims.insert(graph_output_dims.begin(), batch_size);
  }
  size_t num_dims = graph_output_dims.size();
  std::unique_ptr<int64_t[]> output_shape(new int64_t[num_dims]);
  for (size_t j = 0; j < num_dims; j++) {
    output_shape[j] = static_cast<int64_t>(graph_output_dims[j]);
  }
  auto it = output_names.find(output_name);
  if (it == output_names.end()) {
    throw std::string(log_tag + "Output names mismatch between OpenVINO and ONNX");
  }
  int index = it->second;
  return context.GetOutput(index, output_shape.get(), num_dims);
}

Ort::UnownedValue
GetOutputTensor(Ort::KernelContext& context,
                std::string output_name,
                std::unordered_map<std::string, int> output_names,
                std::shared_ptr<ngraph::Node> node) {

  // Find position of '/' in the output_name
  int pos = output_name.find("/");
  // Copy the substring from start to pos
  output_name = output_name.substr(0 , pos);

  auto it = output_names.find(output_name);
  if (it == output_names.end()) {
    throw std::string(log_tag + "Output names mismatch between OpenVINO and ONNX");
  }
  int index = it->second;
  auto shape = node->get_shape();

  size_t num_dims = shape.size();
  std::unique_ptr<int64_t[]> output_shape(new int64_t[num_dims]);
  for (size_t j = 0; j < num_dims; j++) {
    output_shape[j] = static_cast<int64_t>(shape[j]);
  }
  return context.GetOutput(index, output_shape.get(), num_dims);
}

int GetFirstAvailableDevice(GlobalContext& global_context) {
  int i = 0;
  //Get the first available VAD-M device and set the device to busy
  while (i < 8) {
    bool device = global_context.deviceAvailableList[i];
    if (device) {
      global_context.deviceAvailableList[i] = false;
      break;
    }
    i++;
  }
  //If all of the devices are busy, assign the first device and
  //make all remaining devices free
  if (i == 8) {
    i = 0;
    global_context.deviceAvailableList[i] = false;
    for (int j = 1; j < 8; j++) {
      global_context.deviceAvailableList[j] = true;
    }
  }
  return i;
}

void FillOutputsWithConstantData(std::shared_ptr<ngraph::Node> node, Ort::UnownedValue& out_tensor) {
  switch (node->get_element_type()) {
    case ngraph::element::Type_t::f32: {
      FillOutputHelper<float>(out_tensor, node);
      break;
    }
    case ngraph::element::Type_t::boolean: {
      FillOutputHelper<char>(out_tensor, node);
      break;
    }
    case ngraph::element::Type_t::i32: {
      FillOutputHelper<int32_t>(out_tensor, node);
      break;
    }
    case ngraph::element::Type_t::i64: {
      FillOutputHelper<int64_t>(out_tensor, node);
      break;
    }
    case ngraph::element::Type_t::f16: {
      FillOutputHelper<float>(out_tensor, node);
      break;
    }
    default:
      throw std::string(log_tag + "Unsupported output data type");
  }
}

template <typename T>
void FillOutputHelper(Ort::UnownedValue& out_tensor, std::shared_ptr<ngraph::Node> node) {
  auto const_node = std::dynamic_pointer_cast<ngraph::op::Constant>(node);
  auto res = const_node->cast_vector<T>();
  T* tensor_data = out_tensor.GetTensorMutableData<T>();
  std::copy(res.begin(), res.end(), tensor_data);
}

<<<<<<< HEAD
void FillInputBlob(InferenceEngine::Blob::Ptr& inputBlob, size_t batch_slice_idx,
                   std::string input_name, Ort::KernelContext& context,
                   InferenceEngine::Precision precision, const SubGraphContext& subgraph_context) {
  auto minput = InferenceEngine::as<InferenceEngine::MemoryBlob>(inputBlob);
  auto minputHolder = minput->wmap();

  auto input_data = minputHolder.as<InferenceEngine::PrecisionTrait<InferenceEngine::Precision::FP32>::value_type*>();
  size_t input_data_size = inputBlob->byteSize();

  auto tensor = context.GetInput(subgraph_context.input_names.at(input_name));
  auto mem_info = tensor.GetTensorMemoryInfo();
  if (mem_info.GetAllocatorName() == OpenVINO_GPU) {
    ORT_THROW(log_tag + "IO Buffering is not enabled, Please enable Input on CPU");
  }
  auto tensor_shape = tensor.GetTensorTypeAndShapeInfo();
  auto elem_type = tensor_shape.GetElementType();

  if ((elem_type == ONNX_TENSOR_ELEMENT_DATA_TYPE_INT64) &&
      (precision == InferenceEngine::Precision::I32)) {
    const int64_t* tensor_data_64 = tensor.GetTensorData<int64_t>();
    auto data_len = (input_data_size * 2) / sizeof(int64_t);
    const int64_t* batch_memory_offset = tensor_data_64 + data_len * batch_slice_idx;

    std::copy(batch_memory_offset, batch_memory_offset + data_len, (uint32_t*)input_data);
  } else {
    // Copy input data into OpenVINO's input buffer
    const char* tensor_data = tensor.GetTensorData<char>();
    const char* batch_memory_offset = tensor_data + input_data_size * batch_slice_idx;
    std::memcpy(input_data, batch_memory_offset, input_data_size);
  }
}

void FillOutputBlob(InferenceEngine::Blob::Ptr& outputBlob, Ort::UnownedValue& output_tensor,
                    InferenceEngine::Precision precision, size_t batch_slice_idx) {
  auto moutput = InferenceEngine::as<InferenceEngine::MemoryBlob>(outputBlob);

  auto moutputHolder = moutput->rmap();

  const auto output_data = moutputHolder.as<const InferenceEngine::PrecisionTrait<InferenceEngine::Precision::FP32>::value_type*>();

  size_t output_data_size = outputBlob->byteSize();
  auto tensor_shape = output_tensor.GetTensorTypeAndShapeInfo();
  const auto elem_type = tensor_shape.GetElementType();

  if ((elem_type == ONNX_TENSOR_ELEMENT_DATA_TYPE_INT64) &&
      (precision == InferenceEngine::Precision::I32)) {
    int64_t* tensor_data = output_tensor.GetTensorMutableData<int64_t>();
    auto data_len = output_data_size / sizeof(int32_t);
    int64_t* batch_memory_offset = tensor_data + data_len * batch_slice_idx;

    std::transform((int32_t*)output_data, ((int32_t*)output_data) + data_len, batch_memory_offset, static_cast_int64());

  } else {
    char* tensor_data = output_tensor.GetTensorMutableData<char>();
    char* batch_memory_offset = tensor_data + output_data_size * batch_slice_idx;

    std::memcpy(batch_memory_offset, output_data, output_data_size);
  }
}

std::vector<std::pair<std::string, InferenceEngine::InferenceEngineProfileInfo>>
perfCountersSorted(std::map<std::string, InferenceEngine::InferenceEngineProfileInfo> perfMap) {
  using perfItem = std::pair<std::string, InferenceEngine::InferenceEngineProfileInfo>;
  std::vector<perfItem> sorted;
  for (auto& kvp : perfMap) sorted.push_back(kvp);

  std::stable_sort(sorted.begin(), sorted.end(),
                   [](const perfItem& l, const perfItem& r) {
                     return l.second.execution_index < r.second.execution_index;
                   });

  return sorted;
}

#if defined (OV_API_20)
=======
>>>>>>> 8372c86e
void FillInputBlob(OVTensorPtr inputBlob, size_t batch_slice_idx,
                   std::string input_name, Ort::KernelContext& context,
                   const SubGraphContext& subgraph_context) {

    size_t input_data_size = inputBlob->get_byte_size();
    auto input_data = inputBlob->data();
    auto tensor = context.GetInput(subgraph_context.input_names.at(input_name));
    auto mem_info = tensor.GetTensorMemoryInfo();
    if (mem_info.GetAllocatorName() == OpenVINO_GPU) {
<<<<<<< HEAD
      ORT_THROW(log_tag + "IO Buffering is not enabled, Please enable Input on CPU");
=======
        throw std::string(log_tag + "IO Buffering is not enabled, Please enable Input on CPU");
>>>>>>> 8372c86e
    }
    // Copy input data into OpenVINO's input buffer
    const char* tensor_data = tensor.GetTensorData<char>();
    const char* batch_memory_offset = tensor_data + input_data_size * batch_slice_idx;
    std::memcpy(input_data, batch_memory_offset, input_data_size);
}

void FillOutputBlob(OVTensorPtr outputBlob, Ort::UnownedValue& output_tensor,
                    size_t batch_slice_idx) {
  auto output_data = outputBlob->data();
  size_t output_data_size = outputBlob->get_byte_size();
  char* tensor_data = output_tensor.GetTensorMutableData<char>();
  char* batch_memory_offset = tensor_data + output_data_size * batch_slice_idx;
  std::memcpy(batch_memory_offset, output_data, output_data_size);
}

void printPerformanceCounts(const std::vector<OVProfilingInfo>& performanceMap,
                            std::ostream& stream, std::string deviceName) {
  long long totalTime = 0;
  // Print performance counts
  stream << std::endl
         << "performance counts:" << std::endl
         << std::endl;

  for (const auto& it : performanceMap) {
    std::string toPrint(it.node_name);
    const int maxLayerName = 30;

    if (it.node_name.length() >= maxLayerName) {
      toPrint = it.node_name.substr(0, maxLayerName - 4);
      toPrint += "...";
    }
    stream << std::setw(maxLayerName) << std::left << toPrint;
    switch (it.status) {
      case OVProfilingInfo::Status::EXECUTED:
        stream << std::setw(15) << std::left << "EXECUTED";
        break;
      case OVProfilingInfo::Status::NOT_RUN:
        stream << std::setw(15) << std::left << "NOT_RUN";
        break;
      case OVProfilingInfo::Status::OPTIMIZED_OUT:
        stream << std::setw(15) << std::left << "OPTIMIZED_OUT";
        break;
    }
    stream << std::setw(30) << std::left << "layerType: " + std::string(it.node_type) + " ";
    stream << std::setw(20) << std::left << "realTime: " + std::to_string(it.real_time.count());
    stream << std::setw(20) << std::left << "cpu: " + std::to_string(it.cpu_time.count());
    stream << " execType: " << it.exec_type << std::endl;
    if (it.real_time.count() > 0) {
      totalTime += it.real_time.count();
    }
  }
<<<<<<< HEAD
  stream << std::setw(20) << std::left << "Total time: " + std::to_string(totalTime) << " microseconds" << std::endl;
  std::cout << std::endl;
  std::cout << "Full device name: " << deviceName << std::endl;
  std::cout << std::endl;
}
#endif

void printPerformanceCounts(const std::map<std::string, InferenceEngine::InferenceEngineProfileInfo>& performanceMap,
                            std::ostream& stream, std::string deviceName) {
  long long totalTime = 0;
  // Print performance counts
  stream << std::endl
         << "performance counts:" << std::endl
         << std::endl;

  auto performanceMapSorted = perfCountersSorted(performanceMap);

  for (const auto& it : performanceMapSorted) {
    std::string toPrint(it.first);
    const int maxLayerName = 30;

    if (it.first.length() >= maxLayerName) {
      toPrint = it.first.substr(0, maxLayerName - 4);
      toPrint += "...";
    }
    stream << std::setw(maxLayerName) << std::left << toPrint;
    switch (it.second.status) {
      case InferenceEngine::InferenceEngineProfileInfo::EXECUTED:
        stream << std::setw(15) << std::left << "EXECUTED";
        break;
      case InferenceEngine::InferenceEngineProfileInfo::NOT_RUN:
        stream << std::setw(15) << std::left << "NOT_RUN";
        break;
      case InferenceEngine::InferenceEngineProfileInfo::OPTIMIZED_OUT:
        stream << std::setw(15) << std::left << "OPTIMIZED_OUT";
        break;
    }
    stream << std::setw(30) << std::left << "layerType: " + std::string(it.second.layer_type) + " ";
    stream << std::setw(20) << std::left << "realTime: " + std::to_string(it.second.realTime_uSec);
    stream << std::setw(20) << std::left << "cpu: " + std::to_string(it.second.cpu_uSec);
    stream << " execType: " << it.second.exec_type << std::endl;
    if (it.second.realTime_uSec > 0) {
      totalTime += it.second.realTime_uSec;
    }
  }
  stream << std::setw(20) << std::left << "Total time: " + std::to_string(totalTime) << " microseconds" << std::endl;
=======
  stream << std::setw(20) << "Total time: " + std::to_string(totalTime) << " microseconds" << std::endl;
>>>>>>> 8372c86e
  std::cout << std::endl;
  std::cout << "Full device name: " << deviceName << std::endl;
  std::cout << std::endl;
}

void printPerformanceCounts(OVInferRequestPtr request, std::ostream& stream, std::string deviceName) {
<<<<<<< HEAD
  #if defined (OV_API_20)
    auto performanceMap = request->GetNewObj().get_profiling_info();
    printPerformanceCounts(performanceMap, stream, deviceName);
  #else
    auto performanceMap = request->GetObj().GetPerformanceCounts();
    printPerformanceCounts(performanceMap, stream, deviceName);
  #endif
=======
  auto performanceMap = request->GetNewObj().get_profiling_info();
  printPerformanceCounts(performanceMap, stream, deviceName);
>>>>>>> 8372c86e
}

}  // namespace backend_utils
}  // namespace openvino_ep
}  // namespace onnxruntime<|MERGE_RESOLUTION|>--- conflicted
+++ resolved
@@ -42,93 +42,11 @@
   return false;
 }
 
-<<<<<<< HEAD
-bool UseCompiledNetwork() {
-  const std::string env_name = onnxruntime::GetEnvironmentVar("OV_USE_COMPILED_NETWORK");
-  if (!env_name.empty()) {
-    return true;
-  }
-  return false;
-}
-
-std::string GetCurrentWorkingDir() {
-  std::string curr_dir;
-  ORT_UNUSED_PARAMETER(curr_dir);
-  char buff[FILENAME_MAX];
-  curr_dir = GetCurrentDir(buff, FILENAME_MAX);
-  std::string current_working_dir(buff);
-  return current_working_dir;
-}
-
-bool IsDirExists(const std::string& pathname) {
-  struct stat info;
-  if(stat(pathname.c_str(), &info) != 0) {
-    LOGS_DEFAULT(INFO) << log_tag << "cannot access pathname: " << pathname;
-	  return false;
-  } else if(info.st_mode & S_IFDIR) {
-      LOGS_DEFAULT(INFO) << log_tag << "pathname exists: " << pathname;
-	    return true;
-  } else {
-      LOGS_DEFAULT(INFO) << log_tag << "pathname: " << pathname << ": doesn't contain the directory 'ov_compiled_blobs' ";
-  }
-  return false;
-}
-
-void CreateDirectory(const std::string& ov_compiled_blobs_dir) {
-  LOGS_DEFAULT(INFO) << log_tag << "'ov_compiled_blobs' directory doesn't exist at the executable path, so creating one";
-#if defined(_WIN32)
-  if (_mkdir(ov_compiled_blobs_dir.c_str()) == 0) {  // Creating a directory
-	  LOGS_DEFAULT(INFO) << log_tag << "created a directory named 'ov_compiled_blobs' at the executable path";
-  } else {
-    LOGS_DEFAULT(INFO) << log_tag << "Error creating a directory named 'ov_compiled_blobs' at the executable path";
-    throw std::runtime_error("Could not create the directory");
-  }
-#else
-  if (mkdir(ov_compiled_blobs_dir.c_str(), 0777) == 0) { // Creating a directory
-    LOGS_DEFAULT(INFO) << log_tag << "created a directory named 'ov_compiled_blobs' at the executable path";
-  } else {
-    LOGS_DEFAULT(INFO) << log_tag << "Error creating a directory named 'ov_compiled_blobs' at the executable path";
-    throw std::runtime_error("Could not create the directory");
-  }
-#endif
-}
-
-=======
->>>>>>> 8372c86e
 struct static_cast_int64 {
   template <typename T1>  // T1 models type statically convertible to T
   int64_t operator()(const T1& x) const { return static_cast<int64_t>(x); }
 };
 
-<<<<<<< HEAD
-std::shared_ptr<InferenceEngine::CNNNetwork>
-CreateCNNNetwork(const ONNX_NAMESPACE::ModelProto& model_proto, const GlobalContext& global_context, const SubGraphContext& subgraph_context, std::map<std::string, std::shared_ptr<ngraph::Node>>& const_outputs_map) {
-  if(IsCILogEnabled()) {
-    std::cout << "CreateNgraphFunc" << std::endl;
-  }
-
-#ifndef NDEBUG
-  if (IsDebugEnabled()) {
-    DumpOnnxModelProto(model_proto, subgraph_context.subgraph_name + "_static.onnx");
-  }
-#endif
-
-  std::shared_ptr<ngraph::Function> ng_function;
-  #if defined (OPENVINO_2021_4)
-    const std::string model = model_proto.SerializeAsString();
-    auto cnn_network = global_context.ie_core.ReadModel(model);
-    ng_function = cnn_network->getFunction();
-  #else
-     ORT_UNUSED_PARAMETER(model_proto);
-  #endif
-
-  if (global_context.device_type.find("GPU") != std::string::npos &&
-      subgraph_context.precision == InferenceEngine::Precision::FP16) {
-    //FP16 transformations
-    ngraph::pass::ConvertFP32ToFP16().run_on_function(ng_function);
-    ng_function->validate_nodes_and_infer_types();
-  }
-=======
 std::shared_ptr<OVNetwork>
 CreateOVModel(const ONNX_NAMESPACE::ModelProto& model_proto, const GlobalContext& global_context,
               const SubGraphContext& subgraph_context,
@@ -153,7 +71,6 @@
           proc.input(i).preprocess().convert_element_type(ov::element::f16);
         }
       }
->>>>>>> 8372c86e
 
       for (size_t i=0; i < cnn_network->outputs().size(); i++) {
         if(cnn_network->outputs()[i].get_element_type() == ov::element::f16) {
@@ -177,66 +94,6 @@
         }
         --index;
       }
-<<<<<<< HEAD
-    #endif
-  }
-
-  return std::make_shared<InferenceEngine::CNNNetwork>(ng_function);
-};
-
-#if defined (OV_API_20)
-std::shared_ptr<OVNetwork>
-CreateOVModel(const ONNX_NAMESPACE::ModelProto& model_proto, const GlobalContext& global_context, const SubGraphContext& subgraph_context, std::map<std::string, std::shared_ptr<ngraph::Node>>& const_outputs_map) {
-  if(IsCILogEnabled()) {
-    std::cout << "CreateNgraphFunc" << std::endl;
-  }
-
-#ifndef NDEBUG
-  if (IsDebugEnabled()) {
-    DumpOnnxModelProto(model_proto, subgraph_context.subgraph_name + "_static.onnx");
-  }
-#endif
-
-  const std::string model = model_proto.SerializeAsString();
-  auto cnn_network = global_context.ie_core.ReadModel(model);
-
-  if ((subgraph_context.precision == InferenceEngine::Precision::FP16) &&
-      (global_context.device_type.find("MYRIAD") == std::string::npos)) {
-    //FP16 transformations
-    ov::pass::ConvertFP32ToFP16 pass_obj;
-    pass_obj.run_on_model(cnn_network);
-    cnn_network->validate_nodes_and_infer_types();
-
-    auto proc = ov::preprocess::PrePostProcessor(cnn_network);
-    for (size_t i=0; i < cnn_network->inputs().size(); i++) {
-      if(cnn_network->inputs()[i].get_element_type() == ov::element::f16) {
-        proc.input(i).tensor().set_element_type(ov::element::f32);
-        proc.input(i).preprocess().convert_element_type(ov::element::f16);
-      }
-    }
-
-    for (size_t i=0; i < cnn_network->outputs().size(); i++) {
-      if(cnn_network->outputs()[i].get_element_type() == ov::element::f16) {
-        proc.output(i).postprocess().convert_element_type(ov::element::f32);
-      }
-    }
-    cnn_network = proc.build();
-  }
-
-  //Check for Constant Folding
-  if (!global_context.is_wholly_supported_graph) {
-    ov::pass::ConstantFolding pass_const_obj;
-    pass_const_obj.run_on_model(cnn_network);
-    auto& results = const_cast<ov::ResultVector&>(cnn_network.get()->get_results());
-    size_t index = results.size() - 1;
-
-    for (auto it = results.rbegin(); it != results.rend(); ++it) {
-      if (auto const_node = std::dynamic_pointer_cast<ngraph::op::Constant>((*it)->input_value(0).get_node_shared_ptr())) {
-        const_outputs_map[(*it)->get_friendly_name()] = const_node;
-        results.erase(results.begin() + index);
-      }
-      --index;
-=======
     }
 #ifndef NDEBUG
 #if defined OPENVINO_2022_3
@@ -245,7 +102,6 @@
       ov::pass::Serialize serializer(name + ".xml", name + ".bin");
       serializer.run_on_model(cnn_network);
       ngraph::plot_graph(cnn_network, name+"_executable" + ".dot");
->>>>>>> 8372c86e
     }
 #endif
 #endif
@@ -254,10 +110,6 @@
       throw msg;
   }
 }
-<<<<<<< HEAD
-#endif
-=======
->>>>>>> 8372c86e
 
 InferenceEngine::Precision ConvertPrecisionONNXToOpenVINO(const ONNX_NAMESPACE::TypeProto& onnx_type, std::string device) {
   ONNX_NAMESPACE::DataType type_string = ONNX_NAMESPACE::Utils::DataTypeUtils::ToType(onnx_type);
@@ -288,42 +140,6 @@
   }
 }
 
-<<<<<<< HEAD
-void SetIODefs(const ONNX_NAMESPACE::ModelProto& model_proto,
-               std::shared_ptr<InferenceEngine::CNNNetwork> network,
-               std::unordered_map<std::string, int> output_names,
-               std::map<std::string, std::shared_ptr<ngraph::Node>>& const_outputs_map,
-               std::string device) {
-  // Configure input & output
-  // Prepare input blobs
-
-  auto inputInfo = network->getInputsInfo();
-  int input_idx = 0;
-  for (auto iter = inputInfo.begin(); iter != inputInfo.end(); ++iter, ++input_idx) {
-    // Get the onnx index for the corresponding input (ignoring initializers)
-    auto precision = ConvertPrecisionONNXToOpenVINO(model_proto.graph().input(input_idx).type(), device);
-    iter->second->setPrecision(precision);
-  }
-
-  // Prepare output blobs
-  auto outputInfo = network->getOutputsInfo();
-  for (auto iter = outputInfo.begin(); iter != outputInfo.end(); ++iter) {
-    auto output_name = iter->first;
-    auto it = const_outputs_map.find(output_name);
-    //Output is constant and don't need to set precision
-    if (it != const_outputs_map.end())
-      break;
-    auto itr = output_names.find(output_name);
-    if (itr == output_names.end()) {
-      ORT_THROW(log_tag + "Output Names Mismatch: " + output_name + " doesn't exist");
-    }
-    auto precision = ConvertPrecisionONNXToOpenVINO(model_proto.graph().output(itr->second).type(), device);
-    iter->second->setPrecision(precision);
-  }
-}
-
-=======
->>>>>>> 8372c86e
 Ort::UnownedValue
 GetOutputTensor(Ort::KernelContext& context, size_t batch_size,
                 OVInferRequestPtr infer_request,
@@ -332,15 +148,7 @@
 
   auto graph_output_blob = infer_request->GetTensor(output_name);
 
-<<<<<<< HEAD
-  #if defined (OV_API_20)
   auto graph_output_dims = graph_output_blob->get_shape();
-  #else
-  auto graph_output_dims = graph_output_blob->getTensorDesc().getDims();
-  #endif
-=======
-  auto graph_output_dims = graph_output_blob->get_shape();
->>>>>>> 8372c86e
 
   if (batch_size > 1) {
     // Add the batch size as dim 0.
@@ -443,84 +251,6 @@
   std::copy(res.begin(), res.end(), tensor_data);
 }
 
-<<<<<<< HEAD
-void FillInputBlob(InferenceEngine::Blob::Ptr& inputBlob, size_t batch_slice_idx,
-                   std::string input_name, Ort::KernelContext& context,
-                   InferenceEngine::Precision precision, const SubGraphContext& subgraph_context) {
-  auto minput = InferenceEngine::as<InferenceEngine::MemoryBlob>(inputBlob);
-  auto minputHolder = minput->wmap();
-
-  auto input_data = minputHolder.as<InferenceEngine::PrecisionTrait<InferenceEngine::Precision::FP32>::value_type*>();
-  size_t input_data_size = inputBlob->byteSize();
-
-  auto tensor = context.GetInput(subgraph_context.input_names.at(input_name));
-  auto mem_info = tensor.GetTensorMemoryInfo();
-  if (mem_info.GetAllocatorName() == OpenVINO_GPU) {
-    ORT_THROW(log_tag + "IO Buffering is not enabled, Please enable Input on CPU");
-  }
-  auto tensor_shape = tensor.GetTensorTypeAndShapeInfo();
-  auto elem_type = tensor_shape.GetElementType();
-
-  if ((elem_type == ONNX_TENSOR_ELEMENT_DATA_TYPE_INT64) &&
-      (precision == InferenceEngine::Precision::I32)) {
-    const int64_t* tensor_data_64 = tensor.GetTensorData<int64_t>();
-    auto data_len = (input_data_size * 2) / sizeof(int64_t);
-    const int64_t* batch_memory_offset = tensor_data_64 + data_len * batch_slice_idx;
-
-    std::copy(batch_memory_offset, batch_memory_offset + data_len, (uint32_t*)input_data);
-  } else {
-    // Copy input data into OpenVINO's input buffer
-    const char* tensor_data = tensor.GetTensorData<char>();
-    const char* batch_memory_offset = tensor_data + input_data_size * batch_slice_idx;
-    std::memcpy(input_data, batch_memory_offset, input_data_size);
-  }
-}
-
-void FillOutputBlob(InferenceEngine::Blob::Ptr& outputBlob, Ort::UnownedValue& output_tensor,
-                    InferenceEngine::Precision precision, size_t batch_slice_idx) {
-  auto moutput = InferenceEngine::as<InferenceEngine::MemoryBlob>(outputBlob);
-
-  auto moutputHolder = moutput->rmap();
-
-  const auto output_data = moutputHolder.as<const InferenceEngine::PrecisionTrait<InferenceEngine::Precision::FP32>::value_type*>();
-
-  size_t output_data_size = outputBlob->byteSize();
-  auto tensor_shape = output_tensor.GetTensorTypeAndShapeInfo();
-  const auto elem_type = tensor_shape.GetElementType();
-
-  if ((elem_type == ONNX_TENSOR_ELEMENT_DATA_TYPE_INT64) &&
-      (precision == InferenceEngine::Precision::I32)) {
-    int64_t* tensor_data = output_tensor.GetTensorMutableData<int64_t>();
-    auto data_len = output_data_size / sizeof(int32_t);
-    int64_t* batch_memory_offset = tensor_data + data_len * batch_slice_idx;
-
-    std::transform((int32_t*)output_data, ((int32_t*)output_data) + data_len, batch_memory_offset, static_cast_int64());
-
-  } else {
-    char* tensor_data = output_tensor.GetTensorMutableData<char>();
-    char* batch_memory_offset = tensor_data + output_data_size * batch_slice_idx;
-
-    std::memcpy(batch_memory_offset, output_data, output_data_size);
-  }
-}
-
-std::vector<std::pair<std::string, InferenceEngine::InferenceEngineProfileInfo>>
-perfCountersSorted(std::map<std::string, InferenceEngine::InferenceEngineProfileInfo> perfMap) {
-  using perfItem = std::pair<std::string, InferenceEngine::InferenceEngineProfileInfo>;
-  std::vector<perfItem> sorted;
-  for (auto& kvp : perfMap) sorted.push_back(kvp);
-
-  std::stable_sort(sorted.begin(), sorted.end(),
-                   [](const perfItem& l, const perfItem& r) {
-                     return l.second.execution_index < r.second.execution_index;
-                   });
-
-  return sorted;
-}
-
-#if defined (OV_API_20)
-=======
->>>>>>> 8372c86e
 void FillInputBlob(OVTensorPtr inputBlob, size_t batch_slice_idx,
                    std::string input_name, Ort::KernelContext& context,
                    const SubGraphContext& subgraph_context) {
@@ -530,11 +260,7 @@
     auto tensor = context.GetInput(subgraph_context.input_names.at(input_name));
     auto mem_info = tensor.GetTensorMemoryInfo();
     if (mem_info.GetAllocatorName() == OpenVINO_GPU) {
-<<<<<<< HEAD
-      ORT_THROW(log_tag + "IO Buffering is not enabled, Please enable Input on CPU");
-=======
         throw std::string(log_tag + "IO Buffering is not enabled, Please enable Input on CPU");
->>>>>>> 8372c86e
     }
     // Copy input data into OpenVINO's input buffer
     const char* tensor_data = tensor.GetTensorData<char>();
@@ -587,74 +313,15 @@
       totalTime += it.real_time.count();
     }
   }
-<<<<<<< HEAD
-  stream << std::setw(20) << std::left << "Total time: " + std::to_string(totalTime) << " microseconds" << std::endl;
+  stream << std::setw(20) << "Total time: " + std::to_string(totalTime) << " microseconds" << std::endl;
   std::cout << std::endl;
   std::cout << "Full device name: " << deviceName << std::endl;
   std::cout << std::endl;
 }
-#endif
-
-void printPerformanceCounts(const std::map<std::string, InferenceEngine::InferenceEngineProfileInfo>& performanceMap,
-                            std::ostream& stream, std::string deviceName) {
-  long long totalTime = 0;
-  // Print performance counts
-  stream << std::endl
-         << "performance counts:" << std::endl
-         << std::endl;
-
-  auto performanceMapSorted = perfCountersSorted(performanceMap);
-
-  for (const auto& it : performanceMapSorted) {
-    std::string toPrint(it.first);
-    const int maxLayerName = 30;
-
-    if (it.first.length() >= maxLayerName) {
-      toPrint = it.first.substr(0, maxLayerName - 4);
-      toPrint += "...";
-    }
-    stream << std::setw(maxLayerName) << std::left << toPrint;
-    switch (it.second.status) {
-      case InferenceEngine::InferenceEngineProfileInfo::EXECUTED:
-        stream << std::setw(15) << std::left << "EXECUTED";
-        break;
-      case InferenceEngine::InferenceEngineProfileInfo::NOT_RUN:
-        stream << std::setw(15) << std::left << "NOT_RUN";
-        break;
-      case InferenceEngine::InferenceEngineProfileInfo::OPTIMIZED_OUT:
-        stream << std::setw(15) << std::left << "OPTIMIZED_OUT";
-        break;
-    }
-    stream << std::setw(30) << std::left << "layerType: " + std::string(it.second.layer_type) + " ";
-    stream << std::setw(20) << std::left << "realTime: " + std::to_string(it.second.realTime_uSec);
-    stream << std::setw(20) << std::left << "cpu: " + std::to_string(it.second.cpu_uSec);
-    stream << " execType: " << it.second.exec_type << std::endl;
-    if (it.second.realTime_uSec > 0) {
-      totalTime += it.second.realTime_uSec;
-    }
-  }
-  stream << std::setw(20) << std::left << "Total time: " + std::to_string(totalTime) << " microseconds" << std::endl;
-=======
-  stream << std::setw(20) << "Total time: " + std::to_string(totalTime) << " microseconds" << std::endl;
->>>>>>> 8372c86e
-  std::cout << std::endl;
-  std::cout << "Full device name: " << deviceName << std::endl;
-  std::cout << std::endl;
-}
 
 void printPerformanceCounts(OVInferRequestPtr request, std::ostream& stream, std::string deviceName) {
-<<<<<<< HEAD
-  #if defined (OV_API_20)
-    auto performanceMap = request->GetNewObj().get_profiling_info();
-    printPerformanceCounts(performanceMap, stream, deviceName);
-  #else
-    auto performanceMap = request->GetObj().GetPerformanceCounts();
-    printPerformanceCounts(performanceMap, stream, deviceName);
-  #endif
-=======
   auto performanceMap = request->GetNewObj().get_profiling_info();
   printPerformanceCounts(performanceMap, stream, deviceName);
->>>>>>> 8372c86e
 }
 
 }  // namespace backend_utils
