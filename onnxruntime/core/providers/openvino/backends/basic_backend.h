--- conflicted
+++ resolved
@@ -19,15 +19,9 @@
 
 class BasicBackend : public IBackend {
  public:
-<<<<<<< HEAD
-  BasicBackend(const ONNX_NAMESPACE::ModelProto& model_proto, const std::vector<int>& input_indexes,
-               const std::unordered_map<std::string, int>& output_names, std::string device_id,
-               InferenceEngine::Precision precision, InferenceEngine::Core& ie, std::string subgraph_name, bool set_vpu_config);
-=======
   BasicBackend(const ONNX_NAMESPACE::ModelProto& model_proto,
                GlobalContext& global_context,
                const SubGraphContext& subgraph_context);
->>>>>>> fdee3647
 
   void Infer(Ort::CustomOpApi& ort, OrtKernelContext* context) override;
 
