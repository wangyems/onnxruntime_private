--- conflicted
+++ resolved
@@ -97,11 +97,7 @@
   const auto& next_node = *node.OutputNodesBegin();
   return !(!graph_utils::IsSupportedOptypeVersionAndDomain(next_node, "Add", {7}) ||
            next_node.GetExecutionProviderType() != node.GetExecutionProviderType() ||
-<<<<<<< HEAD
-           next_node.GetInputEdgesCount() != 1 || graph.GetNodeOutputsInGraphOutputs(next_node).empty() == false);
-=======
            next_node.GetInputEdgesCount() != 1 || !graph.GetNodeOutputsInGraphOutputs(next_node).empty());
->>>>>>> 5eb4e81f
 }
 
 }  // namespace onnxruntime