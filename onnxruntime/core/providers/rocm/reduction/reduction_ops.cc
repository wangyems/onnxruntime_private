// Copyright (c) Microsoft Corporation. All rights reserved.
// Licensed under the MIT License.

#include "core/providers/rocm/reduction/reduction_ops.h"

#include "core/framework/data_types_internal.h"
#include "core/framework/op_kernel_context_internal.h"
#include "core/providers/common.h"
#include "core/providers/cpu/tensor/utils.h"
#include "core/providers/rocm/miopen_common.h"
#include "core/providers/rocm/math/binary_elementwise_ops_impl.h"
#include "core/providers/rocm/math/binary_elementwise_ops.h"
#include "core/providers/rocm/math/unary_elementwise_ops_impl.h"

using namespace onnxruntime::common;
namespace onnxruntime {
namespace rocm {

// opset 11 explicitly added support for negative axis. implementation already allowed it.
#define REGISTER_KERNEL_TYPED(name, T)                                          \
  ONNX_OPERATOR_VERSIONED_TYPED_KERNEL_EX(                                      \
      name,                                                                     \
      kOnnxDomain,                                                              \
      1, 10,                                                                    \
      T,                                                                        \
      kRocmExecutionProvider,                                                   \
      KernelDefBuilder().TypeConstraint("T", DataTypeImpl::GetTensorType<T>()), \
      name<T>);                                                                 \
  ONNX_OPERATOR_VERSIONED_TYPED_KERNEL_EX(                                      \
      name,                                                                     \
      kOnnxDomain,                                                              \
      11, 12,                                                                   \
      T,                                                                        \
      kRocmExecutionProvider,                                                   \
      KernelDefBuilder().TypeConstraint("T", DataTypeImpl::GetTensorType<T>()), \
      name<T>);                                                                 \
  ONNX_OPERATOR_TYPED_KERNEL_EX(                                                \
      name,                                                                     \
      kOnnxDomain,                                                              \
      13,                                                                       \
      T,                                                                        \
      kRocmExecutionProvider,                                                   \
      KernelDefBuilder().TypeConstraint("T", DataTypeImpl::GetTensorType<T>()), \
      name<T>);

// Register those with changes in OpSet12.
#define REGISTER_KERNEL_TYPED_12(name, T)                                       \
  ONNX_OPERATOR_VERSIONED_TYPED_KERNEL_EX(                                      \
      name,                                                                     \
      kOnnxDomain,                                                              \
      1, 10,                                                                    \
      T,                                                                        \
      kRocmExecutionProvider,                                                   \
      KernelDefBuilder().TypeConstraint("T", DataTypeImpl::GetTensorType<T>()), \
      name<T>);                                                                 \
  ONNX_OPERATOR_VERSIONED_TYPED_KERNEL_EX(                                      \
      name,                                                                     \
      kOnnxDomain,                                                              \
      11, 11,                                                                   \
      T,                                                                        \
      kRocmExecutionProvider,                                                   \
      KernelDefBuilder().TypeConstraint("T", DataTypeImpl::GetTensorType<T>()), \
      name<T>);                                                                 \
  ONNX_OPERATOR_VERSIONED_TYPED_KERNEL_EX(                                      \
      name,                                                                     \
      kOnnxDomain,                                                              \
      12, 12,                                                                   \
      T,                                                                        \
      kRocmExecutionProvider,                                                   \
      KernelDefBuilder().TypeConstraint("T", DataTypeImpl::GetTensorType<T>()), \
      name<T>);                                                                 \
  ONNX_OPERATOR_TYPED_KERNEL_EX(                                                \
      name,                                                                     \
      kOnnxDomain,                                                              \
      13,                                                                       \
      T,                                                                        \
      kRocmExecutionProvider,                                                   \
      KernelDefBuilder().TypeConstraint("T", DataTypeImpl::GetTensorType<T>()), \
      name<T>);

// ROCM ArgMax/ArgMin doesn't have OpSet12 implementation (with select_last_index attr), keep it in OpSet11 for now.
#define REGISTER_KERNEL_TYPED_11(name, T)                                       \
  ONNX_OPERATOR_VERSIONED_TYPED_KERNEL_EX(                                      \
      name,                                                                     \
      kOnnxDomain,                                                              \
      1, 10,                                                                    \
      T,                                                                        \
      kRocmExecutionProvider,                                                   \
      KernelDefBuilder().TypeConstraint("T", DataTypeImpl::GetTensorType<T>()), \
      name<T>);                                                                 \
  ONNX_OPERATOR_TYPED_KERNEL_EX(                                                \
      name,                                                                     \
      kOnnxDomain,                                                              \
      11,                                                                       \
      T,                                                                        \
      kRocmExecutionProvider,                                                   \
      KernelDefBuilder().TypeConstraint("T", DataTypeImpl::GetTensorType<T>()), \
      name<T>);

// Register with the latest version 13
#define REGISTER_KERNEL_TYPED_13(name, T)                                       \
  ONNX_OPERATOR_VERSIONED_TYPED_KERNEL_EX(                                      \
      name,                                                                     \
      kOnnxDomain,                                                              \
      1, 10,                                                                    \
      T,                                                                        \
      kRocmExecutionProvider,                                                   \
      KernelDefBuilder().TypeConstraint("T", DataTypeImpl::GetTensorType<T>()), \
      name<T>);                                                                 \
  ONNX_OPERATOR_VERSIONED_TYPED_KERNEL_EX(                                      \
      name,                                                                     \
      kOnnxDomain,                                                              \
      11, 12,                                                                   \
      T,                                                                        \
      kRocmExecutionProvider,                                                   \
      KernelDefBuilder().TypeConstraint("T", DataTypeImpl::GetTensorType<T>()), \
      name<T>);                                                                 \
  ONNX_OPERATOR_TYPED_KERNEL_EX(                                                \
      name,                                                                     \
      kOnnxDomain,                                                              \
      13,                                                                       \
      T,                                                                        \
      kRocmExecutionProvider,                                                   \
      KernelDefBuilder()                                                        \
          .InputMemoryType<OrtMemTypeCPUInput>(1)                               \
          .TypeConstraint("T", DataTypeImpl::GetTensorType<T>()),               \
      name<T>);

// TODO ReduceKernel::ReduceKernelShared() is still used by some other training classes though it's not used here - this should be refactored.
template <bool allow_multi_axes>
template <typename T, typename OutT, miopenReduceTensorIndices_t ReduceTensorIndices>
Status ReduceKernel<allow_multi_axes>::ReduceKernelShared(
    const T* X,
    const TensorShape& input_shape,
    OutT* Y,
    const TensorShape& output_shape,
    miopenReduceTensorOp_t miopen_reduce_op,
    std::vector<int64_t>& output_dims) const {
  typedef typename ToHipType<T>::MappedType HipT;
  typedef typename ToHipType<OutT>::MappedType HipOutT;
  miopenDataType_t miopen_type_X = MiopenTensor::GetDataType<HipT>();
  const auto rank = input_shape.NumDimensions();

  // Block of fast matrix reduction.
  if (fast_reduction_) {
    int m{}, n{};
    const auto applicable_matrix_reduction = get_applicable_matrix_reduction(
        miopen_reduce_op, input_shape.GetDims(), axes_, m, n);
    switch (applicable_matrix_reduction) {
      case ApplicableMatrixReduction::Rows: {
        return reduce_matrix_rows(
<<<<<<< HEAD
=======
            Stream(),
>>>>>>> 67ef6b1a
            reinterpret_cast<const HipT*>(X),
            reinterpret_cast<HipOutT*>(Y),
            m, n, false);
      }
      case ApplicableMatrixReduction::Columns:
        // don't call reduce_matrix_columns() since it will reset initial output data
      default:
        break;
    }
<<<<<<< HEAD
  }

  const auto& input_dims = input_shape.GetDims();
  int64_t input_count = input_shape.Size();
  IAllocatorUniquePtr<float> temp_X;
  if (ReduceTensorIndices == MIOPEN_REDUCE_TENSOR_FLATTENED_INDICES && std::is_same<T, MLFloat16>::value) {
    // ArgMax/ArgMin with FP16 are not supported by miopen, so convert input to fp32 then call miopen
    temp_X = GetScratchBuffer<float>(input_count);
    miopen_type_X = miopenFloat;
    Impl_Cast<HipT, float>(reinterpret_cast<const HipT*>(X), temp_X.get(), input_shape.Size());
  }

  // MIOpen requires at least 3D input, so pad 1s if needed
  std::vector<int64_t> input_dims_miopen = input_dims;
  std::vector<int64_t> output_dims_miopen = output_dims;
  if (rank < 3) {
    std::vector<int64_t> pads(3 - rank, 1);
    input_dims_miopen.insert(input_dims_miopen.end(), pads.begin(), pads.end());
    output_dims_miopen.insert(output_dims_miopen.end(), pads.begin(), pads.end());
  }

  MiopenReduceDescriptor reduce_desc;
  if (std::is_same<T, MLFloat16>::value)
    ORT_RETURN_IF_ERROR(reduce_desc.Set(miopen_reduce_op, MiopenTensor::GetDataType<float>(), ReduceTensorIndices));
  else
    ORT_RETURN_IF_ERROR(reduce_desc.Set(miopen_reduce_op, miopen_type_X, ReduceTensorIndices));
  const auto one = Consts<HipT>::One;
  const auto zero = Consts<HipT>::Zero;
  MiopenTensor input_tensor;
  MiopenTensor output_tensor;
  ORT_RETURN_IF_ERROR(input_tensor.Set(input_dims_miopen, miopen_type_X));
  ORT_RETURN_IF_ERROR(output_tensor.Set(output_dims_miopen, miopen_type_X));
  size_t workspace_bytes = 0;
  MIOPEN_RETURN_IF_ERROR(miopenGetReductionWorkspaceSize(MiopenHandle(), reduce_desc, input_tensor, output_tensor, &workspace_bytes));
  auto workspace_rocm = GetScratchBuffer<HipT>(workspace_bytes);

  size_t indices_bytes = 0;
  MIOPEN_RETURN_IF_ERROR(miopenGetReductionIndicesSize(MiopenHandle(), reduce_desc, input_tensor, output_tensor, &indices_bytes));
  auto indices_rocm = GetScratchBuffer<uint32_t>(indices_bytes);

  // need to allocate a separate buffer for ArgMin/ArgMax comparsion output
  auto output_count = output_shape.Size();

  if (ReduceTensorIndices == MIOPEN_REDUCE_TENSOR_NO_INDICES) {
    IAllocatorUniquePtr<T> input_data_buffer(nullptr, [](T*) {});
    HipT* input_data = nullptr;
    if (calculate_sqt_) {
      input_data_buffer = GetScratchBuffer<T>(input_count);
      input_data = reinterpret_cast<HipT*>(input_data_buffer.get());
      fast_divmod tmp_div;
      Impl_Mul<HipT>(static_cast<int32_t>(SimpleBroadcast::NoBroadcast), nullptr,
                     reinterpret_cast<const HipT*>(X), nullptr,
                     reinterpret_cast<const HipT*>(X), nullptr,
                     tmp_div, tmp_div,
                     input_data, input_count);
    } else if (log_sum_exp_) {
      // Reduce max -- Max/Min will output indices data
      MiopenReduceDescriptor reduce_max_desc;
      ORT_RETURN_IF_ERROR(reduce_max_desc.Set(MIOPEN_REDUCE_TENSOR_MAX, miopen_type_X, MIOPEN_REDUCE_TENSOR_NO_INDICES));
      size_t indices_bytes_max = 0;
      MIOPEN_RETURN_IF_ERROR(miopenGetReductionIndicesSize(MiopenHandle(), reduce_max_desc, input_tensor, output_tensor, &indices_bytes_max));
      auto indices_rocm_max = GetScratchBuffer<uint32_t>(indices_bytes);
      MIOPEN_RETURN_IF_ERROR(miopenReduceTensor(
          MiopenHandle(), reduce_max_desc, indices_rocm_max.get(), indices_bytes_max, workspace_rocm.get(), workspace_bytes,
          &one, input_tensor, reinterpret_cast<const HipT*>(X),
          &zero, output_tensor, reinterpret_cast<HipT*>(Y)));

      // Exp(X-ReduceMax)
      const TensorShape rhs_shape(output_dims);
      auto exp_result_buffer = GetScratchBuffer<T>(input_count);
      auto exp_result = exp_result_buffer.get();
      auto log_sum_result_buffer = GetScratchBuffer<T>(output_count);
      auto log_sum_result = log_sum_result_buffer.get();
      BinaryElementwisePreparation prepare;
      ORT_RETURN_IF_ERROR(prepare.BinaryElementwiseBroadcastPrepareHelper(input_shape, rhs_shape, input_shape));
      Impl_Sub<HipT>(prepare.output_rank_or_simple_broadcast,
                     &prepare.lhs_padded_strides,
                     reinterpret_cast<const HipT*>(X),
                     &prepare.rhs_padded_strides,
                     reinterpret_cast<HipT*>(Y),
                     &prepare.fdm_output_strides,
                     prepare.fdm_H, prepare.fdm_C,
                     reinterpret_cast<HipT*>(exp_result), input_count);

      Impl_Exp<HipT>(reinterpret_cast<HipT*>(exp_result),
                     reinterpret_cast<HipT*>(exp_result),
                     input_count);

      // ReduceSum
      MIOPEN_RETURN_IF_ERROR(miopenReduceTensor(
          MiopenHandle(), reduce_desc, indices_rocm.get(), indices_bytes, workspace_rocm.get(), workspace_bytes,
          &one, input_tensor, exp_result,
          &zero, output_tensor, reinterpret_cast<HipT*>(log_sum_result)));

      // Log(Sum)
      Impl_Log<HipT>(reinterpret_cast<HipT*>(log_sum_result),
                     reinterpret_cast<HipT*>(log_sum_result),
                     output_count);

      // Log + ReduceMax
      fast_divmod tmp_div;
      Impl_Add<HipT>(static_cast<int32_t>(SimpleBroadcast::NoBroadcast), nullptr,
                     reinterpret_cast<HipT*>(log_sum_result), nullptr,
                     reinterpret_cast<HipT*>(Y), nullptr,
                     tmp_div, tmp_div,
                     reinterpret_cast<HipT*>(Y), output_count);

      return Status::OK();
    }
    if (calculate_sqt_) {
      MIOPEN_RETURN_IF_ERROR(miopenReduceTensor(
          MiopenHandle(), reduce_desc, indices_rocm.get(), indices_bytes, workspace_rocm.get(), workspace_bytes,
          &one, input_tensor, input_data,
          &zero, output_tensor, reinterpret_cast<HipT*>(Y)));
    } else {
      // miopenReduceTensor for ReduceSum has issue if input and output has same size, we just need to copy the data for this case
      if (input_count == output_count) {
        if (reinterpret_cast<const void*>(Y) != reinterpret_cast<const void*>(X)) {
          HIP_RETURN_IF_ERROR(hipMemcpyAsync(Y, X, input_count * sizeof(T), hipMemcpyDeviceToDevice));
        }
      } else {
        MIOPEN_RETURN_IF_ERROR(miopenReduceTensor(
            MiopenHandle(), reduce_desc, indices_rocm.get(), indices_bytes, workspace_rocm.get(), workspace_bytes,
            &one, input_tensor, reinterpret_cast<const HipT*>(X),
            &zero, output_tensor, reinterpret_cast<HipT*>(Y)));
      }
    }
  } else {  // For ArgMax & ArgMin ops, use the indicies as the output with int64 type
    if (temp_X) {
      auto temp_output = GetScratchBuffer<float>(output_count);
      MIOPEN_RETURN_IF_ERROR(miopenReduceTensor(
          MiopenHandle(), reduce_desc, indices_rocm.get(), indices_bytes, workspace_rocm.get(), workspace_bytes,
          &one, input_tensor, temp_X.get(),
          &zero, output_tensor, temp_output.get()));
    } else {
      auto temp_output = GetScratchBuffer<HipT>(output_count);
      MIOPEN_RETURN_IF_ERROR(miopenReduceTensor(
          MiopenHandle(), reduce_desc, indices_rocm.get(), indices_bytes, workspace_rocm.get(), workspace_bytes,
          &one, input_tensor, reinterpret_cast<const HipT*>(X),
          &zero, output_tensor, temp_output.get()));
    }

    // MIOpen reduction index is uint32_t for now, cast it to int64_t according to ONNX spec
    Impl_Cast<uint32_t, int64_t>(reinterpret_cast<uint32_t*>(indices_rocm.get()), reinterpret_cast<int64_t*>(Y), output_count);
  }

  if (calculate_log_) {
    Impl_Log<HipT>(reinterpret_cast<HipT*>(Y),
                   reinterpret_cast<HipT*>(Y),
                   output_count);
  }

=======
  }

  const auto& input_dims = input_shape.GetDims();
  int64_t input_count = input_shape.Size();
  IAllocatorUniquePtr<float> temp_X;
  if (ReduceTensorIndices == MIOPEN_REDUCE_TENSOR_FLATTENED_INDICES && std::is_same<T, MLFloat16>::value) {
    // ArgMax/ArgMin with FP16 are not supported by miopen, so convert input to fp32 then call miopen
    temp_X = GetScratchBuffer<float>(input_count);
    miopen_type_X = miopenFloat;
    Impl_Cast<HipT, float>(Stream(), reinterpret_cast<const HipT*>(X), temp_X.get(), input_shape.Size());
  }

  // MIOpen requires at least 3D input, so pad 1s if needed
  std::vector<int64_t> input_dims_miopen = input_dims;
  std::vector<int64_t> output_dims_miopen = output_dims;
  if (rank < 3) {
    std::vector<int64_t> pads(3 - rank, 1);
    input_dims_miopen.insert(input_dims_miopen.end(), pads.begin(), pads.end());
    output_dims_miopen.insert(output_dims_miopen.end(), pads.begin(), pads.end());
  }

  MiopenReduceDescriptor reduce_desc;
  if (std::is_same<T, MLFloat16>::value)
    ORT_RETURN_IF_ERROR(reduce_desc.Set(miopen_reduce_op, MiopenTensor::GetDataType<float>(), ReduceTensorIndices));
  else
    ORT_RETURN_IF_ERROR(reduce_desc.Set(miopen_reduce_op, miopen_type_X, ReduceTensorIndices));
  const auto one = Consts<HipT>::One;
  const auto zero = Consts<HipT>::Zero;
  MiopenTensor input_tensor;
  MiopenTensor output_tensor;
  ORT_RETURN_IF_ERROR(input_tensor.Set(input_dims_miopen, miopen_type_X));
  ORT_RETURN_IF_ERROR(output_tensor.Set(output_dims_miopen, miopen_type_X));
  size_t workspace_bytes = 0;
  MIOPEN_RETURN_IF_ERROR(miopenGetReductionWorkspaceSize(MiopenHandle(), reduce_desc, input_tensor, output_tensor, &workspace_bytes));
  auto workspace_rocm = GetScratchBuffer<HipT>(workspace_bytes);

  size_t indices_bytes = 0;
  MIOPEN_RETURN_IF_ERROR(miopenGetReductionIndicesSize(MiopenHandle(), reduce_desc, input_tensor, output_tensor, &indices_bytes));
  auto indices_rocm = GetScratchBuffer<uint32_t>(indices_bytes);

  // need to allocate a separate buffer for ArgMin/ArgMax comparsion output
  auto output_count = output_shape.Size();

  if (ReduceTensorIndices == MIOPEN_REDUCE_TENSOR_NO_INDICES) {
    IAllocatorUniquePtr<T> input_data_buffer(nullptr, [](T*) {});
    HipT* input_data = nullptr;
    if (calculate_sqt_) {
      input_data_buffer = GetScratchBuffer<T>(input_count);
      input_data = reinterpret_cast<HipT*>(input_data_buffer.get());
      fast_divmod tmp_div;
      Impl_Mul<HipT>(Stream(),
                     static_cast<int32_t>(SimpleBroadcast::NoBroadcast), nullptr,
                     reinterpret_cast<const HipT*>(X), nullptr,
                     reinterpret_cast<const HipT*>(X), nullptr,
                     tmp_div, tmp_div,
                     input_data, input_count);
    } else if (log_sum_exp_) {
      // Reduce max -- Max/Min will output indices data
      MiopenReduceDescriptor reduce_max_desc;
      ORT_RETURN_IF_ERROR(reduce_max_desc.Set(MIOPEN_REDUCE_TENSOR_MAX, miopen_type_X, MIOPEN_REDUCE_TENSOR_NO_INDICES));
      size_t indices_bytes_max = 0;
      MIOPEN_RETURN_IF_ERROR(miopenGetReductionIndicesSize(MiopenHandle(), reduce_max_desc, input_tensor, output_tensor, &indices_bytes_max));
      auto indices_rocm_max = GetScratchBuffer<uint32_t>(indices_bytes);
      MIOPEN_RETURN_IF_ERROR(miopenReduceTensor(
          MiopenHandle(), reduce_max_desc, indices_rocm_max.get(), indices_bytes_max, workspace_rocm.get(), workspace_bytes,
          &one, input_tensor, reinterpret_cast<const HipT*>(X),
          &zero, output_tensor, reinterpret_cast<HipT*>(Y)));

      // Exp(X-ReduceMax)
      const TensorShape rhs_shape(output_dims);
      auto exp_result_buffer = GetScratchBuffer<T>(input_count);
      auto exp_result = exp_result_buffer.get();
      auto log_sum_result_buffer = GetScratchBuffer<T>(output_count);
      auto log_sum_result = log_sum_result_buffer.get();
      BinaryElementwisePreparation prepare;
      ORT_RETURN_IF_ERROR(prepare.BinaryElementwiseBroadcastPrepareHelper(input_shape, rhs_shape, input_shape));
      Impl_Sub<HipT>(Stream(),
                     prepare.output_rank_or_simple_broadcast,
                     &prepare.lhs_padded_strides,
                     reinterpret_cast<const HipT*>(X),
                     &prepare.rhs_padded_strides,
                     reinterpret_cast<HipT*>(Y),
                     &prepare.fdm_output_strides,
                     prepare.fdm_H, prepare.fdm_C,
                     reinterpret_cast<HipT*>(exp_result), input_count);

      Impl_Exp<HipT>(Stream(),
                     reinterpret_cast<HipT*>(exp_result),
                     reinterpret_cast<HipT*>(exp_result),
                     input_count);

      // ReduceSum
      MIOPEN_RETURN_IF_ERROR(miopenReduceTensor(
          MiopenHandle(), reduce_desc, indices_rocm.get(), indices_bytes, workspace_rocm.get(), workspace_bytes,
          &one, input_tensor, exp_result,
          &zero, output_tensor, reinterpret_cast<HipT*>(log_sum_result)));

      // Log(Sum)
      Impl_Log<HipT>(Stream(),
                     reinterpret_cast<HipT*>(log_sum_result),
                     reinterpret_cast<HipT*>(log_sum_result),
                     output_count);

      // Log + ReduceMax
      fast_divmod tmp_div;
      Impl_Add<HipT>(Stream(),
                     static_cast<int32_t>(SimpleBroadcast::NoBroadcast), nullptr,
                     reinterpret_cast<HipT*>(log_sum_result), nullptr,
                     reinterpret_cast<HipT*>(Y), nullptr,
                     tmp_div, tmp_div,
                     reinterpret_cast<HipT*>(Y), output_count);

      return Status::OK();
    }
    if (calculate_sqt_) {
      MIOPEN_RETURN_IF_ERROR(miopenReduceTensor(
          MiopenHandle(), reduce_desc, indices_rocm.get(), indices_bytes, workspace_rocm.get(), workspace_bytes,
          &one, input_tensor, input_data,
          &zero, output_tensor, reinterpret_cast<HipT*>(Y)));
    } else {
      // miopenReduceTensor for ReduceSum has issue if input and output has same size, we just need to copy the data for this case
      if (input_count == output_count) {
        if (reinterpret_cast<const void*>(Y) != reinterpret_cast<const void*>(X)) {
          HIP_RETURN_IF_ERROR(hipMemcpyAsync(Y, X, input_count * sizeof(T), hipMemcpyDeviceToDevice, Stream()));
        }
      } else {
        MIOPEN_RETURN_IF_ERROR(miopenReduceTensor(
            MiopenHandle(), reduce_desc, indices_rocm.get(), indices_bytes, workspace_rocm.get(), workspace_bytes,
            &one, input_tensor, reinterpret_cast<const HipT*>(X),
            &zero, output_tensor, reinterpret_cast<HipT*>(Y)));
      }
    }
  } else {  // For ArgMax & ArgMin ops, use the indicies as the output with int64 type
    if (temp_X) {
      auto temp_output = GetScratchBuffer<float>(output_count);
      MIOPEN_RETURN_IF_ERROR(miopenReduceTensor(
          MiopenHandle(), reduce_desc, indices_rocm.get(), indices_bytes, workspace_rocm.get(), workspace_bytes,
          &one, input_tensor, temp_X.get(),
          &zero, output_tensor, temp_output.get()));
    } else {
      auto temp_output = GetScratchBuffer<HipT>(output_count);
      MIOPEN_RETURN_IF_ERROR(miopenReduceTensor(
          MiopenHandle(), reduce_desc, indices_rocm.get(), indices_bytes, workspace_rocm.get(), workspace_bytes,
          &one, input_tensor, reinterpret_cast<const HipT*>(X),
          &zero, output_tensor, temp_output.get()));
    }

    // MIOpen reduction index is uint32_t for now, cast it to int64_t according to ONNX spec
    Impl_Cast<uint32_t, int64_t>(Stream(), reinterpret_cast<uint32_t*>(indices_rocm.get()), reinterpret_cast<int64_t*>(Y), output_count);
  }

  if (calculate_log_) {
    Impl_Log<HipT>(Stream(),
                   reinterpret_cast<HipT*>(Y),
                   reinterpret_cast<HipT*>(Y),
                   output_count);
  }

>>>>>>> 67ef6b1a
  return Status::OK();
}

// template Status ReduceKernel<true>::ReduceKernelShared<double, double, MIOPEN_REDUCE_TENSOR_NO_INDICES>(
//     const double* X,
//     const TensorShape& input_shape,
//     double* Y,
//     const TensorShape& output_shape,
//     miopenReduceTensorOp_t miopen_reduce_op,
//     std::vector<int64_t>& output_dims) const;

template Status ReduceKernel<true>::ReduceKernelShared<float, float, MIOPEN_REDUCE_TENSOR_NO_INDICES>(
    const float* X,
    const TensorShape& input_shape,
    float* Y,
    const TensorShape& output_shape,
    miopenReduceTensorOp_t miopen_reduce_op,
    std::vector<int64_t>& output_dims) const;

template Status ReduceKernel<true>::ReduceKernelShared<MLFloat16, MLFloat16, MIOPEN_REDUCE_TENSOR_NO_INDICES>(
    const MLFloat16* X,
    const TensorShape& input_shape,
    MLFloat16* Y,
    const TensorShape& output_shape,
    miopenReduceTensorOp_t miopen_reduce_op,
    std::vector<int64_t>& output_dims) const;

// `input_shape_override` (if provided) is the input shape for compute purposes
Status PrepareForReduce(const Tensor* X,
                        bool keepdims,
                        const std::vector<int64_t>& axes,
                        PrepareReduceMetadata& prepare_reduce_metadata,
                        const TensorShape* input_shape_override) {
  ORT_ENFORCE(nullptr != X);

  const TensorShape& input_shape = input_shape_override ? *input_shape_override : X->Shape();
  const int64_t rank = gsl::narrow<int64_t>(input_shape.NumDimensions());
  prepare_reduce_metadata.input_count = input_shape.Size();

  if (rank > 8) {
    return ORT_MAKE_STATUS(ONNXRUNTIME, FAIL, "MIOpen only supports up to 8-D tensors in reduction");
  }

  const auto& input_dims = input_shape.GetDims();
  std::vector<bool> reduced(rank, false);
  prepare_reduce_metadata.output_dims.reserve(input_dims.size());
  if (axes.size() > 0) {
    prepare_reduce_metadata.output_dims = input_dims;
    for (auto axis : axes) {
      axis = HandleNegativeAxis(axis, rank);
      ORT_ENFORCE(input_dims[axis] != 0,
                  "Can't reduce on dim with value of 0 if 'keepdims' is false. "
                  "Invalid output shape would be produced. input_shape:",
                  input_shape);
      prepare_reduce_metadata.output_dims[axis] = 1;
      reduced[axis] = true;
    }
  } else {
    // no axes provided (i.e.) default axes  => reduce on all dims
    for (auto dim : input_dims) {
      ORT_ENFORCE(keepdims || dim != 0,
                  "Can't reduce on dim with value of 0 if 'keepdims' is false. "
                  "Invalid output shape would be produced. input_shape:",
                  input_shape);
      prepare_reduce_metadata.output_dims.push_back(dim == 0 ? 0 : 1);
    }
  }

  if (keepdims) {
    prepare_reduce_metadata.squeezed_output_dims = prepare_reduce_metadata.output_dims;
  } else if (axes.size() > 0) {
    // we are not going to keep the reduced dims, hence compute the final output dim accordingly
    prepare_reduce_metadata.squeezed_output_dims.reserve(rank);  // even though we won't use the full capacity, it is better to reserve for peak possible usage
    for (auto i = 0; i < rank; ++i) {
      if (!reduced[i])
        prepare_reduce_metadata.squeezed_output_dims.push_back(input_dims[i]);
    }
  } else {
    // 'axes' is empty and keepdims is false => we reduce on all axes AND drop all dims,
    // so the result is just a scalar, we keep 'squeezed_output_dims' empty (i.e.) no-op
  }

  // MIOpen requires at least 3D input, so pad 1s if needed
  prepare_reduce_metadata.input_dims_miopen = input_dims;
  prepare_reduce_metadata.output_dims_miopen = prepare_reduce_metadata.output_dims;
  if (rank < 3) {
    std::vector<int64_t> pads(3 - rank, 1);
    prepare_reduce_metadata.input_dims_miopen.insert(prepare_reduce_metadata.input_dims_miopen.end(), pads.begin(), pads.end());
    prepare_reduce_metadata.output_dims_miopen.insert(prepare_reduce_metadata.output_dims_miopen.end(), pads.begin(), pads.end());
  }

  prepare_reduce_metadata.output_count = TensorShape(prepare_reduce_metadata.output_dims).Size();

  return Status::OK();
}

// `input_shape_override` is the input shape for compute purposes (if provided)
template <typename T, miopenReduceTensorIndices_t ReduceTensorIndices>
Status ReduceComputeCore(ROCMExecutionProvider& rocm_ep, const Tensor& input, PrepareReduceMetadata& prepare_reduce_metadata,
                         /*out*/ Tensor& output, miopenReduceTensorOp_t miopen_reduce_op,
                         const std::vector<int64_t>& axes,
                         bool calculate_log, bool calculate_sqt, bool log_sum_exp, bool fast_reduction,
                         const TensorShape* input_shape_override) {
  typedef typename ToHipType<T>::MappedType HipT;
  const TensorShape& input_shape = input_shape_override ? *input_shape_override : input.Shape();

  int64_t input_count = prepare_reduce_metadata.input_count;
  int64_t output_count = prepare_reduce_metadata.output_count;
  std::vector<int64_t>& output_dims = prepare_reduce_metadata.output_dims;
  std::vector<int64_t>& input_dims_miopen = prepare_reduce_metadata.input_dims_miopen;
  std::vector<int64_t>& output_dims_miopen = prepare_reduce_metadata.output_dims_miopen;
<<<<<<< HEAD

=======
  hipStream_t stream = static_cast<hipStream_t>(rocm_ep.GetComputeStream());
>>>>>>> 67ef6b1a
  // special case when there is a dim value of 0 in the shape.
  if (input_count == 0) {
    assert(output.Shape().Size() == 0);
    return Status::OK();
  }

  // Block of fast matrix reduction.
  if (fast_reduction) {
    int m{}, n{};
    const auto applicable_matrix_reduction = get_applicable_matrix_reduction(
        miopen_reduce_op, input_shape.GetDims(), axes, m, n);
    switch (applicable_matrix_reduction) {
      case ApplicableMatrixReduction::Rows: {
        return reduce_matrix_rows(
<<<<<<< HEAD
=======
            stream,
>>>>>>> 67ef6b1a
            reinterpret_cast<const HipT*>(input.template Data<T>()),
            reinterpret_cast<HipT*>(output.template MutableData<T>()),
            m, n);
      }
      case ApplicableMatrixReduction::Columns: {
        const auto buffer_size_bytes = compute_reduce_matrix_columns_buffer_size<HipT>(m, n);
        auto buffer = rocm_ep.GetScratchBuffer<void>(buffer_size_bytes);
        return reduce_matrix_columns(
<<<<<<< HEAD
=======
            stream,
>>>>>>> 67ef6b1a
            reinterpret_cast<const HipT*>(input.template Data<T>()),
            reinterpret_cast<HipT*>(output.template MutableData<T>()),
            m, n, buffer.get(), buffer_size_bytes);
      }
      default:
        break;
    }
  }

  // This reduction keep adding values to this buffer. If a non-zero value, say 1000, is here, the sum will start with 1000.
  // Therefore zeroing out the memory is required
<<<<<<< HEAD
  HIP_RETURN_IF_ERROR(hipMemsetAsync(output.MutableDataRaw(), 0, output.SizeInBytes()));
=======
  HIP_RETURN_IF_ERROR(hipMemsetAsync(output.MutableDataRaw(), 0, output.SizeInBytes(), stream));
>>>>>>> 67ef6b1a

  IAllocatorUniquePtr<float> temp_X;
  miopenDataType_t miopen_type_X = MiopenTensor::GetDataType<HipT>();

  if (ReduceTensorIndices == MIOPEN_REDUCE_TENSOR_FLATTENED_INDICES && std::is_same<T, MLFloat16>::value) {
    // ArgMax/ArgMin with FP16 are not supported by miopen, so convert input to fp32 then call miopen
    temp_X = rocm_ep.GetScratchBuffer<float>(input_count);
    miopen_type_X = miopenFloat;
<<<<<<< HEAD
    Impl_Cast<HipT, float>(reinterpret_cast<const HipT*>(input.template Data<T>()), temp_X.get(), input_shape.Size());
=======
    Impl_Cast<HipT, float>(stream, reinterpret_cast<const HipT*>(input.template Data<T>()), temp_X.get(), input_shape.Size());
>>>>>>> 67ef6b1a
  }

  MiopenReduceDescriptor reduce_desc;
  if (std::is_same<T, MLFloat16>::value) {
    ORT_RETURN_IF_ERROR(reduce_desc.Set(miopen_reduce_op, MiopenTensor::GetDataType<float>(), ReduceTensorIndices));
  } else {
    ORT_RETURN_IF_ERROR(reduce_desc.Set(miopen_reduce_op, miopen_type_X, ReduceTensorIndices));
  }

  const auto one = Consts<HipT>::One;
  const auto zero = Consts<HipT>::Zero;
  MiopenTensor input_tensor;
  MiopenTensor output_tensor;
  ORT_RETURN_IF_ERROR(input_tensor.Set(input_dims_miopen, miopen_type_X));
  ORT_RETURN_IF_ERROR(output_tensor.Set(output_dims_miopen, miopen_type_X));
  size_t workspace_bytes = 0;
  MIOPEN_RETURN_IF_ERROR(miopenGetReductionWorkspaceSize(rocm_ep.PerThreadMiopenHandle(), reduce_desc,
                                                         input_tensor, output_tensor, &workspace_bytes));
  auto workspace_rocm = rocm_ep.GetScratchBuffer<HipT>(workspace_bytes);

  size_t indices_bytes = 0;
  MIOPEN_RETURN_IF_ERROR(miopenGetReductionIndicesSize(rocm_ep.PerThreadMiopenHandle(), reduce_desc,
                                                       input_tensor, output_tensor, &indices_bytes));
  auto indices_rocm = rocm_ep.GetScratchBuffer<uint32_t>(indices_bytes);

  if (ReduceTensorIndices == MIOPEN_REDUCE_TENSOR_NO_INDICES) {
    IAllocatorUniquePtr<T> input_data_buffer(nullptr, [](T*) {});
    HipT* input_data = nullptr;
    if (calculate_sqt) {
      input_data_buffer = rocm_ep.GetScratchBuffer<T>(input_count);
      input_data = reinterpret_cast<HipT*>(input_data_buffer.get());
      fast_divmod tmp_div;
<<<<<<< HEAD
      Impl_Mul<HipT>(static_cast<int32_t>(SimpleBroadcast::NoBroadcast), nullptr,
=======
      Impl_Mul<HipT>(stream, 
                     static_cast<int32_t>(SimpleBroadcast::NoBroadcast), nullptr,
>>>>>>> 67ef6b1a
                     reinterpret_cast<const HipT*>(input.template Data<T>()), nullptr,
                     reinterpret_cast<const HipT*>(input.template Data<T>()), nullptr,
                     tmp_div, tmp_div,
                     input_data, input_count);
    } else if (log_sum_exp) {
      // miopenReduceTensor for ReduceSum has issue if input and output has same size, we just need to copy the data for this case
      // This happens when the input is Scalar
      if (input_count == output_count) {
        if (output.template MutableData<T>() != input.template Data<T>()) {
<<<<<<< HEAD
          HIP_RETURN_IF_ERROR(hipMemcpyAsync(output.template MutableData<T>(), input.template Data<T>(), input_count * sizeof(T), hipMemcpyDeviceToDevice));
=======
          HIP_RETURN_IF_ERROR(hipMemcpyAsync(output.template MutableData<T>(), input.template Data<T>(), input_count * sizeof(T), hipMemcpyDeviceToDevice, stream));
>>>>>>> 67ef6b1a
        }
      } else {
        // Reduce max -- Max/Min will output indices data
        MiopenReduceDescriptor reduce_max_desc;
        miopenDataType_t miopen_reduce_max_type = miopen_type_X;
        if ((std::is_same<T, MLFloat16>::value)) {
          miopen_reduce_max_type = miopenFloat;
        }
        ORT_RETURN_IF_ERROR(reduce_max_desc.Set(MIOPEN_REDUCE_TENSOR_MAX, miopen_reduce_max_type, MIOPEN_REDUCE_TENSOR_NO_INDICES));
        size_t indices_bytes_max = 0;
        MIOPEN_RETURN_IF_ERROR(miopenGetReductionIndicesSize(rocm_ep.PerThreadMiopenHandle(), reduce_max_desc,
                                                             input_tensor, output_tensor, &indices_bytes_max));
        auto indices_rocm_max = rocm_ep.GetScratchBuffer<uint32_t>(indices_bytes);
        MIOPEN_RETURN_IF_ERROR(miopenReduceTensor(
            rocm_ep.PerThreadMiopenHandle(), reduce_max_desc, indices_rocm_max.get(), indices_bytes_max,
            workspace_rocm.get(), workspace_bytes,
            &one, input_tensor, reinterpret_cast<const HipT*>(input.template Data<T>()),
            &zero, output_tensor, reinterpret_cast<HipT*>(output.template MutableData<T>())));
      }

      // Exp(X-ReduceMax)
      const TensorShape output_shape(output_dims);
      auto exp_result_buffer = rocm_ep.GetScratchBuffer<T>(input_count);
      auto exp_result = exp_result_buffer.get();
      auto log_sum_result_buffer = rocm_ep.GetScratchBuffer<T>(output_count);
      auto log_sum_result = log_sum_result_buffer.get();
      BinaryElementwisePreparation prepare;
      ORT_RETURN_IF_ERROR(prepare.BinaryElementwiseBroadcastPrepareHelper(input_shape, output_shape, input_shape));
<<<<<<< HEAD
      Impl_Sub<HipT>(prepare.output_rank_or_simple_broadcast,
=======
      Impl_Sub<HipT>(stream,
                     prepare.output_rank_or_simple_broadcast,
>>>>>>> 67ef6b1a
                     &prepare.lhs_padded_strides,
                     reinterpret_cast<const HipT*>(input.template Data<T>()),
                     &prepare.rhs_padded_strides,
                     reinterpret_cast<HipT*>(output.template MutableData<T>()),
                     &prepare.fdm_output_strides,
                     prepare.fdm_H, prepare.fdm_C,
                     reinterpret_cast<HipT*>(exp_result), input_count);

<<<<<<< HEAD
      Impl_Exp<HipT>(reinterpret_cast<HipT*>(exp_result),
=======
      Impl_Exp<HipT>(stream,
                     reinterpret_cast<HipT*>(exp_result),
>>>>>>> 67ef6b1a
                     reinterpret_cast<HipT*>(exp_result),
                     input_count);

      // miopenReduceTensor for ReduceSum has issue if input and output has same size, we just need to copy the data for this case
      // This happens when the input is Scalar. We do not need to add anything in this case.
      if (input_count == output_count) {
<<<<<<< HEAD
        HIP_RETURN_IF_ERROR(hipMemcpyAsync(reinterpret_cast<HipT*>(log_sum_result), exp_result, input_count * sizeof(T), hipMemcpyDeviceToDevice));
=======
        HIP_RETURN_IF_ERROR(hipMemcpyAsync(reinterpret_cast<HipT*>(log_sum_result), exp_result, input_count * sizeof(T), hipMemcpyDeviceToDevice, stream));
>>>>>>> 67ef6b1a
      } else {
        // ReduceSum
        MIOPEN_RETURN_IF_ERROR(miopenReduceTensor(
            rocm_ep.PerThreadMiopenHandle(), reduce_desc, indices_rocm.get(), indices_bytes,
            workspace_rocm.get(), workspace_bytes,
            &one, input_tensor, exp_result,
            &zero, output_tensor, reinterpret_cast<HipT*>(log_sum_result)));
      }

      // Log(Sum)
<<<<<<< HEAD
      Impl_Log<HipT>(reinterpret_cast<HipT*>(log_sum_result),
=======
      Impl_Log<HipT>(stream,
                     reinterpret_cast<HipT*>(log_sum_result),
>>>>>>> 67ef6b1a
                     reinterpret_cast<HipT*>(log_sum_result),
                     output_count);

      // Log + ReduceMax
      fast_divmod tmp_div;
<<<<<<< HEAD
      Impl_Add<HipT>(static_cast<int32_t>(SimpleBroadcast::NoBroadcast), nullptr,
=======
      Impl_Add<HipT>(stream,
                     static_cast<int32_t>(SimpleBroadcast::NoBroadcast), nullptr,
>>>>>>> 67ef6b1a
                     reinterpret_cast<HipT*>(log_sum_result), nullptr,
                     reinterpret_cast<HipT*>(output.template MutableData<T>()), nullptr,
                     tmp_div, tmp_div,
                     reinterpret_cast<HipT*>(output.template MutableData<T>()), output_count);

      return Status::OK();
    }
    if (calculate_sqt) {
      // miopenReduceTensor for ReduceSum has issue if input and output has same size, we just need to copy the data for this case
      // This happens when the input is Scalar. We do not need to add anything in this case.
      if (input_count == output_count) {
<<<<<<< HEAD
        HIP_RETURN_IF_ERROR(hipMemcpyAsync(reinterpret_cast<HipT*>(output.template MutableData<T>()), input_data, input_count * sizeof(T), hipMemcpyDeviceToDevice));
=======
        HIP_RETURN_IF_ERROR(hipMemcpyAsync(reinterpret_cast<HipT*>(output.template MutableData<T>()), input_data, input_count * sizeof(T), hipMemcpyDeviceToDevice, stream));
>>>>>>> 67ef6b1a
      } else {
        MIOPEN_RETURN_IF_ERROR(miopenReduceTensor(
            rocm_ep.PerThreadMiopenHandle(), reduce_desc, indices_rocm.get(), indices_bytes,
            workspace_rocm.get(), workspace_bytes,
            &one, input_tensor, input_data,
            &zero, output_tensor, reinterpret_cast<HipT*>(output.template MutableData<T>())));
      }
    } else {
      // miopenReduceTensor for ReduceSum has issue if input and output has same size, we just need to copy the data for this case
      if (input_count == output_count) {
        if (output.template MutableData<T>() != input.template Data<T>()) {
<<<<<<< HEAD
          HIP_RETURN_IF_ERROR(hipMemcpyAsync(output.template MutableData<T>(), input.template Data<T>(), input_count * sizeof(T), hipMemcpyDeviceToDevice));
=======
          HIP_RETURN_IF_ERROR(hipMemcpyAsync(output.template MutableData<T>(), input.template Data<T>(), input_count * sizeof(T), hipMemcpyDeviceToDevice, stream));
>>>>>>> 67ef6b1a
        }
      } else {
        MIOPEN_RETURN_IF_ERROR(miopenReduceTensor(
            rocm_ep.PerThreadMiopenHandle(), reduce_desc, indices_rocm.get(), indices_bytes,
            workspace_rocm.get(), workspace_bytes,
            &one, input_tensor, reinterpret_cast<const HipT*>(input.template Data<T>()),
            &zero, output_tensor, reinterpret_cast<HipT*>(output.template MutableData<T>())));
      }
    }
  } else {  // For ArgMax & ArgMin ops, use the indicies as the output with int64 type
<<<<<<< HEAD
    if (temp_X) {
      auto temp_output = rocm_ep.GetScratchBuffer<float>(output_count);
      MIOPEN_RETURN_IF_ERROR(miopenReduceTensor(
          rocm_ep.PerThreadMiopenHandle(), reduce_desc, indices_rocm.get(), indices_bytes,
          workspace_rocm.get(), workspace_bytes,
          &one, input_tensor, temp_X.get(),
          &zero, output_tensor, temp_output.get()));
    } else {
      auto temp_output = rocm_ep.GetScratchBuffer<HipT>(output_count);
      MIOPEN_RETURN_IF_ERROR(miopenReduceTensor(
          rocm_ep.PerThreadMiopenHandle(), reduce_desc, indices_rocm.get(), indices_bytes,
          workspace_rocm.get(), workspace_bytes,
          &one, input_tensor, reinterpret_cast<const HipT*>(input.template Data<T>()),
          &zero, output_tensor, temp_output.get()));
    }

    // MIOpen reduction index is uint32_t for now, cast it to int64_t according to ONNX spec
    Impl_Cast<uint32_t, int64_t>(reinterpret_cast<uint32_t*>(indices_rocm.get()), output.template MutableData<int64_t>(), output_count);
  }

  if (calculate_log) {
    Impl_Log<HipT>(reinterpret_cast<HipT*>(output.template MutableData<T>()),
                   reinterpret_cast<HipT*>(output.template MutableData<T>()),
                   output_count);
  }

=======
    // miopenReduceTensor has issue if input and output has same size, which will happen if the axis to be reduced has dim value of 1.
    // the output is zeros of the output size
    if (input_count == output_count) {
      HIP_RETURN_IF_ERROR(hipMemsetAsync(output.template MutableData<int64_t>(), static_cast<int64_t>(0), output_count * sizeof(int64_t), stream));
    } else {
      if (temp_X) {
        auto temp_output = rocm_ep.GetScratchBuffer<float>(output_count);
        MIOPEN_RETURN_IF_ERROR(miopenReduceTensor(
            rocm_ep.PerThreadMiopenHandle(), reduce_desc, indices_rocm.get(), indices_bytes,
            workspace_rocm.get(), workspace_bytes,
            &one, input_tensor, temp_X.get(),
            &zero, output_tensor, temp_output.get()));
      } else {
        auto temp_output = rocm_ep.GetScratchBuffer<HipT>(output_count);
        MIOPEN_RETURN_IF_ERROR(miopenReduceTensor(
            rocm_ep.PerThreadMiopenHandle(), reduce_desc, indices_rocm.get(), indices_bytes,
            workspace_rocm.get(), workspace_bytes,
            &one, input_tensor, reinterpret_cast<const HipT*>(input.template Data<T>()),
            &zero, output_tensor, temp_output.get()));
      }

      // MIOpen reduction index is uint32_t for now, cast it to int64_t according to ONNX spec
      Impl_Cast<uint32_t, int64_t>(stream, reinterpret_cast<uint32_t*>(indices_rocm.get()), output.template MutableData<int64_t>(), output_count);
    }
  }

  if (calculate_log) {
    Impl_Log<HipT>(stream,
                   reinterpret_cast<HipT*>(output.template MutableData<T>()),
                   reinterpret_cast<HipT*>(output.template MutableData<T>()),
                   output_count);
  }

>>>>>>> 67ef6b1a
  return Status::OK();
}

template <bool allow_multi_axes>
template <typename T, miopenReduceTensorIndices_t ReduceTensorIndices>
Status ReduceKernel<allow_multi_axes>::ComputeImpl(OpKernelContext* ctx, miopenReduceTensorOp_t miopen_reduce_op) const {
  const Tensor* X = ctx->Input<Tensor>(0);
  std::vector<int64_t> axes;

  size_t num_inputs = ctx->InputCount();
  if (num_inputs == 2) {
    //override the attribute value with the input value for reduction_axes
    const Tensor* axes_tensor = ctx->Input<Tensor>(1);
    ORT_ENFORCE(axes_tensor != nullptr, "Axes input is null");
    ORT_ENFORCE(axes_tensor->Shape().NumDimensions() == 1, "An axes tensor must be a vector tensor.");
    auto nDims = static_cast<size_t>(axes_tensor->Shape()[0]);
    const auto* data = axes_tensor->template Data<int64_t>();
    axes.assign(data, data + nDims);
  } else {
    axes.assign(axes_.begin(), axes_.end());
  }

  // empty axes and no-op
  if (axes.empty() && noop_with_empty_axes_) {
    auto* Y = ctx->Output(0, X->Shape());
<<<<<<< HEAD
    HIP_RETURN_IF_ERROR(hipMemcpyAsync(Y->template MutableData<T>(), X->template Data<T>(), X->SizeInBytes(), hipMemcpyDeviceToDevice));
=======
    HIP_RETURN_IF_ERROR(hipMemcpyAsync(Y->template MutableData<T>(), X->template Data<T>(), X->SizeInBytes(), hipMemcpyDeviceToDevice, Stream()));
>>>>>>> 67ef6b1a
    return Status::OK();
  }

  PrepareReduceMetadata prepare_reduce_metadata;
  ORT_RETURN_IF_ERROR(PrepareForReduce(X,
                                       keepdims_,
                                       axes,
                                       prepare_reduce_metadata));
  Tensor* Y = ctx->Output(0, prepare_reduce_metadata.squeezed_output_dims);
  const bool fast_reduction = fast_reduction_ && !ctx->GetUseDeterministicCompute();

  return ReduceComputeCore<T, ReduceTensorIndices>(*rocm_ep_, *X, prepare_reduce_metadata, *Y, miopen_reduce_op, axes,
                                                   calculate_log_, calculate_sqt_, log_sum_exp_, fast_reduction);
<<<<<<< HEAD
}

template <>
template <>
Status ReduceKernel<true>::ComputeImpl<int32_t, MIOPEN_REDUCE_TENSOR_NO_INDICES>(OpKernelContext* ctx, miopenReduceTensorOp_t miopen_reduce_op) const {
  typedef typename ToHipType<int32_t>::MappedType HipT;

  const Tensor* X = ctx->Input<Tensor>(0);
  std::vector<int64_t> axes;

  size_t num_inputs = ctx->InputCount();
  if (num_inputs == 2) {
    //override the attribute value with the input value for reduction_axes
    const Tensor* axes_tensor = ctx->Input<Tensor>(1);
    ORT_ENFORCE(axes_tensor != nullptr, "Axes input is null");
    ORT_ENFORCE(axes_tensor->Shape().NumDimensions() == 1, "An axes tensor must be a vector tensor.");
    auto nDims = static_cast<size_t>(axes_tensor->Shape()[0]);
    const auto* data = axes_tensor->template Data<int64_t>();
    axes.assign(data, data + nDims);
  } else {
    axes.assign(axes_.begin(), axes_.end());
  }

  // empty axes and no-op
  if (axes.empty() && noop_with_empty_axes_) {
    auto* Y = ctx->Output(0, X->Shape());
    HIP_RETURN_IF_ERROR(hipMemcpyAsync(Y->template MutableData<int32_t>(), X->template Data<int32_t>(), X->SizeInBytes(), hipMemcpyDeviceToDevice));
    return Status::OK();
  }

  PrepareReduceMetadata prepare_reduce_metadata;

  ORT_RETURN_IF_ERROR(PrepareForReduce(X,
                                       keepdims_,
                                       axes,
                                       prepare_reduce_metadata));

  Tensor* Y = ctx->Output(0, prepare_reduce_metadata.squeezed_output_dims);

  int64_t input_count = prepare_reduce_metadata.input_count;
  int64_t output_count = prepare_reduce_metadata.output_count;
  std::vector<int64_t>& input_dims_miopen = prepare_reduce_metadata.input_dims_miopen;
  std::vector<int64_t>& output_dims_miopen = prepare_reduce_metadata.output_dims_miopen;

  // special case when there is a dim value of 0 in the shape.
  if (input_count == 0) {
    assert(Y->Shape().Size() == 0);
    return Status::OK();
  }

  // miopenReduceTensor for ReduceSum has issue if input and output has same size, we just need to copy the data for this case
  if (input_count == output_count) {
    if (Y->template MutableData<int32_t>() != X->template Data<int32_t>()) {
      HIP_RETURN_IF_ERROR(hipMemcpyAsync(Y->template MutableData<int32_t>(), X->template Data<int32_t>(), input_count * sizeof(int32_t), hipMemcpyDeviceToDevice));
    }
    return Status::OK();
  }

  // This reduction keep adding values to this buffer. If a non-zero value, say 1000, is here, the sum will start with 1000.
  // Therefore zeroing out the memory is required
  HIP_RETURN_IF_ERROR(hipMemsetAsync(Y->MutableDataRaw(), 0, Y->SizeInBytes()));

  size_t indices_bytes = 0;
  size_t workspace_bytes = 0;
  MiopenTensor input_tensor;
  MiopenTensor output_tensor;
  MiopenReduceDescriptor reduce_desc;

  miopenDataType_t miopen_type_X = miopenFloat;
  IAllocatorUniquePtr<float> temp_X = GetScratchBuffer<float>(input_count);
  Impl_Cast<HipT, float>(reinterpret_cast<const HipT*>(X->template Data<int32_t>()), temp_X.get(), X->Shape().Size());

  ORT_RETURN_IF_ERROR(reduce_desc.Set(miopen_reduce_op, miopen_type_X, MIOPEN_REDUCE_TENSOR_FLATTENED_INDICES));
  ORT_RETURN_IF_ERROR(input_tensor.Set(input_dims_miopen, miopen_type_X));
  ORT_RETURN_IF_ERROR(output_tensor.Set(output_dims_miopen, miopen_type_X));
  MIOPEN_RETURN_IF_ERROR(miopenGetReductionIndicesSize(MiopenHandle(), reduce_desc, input_tensor, output_tensor, &indices_bytes));
  MIOPEN_RETURN_IF_ERROR(miopenGetReductionWorkspaceSize(MiopenHandle(), reduce_desc, input_tensor, output_tensor, &workspace_bytes));
  IAllocatorUniquePtr<uint32_t> indices_rocm = GetScratchBuffer<uint32_t>(indices_bytes);
  IAllocatorUniquePtr<HipT> workspace_rocm = GetScratchBuffer<HipT>(workspace_bytes);

  const auto one = Consts<float>::One;
  const auto zero = Consts<float>::Zero;
  auto temp_Y = GetScratchBuffer<float>(output_count);
  MIOPEN_RETURN_IF_ERROR(miopenReduceTensor(MiopenHandle(),
                                            reduce_desc,
                                            indices_rocm.get(),
                                            indices_bytes,
                                            workspace_rocm.get(),
                                            workspace_bytes,
                                            &one,
                                            input_tensor,
                                            temp_X.get(),
                                            &zero,
                                            output_tensor,
                                            temp_Y.get()));

  Impl_Cast<float, int32_t>(temp_Y.get(), Y->template MutableData<int32_t>(), output_count);

  return Status::OK();
=======
>>>>>>> 67ef6b1a
}

template <>
template <>
<<<<<<< HEAD
Status ReduceKernel<true>::ComputeImpl<int8_t, MIOPEN_REDUCE_TENSOR_NO_INDICES>(OpKernelContext* ctx, miopenReduceTensorOp_t miopen_reduce_op) const {
  typedef typename ToHipType<int8_t>::MappedType HipT;

  const Tensor* X = ctx->Input<Tensor>(0);
=======
Status ReduceKernel<true>::ComputeImpl<int32_t, MIOPEN_REDUCE_TENSOR_NO_INDICES>(OpKernelContext* ctx, miopenReduceTensorOp_t miopen_reduce_op) const {
  typedef typename ToHipType<int32_t>::MappedType HipT;

  const Tensor* X = ctx->Input<Tensor>(0);
  std::vector<int64_t> axes;

  size_t num_inputs = ctx->InputCount();
  if (num_inputs == 2) {
    //override the attribute value with the input value for reduction_axes
    const Tensor* axes_tensor = ctx->Input<Tensor>(1);
    ORT_ENFORCE(axes_tensor != nullptr, "Axes input is null");
    ORT_ENFORCE(axes_tensor->Shape().NumDimensions() == 1, "An axes tensor must be a vector tensor.");
    auto nDims = static_cast<size_t>(axes_tensor->Shape()[0]);
    const auto* data = axes_tensor->template Data<int64_t>();
    axes.assign(data, data + nDims);
  } else {
    axes.assign(axes_.begin(), axes_.end());
  }

  // empty axes and no-op
  if (axes.empty() && noop_with_empty_axes_) {
    auto* Y = ctx->Output(0, X->Shape());
    HIP_RETURN_IF_ERROR(hipMemcpyAsync(Y->template MutableData<int32_t>(), X->template Data<int32_t>(), X->SizeInBytes(), hipMemcpyDeviceToDevice, Stream()));
    return Status::OK();
  }

>>>>>>> 67ef6b1a
  PrepareReduceMetadata prepare_reduce_metadata;

  ORT_RETURN_IF_ERROR(PrepareForReduce(X,
                                       keepdims_,
<<<<<<< HEAD
                                       axes_,
=======
                                       axes,
>>>>>>> 67ef6b1a
                                       prepare_reduce_metadata));

  Tensor* Y = ctx->Output(0, prepare_reduce_metadata.squeezed_output_dims);

  int64_t input_count = prepare_reduce_metadata.input_count;
  int64_t output_count = prepare_reduce_metadata.output_count;
  std::vector<int64_t>& input_dims_miopen = prepare_reduce_metadata.input_dims_miopen;
  std::vector<int64_t>& output_dims_miopen = prepare_reduce_metadata.output_dims_miopen;

  // special case when there is a dim value of 0 in the shape.
  if (input_count == 0) {
    assert(Y->Shape().Size() == 0);
    return Status::OK();
  }

<<<<<<< HEAD
  // miopenReduceTensor has issue if input and output has same size, we just need to copy the data for this case
  auto* const dst = Y->template MutableData<int8_t>();
  const auto* const src = X->template Data<int8_t>();
  if (input_count == output_count) {
    if (src != dst) {
      HIP_RETURN_IF_ERROR(hipMemcpyAsync(dst, src, input_count * sizeof(int8_t), hipMemcpyDeviceToDevice));
=======
  // miopenReduceTensor for ReduceSum has issue if input and output has same size, we just need to copy the data for this case
  if (input_count == output_count) {
    if (Y->template MutableData<int32_t>() != X->template Data<int32_t>()) {
      HIP_RETURN_IF_ERROR(hipMemcpyAsync(Y->template MutableData<int32_t>(), X->template Data<int32_t>(), input_count * sizeof(int32_t), hipMemcpyDeviceToDevice, Stream()));
>>>>>>> 67ef6b1a
    }
    return Status::OK();
  }

  // This reduction keep adding values to this buffer. If a non-zero value, say 1000, is here, the sum will start with 1000.
  // Therefore zeroing out the memory is required
<<<<<<< HEAD
  HIP_RETURN_IF_ERROR(hipMemsetAsync(Y->MutableDataRaw(), 0, Y->SizeInBytes()));
=======
  HIP_RETURN_IF_ERROR(hipMemsetAsync(Y->MutableDataRaw(), 0, Y->SizeInBytes(), Stream()));
>>>>>>> 67ef6b1a

  size_t indices_bytes = 0;
  size_t workspace_bytes = 0;
  MiopenTensor input_tensor;
  MiopenTensor output_tensor;
  MiopenReduceDescriptor reduce_desc;

  miopenDataType_t miopen_type_X = miopenFloat;
  IAllocatorUniquePtr<float> temp_X = GetScratchBuffer<float>(input_count);
<<<<<<< HEAD
  Impl_Cast<HipT, float>(reinterpret_cast<const HipT*>(src), temp_X.get(), X->Shape().Size());
=======
  Impl_Cast<HipT, float>(Stream(), reinterpret_cast<const HipT*>(X->template Data<int32_t>()), temp_X.get(), X->Shape().Size());
>>>>>>> 67ef6b1a

  ORT_RETURN_IF_ERROR(reduce_desc.Set(miopen_reduce_op, miopen_type_X, MIOPEN_REDUCE_TENSOR_FLATTENED_INDICES));
  ORT_RETURN_IF_ERROR(input_tensor.Set(input_dims_miopen, miopen_type_X));
  ORT_RETURN_IF_ERROR(output_tensor.Set(output_dims_miopen, miopen_type_X));
  MIOPEN_RETURN_IF_ERROR(miopenGetReductionIndicesSize(MiopenHandle(), reduce_desc, input_tensor, output_tensor, &indices_bytes));
  MIOPEN_RETURN_IF_ERROR(miopenGetReductionWorkspaceSize(MiopenHandle(), reduce_desc, input_tensor, output_tensor, &workspace_bytes));
  IAllocatorUniquePtr<uint32_t> indices_rocm = GetScratchBuffer<uint32_t>(indices_bytes);
  IAllocatorUniquePtr<HipT> workspace_rocm = GetScratchBuffer<HipT>(workspace_bytes);

  const auto one = Consts<float>::One;
  const auto zero = Consts<float>::Zero;
  auto temp_Y = GetScratchBuffer<float>(output_count);
  MIOPEN_RETURN_IF_ERROR(miopenReduceTensor(MiopenHandle(),
                                            reduce_desc,
                                            indices_rocm.get(),
                                            indices_bytes,
                                            workspace_rocm.get(),
                                            workspace_bytes,
                                            &one,
                                            input_tensor,
                                            temp_X.get(),
                                            &zero,
                                            output_tensor,
                                            temp_Y.get()));

<<<<<<< HEAD
  Impl_Cast<float, int8_t>(temp_Y.get(), dst, output_count);
=======
  Impl_Cast<float, int32_t>(Stream(), temp_Y.get(), Y->template MutableData<int32_t>(), output_count);
>>>>>>> 67ef6b1a

  return Status::OK();
}

<<<<<<< HEAD
=======
template <>
template <>
Status ReduceKernel<true>::ComputeImpl<int8_t, MIOPEN_REDUCE_TENSOR_NO_INDICES>(OpKernelContext* ctx, miopenReduceTensorOp_t miopen_reduce_op) const {
  typedef typename ToHipType<int8_t>::MappedType HipT;

  const Tensor* X = ctx->Input<Tensor>(0);
  PrepareReduceMetadata prepare_reduce_metadata;

  ORT_RETURN_IF_ERROR(PrepareForReduce(X,
                                       keepdims_,
                                       axes_,
                                       prepare_reduce_metadata));

  Tensor* Y = ctx->Output(0, prepare_reduce_metadata.squeezed_output_dims);

  int64_t input_count = prepare_reduce_metadata.input_count;
  int64_t output_count = prepare_reduce_metadata.output_count;
  std::vector<int64_t>& input_dims_miopen = prepare_reduce_metadata.input_dims_miopen;
  std::vector<int64_t>& output_dims_miopen = prepare_reduce_metadata.output_dims_miopen;

  // special case when there is a dim value of 0 in the shape.
  if (input_count == 0) {
    assert(Y->Shape().Size() == 0);
    return Status::OK();
  }

  // miopenReduceTensor has issue if input and output has same size, we just need to copy the data for this case
  auto* const dst = Y->template MutableData<int8_t>();
  const auto* const src = X->template Data<int8_t>();
  if (input_count == output_count) {
    if (src != dst) {
      HIP_RETURN_IF_ERROR(hipMemcpyAsync(dst, src, input_count * sizeof(int8_t), hipMemcpyDeviceToDevice, Stream()));
    }
    return Status::OK();
  }

  // This reduction keep adding values to this buffer. If a non-zero value, say 1000, is here, the sum will start with 1000.
  // Therefore zeroing out the memory is required
  HIP_RETURN_IF_ERROR(hipMemsetAsync(Y->MutableDataRaw(), 0, Y->SizeInBytes(), Stream()));

  size_t indices_bytes = 0;
  size_t workspace_bytes = 0;
  MiopenTensor input_tensor;
  MiopenTensor output_tensor;
  MiopenReduceDescriptor reduce_desc;

  miopenDataType_t miopen_type_X = miopenFloat;
  IAllocatorUniquePtr<float> temp_X = GetScratchBuffer<float>(input_count);
  Impl_Cast<HipT, float>(Stream(), reinterpret_cast<const HipT*>(src), temp_X.get(), X->Shape().Size());

  ORT_RETURN_IF_ERROR(reduce_desc.Set(miopen_reduce_op, miopen_type_X, MIOPEN_REDUCE_TENSOR_FLATTENED_INDICES));
  ORT_RETURN_IF_ERROR(input_tensor.Set(input_dims_miopen, miopen_type_X));
  ORT_RETURN_IF_ERROR(output_tensor.Set(output_dims_miopen, miopen_type_X));
  MIOPEN_RETURN_IF_ERROR(miopenGetReductionIndicesSize(MiopenHandle(), reduce_desc, input_tensor, output_tensor, &indices_bytes));
  MIOPEN_RETURN_IF_ERROR(miopenGetReductionWorkspaceSize(MiopenHandle(), reduce_desc, input_tensor, output_tensor, &workspace_bytes));
  IAllocatorUniquePtr<uint32_t> indices_rocm = GetScratchBuffer<uint32_t>(indices_bytes);
  IAllocatorUniquePtr<HipT> workspace_rocm = GetScratchBuffer<HipT>(workspace_bytes);

  const auto one = Consts<float>::One;
  const auto zero = Consts<float>::Zero;
  auto temp_Y = GetScratchBuffer<float>(output_count);
  MIOPEN_RETURN_IF_ERROR(miopenReduceTensor(MiopenHandle(),
                                            reduce_desc,
                                            indices_rocm.get(),
                                            indices_bytes,
                                            workspace_rocm.get(),
                                            workspace_bytes,
                                            &one,
                                            input_tensor,
                                            temp_X.get(),
                                            &zero,
                                            output_tensor,
                                            temp_Y.get()));

  Impl_Cast<float, int8_t>(Stream(), temp_Y.get(), dst, output_count);

  return Status::OK();
}

>>>>>>> 67ef6b1a
namespace ReductionOps {

template <typename T, miopenReduceTensorIndices_t ReduceTensorIndices>
Tensor ReduceCompute(ROCMExecutionProvider& rocm_ep, miopenReduceTensorOp_t miopen_reduce_op, AllocatorPtr allocator,
                     const Tensor& input, const std::vector<int64_t>& axes,
                     bool keep_dims, bool calculate_log, bool calculate_sqt, bool log_sum_exp,
                     bool fast_reduction, const TensorShape* input_shape_override) {
  PrepareReduceMetadata prepare_reduce_metadata;
  auto status = PrepareForReduce(&input,
                                 keep_dims,
                                 axes,
                                 prepare_reduce_metadata,
                                 input_shape_override);

  if (!status.IsOK()) {
    ORT_THROW(ONNXRUNTIME, FAIL, "Failed to perform reduce op: ", status.ErrorMessage());
  }

  Tensor output(input.DataType(), prepare_reduce_metadata.squeezed_output_dims, allocator);

  status = ReduceComputeCore<T, ReduceTensorIndices>(rocm_ep, input, prepare_reduce_metadata, output, miopen_reduce_op, axes,
                                                     calculate_log, calculate_sqt, log_sum_exp, fast_reduction, input_shape_override);

  if (!status.IsOK()) {
    ORT_THROW(ONNXRUNTIME, FAIL, "Failed to perform reduce op: ", status.ErrorMessage());
  }

  return output;
}

// Explicit template instantiation (needed to be used in einsum_auxiliary_ops.cc)

template Tensor ReduceCompute<float, MIOPEN_REDUCE_TENSOR_NO_INDICES>(
    ROCMExecutionProvider& rocm_ep, miopenReduceTensorOp_t miopen_reduce_op,
    AllocatorPtr allocator,
    const Tensor& input, const std::vector<int64_t>& axes,
    bool keep_dims, bool calculate_log, bool calculate_sqt, bool log_sum_exp,
    bool fast_reduction, const TensorShape* input_shape_override);

// template Tensor ReduceCompute<double, MIOPEN_REDUCE_TENSOR_NO_INDICES>(
//     ROCMExecutionProvider& rocm_ep, miopenReduceTensorOp_t miopen_reduce_op,
//     AllocatorPtr allocator,
//     const Tensor& input, const std::vector<int64_t>& axes,
//     bool keep_dims, bool calculate_log, bool calculate_sqt, bool log_sum_exp,
//     bool fast_reduction, const TensorShape* input_shape_override);

}  // namespace ReductionOps

#define REGISTER_KERNEL_HFD(name)        \
  REGISTER_KERNEL_TYPED(name, MLFloat16) \
  REGISTER_KERNEL_TYPED(name, float)
// REGISTER_KERNEL_TYPED(name, double)

#define REGISTER_KERNEL_HFD_11(name)        \
  REGISTER_KERNEL_TYPED_11(name, MLFloat16) \
  REGISTER_KERNEL_TYPED_11(name, float)
// REGISTER_KERNEL_TYPED_11(name, double)

REGISTER_KERNEL_HFD_11(ArgMax)
REGISTER_KERNEL_HFD_11(ArgMin)
REGISTER_KERNEL_HFD(ReduceL1)
REGISTER_KERNEL_HFD(ReduceL2)

REGISTER_KERNEL_TYPED_12(ReduceMax, MLFloat16)
REGISTER_KERNEL_TYPED_12(ReduceMax, float)
// REGISTER_KERNEL_TYPED_12(ReduceMax, double)
REGISTER_KERNEL_TYPED_12(ReduceMax, int32_t)
REGISTER_KERNEL_TYPED_12(ReduceMax, int8_t)
// REGISTER_KERNEL_TYPED_12(ReduceMax, uint8_t)

REGISTER_KERNEL_HFD(ReduceMean)

REGISTER_KERNEL_TYPED_12(ReduceMin, MLFloat16)
REGISTER_KERNEL_TYPED_12(ReduceMin, float)
// REGISTER_KERNEL_TYPED_12(ReduceMin, double)
REGISTER_KERNEL_TYPED_12(ReduceMin, int32_t)
REGISTER_KERNEL_TYPED_12(ReduceMin, int8_t)
// REGISTER_KERNEL_TYPED_12(ReduceMin, uint8_t)

REGISTER_KERNEL_HFD(ReduceProd)

REGISTER_KERNEL_TYPED_13(ReduceSum, MLFloat16)
REGISTER_KERNEL_TYPED_13(ReduceSum, float)
// REGISTER_KERNEL_TYPED_13(ReduceSum, double)
REGISTER_KERNEL_TYPED_13(ReduceSum, int32_t)

REGISTER_KERNEL_HFD(ReduceLogSum)
REGISTER_KERNEL_HFD(ReduceSumSquare)
REGISTER_KERNEL_HFD(ReduceLogSumExp)

#define REGISTER_KERNEL_INT32(name) \
  REGISTER_KERNEL_TYPED(name, int32_t)

REGISTER_KERNEL_INT32(ReduceL1)
REGISTER_KERNEL_INT32(ReduceL2)
REGISTER_KERNEL_INT32(ReduceMean)

REGISTER_KERNEL_INT32(ReduceProd)

}  // namespace rocm
}  // namespace onnxruntime<|MERGE_RESOLUTION|>--- conflicted
+++ resolved
@@ -1,16 +1,14 @@
 // Copyright (c) Microsoft Corporation. All rights reserved.
 // Licensed under the MIT License.
 
-#include "core/providers/rocm/reduction/reduction_ops.h"
-
-#include "core/framework/data_types_internal.h"
-#include "core/framework/op_kernel_context_internal.h"
+#include "reduction_ops.h"
 #include "core/providers/common.h"
-#include "core/providers/cpu/tensor/utils.h"
 #include "core/providers/rocm/miopen_common.h"
+#include "core/providers/rocm/math/unary_elementwise_ops_impl.h"
 #include "core/providers/rocm/math/binary_elementwise_ops_impl.h"
 #include "core/providers/rocm/math/binary_elementwise_ops.h"
-#include "core/providers/rocm/math/unary_elementwise_ops_impl.h"
+#include "core/providers/cpu/tensor/utils.h"
+#include "core/framework/op_kernel_context_internal.h"
 
 using namespace onnxruntime::common;
 namespace onnxruntime {
@@ -78,7 +76,7 @@
       KernelDefBuilder().TypeConstraint("T", DataTypeImpl::GetTensorType<T>()), \
       name<T>);
 
-// ROCM ArgMax/ArgMin doesn't have OpSet12 implementation (with select_last_index attr), keep it in OpSet11 for now.
+// CUDA ArgMax/ArgMin doesn't have OpSet12 implementation (with select_last_index attr), keep it in OpSet11 for now.
 #define REGISTER_KERNEL_TYPED_11(name, T)                                       \
   ONNX_OPERATOR_VERSIONED_TYPED_KERNEL_EX(                                      \
       name,                                                                     \
@@ -97,410 +95,88 @@
       KernelDefBuilder().TypeConstraint("T", DataTypeImpl::GetTensorType<T>()), \
       name<T>);
 
-// Register with the latest version 13
-#define REGISTER_KERNEL_TYPED_13(name, T)                                       \
-  ONNX_OPERATOR_VERSIONED_TYPED_KERNEL_EX(                                      \
-      name,                                                                     \
-      kOnnxDomain,                                                              \
-      1, 10,                                                                    \
-      T,                                                                        \
-      kRocmExecutionProvider,                                                   \
-      KernelDefBuilder().TypeConstraint("T", DataTypeImpl::GetTensorType<T>()), \
-      name<T>);                                                                 \
-  ONNX_OPERATOR_VERSIONED_TYPED_KERNEL_EX(                                      \
-      name,                                                                     \
-      kOnnxDomain,                                                              \
-      11, 12,                                                                   \
-      T,                                                                        \
-      kRocmExecutionProvider,                                                   \
-      KernelDefBuilder().TypeConstraint("T", DataTypeImpl::GetTensorType<T>()), \
-      name<T>);                                                                 \
-  ONNX_OPERATOR_TYPED_KERNEL_EX(                                                \
-      name,                                                                     \
-      kOnnxDomain,                                                              \
-      13,                                                                       \
-      T,                                                                        \
-      kRocmExecutionProvider,                                                   \
-      KernelDefBuilder()                                                        \
-          .InputMemoryType<OrtMemTypeCPUInput>(1)                               \
-          .TypeConstraint("T", DataTypeImpl::GetTensorType<T>()),               \
-      name<T>);
+static bool is_matrix_row_reduction(
+    const miopenReduceTensorOp_t miopen_reduce_op,
+    const int m,
+    const int n,
+    const size_t rank,
+    std::vector<int64_t> axes) {
+  if (m < 1)
+    return false;
+
+  if (n < 1)
+    return false;
+
+  if (rank < 2)
+    return false;
+
+  if (miopen_reduce_op != MIOPEN_REDUCE_TENSOR_ADD)
+    return false;
+
+  //empty axes, default reduction
+  if (axes.size() < 1)
+    return false;
+
+  return true;
+}
 
 // TODO ReduceKernel::ReduceKernelShared() is still used by some other training classes though it's not used here - this should be refactored.
 template <bool allow_multi_axes>
-template <typename T, typename OutT, miopenReduceTensorIndices_t ReduceTensorIndices>
+template <typename T, typename OutT>
 Status ReduceKernel<allow_multi_axes>::ReduceKernelShared(
     const T* X,
     const TensorShape& input_shape,
     OutT* Y,
+    const TensorShape& /*output_shape*/,
+    miopenReduceTensorOp_t miopen_reduce_op,
+    std::vector<int64_t> /*output_dims*/) const {
+  typedef typename ToHipType<T>::MappedType HipT;
+  const auto rank = input_shape.NumDimensions();
+
+  // Block of fast matrix row reduction.
+  // It relies on new atomicAdd for half type, so old hip can't use it.
+  const auto stride = input_shape[input_shape.NumDimensions() - 1];
+  const auto reduction_size = input_shape.Size() / stride;
+  if (fast_reduction_ && reduction_size <= std::numeric_limits<int>::max() && stride <= std::numeric_limits<int>::max() &&
+      is_matrix_row_reduction(miopen_reduce_op,
+                              static_cast<int>(reduction_size),
+                              static_cast<int>(stride), rank, axes_)) {
+    reduce_matrix_rows(
+        reinterpret_cast<const HipT*>(X),
+        reinterpret_cast<HipT*>(Y),
+        static_cast<int>(reduction_size),
+        static_cast<int>(stride));
+    return Status::OK();
+  }
+
+  // TODO: miOpen doesn't support reduction op as CUDNN. Two options:
+  // 1) implement reduction ops by ourselves 2) ask AMD to support same reduction functionality as CUDNN.
+  return ORT_MAKE_STATUS(ONNXRUNTIME, FAIL, "reduction1 is not supported");
+}
+
+template Status ReduceKernel<true>::ReduceKernelShared<double, double>(
+    const double* X,
+    const TensorShape& input_shape,
+    double* Y,
     const TensorShape& output_shape,
     miopenReduceTensorOp_t miopen_reduce_op,
-    std::vector<int64_t>& output_dims) const {
-  typedef typename ToHipType<T>::MappedType HipT;
-  typedef typename ToHipType<OutT>::MappedType HipOutT;
-  miopenDataType_t miopen_type_X = MiopenTensor::GetDataType<HipT>();
-  const auto rank = input_shape.NumDimensions();
-
-  // Block of fast matrix reduction.
-  if (fast_reduction_) {
-    int m{}, n{};
-    const auto applicable_matrix_reduction = get_applicable_matrix_reduction(
-        miopen_reduce_op, input_shape.GetDims(), axes_, m, n);
-    switch (applicable_matrix_reduction) {
-      case ApplicableMatrixReduction::Rows: {
-        return reduce_matrix_rows(
-<<<<<<< HEAD
-=======
-            Stream(),
->>>>>>> 67ef6b1a
-            reinterpret_cast<const HipT*>(X),
-            reinterpret_cast<HipOutT*>(Y),
-            m, n, false);
-      }
-      case ApplicableMatrixReduction::Columns:
-        // don't call reduce_matrix_columns() since it will reset initial output data
-      default:
-        break;
-    }
-<<<<<<< HEAD
-  }
-
-  const auto& input_dims = input_shape.GetDims();
-  int64_t input_count = input_shape.Size();
-  IAllocatorUniquePtr<float> temp_X;
-  if (ReduceTensorIndices == MIOPEN_REDUCE_TENSOR_FLATTENED_INDICES && std::is_same<T, MLFloat16>::value) {
-    // ArgMax/ArgMin with FP16 are not supported by miopen, so convert input to fp32 then call miopen
-    temp_X = GetScratchBuffer<float>(input_count);
-    miopen_type_X = miopenFloat;
-    Impl_Cast<HipT, float>(reinterpret_cast<const HipT*>(X), temp_X.get(), input_shape.Size());
-  }
-
-  // MIOpen requires at least 3D input, so pad 1s if needed
-  std::vector<int64_t> input_dims_miopen = input_dims;
-  std::vector<int64_t> output_dims_miopen = output_dims;
-  if (rank < 3) {
-    std::vector<int64_t> pads(3 - rank, 1);
-    input_dims_miopen.insert(input_dims_miopen.end(), pads.begin(), pads.end());
-    output_dims_miopen.insert(output_dims_miopen.end(), pads.begin(), pads.end());
-  }
-
-  MiopenReduceDescriptor reduce_desc;
-  if (std::is_same<T, MLFloat16>::value)
-    ORT_RETURN_IF_ERROR(reduce_desc.Set(miopen_reduce_op, MiopenTensor::GetDataType<float>(), ReduceTensorIndices));
-  else
-    ORT_RETURN_IF_ERROR(reduce_desc.Set(miopen_reduce_op, miopen_type_X, ReduceTensorIndices));
-  const auto one = Consts<HipT>::One;
-  const auto zero = Consts<HipT>::Zero;
-  MiopenTensor input_tensor;
-  MiopenTensor output_tensor;
-  ORT_RETURN_IF_ERROR(input_tensor.Set(input_dims_miopen, miopen_type_X));
-  ORT_RETURN_IF_ERROR(output_tensor.Set(output_dims_miopen, miopen_type_X));
-  size_t workspace_bytes = 0;
-  MIOPEN_RETURN_IF_ERROR(miopenGetReductionWorkspaceSize(MiopenHandle(), reduce_desc, input_tensor, output_tensor, &workspace_bytes));
-  auto workspace_rocm = GetScratchBuffer<HipT>(workspace_bytes);
-
-  size_t indices_bytes = 0;
-  MIOPEN_RETURN_IF_ERROR(miopenGetReductionIndicesSize(MiopenHandle(), reduce_desc, input_tensor, output_tensor, &indices_bytes));
-  auto indices_rocm = GetScratchBuffer<uint32_t>(indices_bytes);
-
-  // need to allocate a separate buffer for ArgMin/ArgMax comparsion output
-  auto output_count = output_shape.Size();
-
-  if (ReduceTensorIndices == MIOPEN_REDUCE_TENSOR_NO_INDICES) {
-    IAllocatorUniquePtr<T> input_data_buffer(nullptr, [](T*) {});
-    HipT* input_data = nullptr;
-    if (calculate_sqt_) {
-      input_data_buffer = GetScratchBuffer<T>(input_count);
-      input_data = reinterpret_cast<HipT*>(input_data_buffer.get());
-      fast_divmod tmp_div;
-      Impl_Mul<HipT>(static_cast<int32_t>(SimpleBroadcast::NoBroadcast), nullptr,
-                     reinterpret_cast<const HipT*>(X), nullptr,
-                     reinterpret_cast<const HipT*>(X), nullptr,
-                     tmp_div, tmp_div,
-                     input_data, input_count);
-    } else if (log_sum_exp_) {
-      // Reduce max -- Max/Min will output indices data
-      MiopenReduceDescriptor reduce_max_desc;
-      ORT_RETURN_IF_ERROR(reduce_max_desc.Set(MIOPEN_REDUCE_TENSOR_MAX, miopen_type_X, MIOPEN_REDUCE_TENSOR_NO_INDICES));
-      size_t indices_bytes_max = 0;
-      MIOPEN_RETURN_IF_ERROR(miopenGetReductionIndicesSize(MiopenHandle(), reduce_max_desc, input_tensor, output_tensor, &indices_bytes_max));
-      auto indices_rocm_max = GetScratchBuffer<uint32_t>(indices_bytes);
-      MIOPEN_RETURN_IF_ERROR(miopenReduceTensor(
-          MiopenHandle(), reduce_max_desc, indices_rocm_max.get(), indices_bytes_max, workspace_rocm.get(), workspace_bytes,
-          &one, input_tensor, reinterpret_cast<const HipT*>(X),
-          &zero, output_tensor, reinterpret_cast<HipT*>(Y)));
-
-      // Exp(X-ReduceMax)
-      const TensorShape rhs_shape(output_dims);
-      auto exp_result_buffer = GetScratchBuffer<T>(input_count);
-      auto exp_result = exp_result_buffer.get();
-      auto log_sum_result_buffer = GetScratchBuffer<T>(output_count);
-      auto log_sum_result = log_sum_result_buffer.get();
-      BinaryElementwisePreparation prepare;
-      ORT_RETURN_IF_ERROR(prepare.BinaryElementwiseBroadcastPrepareHelper(input_shape, rhs_shape, input_shape));
-      Impl_Sub<HipT>(prepare.output_rank_or_simple_broadcast,
-                     &prepare.lhs_padded_strides,
-                     reinterpret_cast<const HipT*>(X),
-                     &prepare.rhs_padded_strides,
-                     reinterpret_cast<HipT*>(Y),
-                     &prepare.fdm_output_strides,
-                     prepare.fdm_H, prepare.fdm_C,
-                     reinterpret_cast<HipT*>(exp_result), input_count);
-
-      Impl_Exp<HipT>(reinterpret_cast<HipT*>(exp_result),
-                     reinterpret_cast<HipT*>(exp_result),
-                     input_count);
-
-      // ReduceSum
-      MIOPEN_RETURN_IF_ERROR(miopenReduceTensor(
-          MiopenHandle(), reduce_desc, indices_rocm.get(), indices_bytes, workspace_rocm.get(), workspace_bytes,
-          &one, input_tensor, exp_result,
-          &zero, output_tensor, reinterpret_cast<HipT*>(log_sum_result)));
-
-      // Log(Sum)
-      Impl_Log<HipT>(reinterpret_cast<HipT*>(log_sum_result),
-                     reinterpret_cast<HipT*>(log_sum_result),
-                     output_count);
-
-      // Log + ReduceMax
-      fast_divmod tmp_div;
-      Impl_Add<HipT>(static_cast<int32_t>(SimpleBroadcast::NoBroadcast), nullptr,
-                     reinterpret_cast<HipT*>(log_sum_result), nullptr,
-                     reinterpret_cast<HipT*>(Y), nullptr,
-                     tmp_div, tmp_div,
-                     reinterpret_cast<HipT*>(Y), output_count);
-
-      return Status::OK();
-    }
-    if (calculate_sqt_) {
-      MIOPEN_RETURN_IF_ERROR(miopenReduceTensor(
-          MiopenHandle(), reduce_desc, indices_rocm.get(), indices_bytes, workspace_rocm.get(), workspace_bytes,
-          &one, input_tensor, input_data,
-          &zero, output_tensor, reinterpret_cast<HipT*>(Y)));
-    } else {
-      // miopenReduceTensor for ReduceSum has issue if input and output has same size, we just need to copy the data for this case
-      if (input_count == output_count) {
-        if (reinterpret_cast<const void*>(Y) != reinterpret_cast<const void*>(X)) {
-          HIP_RETURN_IF_ERROR(hipMemcpyAsync(Y, X, input_count * sizeof(T), hipMemcpyDeviceToDevice));
-        }
-      } else {
-        MIOPEN_RETURN_IF_ERROR(miopenReduceTensor(
-            MiopenHandle(), reduce_desc, indices_rocm.get(), indices_bytes, workspace_rocm.get(), workspace_bytes,
-            &one, input_tensor, reinterpret_cast<const HipT*>(X),
-            &zero, output_tensor, reinterpret_cast<HipT*>(Y)));
-      }
-    }
-  } else {  // For ArgMax & ArgMin ops, use the indicies as the output with int64 type
-    if (temp_X) {
-      auto temp_output = GetScratchBuffer<float>(output_count);
-      MIOPEN_RETURN_IF_ERROR(miopenReduceTensor(
-          MiopenHandle(), reduce_desc, indices_rocm.get(), indices_bytes, workspace_rocm.get(), workspace_bytes,
-          &one, input_tensor, temp_X.get(),
-          &zero, output_tensor, temp_output.get()));
-    } else {
-      auto temp_output = GetScratchBuffer<HipT>(output_count);
-      MIOPEN_RETURN_IF_ERROR(miopenReduceTensor(
-          MiopenHandle(), reduce_desc, indices_rocm.get(), indices_bytes, workspace_rocm.get(), workspace_bytes,
-          &one, input_tensor, reinterpret_cast<const HipT*>(X),
-          &zero, output_tensor, temp_output.get()));
-    }
-
-    // MIOpen reduction index is uint32_t for now, cast it to int64_t according to ONNX spec
-    Impl_Cast<uint32_t, int64_t>(reinterpret_cast<uint32_t*>(indices_rocm.get()), reinterpret_cast<int64_t*>(Y), output_count);
-  }
-
-  if (calculate_log_) {
-    Impl_Log<HipT>(reinterpret_cast<HipT*>(Y),
-                   reinterpret_cast<HipT*>(Y),
-                   output_count);
-  }
-
-=======
-  }
-
-  const auto& input_dims = input_shape.GetDims();
-  int64_t input_count = input_shape.Size();
-  IAllocatorUniquePtr<float> temp_X;
-  if (ReduceTensorIndices == MIOPEN_REDUCE_TENSOR_FLATTENED_INDICES && std::is_same<T, MLFloat16>::value) {
-    // ArgMax/ArgMin with FP16 are not supported by miopen, so convert input to fp32 then call miopen
-    temp_X = GetScratchBuffer<float>(input_count);
-    miopen_type_X = miopenFloat;
-    Impl_Cast<HipT, float>(Stream(), reinterpret_cast<const HipT*>(X), temp_X.get(), input_shape.Size());
-  }
-
-  // MIOpen requires at least 3D input, so pad 1s if needed
-  std::vector<int64_t> input_dims_miopen = input_dims;
-  std::vector<int64_t> output_dims_miopen = output_dims;
-  if (rank < 3) {
-    std::vector<int64_t> pads(3 - rank, 1);
-    input_dims_miopen.insert(input_dims_miopen.end(), pads.begin(), pads.end());
-    output_dims_miopen.insert(output_dims_miopen.end(), pads.begin(), pads.end());
-  }
-
-  MiopenReduceDescriptor reduce_desc;
-  if (std::is_same<T, MLFloat16>::value)
-    ORT_RETURN_IF_ERROR(reduce_desc.Set(miopen_reduce_op, MiopenTensor::GetDataType<float>(), ReduceTensorIndices));
-  else
-    ORT_RETURN_IF_ERROR(reduce_desc.Set(miopen_reduce_op, miopen_type_X, ReduceTensorIndices));
-  const auto one = Consts<HipT>::One;
-  const auto zero = Consts<HipT>::Zero;
-  MiopenTensor input_tensor;
-  MiopenTensor output_tensor;
-  ORT_RETURN_IF_ERROR(input_tensor.Set(input_dims_miopen, miopen_type_X));
-  ORT_RETURN_IF_ERROR(output_tensor.Set(output_dims_miopen, miopen_type_X));
-  size_t workspace_bytes = 0;
-  MIOPEN_RETURN_IF_ERROR(miopenGetReductionWorkspaceSize(MiopenHandle(), reduce_desc, input_tensor, output_tensor, &workspace_bytes));
-  auto workspace_rocm = GetScratchBuffer<HipT>(workspace_bytes);
-
-  size_t indices_bytes = 0;
-  MIOPEN_RETURN_IF_ERROR(miopenGetReductionIndicesSize(MiopenHandle(), reduce_desc, input_tensor, output_tensor, &indices_bytes));
-  auto indices_rocm = GetScratchBuffer<uint32_t>(indices_bytes);
-
-  // need to allocate a separate buffer for ArgMin/ArgMax comparsion output
-  auto output_count = output_shape.Size();
-
-  if (ReduceTensorIndices == MIOPEN_REDUCE_TENSOR_NO_INDICES) {
-    IAllocatorUniquePtr<T> input_data_buffer(nullptr, [](T*) {});
-    HipT* input_data = nullptr;
-    if (calculate_sqt_) {
-      input_data_buffer = GetScratchBuffer<T>(input_count);
-      input_data = reinterpret_cast<HipT*>(input_data_buffer.get());
-      fast_divmod tmp_div;
-      Impl_Mul<HipT>(Stream(),
-                     static_cast<int32_t>(SimpleBroadcast::NoBroadcast), nullptr,
-                     reinterpret_cast<const HipT*>(X), nullptr,
-                     reinterpret_cast<const HipT*>(X), nullptr,
-                     tmp_div, tmp_div,
-                     input_data, input_count);
-    } else if (log_sum_exp_) {
-      // Reduce max -- Max/Min will output indices data
-      MiopenReduceDescriptor reduce_max_desc;
-      ORT_RETURN_IF_ERROR(reduce_max_desc.Set(MIOPEN_REDUCE_TENSOR_MAX, miopen_type_X, MIOPEN_REDUCE_TENSOR_NO_INDICES));
-      size_t indices_bytes_max = 0;
-      MIOPEN_RETURN_IF_ERROR(miopenGetReductionIndicesSize(MiopenHandle(), reduce_max_desc, input_tensor, output_tensor, &indices_bytes_max));
-      auto indices_rocm_max = GetScratchBuffer<uint32_t>(indices_bytes);
-      MIOPEN_RETURN_IF_ERROR(miopenReduceTensor(
-          MiopenHandle(), reduce_max_desc, indices_rocm_max.get(), indices_bytes_max, workspace_rocm.get(), workspace_bytes,
-          &one, input_tensor, reinterpret_cast<const HipT*>(X),
-          &zero, output_tensor, reinterpret_cast<HipT*>(Y)));
-
-      // Exp(X-ReduceMax)
-      const TensorShape rhs_shape(output_dims);
-      auto exp_result_buffer = GetScratchBuffer<T>(input_count);
-      auto exp_result = exp_result_buffer.get();
-      auto log_sum_result_buffer = GetScratchBuffer<T>(output_count);
-      auto log_sum_result = log_sum_result_buffer.get();
-      BinaryElementwisePreparation prepare;
-      ORT_RETURN_IF_ERROR(prepare.BinaryElementwiseBroadcastPrepareHelper(input_shape, rhs_shape, input_shape));
-      Impl_Sub<HipT>(Stream(),
-                     prepare.output_rank_or_simple_broadcast,
-                     &prepare.lhs_padded_strides,
-                     reinterpret_cast<const HipT*>(X),
-                     &prepare.rhs_padded_strides,
-                     reinterpret_cast<HipT*>(Y),
-                     &prepare.fdm_output_strides,
-                     prepare.fdm_H, prepare.fdm_C,
-                     reinterpret_cast<HipT*>(exp_result), input_count);
-
-      Impl_Exp<HipT>(Stream(),
-                     reinterpret_cast<HipT*>(exp_result),
-                     reinterpret_cast<HipT*>(exp_result),
-                     input_count);
-
-      // ReduceSum
-      MIOPEN_RETURN_IF_ERROR(miopenReduceTensor(
-          MiopenHandle(), reduce_desc, indices_rocm.get(), indices_bytes, workspace_rocm.get(), workspace_bytes,
-          &one, input_tensor, exp_result,
-          &zero, output_tensor, reinterpret_cast<HipT*>(log_sum_result)));
-
-      // Log(Sum)
-      Impl_Log<HipT>(Stream(),
-                     reinterpret_cast<HipT*>(log_sum_result),
-                     reinterpret_cast<HipT*>(log_sum_result),
-                     output_count);
-
-      // Log + ReduceMax
-      fast_divmod tmp_div;
-      Impl_Add<HipT>(Stream(),
-                     static_cast<int32_t>(SimpleBroadcast::NoBroadcast), nullptr,
-                     reinterpret_cast<HipT*>(log_sum_result), nullptr,
-                     reinterpret_cast<HipT*>(Y), nullptr,
-                     tmp_div, tmp_div,
-                     reinterpret_cast<HipT*>(Y), output_count);
-
-      return Status::OK();
-    }
-    if (calculate_sqt_) {
-      MIOPEN_RETURN_IF_ERROR(miopenReduceTensor(
-          MiopenHandle(), reduce_desc, indices_rocm.get(), indices_bytes, workspace_rocm.get(), workspace_bytes,
-          &one, input_tensor, input_data,
-          &zero, output_tensor, reinterpret_cast<HipT*>(Y)));
-    } else {
-      // miopenReduceTensor for ReduceSum has issue if input and output has same size, we just need to copy the data for this case
-      if (input_count == output_count) {
-        if (reinterpret_cast<const void*>(Y) != reinterpret_cast<const void*>(X)) {
-          HIP_RETURN_IF_ERROR(hipMemcpyAsync(Y, X, input_count * sizeof(T), hipMemcpyDeviceToDevice, Stream()));
-        }
-      } else {
-        MIOPEN_RETURN_IF_ERROR(miopenReduceTensor(
-            MiopenHandle(), reduce_desc, indices_rocm.get(), indices_bytes, workspace_rocm.get(), workspace_bytes,
-            &one, input_tensor, reinterpret_cast<const HipT*>(X),
-            &zero, output_tensor, reinterpret_cast<HipT*>(Y)));
-      }
-    }
-  } else {  // For ArgMax & ArgMin ops, use the indicies as the output with int64 type
-    if (temp_X) {
-      auto temp_output = GetScratchBuffer<float>(output_count);
-      MIOPEN_RETURN_IF_ERROR(miopenReduceTensor(
-          MiopenHandle(), reduce_desc, indices_rocm.get(), indices_bytes, workspace_rocm.get(), workspace_bytes,
-          &one, input_tensor, temp_X.get(),
-          &zero, output_tensor, temp_output.get()));
-    } else {
-      auto temp_output = GetScratchBuffer<HipT>(output_count);
-      MIOPEN_RETURN_IF_ERROR(miopenReduceTensor(
-          MiopenHandle(), reduce_desc, indices_rocm.get(), indices_bytes, workspace_rocm.get(), workspace_bytes,
-          &one, input_tensor, reinterpret_cast<const HipT*>(X),
-          &zero, output_tensor, temp_output.get()));
-    }
-
-    // MIOpen reduction index is uint32_t for now, cast it to int64_t according to ONNX spec
-    Impl_Cast<uint32_t, int64_t>(Stream(), reinterpret_cast<uint32_t*>(indices_rocm.get()), reinterpret_cast<int64_t*>(Y), output_count);
-  }
-
-  if (calculate_log_) {
-    Impl_Log<HipT>(Stream(),
-                   reinterpret_cast<HipT*>(Y),
-                   reinterpret_cast<HipT*>(Y),
-                   output_count);
-  }
-
->>>>>>> 67ef6b1a
-  return Status::OK();
-}
-
-// template Status ReduceKernel<true>::ReduceKernelShared<double, double, MIOPEN_REDUCE_TENSOR_NO_INDICES>(
-//     const double* X,
-//     const TensorShape& input_shape,
-//     double* Y,
-//     const TensorShape& output_shape,
-//     miopenReduceTensorOp_t miopen_reduce_op,
-//     std::vector<int64_t>& output_dims) const;
-
-template Status ReduceKernel<true>::ReduceKernelShared<float, float, MIOPEN_REDUCE_TENSOR_NO_INDICES>(
+    std::vector<int64_t> output_dims) const;
+
+template Status ReduceKernel<true>::ReduceKernelShared<float, float>(
     const float* X,
     const TensorShape& input_shape,
     float* Y,
     const TensorShape& output_shape,
     miopenReduceTensorOp_t miopen_reduce_op,
-    std::vector<int64_t>& output_dims) const;
-
-template Status ReduceKernel<true>::ReduceKernelShared<MLFloat16, MLFloat16, MIOPEN_REDUCE_TENSOR_NO_INDICES>(
+    std::vector<int64_t> output_dims) const;
+
+template Status ReduceKernel<true>::ReduceKernelShared<MLFloat16, MLFloat16>(
     const MLFloat16* X,
     const TensorShape& input_shape,
     MLFloat16* Y,
     const TensorShape& output_shape,
     miopenReduceTensorOp_t miopen_reduce_op,
-    std::vector<int64_t>& output_dims) const;
+    std::vector<int64_t> output_dims) const;
 
 // `input_shape_override` (if provided) is the input shape for compute purposes
 Status PrepareForReduce(const Tensor* X,
@@ -511,26 +187,50 @@
   ORT_ENFORCE(nullptr != X);
 
   const TensorShape& input_shape = input_shape_override ? *input_shape_override : X->Shape();
-  const int64_t rank = gsl::narrow<int64_t>(input_shape.NumDimensions());
+  int64_t rank = static_cast<int64_t>(input_shape.NumDimensions());
+  prepare_reduce_metadata.rank = rank;
   prepare_reduce_metadata.input_count = input_shape.Size();
+  prepare_reduce_metadata.stride = (rank > 0) ? input_shape[input_shape.NumDimensions() - 1] : 1;
+  prepare_reduce_metadata.contiguous_axes = false;
 
   if (rank > 8) {
-    return ORT_MAKE_STATUS(ONNXRUNTIME, FAIL, "MIOpen only supports up to 8-D tensors in reduction");
+    return ORT_MAKE_STATUS(ONNXRUNTIME, FAIL, "miopen only supports up to 8-D tensors in reduction");
   }
 
   const auto& input_dims = input_shape.GetDims();
   std::vector<bool> reduced(rank, false);
   prepare_reduce_metadata.output_dims.reserve(input_dims.size());
   if (axes.size() > 0) {
+    int64_t reduced_axis;
+    std::vector<uint64_t> reduced_axes(axes.size());
     prepare_reduce_metadata.output_dims = input_dims;
-    for (auto axis : axes) {
-      axis = HandleNegativeAxis(axis, rank);
+    for (size_t i = 0; i < axes.size(); i++) {
+      reduced_axis = axes[i];
+      const int64_t axis = HandleNegativeAxis(reduced_axis, rank);
       ORT_ENFORCE(input_dims[axis] != 0,
                   "Can't reduce on dim with value of 0 if 'keepdims' is false. "
                   "Invalid output shape would be produced. input_shape:",
                   input_shape);
       prepare_reduce_metadata.output_dims[axis] = 1;
       reduced[axis] = true;
+      reduced_axes[i] = axis;
+    }
+
+    bool contiguous_axes = true;
+    std::sort(reduced_axes.begin(), reduced_axes.end());
+    for (size_t i = 0; i < reduced_axes.size(); i++) {
+      if (reduced_axes[i] != i) {
+        contiguous_axes = false;
+        break;
+      }
+    }
+    int64_t stride = 1;
+    if (contiguous_axes) {
+      for (size_t s = rank - 1; s >= reduced_axes.size(); s--) {
+        stride *= input_dims[s];
+      }
+      prepare_reduce_metadata.stride = stride;
+      prepare_reduce_metadata.contiguous_axes = true;
     }
   } else {
     // no axes provided (i.e.) default axes  => reduce on all dims
@@ -557,7 +257,7 @@
     // so the result is just a scalar, we keep 'squeezed_output_dims' empty (i.e.) no-op
   }
 
-  // MIOpen requires at least 3D input, so pad 1s if needed
+  // miopen requires at least 3D input, so pad 1s if needed
   prepare_reduce_metadata.input_dims_miopen = input_dims;
   prepare_reduce_metadata.output_dims_miopen = prepare_reduce_metadata.output_dims;
   if (rank < 3) {
@@ -568,747 +268,99 @@
 
   prepare_reduce_metadata.output_count = TensorShape(prepare_reduce_metadata.output_dims).Size();
 
+  if (prepare_reduce_metadata.rank == 0) {
+    prepare_reduce_metadata.rank = 1;
+  }
+
   return Status::OK();
 }
 
 // `input_shape_override` is the input shape for compute purposes (if provided)
-template <typename T, miopenReduceTensorIndices_t ReduceTensorIndices>
-Status ReduceComputeCore(ROCMExecutionProvider& rocm_ep, const Tensor& input, PrepareReduceMetadata& prepare_reduce_metadata,
+template <typename T>
+Status ReduceComputeCore(const Tensor& input, PrepareReduceMetadata& prepare_reduce_metadata,
                          /*out*/ Tensor& output, miopenReduceTensorOp_t miopen_reduce_op,
                          const std::vector<int64_t>& axes,
                          bool calculate_log, bool calculate_sqt, bool log_sum_exp, bool fast_reduction,
                          const TensorShape* input_shape_override) {
   typedef typename ToHipType<T>::MappedType HipT;
-  const TensorShape& input_shape = input_shape_override ? *input_shape_override : input.Shape();
+  // const TensorShape& input_shape = input_shape_override ? *input_shape_override : input.Shape();
 
   int64_t input_count = prepare_reduce_metadata.input_count;
   int64_t output_count = prepare_reduce_metadata.output_count;
-  std::vector<int64_t>& output_dims = prepare_reduce_metadata.output_dims;
-  std::vector<int64_t>& input_dims_miopen = prepare_reduce_metadata.input_dims_miopen;
-  std::vector<int64_t>& output_dims_miopen = prepare_reduce_metadata.output_dims_miopen;
-<<<<<<< HEAD
-
-=======
-  hipStream_t stream = static_cast<hipStream_t>(rocm_ep.GetComputeStream());
->>>>>>> 67ef6b1a
+  // std::vector<int64_t>& output_dims = prepare_reduce_metadata.output_dims;
+  // std::vector<int64_t>& input_dims_miopen = prepare_reduce_metadata.input_dims_miopen;
+  // std::vector<int64_t>& output_dims_miopen = prepare_reduce_metadata.output_dims_miopen;
+  int64_t rank = prepare_reduce_metadata.rank;
+  int64_t stride = prepare_reduce_metadata.stride;
+
   // special case when there is a dim value of 0 in the shape.
   if (input_count == 0) {
     assert(output.Shape().Size() == 0);
     return Status::OK();
   }
 
-  // Block of fast matrix reduction.
-  if (fast_reduction) {
-    int m{}, n{};
-    const auto applicable_matrix_reduction = get_applicable_matrix_reduction(
-        miopen_reduce_op, input_shape.GetDims(), axes, m, n);
-    switch (applicable_matrix_reduction) {
-      case ApplicableMatrixReduction::Rows: {
-        return reduce_matrix_rows(
-<<<<<<< HEAD
-=======
-            stream,
->>>>>>> 67ef6b1a
-            reinterpret_cast<const HipT*>(input.template Data<T>()),
-            reinterpret_cast<HipT*>(output.template MutableData<T>()),
-            m, n);
-      }
-      case ApplicableMatrixReduction::Columns: {
-        const auto buffer_size_bytes = compute_reduce_matrix_columns_buffer_size<HipT>(m, n);
-        auto buffer = rocm_ep.GetScratchBuffer<void>(buffer_size_bytes);
-        return reduce_matrix_columns(
-<<<<<<< HEAD
-=======
-            stream,
->>>>>>> 67ef6b1a
-            reinterpret_cast<const HipT*>(input.template Data<T>()),
-            reinterpret_cast<HipT*>(output.template MutableData<T>()),
-            m, n, buffer.get(), buffer_size_bytes);
-      }
-      default:
-        break;
-    }
-  }
-
   // This reduction keep adding values to this buffer. If a non-zero value, say 1000, is here, the sum will start with 1000.
   // Therefore zeroing out the memory is required
-<<<<<<< HEAD
   HIP_RETURN_IF_ERROR(hipMemsetAsync(output.MutableDataRaw(), 0, output.SizeInBytes()));
-=======
-  HIP_RETURN_IF_ERROR(hipMemsetAsync(output.MutableDataRaw(), 0, output.SizeInBytes(), stream));
->>>>>>> 67ef6b1a
-
-  IAllocatorUniquePtr<float> temp_X;
-  miopenDataType_t miopen_type_X = MiopenTensor::GetDataType<HipT>();
-
-  if (ReduceTensorIndices == MIOPEN_REDUCE_TENSOR_FLATTENED_INDICES && std::is_same<T, MLFloat16>::value) {
-    // ArgMax/ArgMin with FP16 are not supported by miopen, so convert input to fp32 then call miopen
-    temp_X = rocm_ep.GetScratchBuffer<float>(input_count);
-    miopen_type_X = miopenFloat;
-<<<<<<< HEAD
-    Impl_Cast<HipT, float>(reinterpret_cast<const HipT*>(input.template Data<T>()), temp_X.get(), input_shape.Size());
-=======
-    Impl_Cast<HipT, float>(stream, reinterpret_cast<const HipT*>(input.template Data<T>()), temp_X.get(), input_shape.Size());
->>>>>>> 67ef6b1a
-  }
-
-  MiopenReduceDescriptor reduce_desc;
-  if (std::is_same<T, MLFloat16>::value) {
-    ORT_RETURN_IF_ERROR(reduce_desc.Set(miopen_reduce_op, MiopenTensor::GetDataType<float>(), ReduceTensorIndices));
-  } else {
-    ORT_RETURN_IF_ERROR(reduce_desc.Set(miopen_reduce_op, miopen_type_X, ReduceTensorIndices));
-  }
-
-  const auto one = Consts<HipT>::One;
-  const auto zero = Consts<HipT>::Zero;
-  MiopenTensor input_tensor;
-  MiopenTensor output_tensor;
-  ORT_RETURN_IF_ERROR(input_tensor.Set(input_dims_miopen, miopen_type_X));
-  ORT_RETURN_IF_ERROR(output_tensor.Set(output_dims_miopen, miopen_type_X));
-  size_t workspace_bytes = 0;
-  MIOPEN_RETURN_IF_ERROR(miopenGetReductionWorkspaceSize(rocm_ep.PerThreadMiopenHandle(), reduce_desc,
-                                                         input_tensor, output_tensor, &workspace_bytes));
-  auto workspace_rocm = rocm_ep.GetScratchBuffer<HipT>(workspace_bytes);
-
-  size_t indices_bytes = 0;
-  MIOPEN_RETURN_IF_ERROR(miopenGetReductionIndicesSize(rocm_ep.PerThreadMiopenHandle(), reduce_desc,
-                                                       input_tensor, output_tensor, &indices_bytes));
-  auto indices_rocm = rocm_ep.GetScratchBuffer<uint32_t>(indices_bytes);
-
-  if (ReduceTensorIndices == MIOPEN_REDUCE_TENSOR_NO_INDICES) {
-    IAllocatorUniquePtr<T> input_data_buffer(nullptr, [](T*) {});
-    HipT* input_data = nullptr;
-    if (calculate_sqt) {
-      input_data_buffer = rocm_ep.GetScratchBuffer<T>(input_count);
-      input_data = reinterpret_cast<HipT*>(input_data_buffer.get());
-      fast_divmod tmp_div;
-<<<<<<< HEAD
-      Impl_Mul<HipT>(static_cast<int32_t>(SimpleBroadcast::NoBroadcast), nullptr,
-=======
-      Impl_Mul<HipT>(stream, 
-                     static_cast<int32_t>(SimpleBroadcast::NoBroadcast), nullptr,
->>>>>>> 67ef6b1a
-                     reinterpret_cast<const HipT*>(input.template Data<T>()), nullptr,
-                     reinterpret_cast<const HipT*>(input.template Data<T>()), nullptr,
-                     tmp_div, tmp_div,
-                     input_data, input_count);
-    } else if (log_sum_exp) {
-      // miopenReduceTensor for ReduceSum has issue if input and output has same size, we just need to copy the data for this case
-      // This happens when the input is Scalar
-      if (input_count == output_count) {
-        if (output.template MutableData<T>() != input.template Data<T>()) {
-<<<<<<< HEAD
-          HIP_RETURN_IF_ERROR(hipMemcpyAsync(output.template MutableData<T>(), input.template Data<T>(), input_count * sizeof(T), hipMemcpyDeviceToDevice));
-=======
-          HIP_RETURN_IF_ERROR(hipMemcpyAsync(output.template MutableData<T>(), input.template Data<T>(), input_count * sizeof(T), hipMemcpyDeviceToDevice, stream));
->>>>>>> 67ef6b1a
-        }
-      } else {
-        // Reduce max -- Max/Min will output indices data
-        MiopenReduceDescriptor reduce_max_desc;
-        miopenDataType_t miopen_reduce_max_type = miopen_type_X;
-        if ((std::is_same<T, MLFloat16>::value)) {
-          miopen_reduce_max_type = miopenFloat;
-        }
-        ORT_RETURN_IF_ERROR(reduce_max_desc.Set(MIOPEN_REDUCE_TENSOR_MAX, miopen_reduce_max_type, MIOPEN_REDUCE_TENSOR_NO_INDICES));
-        size_t indices_bytes_max = 0;
-        MIOPEN_RETURN_IF_ERROR(miopenGetReductionIndicesSize(rocm_ep.PerThreadMiopenHandle(), reduce_max_desc,
-                                                             input_tensor, output_tensor, &indices_bytes_max));
-        auto indices_rocm_max = rocm_ep.GetScratchBuffer<uint32_t>(indices_bytes);
-        MIOPEN_RETURN_IF_ERROR(miopenReduceTensor(
-            rocm_ep.PerThreadMiopenHandle(), reduce_max_desc, indices_rocm_max.get(), indices_bytes_max,
-            workspace_rocm.get(), workspace_bytes,
-            &one, input_tensor, reinterpret_cast<const HipT*>(input.template Data<T>()),
-            &zero, output_tensor, reinterpret_cast<HipT*>(output.template MutableData<T>())));
-      }
-
-      // Exp(X-ReduceMax)
-      const TensorShape output_shape(output_dims);
-      auto exp_result_buffer = rocm_ep.GetScratchBuffer<T>(input_count);
-      auto exp_result = exp_result_buffer.get();
-      auto log_sum_result_buffer = rocm_ep.GetScratchBuffer<T>(output_count);
-      auto log_sum_result = log_sum_result_buffer.get();
-      BinaryElementwisePreparation prepare;
-      ORT_RETURN_IF_ERROR(prepare.BinaryElementwiseBroadcastPrepareHelper(input_shape, output_shape, input_shape));
-<<<<<<< HEAD
-      Impl_Sub<HipT>(prepare.output_rank_or_simple_broadcast,
-=======
-      Impl_Sub<HipT>(stream,
-                     prepare.output_rank_or_simple_broadcast,
->>>>>>> 67ef6b1a
-                     &prepare.lhs_padded_strides,
-                     reinterpret_cast<const HipT*>(input.template Data<T>()),
-                     &prepare.rhs_padded_strides,
-                     reinterpret_cast<HipT*>(output.template MutableData<T>()),
-                     &prepare.fdm_output_strides,
-                     prepare.fdm_H, prepare.fdm_C,
-                     reinterpret_cast<HipT*>(exp_result), input_count);
-
-<<<<<<< HEAD
-      Impl_Exp<HipT>(reinterpret_cast<HipT*>(exp_result),
-=======
-      Impl_Exp<HipT>(stream,
-                     reinterpret_cast<HipT*>(exp_result),
->>>>>>> 67ef6b1a
-                     reinterpret_cast<HipT*>(exp_result),
-                     input_count);
-
-      // miopenReduceTensor for ReduceSum has issue if input and output has same size, we just need to copy the data for this case
-      // This happens when the input is Scalar. We do not need to add anything in this case.
-      if (input_count == output_count) {
-<<<<<<< HEAD
-        HIP_RETURN_IF_ERROR(hipMemcpyAsync(reinterpret_cast<HipT*>(log_sum_result), exp_result, input_count * sizeof(T), hipMemcpyDeviceToDevice));
-=======
-        HIP_RETURN_IF_ERROR(hipMemcpyAsync(reinterpret_cast<HipT*>(log_sum_result), exp_result, input_count * sizeof(T), hipMemcpyDeviceToDevice, stream));
->>>>>>> 67ef6b1a
-      } else {
-        // ReduceSum
-        MIOPEN_RETURN_IF_ERROR(miopenReduceTensor(
-            rocm_ep.PerThreadMiopenHandle(), reduce_desc, indices_rocm.get(), indices_bytes,
-            workspace_rocm.get(), workspace_bytes,
-            &one, input_tensor, exp_result,
-            &zero, output_tensor, reinterpret_cast<HipT*>(log_sum_result)));
-      }
-
-      // Log(Sum)
-<<<<<<< HEAD
-      Impl_Log<HipT>(reinterpret_cast<HipT*>(log_sum_result),
-=======
-      Impl_Log<HipT>(stream,
-                     reinterpret_cast<HipT*>(log_sum_result),
->>>>>>> 67ef6b1a
-                     reinterpret_cast<HipT*>(log_sum_result),
-                     output_count);
-
-      // Log + ReduceMax
-      fast_divmod tmp_div;
-<<<<<<< HEAD
-      Impl_Add<HipT>(static_cast<int32_t>(SimpleBroadcast::NoBroadcast), nullptr,
-=======
-      Impl_Add<HipT>(stream,
-                     static_cast<int32_t>(SimpleBroadcast::NoBroadcast), nullptr,
->>>>>>> 67ef6b1a
-                     reinterpret_cast<HipT*>(log_sum_result), nullptr,
-                     reinterpret_cast<HipT*>(output.template MutableData<T>()), nullptr,
-                     tmp_div, tmp_div,
-                     reinterpret_cast<HipT*>(output.template MutableData<T>()), output_count);
-
+
+  // Block of fast matrix row reduction.
+  // It relies on new atomicAdd for half type, so old CUDA can't use it.
+  const auto reduction_size = input_count / stride;
+  if (!std::is_same<T, int8_t>::value && !std::is_same<T, uint8_t>::value) {
+    if (fast_reduction && reduction_size <= std::numeric_limits<int>::max() && stride <= std::numeric_limits<int>::max() &&
+        prepare_reduce_metadata.contiguous_axes &&
+        is_matrix_row_reduction(miopen_reduce_op, static_cast<int>(reduction_size), static_cast<int>(stride), rank, axes)) {
+      reduce_matrix_rows(
+          reinterpret_cast<const HipT*>(input.template Data<T>()),
+          reinterpret_cast<HipT*>(output.template MutableData<T>()),
+          static_cast<int>(reduction_size),
+          static_cast<int>(stride));
       return Status::OK();
     }
-    if (calculate_sqt) {
-      // miopenReduceTensor for ReduceSum has issue if input and output has same size, we just need to copy the data for this case
-      // This happens when the input is Scalar. We do not need to add anything in this case.
-      if (input_count == output_count) {
-<<<<<<< HEAD
-        HIP_RETURN_IF_ERROR(hipMemcpyAsync(reinterpret_cast<HipT*>(output.template MutableData<T>()), input_data, input_count * sizeof(T), hipMemcpyDeviceToDevice));
-=======
-        HIP_RETURN_IF_ERROR(hipMemcpyAsync(reinterpret_cast<HipT*>(output.template MutableData<T>()), input_data, input_count * sizeof(T), hipMemcpyDeviceToDevice, stream));
->>>>>>> 67ef6b1a
-      } else {
-        MIOPEN_RETURN_IF_ERROR(miopenReduceTensor(
-            rocm_ep.PerThreadMiopenHandle(), reduce_desc, indices_rocm.get(), indices_bytes,
-            workspace_rocm.get(), workspace_bytes,
-            &one, input_tensor, input_data,
-            &zero, output_tensor, reinterpret_cast<HipT*>(output.template MutableData<T>())));
-      }
-    } else {
-      // miopenReduceTensor for ReduceSum has issue if input and output has same size, we just need to copy the data for this case
-      if (input_count == output_count) {
-        if (output.template MutableData<T>() != input.template Data<T>()) {
-<<<<<<< HEAD
-          HIP_RETURN_IF_ERROR(hipMemcpyAsync(output.template MutableData<T>(), input.template Data<T>(), input_count * sizeof(T), hipMemcpyDeviceToDevice));
-=======
-          HIP_RETURN_IF_ERROR(hipMemcpyAsync(output.template MutableData<T>(), input.template Data<T>(), input_count * sizeof(T), hipMemcpyDeviceToDevice, stream));
->>>>>>> 67ef6b1a
-        }
-      } else {
-        MIOPEN_RETURN_IF_ERROR(miopenReduceTensor(
-            rocm_ep.PerThreadMiopenHandle(), reduce_desc, indices_rocm.get(), indices_bytes,
-            workspace_rocm.get(), workspace_bytes,
-            &one, input_tensor, reinterpret_cast<const HipT*>(input.template Data<T>()),
-            &zero, output_tensor, reinterpret_cast<HipT*>(output.template MutableData<T>())));
-      }
-    }
-  } else {  // For ArgMax & ArgMin ops, use the indicies as the output with int64 type
-<<<<<<< HEAD
-    if (temp_X) {
-      auto temp_output = rocm_ep.GetScratchBuffer<float>(output_count);
-      MIOPEN_RETURN_IF_ERROR(miopenReduceTensor(
-          rocm_ep.PerThreadMiopenHandle(), reduce_desc, indices_rocm.get(), indices_bytes,
-          workspace_rocm.get(), workspace_bytes,
-          &one, input_tensor, temp_X.get(),
-          &zero, output_tensor, temp_output.get()));
-    } else {
-      auto temp_output = rocm_ep.GetScratchBuffer<HipT>(output_count);
-      MIOPEN_RETURN_IF_ERROR(miopenReduceTensor(
-          rocm_ep.PerThreadMiopenHandle(), reduce_desc, indices_rocm.get(), indices_bytes,
-          workspace_rocm.get(), workspace_bytes,
-          &one, input_tensor, reinterpret_cast<const HipT*>(input.template Data<T>()),
-          &zero, output_tensor, temp_output.get()));
-    }
-
-    // MIOpen reduction index is uint32_t for now, cast it to int64_t according to ONNX spec
-    Impl_Cast<uint32_t, int64_t>(reinterpret_cast<uint32_t*>(indices_rocm.get()), output.template MutableData<int64_t>(), output_count);
-  }
-
-  if (calculate_log) {
-    Impl_Log<HipT>(reinterpret_cast<HipT*>(output.template MutableData<T>()),
-                   reinterpret_cast<HipT*>(output.template MutableData<T>()),
-                   output_count);
-  }
-
-=======
-    // miopenReduceTensor has issue if input and output has same size, which will happen if the axis to be reduced has dim value of 1.
-    // the output is zeros of the output size
-    if (input_count == output_count) {
-      HIP_RETURN_IF_ERROR(hipMemsetAsync(output.template MutableData<int64_t>(), static_cast<int64_t>(0), output_count * sizeof(int64_t), stream));
-    } else {
-      if (temp_X) {
-        auto temp_output = rocm_ep.GetScratchBuffer<float>(output_count);
-        MIOPEN_RETURN_IF_ERROR(miopenReduceTensor(
-            rocm_ep.PerThreadMiopenHandle(), reduce_desc, indices_rocm.get(), indices_bytes,
-            workspace_rocm.get(), workspace_bytes,
-            &one, input_tensor, temp_X.get(),
-            &zero, output_tensor, temp_output.get()));
-      } else {
-        auto temp_output = rocm_ep.GetScratchBuffer<HipT>(output_count);
-        MIOPEN_RETURN_IF_ERROR(miopenReduceTensor(
-            rocm_ep.PerThreadMiopenHandle(), reduce_desc, indices_rocm.get(), indices_bytes,
-            workspace_rocm.get(), workspace_bytes,
-            &one, input_tensor, reinterpret_cast<const HipT*>(input.template Data<T>()),
-            &zero, output_tensor, temp_output.get()));
-      }
-
-      // MIOpen reduction index is uint32_t for now, cast it to int64_t according to ONNX spec
-      Impl_Cast<uint32_t, int64_t>(stream, reinterpret_cast<uint32_t*>(indices_rocm.get()), output.template MutableData<int64_t>(), output_count);
-    }
-  }
-
-  if (calculate_log) {
-    Impl_Log<HipT>(stream,
-                   reinterpret_cast<HipT*>(output.template MutableData<T>()),
-                   reinterpret_cast<HipT*>(output.template MutableData<T>()),
-                   output_count);
-  }
-
->>>>>>> 67ef6b1a
-  return Status::OK();
+  }
+
+  if (input_count == output_count) {
+    if (output.template MutableData<T>() != input.template Data<T>()) {
+      HIP_RETURN_IF_ERROR(hipMemcpyAsync(output.template MutableData<T>(), input.template Data<T>(), input_count * sizeof(T), hipMemcpyDeviceToDevice));
+    }
+    return Status::OK();
+  }
+
+  return ORT_MAKE_STATUS(ONNXRUNTIME, FAIL, "reduction2 is not supported");
 }
 
 template <bool allow_multi_axes>
-template <typename T, miopenReduceTensorIndices_t ReduceTensorIndices>
+template <typename T>
 Status ReduceKernel<allow_multi_axes>::ComputeImpl(OpKernelContext* ctx, miopenReduceTensorOp_t miopen_reduce_op) const {
   const Tensor* X = ctx->Input<Tensor>(0);
-  std::vector<int64_t> axes;
-
-  size_t num_inputs = ctx->InputCount();
-  if (num_inputs == 2) {
-    //override the attribute value with the input value for reduction_axes
-    const Tensor* axes_tensor = ctx->Input<Tensor>(1);
-    ORT_ENFORCE(axes_tensor != nullptr, "Axes input is null");
-    ORT_ENFORCE(axes_tensor->Shape().NumDimensions() == 1, "An axes tensor must be a vector tensor.");
-    auto nDims = static_cast<size_t>(axes_tensor->Shape()[0]);
-    const auto* data = axes_tensor->template Data<int64_t>();
-    axes.assign(data, data + nDims);
-  } else {
-    axes.assign(axes_.begin(), axes_.end());
-  }
-
-  // empty axes and no-op
-  if (axes.empty() && noop_with_empty_axes_) {
-    auto* Y = ctx->Output(0, X->Shape());
-<<<<<<< HEAD
-    HIP_RETURN_IF_ERROR(hipMemcpyAsync(Y->template MutableData<T>(), X->template Data<T>(), X->SizeInBytes(), hipMemcpyDeviceToDevice));
-=======
-    HIP_RETURN_IF_ERROR(hipMemcpyAsync(Y->template MutableData<T>(), X->template Data<T>(), X->SizeInBytes(), hipMemcpyDeviceToDevice, Stream()));
->>>>>>> 67ef6b1a
-    return Status::OK();
-  }
 
   PrepareReduceMetadata prepare_reduce_metadata;
-  ORT_RETURN_IF_ERROR(PrepareForReduce(X,
-                                       keepdims_,
-                                       axes,
-                                       prepare_reduce_metadata));
-  Tensor* Y = ctx->Output(0, prepare_reduce_metadata.squeezed_output_dims);
-  const bool fast_reduction = fast_reduction_ && !ctx->GetUseDeterministicCompute();
-
-  return ReduceComputeCore<T, ReduceTensorIndices>(*rocm_ep_, *X, prepare_reduce_metadata, *Y, miopen_reduce_op, axes,
-                                                   calculate_log_, calculate_sqt_, log_sum_exp_, fast_reduction);
-<<<<<<< HEAD
-}
-
-template <>
-template <>
-Status ReduceKernel<true>::ComputeImpl<int32_t, MIOPEN_REDUCE_TENSOR_NO_INDICES>(OpKernelContext* ctx, miopenReduceTensorOp_t miopen_reduce_op) const {
-  typedef typename ToHipType<int32_t>::MappedType HipT;
-
-  const Tensor* X = ctx->Input<Tensor>(0);
-  std::vector<int64_t> axes;
-
-  size_t num_inputs = ctx->InputCount();
-  if (num_inputs == 2) {
-    //override the attribute value with the input value for reduction_axes
-    const Tensor* axes_tensor = ctx->Input<Tensor>(1);
-    ORT_ENFORCE(axes_tensor != nullptr, "Axes input is null");
-    ORT_ENFORCE(axes_tensor->Shape().NumDimensions() == 1, "An axes tensor must be a vector tensor.");
-    auto nDims = static_cast<size_t>(axes_tensor->Shape()[0]);
-    const auto* data = axes_tensor->template Data<int64_t>();
-    axes.assign(data, data + nDims);
-  } else {
-    axes.assign(axes_.begin(), axes_.end());
-  }
-
-  // empty axes and no-op
-  if (axes.empty() && noop_with_empty_axes_) {
-    auto* Y = ctx->Output(0, X->Shape());
-    HIP_RETURN_IF_ERROR(hipMemcpyAsync(Y->template MutableData<int32_t>(), X->template Data<int32_t>(), X->SizeInBytes(), hipMemcpyDeviceToDevice));
-    return Status::OK();
-  }
-
-  PrepareReduceMetadata prepare_reduce_metadata;
-
-  ORT_RETURN_IF_ERROR(PrepareForReduce(X,
-                                       keepdims_,
-                                       axes,
-                                       prepare_reduce_metadata));
-
-  Tensor* Y = ctx->Output(0, prepare_reduce_metadata.squeezed_output_dims);
-
-  int64_t input_count = prepare_reduce_metadata.input_count;
-  int64_t output_count = prepare_reduce_metadata.output_count;
-  std::vector<int64_t>& input_dims_miopen = prepare_reduce_metadata.input_dims_miopen;
-  std::vector<int64_t>& output_dims_miopen = prepare_reduce_metadata.output_dims_miopen;
-
-  // special case when there is a dim value of 0 in the shape.
-  if (input_count == 0) {
-    assert(Y->Shape().Size() == 0);
-    return Status::OK();
-  }
-
-  // miopenReduceTensor for ReduceSum has issue if input and output has same size, we just need to copy the data for this case
-  if (input_count == output_count) {
-    if (Y->template MutableData<int32_t>() != X->template Data<int32_t>()) {
-      HIP_RETURN_IF_ERROR(hipMemcpyAsync(Y->template MutableData<int32_t>(), X->template Data<int32_t>(), input_count * sizeof(int32_t), hipMemcpyDeviceToDevice));
-    }
-    return Status::OK();
-  }
-
-  // This reduction keep adding values to this buffer. If a non-zero value, say 1000, is here, the sum will start with 1000.
-  // Therefore zeroing out the memory is required
-  HIP_RETURN_IF_ERROR(hipMemsetAsync(Y->MutableDataRaw(), 0, Y->SizeInBytes()));
-
-  size_t indices_bytes = 0;
-  size_t workspace_bytes = 0;
-  MiopenTensor input_tensor;
-  MiopenTensor output_tensor;
-  MiopenReduceDescriptor reduce_desc;
-
-  miopenDataType_t miopen_type_X = miopenFloat;
-  IAllocatorUniquePtr<float> temp_X = GetScratchBuffer<float>(input_count);
-  Impl_Cast<HipT, float>(reinterpret_cast<const HipT*>(X->template Data<int32_t>()), temp_X.get(), X->Shape().Size());
-
-  ORT_RETURN_IF_ERROR(reduce_desc.Set(miopen_reduce_op, miopen_type_X, MIOPEN_REDUCE_TENSOR_FLATTENED_INDICES));
-  ORT_RETURN_IF_ERROR(input_tensor.Set(input_dims_miopen, miopen_type_X));
-  ORT_RETURN_IF_ERROR(output_tensor.Set(output_dims_miopen, miopen_type_X));
-  MIOPEN_RETURN_IF_ERROR(miopenGetReductionIndicesSize(MiopenHandle(), reduce_desc, input_tensor, output_tensor, &indices_bytes));
-  MIOPEN_RETURN_IF_ERROR(miopenGetReductionWorkspaceSize(MiopenHandle(), reduce_desc, input_tensor, output_tensor, &workspace_bytes));
-  IAllocatorUniquePtr<uint32_t> indices_rocm = GetScratchBuffer<uint32_t>(indices_bytes);
-  IAllocatorUniquePtr<HipT> workspace_rocm = GetScratchBuffer<HipT>(workspace_bytes);
-
-  const auto one = Consts<float>::One;
-  const auto zero = Consts<float>::Zero;
-  auto temp_Y = GetScratchBuffer<float>(output_count);
-  MIOPEN_RETURN_IF_ERROR(miopenReduceTensor(MiopenHandle(),
-                                            reduce_desc,
-                                            indices_rocm.get(),
-                                            indices_bytes,
-                                            workspace_rocm.get(),
-                                            workspace_bytes,
-                                            &one,
-                                            input_tensor,
-                                            temp_X.get(),
-                                            &zero,
-                                            output_tensor,
-                                            temp_Y.get()));
-
-  Impl_Cast<float, int32_t>(temp_Y.get(), Y->template MutableData<int32_t>(), output_count);
-
-  return Status::OK();
-=======
->>>>>>> 67ef6b1a
-}
-
-template <>
-template <>
-<<<<<<< HEAD
-Status ReduceKernel<true>::ComputeImpl<int8_t, MIOPEN_REDUCE_TENSOR_NO_INDICES>(OpKernelContext* ctx, miopenReduceTensorOp_t miopen_reduce_op) const {
-  typedef typename ToHipType<int8_t>::MappedType HipT;
-
-  const Tensor* X = ctx->Input<Tensor>(0);
-=======
-Status ReduceKernel<true>::ComputeImpl<int32_t, MIOPEN_REDUCE_TENSOR_NO_INDICES>(OpKernelContext* ctx, miopenReduceTensorOp_t miopen_reduce_op) const {
-  typedef typename ToHipType<int32_t>::MappedType HipT;
-
-  const Tensor* X = ctx->Input<Tensor>(0);
-  std::vector<int64_t> axes;
-
-  size_t num_inputs = ctx->InputCount();
-  if (num_inputs == 2) {
-    //override the attribute value with the input value for reduction_axes
-    const Tensor* axes_tensor = ctx->Input<Tensor>(1);
-    ORT_ENFORCE(axes_tensor != nullptr, "Axes input is null");
-    ORT_ENFORCE(axes_tensor->Shape().NumDimensions() == 1, "An axes tensor must be a vector tensor.");
-    auto nDims = static_cast<size_t>(axes_tensor->Shape()[0]);
-    const auto* data = axes_tensor->template Data<int64_t>();
-    axes.assign(data, data + nDims);
-  } else {
-    axes.assign(axes_.begin(), axes_.end());
-  }
-
-  // empty axes and no-op
-  if (axes.empty() && noop_with_empty_axes_) {
-    auto* Y = ctx->Output(0, X->Shape());
-    HIP_RETURN_IF_ERROR(hipMemcpyAsync(Y->template MutableData<int32_t>(), X->template Data<int32_t>(), X->SizeInBytes(), hipMemcpyDeviceToDevice, Stream()));
-    return Status::OK();
-  }
-
->>>>>>> 67ef6b1a
-  PrepareReduceMetadata prepare_reduce_metadata;
-
-  ORT_RETURN_IF_ERROR(PrepareForReduce(X,
-                                       keepdims_,
-<<<<<<< HEAD
-                                       axes_,
-=======
-                                       axes,
->>>>>>> 67ef6b1a
-                                       prepare_reduce_metadata));
-
-  Tensor* Y = ctx->Output(0, prepare_reduce_metadata.squeezed_output_dims);
-
-  int64_t input_count = prepare_reduce_metadata.input_count;
-  int64_t output_count = prepare_reduce_metadata.output_count;
-  std::vector<int64_t>& input_dims_miopen = prepare_reduce_metadata.input_dims_miopen;
-  std::vector<int64_t>& output_dims_miopen = prepare_reduce_metadata.output_dims_miopen;
-
-  // special case when there is a dim value of 0 in the shape.
-  if (input_count == 0) {
-    assert(Y->Shape().Size() == 0);
-    return Status::OK();
-  }
-
-<<<<<<< HEAD
-  // miopenReduceTensor has issue if input and output has same size, we just need to copy the data for this case
-  auto* const dst = Y->template MutableData<int8_t>();
-  const auto* const src = X->template Data<int8_t>();
-  if (input_count == output_count) {
-    if (src != dst) {
-      HIP_RETURN_IF_ERROR(hipMemcpyAsync(dst, src, input_count * sizeof(int8_t), hipMemcpyDeviceToDevice));
-=======
-  // miopenReduceTensor for ReduceSum has issue if input and output has same size, we just need to copy the data for this case
-  if (input_count == output_count) {
-    if (Y->template MutableData<int32_t>() != X->template Data<int32_t>()) {
-      HIP_RETURN_IF_ERROR(hipMemcpyAsync(Y->template MutableData<int32_t>(), X->template Data<int32_t>(), input_count * sizeof(int32_t), hipMemcpyDeviceToDevice, Stream()));
->>>>>>> 67ef6b1a
-    }
-    return Status::OK();
-  }
-
-  // This reduction keep adding values to this buffer. If a non-zero value, say 1000, is here, the sum will start with 1000.
-  // Therefore zeroing out the memory is required
-<<<<<<< HEAD
-  HIP_RETURN_IF_ERROR(hipMemsetAsync(Y->MutableDataRaw(), 0, Y->SizeInBytes()));
-=======
-  HIP_RETURN_IF_ERROR(hipMemsetAsync(Y->MutableDataRaw(), 0, Y->SizeInBytes(), Stream()));
->>>>>>> 67ef6b1a
-
-  size_t indices_bytes = 0;
-  size_t workspace_bytes = 0;
-  MiopenTensor input_tensor;
-  MiopenTensor output_tensor;
-  MiopenReduceDescriptor reduce_desc;
-
-  miopenDataType_t miopen_type_X = miopenFloat;
-  IAllocatorUniquePtr<float> temp_X = GetScratchBuffer<float>(input_count);
-<<<<<<< HEAD
-  Impl_Cast<HipT, float>(reinterpret_cast<const HipT*>(src), temp_X.get(), X->Shape().Size());
-=======
-  Impl_Cast<HipT, float>(Stream(), reinterpret_cast<const HipT*>(X->template Data<int32_t>()), temp_X.get(), X->Shape().Size());
->>>>>>> 67ef6b1a
-
-  ORT_RETURN_IF_ERROR(reduce_desc.Set(miopen_reduce_op, miopen_type_X, MIOPEN_REDUCE_TENSOR_FLATTENED_INDICES));
-  ORT_RETURN_IF_ERROR(input_tensor.Set(input_dims_miopen, miopen_type_X));
-  ORT_RETURN_IF_ERROR(output_tensor.Set(output_dims_miopen, miopen_type_X));
-  MIOPEN_RETURN_IF_ERROR(miopenGetReductionIndicesSize(MiopenHandle(), reduce_desc, input_tensor, output_tensor, &indices_bytes));
-  MIOPEN_RETURN_IF_ERROR(miopenGetReductionWorkspaceSize(MiopenHandle(), reduce_desc, input_tensor, output_tensor, &workspace_bytes));
-  IAllocatorUniquePtr<uint32_t> indices_rocm = GetScratchBuffer<uint32_t>(indices_bytes);
-  IAllocatorUniquePtr<HipT> workspace_rocm = GetScratchBuffer<HipT>(workspace_bytes);
-
-  const auto one = Consts<float>::One;
-  const auto zero = Consts<float>::Zero;
-  auto temp_Y = GetScratchBuffer<float>(output_count);
-  MIOPEN_RETURN_IF_ERROR(miopenReduceTensor(MiopenHandle(),
-                                            reduce_desc,
-                                            indices_rocm.get(),
-                                            indices_bytes,
-                                            workspace_rocm.get(),
-                                            workspace_bytes,
-                                            &one,
-                                            input_tensor,
-                                            temp_X.get(),
-                                            &zero,
-                                            output_tensor,
-                                            temp_Y.get()));
-
-<<<<<<< HEAD
-  Impl_Cast<float, int8_t>(temp_Y.get(), dst, output_count);
-=======
-  Impl_Cast<float, int32_t>(Stream(), temp_Y.get(), Y->template MutableData<int32_t>(), output_count);
->>>>>>> 67ef6b1a
-
-  return Status::OK();
-}
-
-<<<<<<< HEAD
-=======
-template <>
-template <>
-Status ReduceKernel<true>::ComputeImpl<int8_t, MIOPEN_REDUCE_TENSOR_NO_INDICES>(OpKernelContext* ctx, miopenReduceTensorOp_t miopen_reduce_op) const {
-  typedef typename ToHipType<int8_t>::MappedType HipT;
-
-  const Tensor* X = ctx->Input<Tensor>(0);
-  PrepareReduceMetadata prepare_reduce_metadata;
-
   ORT_RETURN_IF_ERROR(PrepareForReduce(X,
                                        keepdims_,
                                        axes_,
                                        prepare_reduce_metadata));
-
   Tensor* Y = ctx->Output(0, prepare_reduce_metadata.squeezed_output_dims);
-
-  int64_t input_count = prepare_reduce_metadata.input_count;
-  int64_t output_count = prepare_reduce_metadata.output_count;
-  std::vector<int64_t>& input_dims_miopen = prepare_reduce_metadata.input_dims_miopen;
-  std::vector<int64_t>& output_dims_miopen = prepare_reduce_metadata.output_dims_miopen;
-
-  // special case when there is a dim value of 0 in the shape.
-  if (input_count == 0) {
-    assert(Y->Shape().Size() == 0);
-    return Status::OK();
-  }
-
-  // miopenReduceTensor has issue if input and output has same size, we just need to copy the data for this case
-  auto* const dst = Y->template MutableData<int8_t>();
-  const auto* const src = X->template Data<int8_t>();
-  if (input_count == output_count) {
-    if (src != dst) {
-      HIP_RETURN_IF_ERROR(hipMemcpyAsync(dst, src, input_count * sizeof(int8_t), hipMemcpyDeviceToDevice, Stream()));
-    }
-    return Status::OK();
-  }
-
-  // This reduction keep adding values to this buffer. If a non-zero value, say 1000, is here, the sum will start with 1000.
-  // Therefore zeroing out the memory is required
-  HIP_RETURN_IF_ERROR(hipMemsetAsync(Y->MutableDataRaw(), 0, Y->SizeInBytes(), Stream()));
-
-  size_t indices_bytes = 0;
-  size_t workspace_bytes = 0;
-  MiopenTensor input_tensor;
-  MiopenTensor output_tensor;
-  MiopenReduceDescriptor reduce_desc;
-
-  miopenDataType_t miopen_type_X = miopenFloat;
-  IAllocatorUniquePtr<float> temp_X = GetScratchBuffer<float>(input_count);
-  Impl_Cast<HipT, float>(Stream(), reinterpret_cast<const HipT*>(src), temp_X.get(), X->Shape().Size());
-
-  ORT_RETURN_IF_ERROR(reduce_desc.Set(miopen_reduce_op, miopen_type_X, MIOPEN_REDUCE_TENSOR_FLATTENED_INDICES));
-  ORT_RETURN_IF_ERROR(input_tensor.Set(input_dims_miopen, miopen_type_X));
-  ORT_RETURN_IF_ERROR(output_tensor.Set(output_dims_miopen, miopen_type_X));
-  MIOPEN_RETURN_IF_ERROR(miopenGetReductionIndicesSize(MiopenHandle(), reduce_desc, input_tensor, output_tensor, &indices_bytes));
-  MIOPEN_RETURN_IF_ERROR(miopenGetReductionWorkspaceSize(MiopenHandle(), reduce_desc, input_tensor, output_tensor, &workspace_bytes));
-  IAllocatorUniquePtr<uint32_t> indices_rocm = GetScratchBuffer<uint32_t>(indices_bytes);
-  IAllocatorUniquePtr<HipT> workspace_rocm = GetScratchBuffer<HipT>(workspace_bytes);
-
-  const auto one = Consts<float>::One;
-  const auto zero = Consts<float>::Zero;
-  auto temp_Y = GetScratchBuffer<float>(output_count);
-  MIOPEN_RETURN_IF_ERROR(miopenReduceTensor(MiopenHandle(),
-                                            reduce_desc,
-                                            indices_rocm.get(),
-                                            indices_bytes,
-                                            workspace_rocm.get(),
-                                            workspace_bytes,
-                                            &one,
-                                            input_tensor,
-                                            temp_X.get(),
-                                            &zero,
-                                            output_tensor,
-                                            temp_Y.get()));
-
-  Impl_Cast<float, int8_t>(Stream(), temp_Y.get(), dst, output_count);
-
-  return Status::OK();
-}
-
->>>>>>> 67ef6b1a
-namespace ReductionOps {
-
-template <typename T, miopenReduceTensorIndices_t ReduceTensorIndices>
-Tensor ReduceCompute(ROCMExecutionProvider& rocm_ep, miopenReduceTensorOp_t miopen_reduce_op, AllocatorPtr allocator,
-                     const Tensor& input, const std::vector<int64_t>& axes,
-                     bool keep_dims, bool calculate_log, bool calculate_sqt, bool log_sum_exp,
-                     bool fast_reduction, const TensorShape* input_shape_override) {
-  PrepareReduceMetadata prepare_reduce_metadata;
-  auto status = PrepareForReduce(&input,
-                                 keep_dims,
-                                 axes,
-                                 prepare_reduce_metadata,
-                                 input_shape_override);
-
-  if (!status.IsOK()) {
-    ORT_THROW(ONNXRUNTIME, FAIL, "Failed to perform reduce op: ", status.ErrorMessage());
-  }
-
-  Tensor output(input.DataType(), prepare_reduce_metadata.squeezed_output_dims, allocator);
-
-  status = ReduceComputeCore<T, ReduceTensorIndices>(rocm_ep, input, prepare_reduce_metadata, output, miopen_reduce_op, axes,
-                                                     calculate_log, calculate_sqt, log_sum_exp, fast_reduction, input_shape_override);
-
-  if (!status.IsOK()) {
-    ORT_THROW(ONNXRUNTIME, FAIL, "Failed to perform reduce op: ", status.ErrorMessage());
-  }
-
-  return output;
-}
-
-// Explicit template instantiation (needed to be used in einsum_auxiliary_ops.cc)
-
-template Tensor ReduceCompute<float, MIOPEN_REDUCE_TENSOR_NO_INDICES>(
-    ROCMExecutionProvider& rocm_ep, miopenReduceTensorOp_t miopen_reduce_op,
-    AllocatorPtr allocator,
-    const Tensor& input, const std::vector<int64_t>& axes,
-    bool keep_dims, bool calculate_log, bool calculate_sqt, bool log_sum_exp,
-    bool fast_reduction, const TensorShape* input_shape_override);
-
-// template Tensor ReduceCompute<double, MIOPEN_REDUCE_TENSOR_NO_INDICES>(
-//     ROCMExecutionProvider& rocm_ep, miopenReduceTensorOp_t miopen_reduce_op,
-//     AllocatorPtr allocator,
-//     const Tensor& input, const std::vector<int64_t>& axes,
-//     bool keep_dims, bool calculate_log, bool calculate_sqt, bool log_sum_exp,
-//     bool fast_reduction, const TensorShape* input_shape_override);
-
-}  // namespace ReductionOps
+  const bool fast_reduction = fast_reduction_ && !ctx->GetUseDeterministicCompute();
+
+  return ReduceComputeCore<T>(*X, prepare_reduce_metadata, *Y, miopen_reduce_op, axes_,
+                              calculate_log_, calculate_sqt_, log_sum_exp_, fast_reduction);
+}
+
+template <>
+template <>
+Status ReduceKernel<true>::ComputeImpl<int32_t>(OpKernelContext* /*ctx*/, miopenReduceTensorOp_t /*miopen_reduce_op*/) const {
+  return ORT_MAKE_STATUS(ONNXRUNTIME, FAIL, Node().OpType(), " is not supported");
+}
 
 #define REGISTER_KERNEL_HFD(name)        \
   REGISTER_KERNEL_TYPED(name, MLFloat16) \
-  REGISTER_KERNEL_TYPED(name, float)
-// REGISTER_KERNEL_TYPED(name, double)
+  REGISTER_KERNEL_TYPED(name, float)     \
+  REGISTER_KERNEL_TYPED(name, double)
 
 #define REGISTER_KERNEL_HFD_11(name)        \
   REGISTER_KERNEL_TYPED_11(name, MLFloat16) \
-  REGISTER_KERNEL_TYPED_11(name, float)
-// REGISTER_KERNEL_TYPED_11(name, double)
+  REGISTER_KERNEL_TYPED_11(name, float)     \
+  REGISTER_KERNEL_TYPED_11(name, double)
 
 REGISTER_KERNEL_HFD_11(ArgMax)
 REGISTER_KERNEL_HFD_11(ArgMin)
@@ -1317,27 +369,22 @@
 
 REGISTER_KERNEL_TYPED_12(ReduceMax, MLFloat16)
 REGISTER_KERNEL_TYPED_12(ReduceMax, float)
-// REGISTER_KERNEL_TYPED_12(ReduceMax, double)
+REGISTER_KERNEL_TYPED_12(ReduceMax, double)
 REGISTER_KERNEL_TYPED_12(ReduceMax, int32_t)
 REGISTER_KERNEL_TYPED_12(ReduceMax, int8_t)
-// REGISTER_KERNEL_TYPED_12(ReduceMax, uint8_t)
+REGISTER_KERNEL_TYPED_12(ReduceMax, uint8_t)
 
 REGISTER_KERNEL_HFD(ReduceMean)
 
 REGISTER_KERNEL_TYPED_12(ReduceMin, MLFloat16)
 REGISTER_KERNEL_TYPED_12(ReduceMin, float)
-// REGISTER_KERNEL_TYPED_12(ReduceMin, double)
+REGISTER_KERNEL_TYPED_12(ReduceMin, double)
 REGISTER_KERNEL_TYPED_12(ReduceMin, int32_t)
 REGISTER_KERNEL_TYPED_12(ReduceMin, int8_t)
-// REGISTER_KERNEL_TYPED_12(ReduceMin, uint8_t)
+REGISTER_KERNEL_TYPED_12(ReduceMin, uint8_t)
 
 REGISTER_KERNEL_HFD(ReduceProd)
-
-REGISTER_KERNEL_TYPED_13(ReduceSum, MLFloat16)
-REGISTER_KERNEL_TYPED_13(ReduceSum, float)
-// REGISTER_KERNEL_TYPED_13(ReduceSum, double)
-REGISTER_KERNEL_TYPED_13(ReduceSum, int32_t)
-
+REGISTER_KERNEL_HFD(ReduceSum)
 REGISTER_KERNEL_HFD(ReduceLogSum)
 REGISTER_KERNEL_HFD(ReduceSumSquare)
 REGISTER_KERNEL_HFD(ReduceLogSumExp)
@@ -1350,6 +397,7 @@
 REGISTER_KERNEL_INT32(ReduceMean)
 
 REGISTER_KERNEL_INT32(ReduceProd)
+REGISTER_KERNEL_INT32(ReduceSum)
 
 }  // namespace rocm
 }  // namespace onnxruntime