--- conflicted
+++ resolved
@@ -116,7 +116,7 @@
     is_asym_ = zero_point_arg != nullptr;
     all_constant_ = B_constant && scale_constant;
     all_constant_ = is_asym_ ? all_constant_ && zero_point_constant : all_constant_;
-#endif 
+#endif
   }
 
   Status Compute(OpKernelContext* context) const override;
@@ -143,7 +143,7 @@
 
   bool has_zp_input_{false};
 #if defined(ORT_NEURAL_SPEED)
-  
+
   bool is_asym_{false};
   bool all_constant_{false};
 
@@ -211,14 +211,8 @@
   }
 
 #else   // defined(ORT_NEURAL_SPEED)
-<<<<<<< HEAD
   const auto compute_type = static_cast<MLAS_SQNBIT_GEMM_COMPUTE_TYPE>(accuracy_level_);
-  if (input_idx == 1) {
-=======
-
   if (input_idx == InputIndex::B) {
-    const auto compute_type = static_cast<MLAS_SQNBIT_GEMM_COMPUTE_TYPE>(accuracy_level_);
->>>>>>> 3ecb0123
     if (!MlasIsSQNBitGemmAvailable(nbits_, block_size_, compute_type)) {
       return Status::OK();
     }
@@ -237,11 +231,11 @@
     }
     is_packed = true;
   }
-  else if (input_idx == 2 && packed_b_ != nullptr) {
+  else if (input_idx == InputIndex::scales && packed_b_ != nullptr) {
     auto sptr = tensor.Data<float>();
     MlasSQNBitGemmPackQuantBData(N_, K_, nbits_, block_size_, compute_type, nullptr, packed_b_.get(), sptr, has_zp_input_, nullptr);
     is_packed = false;
-  } else if (input_idx == 3 && packed_b_ != nullptr) {
+  } else if (input_idx == InputIndex::zero_points && packed_b_ != nullptr) {
     auto zptr = tensor.Data<uint8_t>();
     MlasSQNBitGemmPackQuantBData(N_, K_, nbits_, block_size_, compute_type, nullptr, packed_b_.get(), nullptr, has_zp_input_, zptr);
     is_packed = false;
