--- conflicted
+++ resolved
@@ -3,18 +3,17 @@
 
 # -*- coding: UTF-8 -*-
 import onnx
-from onnx import AttributeProto, TensorProto, GraphProto
+from onnx import helper, AttributeProto, TensorProto, GraphProto
 import os
 from onnxruntime.tools.symbolic_shape_infer import SymbolicShapeInference
 from pathlib import Path
 import unittest
 
-<<<<<<< HEAD
-=======
+
 def unique_element(lst):
     assert len(lst) == 1
     return lst[0]
->>>>>>> d1cb8c9d
+
 
 class TestSymbolicShapeInference(unittest.TestCase):
     def test_symbolic_shape_infer(self):
@@ -29,6 +28,8 @@
                                                 int_max=100000,
                                                 guess_output_rank=True)
 
+
+class TestSymbolicShapeInferenceForUnsqueeze(unittest.TestCase):
     def _check_shapes(self, graph, inferred_graph, vis):  # type: (GraphProto, GraphProto, List[ValueInfoProto]) -> None
         names_in_vis = set(x.name for x in vis)
         vis = list(x for x in graph.value_info if x.name not in names_in_vis) + vis
@@ -46,7 +47,6 @@
         assert False
 
     def test_unsqueeze_opset_11(self):
-        from onnx import helper, TensorProto
         graph = helper.make_graph([
             helper.make_node("Unsqueeze", ["input"], ["temp"], axes=[0]),
             helper.make_node("Identity", ["temp"], ["output"]),
@@ -66,7 +66,6 @@
         self._check_shapes(graph, inferred.graph, expected_shapes)
 
     def test_unsqueeze_opset_13(self):
-        from onnx import helper, TensorProto
         graph = helper.make_graph([
             helper.make_node("Unsqueeze", ["input", "axes"], ["temp"]),
             helper.make_node("Identity", ["temp"], ["output"]),
@@ -91,54 +90,43 @@
 class TestSymbolicShapeInferenceForSlice(unittest.TestCase):
     def check_slice_of_concat(self, input_dims, start, end, step, expected_output_dim):
         _dimstrmap = {dim: f"dim{i}" for i, dim in enumerate(input_dims)}
+
         def dimstrmap(dim):
             return _dimstrmap.get(dim, dim)
+
         def get_initializer(name):
             valuemap = {"zero": 0, "one": 1, "two": 2, "ten": 10, "intmax": 2**32}
             value = -valuemap[name[4:]] if name.startswith("neg_") else valuemap[name]
             return onnx.helper.make_tensor(name, TensorProto.INT64, [1], [value])
 
-        initializers = [get_initializer(name) for name in  ["zero", "one", "two", "ten", "intmax", "neg_intmax", "neg_one", "neg_ten"]]
+        initializers = [
+            get_initializer(name)
+            for name in ["zero", "one", "two", "ten", "intmax", "neg_intmax", "neg_one", "neg_ten"]
+        ]
         inputs = []
         nodes = []
         for i, dim in enumerate(input_dims):
             inputs.append(onnx.helper.make_tensor_value_info(f"t{i}", TensorProto.FLOAT, ["B", dim]))
-            nodes.extend(
-                [
-                    onnx.helper.make_node("Shape", [f"t{i}"], [f"shape{i}"]),
-                    onnx.helper.make_node(
-                        "Slice",
-                        [f"shape{i}", "one", "two", "zero", "one"],
-                        [f"dim{i}"]
-                    ),
-                    onnx.helper.make_node("Neg", [f"dim{i}"], [f"neg_dim{i}"])
-                ]
-            )
+            nodes.extend([
+                onnx.helper.make_node("Shape", [f"t{i}"], [f"shape{i}"]),
+                onnx.helper.make_node("Slice", [f"shape{i}", "one", "two", "zero", "one"], [f"dim{i}"]),
+                onnx.helper.make_node("Neg", [f"dim{i}"], [f"neg_dim{i}"])
+            ])
 
         def make_concat_dims(concat_name, dims):
-            dims = [
-                f"neg_{dimstrmap(dim[1:])}" if dim.startswith("-") else dimstrmap(dim) for dim in dims
-            ]
+            dims = [f"neg_{dimstrmap(dim[1:])}" if dim.startswith("-") else dimstrmap(dim) for dim in dims]
             return onnx.helper.make_node("Concat", dims, [concat_name], axis=0)
 
-        nodes.extend(
-            [
-                onnx.helper.make_node("Concat", [inp.name for inp in inputs], ["concat"], axis=1),
-                make_concat_dims("starts", ["zero", start]),
-                make_concat_dims("ends", ["intmax", end]),
-                make_concat_dims("axes", ["zero", "one"]),
-                make_concat_dims("steps", ["one", step]),
-                onnx.helper.make_node("Slice", ["concat", "starts", "ends", "axes", "steps"], ["output"])
-            ]
-        )
+        nodes.extend([
+            onnx.helper.make_node("Concat", [inp.name for inp in inputs], ["concat"], axis=1),
+            make_concat_dims("starts", ["zero", start]),
+            make_concat_dims("ends", ["intmax", end]),
+            make_concat_dims("axes", ["zero", "one"]),
+            make_concat_dims("steps", ["one", step]),
+            onnx.helper.make_node("Slice", ["concat", "starts", "ends", "axes", "steps"], ["output"])
+        ])
         output = onnx.helper.make_tensor_value_info("output", TensorProto.FLOAT, ["d1", "d2"])
-        graph_def = onnx.helper.make_graph(
-            nodes,
-            "graph",
-            inputs,
-            [output],
-            initializer=initializers
-        )
+        graph_def = onnx.helper.make_graph(nodes, "graph", inputs, [output], initializer=initializers)
         model = SymbolicShapeInference.infer_shapes(onnx.helper.make_model(graph_def))
         output = unique_element(model.graph.output)
         shape = [d.dim_param if d.dim_param else d.dim_value for d in output.type.tensor_type.shape.dim]
