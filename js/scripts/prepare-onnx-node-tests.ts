--- conflicted
+++ resolved
@@ -10,10 +10,7 @@
 import {downloadZip, extractFile} from './utils';
 
 const TEST_DATA_OPSET_VERSIONS = [
-<<<<<<< HEAD
-=======
   ['opset18', '1.13.0'],
->>>>>>> 8372c86e
   ['opset17', '1.12.1'],
   ['opset16', '1.11.0'],
   ['opset15', '1.10.2'],
