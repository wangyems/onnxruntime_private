--- conflicted
+++ resolved
@@ -94,6 +94,8 @@
     model_local_functions_[function_utils::GetFunctionIdentifier(func_ptr->domain(), func_ptr->name())] = func_ptr;
   }
 
+  model_local_function_templates_.reserve(model_proto_.functions().size());
+  model_local_function_templates_maps_.reserve(model_proto_.functions().size());
   for (auto& func : model_proto_.functions()) {
     auto func_schema_ptr = function_utils::CreateSchema(func.domain(),
                                                         func.name(),
@@ -101,7 +103,7 @@
                                                         *p_domain_to_version,
                                                         *schema_registry,
                                                         logger,
-                                                        allow_released_opsets_only);
+                                                        allow_released_opsets_only_final);
     auto func_template_ptr = std::make_unique<FunctionTemplate>();
     func_template_ptr->op_schema_ = std::move(func_schema_ptr);
     func_template_ptr->onnx_func_proto_ = &func;
@@ -112,11 +114,7 @@
   // need to call private ctor so can't use make_shared
   GSL_SUPPRESS(r .11)
   graph_.reset(new Graph(*this, model_proto_.mutable_graph(), *p_domain_to_version, IrVersion(), schema_registry,
-<<<<<<< HEAD
-                         logger));
-=======
-                         model_functions, logger, options.strict_shape_type_inference));
->>>>>>> 6fb29f5b
+                         logger, options.strict_shape_type_inference));
 }
 
 Model::Model(const ModelProto& model_proto, const PathString& model_path,
@@ -218,6 +216,8 @@
     model_local_functions_[function_utils::GetFunctionIdentifier(func.domain(), func.name())] = &func;
   }
 
+  model_local_function_templates_.reserve(model_proto_.functions().size());
+  model_local_function_templates_maps_.reserve(model_proto_.functions().size());
   for (auto& func : model_proto_.functions()) {
     auto func_schema_ptr = function_utils::CreateSchema(func.domain(),
                                                         func.name(),
@@ -225,7 +225,7 @@
                                                         domain_to_version,
                                                         *schema_registry,
                                                         logger,
-                                                        allow_released_opsets_only);
+                                                        allow_official_onnx_release_only_final);
     auto func_template_ptr = std::make_unique<FunctionTemplate>();
     func_template_ptr->op_schema_ = std::move(func_schema_ptr);
     func_template_ptr->onnx_func_proto_ = &func;
@@ -235,15 +235,11 @@
 
   // create instance. need to call private ctor so can't use make_unique
   GSL_SUPPRESS(r .11)
-<<<<<<< HEAD
-  graph_.reset(new Graph(*this, model_proto_.mutable_graph(), domain_to_version, IrVersion(), schema_registry, logger));
+  graph_.reset(new Graph(*this, model_proto_.mutable_graph(), domain_to_version, IrVersion(), schema_registry, logger, options.strict_shape_type_inference));
 }
 
 const InlinedHashMap<std::string, FunctionTemplate*>& Model::GetModelLocalFunctionTemplates() const {
   return model_local_function_templates_maps_;
-=======
-  graph_.reset(new Graph(*this, model_proto_.mutable_graph(), domain_to_version, IrVersion(), schema_registry, model_local_functions, logger, options.strict_shape_type_inference));
->>>>>>> 6fb29f5b
 }
 
 Version Model::IrVersion() const {
