--- conflicted
+++ resolved
@@ -6,24 +6,13 @@
     image: 'onnxruntime-master-ep-perf'
   timeoutInMinutes: 2000 
   steps:
-<<<<<<< HEAD
-
+  
     - script: '$(Build.SourcesDirectory)/onnxruntime/python/tools/tensorrt/perf/build/build_images.sh -o $(Build.SourcesDirectory)/dockerfiles/Dockerfile.tensorrt -p $(Build.SourcesDirectory)/onnxruntime/python/tools/tensorrt/perf/build/Dockerfile.tensorrt-perf -b master -i $(image)'
       displayName: 'Build latest ORT Images'
       workingDirectory: '$(Build.SourcesDirectory)/onnxruntime/python/tools/tensorrt/perf/build'
 
     - script: '$(Build.SourcesDirectory)/onnxruntime/python/tools/tensorrt/perf/run_perf_docker.sh -d $(image) -o "onnx-zoo-models"'
       displayName: 'Onnx Zoo Models Perf'
-=======
-    #- template: templates/set-test-data-variables-step.yml
-    #
-    - script: 'python3 ort_build_latest.py -c /usr/local/cuda-11.1/ -t /home/hcsuser/tensorrt/TensorRT-7.2.2/ -o /home/hcsuser/repos/onnxruntime'
-      displayName: 'Upgrade ORT wheel'
-      workingDirectory: '$(Build.SourcesDirectory)/onnxruntime/python/tools/tensorrt/perf/'
-    
-    - script: '$(Build.SourcesDirectory)/onnxruntime/python/tools/tensorrt/perf/perf.sh "onnx-zoo-models"'
-      displayName: 'Command Line Script 1'
->>>>>>> b8b41e37
       workingDirectory: '$(Build.SourcesDirectory)/onnxruntime/python/tools/tensorrt/perf/'
 
     - script: '$(Build.SourcesDirectory)/onnxruntime/python/tools/tensorrt/perf/run_perf_docker.sh -d  $(image) -o "many-models"'
