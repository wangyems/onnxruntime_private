// Copyright (c) Microsoft Corporation. All rights reserved.
// Licensed under the MIT License.

#include "core/session/onnxruntime_c_api.h"
#include "core/session/allocator_impl.h"
#include "core/session/inference_session_utils.h"
#include "core/session/IOBinding.h"
#include "core/framework/allocator.h"
#include "core/framework/error_code_helper.h"
#include "core/framework/execution_provider.h"
#include "core/framework/utils.h"
#include <cassert>
#include <cstring>
#include <functional>
#include <sstream>

#include "core/common/logging/logging.h"
#include "core/common/status.h"
#include "core/common/safeint.h"
#include "core/graph/constants.h"
#include "core/graph/graph.h"
#include "core/framework/allocator.h"
#include "core/framework/tensor.h"
#include "core/framework/ml_value.h"
#include "core/session/environment.h"
#include "core/framework/callback.h"
#include "core/framework/tensorprotoutils.h"
#include "core/framework/onnxruntime_typeinfo.h"
#include "core/session/inference_session.h"
#include "core/session/ort_apis.h"
#include "core/session/ort_env.h"
#include "core/framework/data_types.h"
#include "abi_session_options_impl.h"
#include "core/framework/TensorSeq.h"
#include "core/platform/ort_mutex.h"

using namespace onnxruntime::logging;
using onnxruntime::BFloat16;
using onnxruntime::DataTypeImpl;
using onnxruntime::Environment;
using onnxruntime::IAllocator;
using onnxruntime::InputDefList;
using onnxruntime::MLFloat16;
using onnxruntime::OutputDefList;
using onnxruntime::Tensor;
using onnxruntime::ToOrtStatus;
using onnxruntime::common::Status;

using namespace onnxruntime;

#ifndef ORT_STATUS_PTR
#ifdef _WIN32
#define ORT_STATUS_PTR _Check_return_ _Ret_maybenull_ OrtStatusPtr
#else
#define ORT_STATUS_PTR OrtStatus*
#endif
#endif

// Return the OrtStatus if it indicates an error
#define ORT_API_RETURN_IF_ERROR(expr) \
  do {                                \
    auto _status = (expr);            \
    if (_status)                      \
      return _status;                 \
  } while (0)

// Convert internal onnxruntime::Status to OrtStatus and return if there's an error
#define ORT_API_RETURN_IF_STATUS_NOT_OK(expr) \
  do {                                        \
    auto _status = (expr);                    \
    if (!_status.IsOK())                      \
      return ToOrtStatus(_status);            \
  } while (0)

#define TENSOR_READ_API_BEGIN                          \
  API_IMPL_BEGIN                                       \
  auto v = reinterpret_cast<const ::OrtValue*>(value); \
  auto& tensor = v->Get<onnxruntime::Tensor>();

#define TENSOR_READWRITE_API_BEGIN \
  API_IMPL_BEGIN                   \
  auto v = (value);                \
  auto tensor = v->GetMutable<onnxruntime::Tensor>();

ORT_API_STATUS_IMPL(OrtApis::CreateEnvWithCustomLogger, OrtLoggingFunction logging_function,
                    _In_opt_ void* logger_param, OrtLoggingLevel default_warning_level, _In_ const char* logid,
                    _Outptr_ OrtEnv** out) {
  API_IMPL_BEGIN
  OrtEnv::LoggingManagerConstructionInfo lm_info{logging_function, logger_param, default_warning_level, logid};
  Status status;
  *out = OrtEnv::GetInstance(lm_info, status);
  return ToOrtStatus(status);
  API_IMPL_END
}

ORT_API_STATUS_IMPL(OrtApis::CreateEnv, OrtLoggingLevel default_warning_level,
                    _In_ const char* logid, _Outptr_ OrtEnv** out) {
  API_IMPL_BEGIN
  OrtEnv::LoggingManagerConstructionInfo lm_info{nullptr, nullptr, default_warning_level, logid};
  Status status;
  *out = OrtEnv::GetInstance(lm_info, status);
  return ToOrtStatus(status);
  API_IMPL_END
}

ORT_API_STATUS_IMPL(OrtApis::CreateEnvWithGlobalThreadPools, OrtLoggingLevel default_warning_level,
                    _In_ const char* logid, _In_ const struct OrtThreadingOptions* tp_options, _Outptr_ OrtEnv** out) {
  API_IMPL_BEGIN
  OrtEnv::LoggingManagerConstructionInfo lm_info{nullptr, nullptr, default_warning_level, logid};
  Status status;
  *out = OrtEnv::GetInstance(lm_info, status, tp_options);
  return ToOrtStatus(status);
  API_IMPL_END
}

ORT_API_STATUS_IMPL(OrtApis::CreateCustomEnv, OrtLoggingFunction logging_function, _In_opt_ void* logger_param,
                    OrtLoggingLevel default_logging_level, _In_ const char* logid, _In_ const struct OrtThreadingOptions* tp_options,
                    _Outptr_ OrtEnv** out) {
  API_IMPL_BEGIN
  OrtEnv::LoggingManagerConstructionInfo lm_info{logging_function, logger_param, default_logging_level, logid};
  Status status;
  *out = OrtEnv::GetInstance(lm_info, status, tp_options);
  return ToOrtStatus(status);
  API_IMPL_END
}

// enable platform telemetry
ORT_API_STATUS_IMPL(OrtApis::EnableTelemetryEvents, _In_ const OrtEnv* ort_env) {
  API_IMPL_BEGIN
  ORT_UNUSED_PARAMETER(ort_env);
  // note telemetry is controlled via the platform Env object, not the OrtEnv object instance
  const Env& env = Env::Default();
  env.GetTelemetryProvider().EnableTelemetryEvents();
  return nullptr;
  API_IMPL_END
}

ORT_API_STATUS_IMPL(OrtApis::DisableTelemetryEvents, _In_ const OrtEnv* ort_env) {
  API_IMPL_BEGIN
  ORT_UNUSED_PARAMETER(ort_env);
  // note telemetry is controlled via the platform Env object, not the OrtEnv object instance
  const Env& env = Env::Default();
  env.GetTelemetryProvider().DisableTelemetryEvents();
  return nullptr;
  API_IMPL_END
}

ORT_STATUS_PTR CreateTensorImpl(MLDataType ml_type, const int64_t* shape, size_t shape_len,
                                _Inout_ OrtAllocator* allocator, std::unique_ptr<Tensor>* out) {
  std::vector<int64_t> shapes(shape_len);
  for (size_t i = 0; i != shape_len; ++i) {
    shapes[i] = shape[i];
  }
  std::shared_ptr<IAllocator> alloc_ptr = std::make_shared<onnxruntime::AllocatorWrapper>(allocator);
  *out = onnxruntime::make_unique<Tensor>(ml_type, onnxruntime::TensorShape(shapes), alloc_ptr);
  return nullptr;
}

ORT_STATUS_PTR CreateTensorImplForSeq(MLDataType elem_type, const int64_t* shape, size_t shape_len, Tensor& out) {
  std::vector<int64_t> shapes(shape_len);
  for (size_t i = 0; i != shape_len; ++i) {
    shapes[i] = shape[i];
  }
  OrtAllocator* allocator;
  // TODO(pranav): what allocator should be used to create the tensor here?
  // for the sake of simplicity of the API using the default one here
  auto st = OrtApis::GetAllocatorWithDefaultOptions(&allocator);
  if (st) {
    return st;
  }
  std::shared_ptr<IAllocator> alloc_ptr = std::make_shared<onnxruntime::AllocatorWrapper>(allocator);
  out = Tensor(elem_type, onnxruntime::TensorShape(shapes), alloc_ptr);
  return nullptr;
}

/**
 *
 * this function will create a copy of the allocator info
 */
ORT_STATUS_PTR CreateTensorImpl(MLDataType ml_type, const int64_t* shape, size_t shape_len, const OrtMemoryInfo* info,
                                void* p_data, size_t p_data_len, std::unique_ptr<Tensor>* out) {
  size_t elem_count = 1;
  std::vector<int64_t> shapes(shape_len);
  for (size_t i = 0; i != shape_len; ++i) {
    if (shape[i] < 0)
      return OrtApis::CreateStatus(ORT_INVALID_ARGUMENT, "tried creating tensor with negative value in shape");
    elem_count *= static_cast<size_t>(shape[i]);
    shapes[i] = shape[i];
  }

  size_t size_to_allocate;
  if (!IAllocator::CalcMemSizeForArray(ml_type->Size(), elem_count, &size_to_allocate)) {
    return OrtApis::CreateStatus(ORT_INVALID_ARGUMENT, "size overflow");
  }
  if (size_to_allocate > p_data_len) {
    std::ostringstream oss;
    oss << "not enough space: expected " << size_to_allocate << ", got " << p_data_len;
    return OrtApis::CreateStatus(ORT_INVALID_ARGUMENT, oss.str().c_str());
  }
  *out = onnxruntime::make_unique<Tensor>(ml_type, onnxruntime::TensorShape(shapes), p_data, *info);
  return nullptr;
}

namespace c_api_internal {

template <class T>
inline ORT_STATUS_PTR CallCreateTensorImpl(const int64_t* shape, size_t shape_len, const OrtMemoryInfo* info,
                                           void* p_data, size_t p_data_len, std::unique_ptr<Tensor>* out) {
  auto ml_value = DataTypeImpl::GetType<T>();
  return CreateTensorImpl(ml_value, shape, shape_len, info, p_data, p_data_len, out);
}

template <class T>
inline ORT_STATUS_PTR CallCreateTensorImpl(const int64_t* shape, size_t shape_len, _Inout_ OrtAllocator* allocator,
                                           std::unique_ptr<Tensor>* out) {
  auto ml_type = DataTypeImpl::GetType<T>();
  return CreateTensorImpl(ml_type, shape, shape_len, allocator, out);
}

}  // namespace c_api_internal

ORT_API_STATUS_IMPL(OrtApis::CreateTensorWithDataAsOrtValue, _In_ const OrtMemoryInfo* info,
                    _Inout_ void* p_data, size_t p_data_len, _In_ const int64_t* shape, size_t shape_len,
                    ONNXTensorElementDataType type, _Outptr_ OrtValue** out) {
  API_IMPL_BEGIN
  std::unique_ptr<Tensor> tensor;
  switch (type) {
    case ONNX_TENSOR_ELEMENT_DATA_TYPE_FLOAT:
      ORT_API_RETURN_IF_ERROR(c_api_internal::CallCreateTensorImpl<float>(shape, shape_len, info, p_data, p_data_len, &tensor));
      break;
    case ONNX_TENSOR_ELEMENT_DATA_TYPE_UINT8:
      ORT_API_RETURN_IF_ERROR(c_api_internal::CallCreateTensorImpl<uint8_t>(shape, shape_len, info, p_data, p_data_len, &tensor));
      break;
    case ONNX_TENSOR_ELEMENT_DATA_TYPE_INT8:
      ORT_API_RETURN_IF_ERROR(c_api_internal::CallCreateTensorImpl<int8_t>(shape, shape_len, info, p_data, p_data_len, &tensor));
      break;
    case ONNX_TENSOR_ELEMENT_DATA_TYPE_UINT16:
      ORT_API_RETURN_IF_ERROR(c_api_internal::CallCreateTensorImpl<uint16_t>(shape, shape_len, info, p_data, p_data_len, &tensor));
      break;
    case ONNX_TENSOR_ELEMENT_DATA_TYPE_INT16:
      ORT_API_RETURN_IF_ERROR(c_api_internal::CallCreateTensorImpl<int16_t>(shape, shape_len, info, p_data, p_data_len, &tensor));
      break;
    case ONNX_TENSOR_ELEMENT_DATA_TYPE_INT32:
      ORT_API_RETURN_IF_ERROR(c_api_internal::CallCreateTensorImpl<int32_t>(shape, shape_len, info, p_data, p_data_len, &tensor));
      break;
    case ONNX_TENSOR_ELEMENT_DATA_TYPE_UINT32:
      ORT_API_RETURN_IF_ERROR(c_api_internal::CallCreateTensorImpl<uint32_t>(shape, shape_len, info, p_data, p_data_len, &tensor));
      break;
    case ONNX_TENSOR_ELEMENT_DATA_TYPE_INT64:
      ORT_API_RETURN_IF_ERROR(c_api_internal::CallCreateTensorImpl<int64_t>(shape, shape_len, info, p_data, p_data_len, &tensor));
      break;
    case ONNX_TENSOR_ELEMENT_DATA_TYPE_UINT64:
      ORT_API_RETURN_IF_ERROR(c_api_internal::CallCreateTensorImpl<uint64_t>(shape, shape_len, info, p_data, p_data_len, &tensor));
      break;
    case ONNX_TENSOR_ELEMENT_DATA_TYPE_STRING:
      ORT_API_RETURN_IF_ERROR(c_api_internal::CallCreateTensorImpl<std::string>(shape, shape_len, info, p_data, p_data_len, &tensor));
      break;
    case ONNX_TENSOR_ELEMENT_DATA_TYPE_BOOL:
      ORT_API_RETURN_IF_ERROR(c_api_internal::CallCreateTensorImpl<bool>(shape, shape_len, info, p_data, p_data_len, &tensor));
      break;
    case ONNX_TENSOR_ELEMENT_DATA_TYPE_FLOAT16:
      ORT_API_RETURN_IF_ERROR(c_api_internal::CallCreateTensorImpl<MLFloat16>(shape, shape_len, info, p_data, p_data_len, &tensor));
      break;
    case ONNX_TENSOR_ELEMENT_DATA_TYPE_BFLOAT16:
      ORT_API_RETURN_IF_ERROR(c_api_internal::CallCreateTensorImpl<BFloat16>(shape, shape_len, info, p_data, p_data_len, &tensor));
      break;
    case ONNX_TENSOR_ELEMENT_DATA_TYPE_DOUBLE:
      ORT_API_RETURN_IF_ERROR(c_api_internal::CallCreateTensorImpl<double>(shape, shape_len, info, p_data, p_data_len, &tensor));
      break;
    case ONNX_TENSOR_ELEMENT_DATA_TYPE_COMPLEX64:
    case ONNX_TENSOR_ELEMENT_DATA_TYPE_COMPLEX128:
    default: {
      std::ostringstream oss;
      oss << "type " << type << " is not supported in this function";
      std::string errmsg = oss.str();
      return OrtApis::CreateStatus(ORT_NOT_IMPLEMENTED, errmsg.c_str());
    }
  }
  auto value = onnxruntime::make_unique<OrtValue>();
  auto ml_tensor = DataTypeImpl::GetType<Tensor>();
  value->Init(tensor.release(),
              ml_tensor,
              ml_tensor->GetDeleteFunc());
  *out = value.release();
  return nullptr;
  API_IMPL_END
}

ORT_API_STATUS_IMPL(OrtApis::CreateTensorAsOrtValue, _Inout_ OrtAllocator* allocator,
                    _In_ const int64_t* shape, size_t shape_len, ONNXTensorElementDataType type,
                    _Outptr_ OrtValue** out) {
  API_IMPL_BEGIN
  std::unique_ptr<Tensor> tensor;
  switch (type) {
    case ONNX_TENSOR_ELEMENT_DATA_TYPE_FLOAT:
      ORT_API_RETURN_IF_ERROR(c_api_internal::CallCreateTensorImpl<float>(shape, shape_len, allocator, &tensor));
      break;
    case ONNX_TENSOR_ELEMENT_DATA_TYPE_UINT8:
      ORT_API_RETURN_IF_ERROR(c_api_internal::CallCreateTensorImpl<uint8_t>(shape, shape_len, allocator, &tensor));
      break;
    case ONNX_TENSOR_ELEMENT_DATA_TYPE_INT8:
      ORT_API_RETURN_IF_ERROR(c_api_internal::CallCreateTensorImpl<int8_t>(shape, shape_len, allocator, &tensor));
      break;
    case ONNX_TENSOR_ELEMENT_DATA_TYPE_UINT16:
      ORT_API_RETURN_IF_ERROR(c_api_internal::CallCreateTensorImpl<uint16_t>(shape, shape_len, allocator, &tensor));
      break;
    case ONNX_TENSOR_ELEMENT_DATA_TYPE_INT16:
      ORT_API_RETURN_IF_ERROR(c_api_internal::CallCreateTensorImpl<int16_t>(shape, shape_len, allocator, &tensor));
      break;
    case ONNX_TENSOR_ELEMENT_DATA_TYPE_INT32:
      ORT_API_RETURN_IF_ERROR(c_api_internal::CallCreateTensorImpl<int32_t>(shape, shape_len, allocator, &tensor));
      break;
    case ONNX_TENSOR_ELEMENT_DATA_TYPE_UINT32:
      ORT_API_RETURN_IF_ERROR(c_api_internal::CallCreateTensorImpl<uint32_t>(shape, shape_len, allocator, &tensor));
      break;
    case ONNX_TENSOR_ELEMENT_DATA_TYPE_INT64:
      ORT_API_RETURN_IF_ERROR(c_api_internal::CallCreateTensorImpl<int64_t>(shape, shape_len, allocator, &tensor));
      break;
    case ONNX_TENSOR_ELEMENT_DATA_TYPE_UINT64:
      ORT_API_RETURN_IF_ERROR(c_api_internal::CallCreateTensorImpl<uint64_t>(shape, shape_len, allocator, &tensor));
      break;
    case ONNX_TENSOR_ELEMENT_DATA_TYPE_STRING:
      ORT_API_RETURN_IF_ERROR(c_api_internal::CallCreateTensorImpl<std::string>(shape, shape_len, allocator, &tensor));
      break;
    case ONNX_TENSOR_ELEMENT_DATA_TYPE_BOOL:
      ORT_API_RETURN_IF_ERROR(c_api_internal::CallCreateTensorImpl<bool>(shape, shape_len, allocator, &tensor));
      break;
    case ONNX_TENSOR_ELEMENT_DATA_TYPE_FLOAT16:
      ORT_API_RETURN_IF_ERROR(c_api_internal::CallCreateTensorImpl<MLFloat16>(shape, shape_len, allocator, &tensor));
      break;
    case ONNX_TENSOR_ELEMENT_DATA_TYPE_BFLOAT16:
      ORT_API_RETURN_IF_ERROR(c_api_internal::CallCreateTensorImpl<BFloat16>(shape, shape_len, allocator, &tensor));
      break;
    case ONNX_TENSOR_ELEMENT_DATA_TYPE_DOUBLE:
      ORT_API_RETURN_IF_ERROR(c_api_internal::CallCreateTensorImpl<double>(shape, shape_len, allocator, &tensor));
      break;
    case ONNX_TENSOR_ELEMENT_DATA_TYPE_COMPLEX64:
    case ONNX_TENSOR_ELEMENT_DATA_TYPE_COMPLEX128:
    default: {
      std::ostringstream oss;
      oss << "type " << type << " is not supported in this function";
      std::string errmsg = oss.str();
      return OrtApis::CreateStatus(ORT_NOT_IMPLEMENTED, errmsg.c_str());
    }
  }
  auto value = onnxruntime::make_unique<OrtValue>();
  auto ml_tensor = DataTypeImpl::GetType<Tensor>();
  value->Init(tensor.release(),
              ml_tensor,
              ml_tensor->GetDeleteFunc());
  *out = value.release();
  return nullptr;
  API_IMPL_END
}

ORT_API_STATUS_IMPL(OrtApis::CreateCustomOpDomain, _In_ const char* domain, _Outptr_ OrtCustomOpDomain** out) {
  API_IMPL_BEGIN
  auto custom_op_domain = onnxruntime::make_unique<OrtCustomOpDomain>();
  custom_op_domain->domain_ = domain;
  *out = custom_op_domain.release();
  return nullptr;
  API_IMPL_END
}

ORT_API(void, OrtApis::ReleaseCustomOpDomain, _Frees_ptr_opt_ OrtCustomOpDomain* ptr) {
  delete ptr;
}

ORT_API_STATUS_IMPL(OrtApis::CustomOpDomain_Add, _Inout_ OrtCustomOpDomain* custom_op_domain, _In_ OrtCustomOp* op) {
  API_IMPL_BEGIN
  custom_op_domain->custom_ops_.emplace_back(op);
  return nullptr;
  API_IMPL_END
}

ORT_API_STATUS_IMPL(OrtApis::AddCustomOpDomain, _Inout_ OrtSessionOptions* options,
                    _In_ OrtCustomOpDomain* custom_op_domain) {
  API_IMPL_BEGIN
  options->custom_op_domains_.emplace_back(custom_op_domain);
  return nullptr;
  API_IMPL_END
}

ORT_API_STATUS_IMPL(OrtApis::RegisterCustomOpsLibrary, _Inout_ OrtSessionOptions* options, _In_ const char* library_path, void** library_handle) {
  API_IMPL_BEGIN

  Env::Default().LoadDynamicLibrary(library_path, library_handle);
  if (!*library_handle)
    return OrtApis::CreateStatus(ORT_FAIL, "RegisterCustomOpsLibrary: Failed to load library");

  OrtStatus*(ORT_API_CALL * RegisterCustomOps)(OrtSessionOptions * options, const OrtApiBase* api);

  Env::Default().GetSymbolFromLibrary(*library_handle, "RegisterCustomOps", (void**)&RegisterCustomOps);
  if (!RegisterCustomOps)
    return OrtApis::CreateStatus(ORT_FAIL, "RegisterCustomOpsLibrary: Entry point RegisterCustomOps not found in library");

  return RegisterCustomOps(options, OrtGetApiBase());
  API_IMPL_END
}

namespace {
// provider either model_path, or modal_data + model_data_length.
static ORT_STATUS_PTR CreateSessionAndLoadModel(_In_ const OrtSessionOptions* options,
                                                _In_ const OrtEnv* env,
                                                _In_ const ORTCHAR_T* model_path,
                                                _In_ const void* model_data,
                                                _In_ size_t model_data_length,
                                                _Outptr_ std::unique_ptr<onnxruntime::InferenceSession>& sess) {
  // quick check here to decide load path. InferenceSession will provide error message for invalid values.
  // TODO: Could move to a helper
  const Env& os_env = Env::Default();  // OS environment (!= ORT environment)
  bool load_config_from_model =
      os_env.GetEnvironmentVar(inference_session_utils::kOrtLoadConfigFromModelEnvVar) == "1";

  if (load_config_from_model) {
#if !defined(ORT_MINIMAL_BUILD)
    if (model_path != nullptr) {
      sess = onnxruntime::make_unique<onnxruntime::InferenceSession>(
          options == nullptr ? onnxruntime::SessionOptions() : options->value,
          env->GetEnvironment(),
          model_path);
    } else {
      sess = onnxruntime::make_unique<onnxruntime::InferenceSession>(
          options == nullptr ? onnxruntime::SessionOptions() : options->value,
          env->GetEnvironment(),
          model_data, static_cast<int>(model_data_length));
    }
#else
    return OrtApis::CreateStatus(ORT_FAIL, "Loading config from ONNX models is not supported in this build.");
#endif
  } else {
    sess = onnxruntime::make_unique<onnxruntime::InferenceSession>(
        options == nullptr ? onnxruntime::SessionOptions() : options->value,
        env->GetEnvironment());
  }

#if !defined(ORT_MINIMAL_BUILD)
  // Add custom domains
  Status status;
  if (options && !options->custom_op_domains_.empty()) {
    ORT_API_RETURN_IF_STATUS_NOT_OK(sess->AddCustomOpDomains(options->custom_op_domains_));
  }
#endif

  // Finish load
  if (load_config_from_model) {
#if !defined(ORT_MINIMAL_BUILD)
    ORT_API_RETURN_IF_STATUS_NOT_OK(sess->Load());
#endif
  } else {
    if (model_path != nullptr) {
      ORT_API_RETURN_IF_STATUS_NOT_OK(sess->Load(model_path));
    } else {
      ORT_API_RETURN_IF_STATUS_NOT_OK(sess->Load(model_data, static_cast<int>(model_data_length)));
    }
  }

  return nullptr;
}

static ORT_STATUS_PTR InitializeSession(_In_ const OrtSessionOptions* options,
                                        _In_ std::unique_ptr<::onnxruntime::InferenceSession>& sess) {
  // we need to disable mem pattern if DML is one of the providers since DML doesn't have the concept of
  // byte addressable memory
  std::vector<std::unique_ptr<IExecutionProvider>> provider_list;
  if (options) {
    for (auto& factory : options->provider_factories) {
      auto provider = factory->CreateProvider();
      provider_list.push_back(std::move(provider));
    }
  }

  // register the providers
  for (auto& provider : provider_list) {
    if (provider) {
      ORT_API_RETURN_IF_STATUS_NOT_OK(sess->RegisterExecutionProvider(std::move(provider)));
    }
  }

  ORT_API_RETURN_IF_STATUS_NOT_OK(sess->Initialize());

  return nullptr;
}

}  // namespace

ORT_API_STATUS_IMPL(OrtApis::CreateSession, _In_ const OrtEnv* env, _In_ const ORTCHAR_T* model_path,
                    _In_ const OrtSessionOptions* options, _Outptr_ OrtSession** out) {
  API_IMPL_BEGIN
  std::unique_ptr<onnxruntime::InferenceSession> sess;
  OrtStatus* status = nullptr;
  *out = nullptr;

  ORT_TRY {
    ORT_API_RETURN_IF_ERROR(CreateSessionAndLoadModel(options, env, model_path, nullptr, 0, sess));
    ORT_API_RETURN_IF_ERROR(InitializeSession(options, sess));

    *out = reinterpret_cast<OrtSession*>(sess.release());
  }
  ORT_CATCH(const std::exception& e) {
    ORT_HANDLE_EXCEPTION([&]() {
      status = OrtApis::CreateStatus(ORT_FAIL, e.what());
    });
  }

  return status;
  API_IMPL_END
}

ORT_API_STATUS_IMPL(OrtApis::CreateSessionFromArray, _In_ const OrtEnv* env, _In_ const void* model_data,
                    size_t model_data_length, _In_ const OrtSessionOptions* options, _Outptr_ OrtSession** out) {
  API_IMPL_BEGIN
  std::unique_ptr<onnxruntime::InferenceSession> sess;
  OrtStatus* status = nullptr;
  *out = nullptr;

  ORT_TRY {
    ORT_API_RETURN_IF_ERROR(CreateSessionAndLoadModel(options, env, nullptr, model_data, model_data_length, sess));
    ORT_API_RETURN_IF_ERROR(InitializeSession(options, sess));

    *out = reinterpret_cast<OrtSession*>(sess.release());
  }
  ORT_CATCH(const std::exception& e) {
    ORT_HANDLE_EXCEPTION([&]() {
      status = OrtApis::CreateStatus(ORT_FAIL, e.what());
    });
  }

  return status;
  API_IMPL_END
}

ORT_API_STATUS_IMPL(OrtApis::Run, _Inout_ OrtSession* sess, _In_opt_ const OrtRunOptions* run_options,
                    _In_reads_(input_len) const char* const* input_names,
                    _In_reads_(input_len) const OrtValue* const* input, size_t input_len,
                    _In_reads_(output_names_len) const char* const* output_names1, size_t output_names_len,
                    _Inout_updates_all_(output_names_len) OrtValue** output) {
  API_IMPL_BEGIN
  auto session = reinterpret_cast<::onnxruntime::InferenceSession*>(sess);
  const int queue_id = 0;

  std::vector<std::string> feed_names(input_len);
  std::vector<OrtValue> feeds(input_len);

  for (size_t i = 0; i != input_len; ++i) {
    if (input_names[i] == nullptr || input_names[i][0] == '\0') {
      return OrtApis::CreateStatus(ORT_INVALID_ARGUMENT, "input name cannot be empty");
    }

    feed_names[i] = input_names[i];
    auto& ort_value = feeds[i] = *reinterpret_cast<const ::OrtValue*>(input[i]);

    if (ort_value.Fence()) ort_value.Fence()->BeforeUsingAsInput(onnxruntime::kCpuExecutionProvider, queue_id);
  }

  // Create output feed
  std::vector<std::string> output_names(output_names_len);
  for (size_t i = 0; i != output_names_len; ++i) {
    if (output_names1[i] == nullptr || output_names1[i][0] == '\0') {
      return OrtApis::CreateStatus(ORT_INVALID_ARGUMENT, "output name cannot be empty");
    }
    output_names[i] = output_names1[i];
  }

  std::vector<OrtValue> fetches(output_names_len);
  for (size_t i = 0; i != output_names_len; ++i) {
    if (output[i] != nullptr) {
      ::OrtValue& value = *(output[i]);
      if (value.Fence())
        value.Fence()->BeforeUsingAsOutput(onnxruntime::kCpuExecutionProvider, queue_id);
      fetches[i] = value;
    }
  }
  Status status;
  if (run_options == nullptr) {
    OrtRunOptions op;
    status = session->Run(op, feed_names, feeds, output_names, &fetches, nullptr);
  } else {
    status = session->Run(*run_options, feed_names, feeds, output_names, &fetches, nullptr);
  }

  if (!status.IsOK())
    return ToOrtStatus(status);
  for (size_t i = 0; i != output_names_len; ++i) {
    ::OrtValue& value = fetches[i];
    if (value.Fence())
      value.Fence()->BeforeUsingAsInput(onnxruntime::kCpuExecutionProvider, queue_id);
    if (output[i] == nullptr) {
      output[i] = new OrtValue(value);
    }
  }
  return nullptr;
  API_IMPL_END
}

struct OrtIoBinding {
  std::unique_ptr<::onnxruntime::IOBinding> binding_;
  explicit OrtIoBinding(std::unique_ptr<::onnxruntime::IOBinding>&& binding) : binding_(std::move(binding)) {}
  OrtIoBinding(const OrtIoBinding&) = delete;
  OrtIoBinding& operator=(const OrtIoBinding&) = delete;
};

ORT_API_STATUS_IMPL(OrtApis::RunWithBinding, _Inout_ OrtSession* sess, _In_opt_ const OrtRunOptions* run_options,
                    const OrtIoBinding* binding_ptr) {
  API_IMPL_BEGIN
  auto session = reinterpret_cast<::onnxruntime::InferenceSession*>(sess);
  auto status = session->Run(*run_options, *binding_ptr->binding_);
  if (!status.IsOK()) {
    return ToOrtStatus(status);
  }
  return nullptr;
  API_IMPL_END
}

ORT_API_STATUS_IMPL(OrtApis::CreateIoBinding, _Inout_ OrtSession* sess, _Outptr_ OrtIoBinding** out) {
  API_IMPL_BEGIN
  auto session = reinterpret_cast<::onnxruntime::InferenceSession*>(sess);
  std::unique_ptr<::onnxruntime::IOBinding> binding;
  auto status = session->NewIOBinding(&binding);
  if (!status.IsOK()) {
    return ToOrtStatus(status);
  }
  *out = new OrtIoBinding(std::move(binding));
  return nullptr;
  API_IMPL_END
}

ORT_API(void, OrtApis::ReleaseIoBinding, _Frees_ptr_opt_ OrtIoBinding* binding_ptr) {
  delete binding_ptr;
}

ORT_API_STATUS_IMPL(OrtApis::BindInput, _Inout_ OrtIoBinding* binding_ptr, _In_ const char* name, _In_ const OrtValue* val_ptr) {
  API_IMPL_BEGIN
  auto st = binding_ptr->binding_->BindInput(name, *val_ptr);
  if (!st.IsOK()) {
    return ToOrtStatus(st);
  }
  return nullptr;
  API_IMPL_END
}

ORT_API_STATUS_IMPL(OrtApis::BindOutput, _Inout_ OrtIoBinding* binding_ptr, _In_ const char* name, _In_ const OrtValue* val_ptr) {
  API_IMPL_BEGIN
  auto st = binding_ptr->binding_->BindOutput(name, *val_ptr);
  if (!st.IsOK()) {
    return ToOrtStatus(st);
  }
  return nullptr;
  API_IMPL_END
}

ORT_API_STATUS_IMPL(OrtApis::BindOutputToDevice, _Inout_ OrtIoBinding* binding_ptr, _In_ const char* name, _In_ const OrtMemoryInfo* mem_info_ptr) {
  API_IMPL_BEGIN
  auto st = binding_ptr->binding_->BindOutput(name, mem_info_ptr->device);
  if (!st.IsOK()) {
    return ToOrtStatus(st);
  }
  return nullptr;
  API_IMPL_END
}

ORT_API_STATUS_IMPL(OrtApis::GetBoundOutputNames, _In_ const OrtIoBinding* binding_ptr, _In_ OrtAllocator* allocator,
                    _Out_ char** buffer, _Out_writes_all_(count) size_t** lengths, _Out_ size_t* count) {
  API_IMPL_BEGIN
  const auto& output_names = binding_ptr->binding_->GetOutputNames();
  if (output_names.empty()) {
    *buffer = nullptr;
    *lengths = nullptr;
    *count = 0U;
    return nullptr;
  }

  IAllocatorUniquePtr<size_t> lengths_alloc(reinterpret_cast<size_t*>(allocator->Alloc(allocator, output_names.size() * sizeof(size_t))),
                                            [allocator](size_t* p) { if(p) allocator->Free(allocator, p); });

  if (!lengths_alloc) {
    return OrtApis::CreateStatus(ORT_FAIL, "lengths allocation failed");
  }

  size_t total_len = 0;
  auto* len_ptr = lengths_alloc.get();
  for (const auto& n : output_names) {
    auto sz = n.size();
    total_len += sz;
    *len_ptr++ = sz;
  }

  IAllocatorUniquePtr<char> buffer_alloc(reinterpret_cast<char*>(allocator->Alloc(allocator, total_len * sizeof(char))),
                                         [allocator](char* p) { if(p) allocator->Free(allocator, p); });

  if (!buffer_alloc) {
    return OrtApis::CreateStatus(ORT_FAIL, "string buffer allocation failed");
  }

  char* buf_ptr = buffer_alloc.get();
  for (const auto& n : output_names) {
    auto sz = n.size();
    memcpy(buf_ptr, n.data(), sz);
    buf_ptr += sz;
  }

  *buffer = buffer_alloc.release();
  *lengths = lengths_alloc.release();
  *count = output_names.size();
  return nullptr;
  API_IMPL_END
}

ORT_API_STATUS_IMPL(OrtApis::GetBoundOutputValues, _In_ const OrtIoBinding* binding_ptr, _In_ OrtAllocator* allocator,
                    _Out_writes_all_(output_count) OrtValue*** output, _Out_ size_t* output_count) {
  API_IMPL_BEGIN
  const auto& outputs = binding_ptr->binding_->GetOutputs();
  if (outputs.empty()) {
    *output = nullptr;
    *output_count = 0U;
    return nullptr;
  }

  // Used to destroy and de-allocate on exception
  size_t created = 0;
  IAllocatorUniquePtr<OrtValue*> ortvalues_alloc(reinterpret_cast<OrtValue**>(allocator->Alloc(allocator, outputs.size() * sizeof(OrtValue*))),
                                                 [&created, allocator](OrtValue** buffer) {
                                                   if (buffer) {
                                                     while (created > 0) {
                                                       auto p = buffer + --created;
                                                       delete (*p);
                                                     }
                                                     allocator->Free(allocator, buffer);
                                                   }
                                                 });

  if (!ortvalues_alloc) {
    return OrtApis::CreateStatus(ORT_FAIL, "Output buffer allocation failed");
  }

  OrtValue** out_ptr = ortvalues_alloc.get();
  for (const auto& out_value : outputs) {
    *out_ptr = new OrtValue(out_value);
    ++out_ptr;
    ++created;
  }

  assert(created == outputs.size());

  *output = ortvalues_alloc.release();
  *output_count = created;
  return nullptr;
  API_IMPL_END
}

ORT_API(void, OrtApis::ClearBoundInputs, _Inout_ OrtIoBinding* binding_ptr) {
  binding_ptr->binding_->ClearInputs();
}

ORT_API(void, OrtApis::ClearBoundOutputs, _Inout_ OrtIoBinding* binding_ptr) {
  binding_ptr->binding_->ClearOutputs();
}

ORT_API_STATUS_IMPL(OrtApis::IsTensor, _In_ const OrtValue* value, _Out_ int* out) {
  auto v = reinterpret_cast<const ::OrtValue*>(value);
  *out = v->IsTensor() ? 1 : 0;
  return nullptr;
}

ORT_API_STATUS_IMPL(OrtApis::GetTensorMutableData, _Inout_ OrtValue* value, _Outptr_ void** output) {
  TENSOR_READWRITE_API_BEGIN
  //TODO: test if it's a string tensor
  *output = tensor->MutableDataRaw();
  return nullptr;
  API_IMPL_END
}

ORT_API_STATUS_IMPL(OrtApis::FillStringTensor, _Inout_ OrtValue* value, _In_ const char* const* s, size_t s_len) {
  TENSOR_READWRITE_API_BEGIN
  auto* dst = tensor->MutableData<std::string>();
  auto len = static_cast<size_t>(tensor->Shape().Size());
  if (s_len != len) {
    return OrtApis::CreateStatus(ORT_INVALID_ARGUMENT, "input array doesn't equal tensor size");
  }
  for (size_t i = 0; i != len; ++i) {
    //allocate and copy
    dst[i] = s[i];
  }
  return nullptr;
  API_IMPL_END
}

ORT_API_STATUS_IMPL(OrtApis::FillStringTensorElement, _Inout_ OrtValue* value, _In_ const char* s, size_t index) {
  TENSOR_READWRITE_API_BEGIN
  auto* dst = tensor->MutableData<std::string>();
  auto len = static_cast<size_t>(tensor->Shape().Size());
  if (index >= len) {
    return OrtApis::CreateStatus(ORT_INVALID_ARGUMENT, "element index is out of bounds");
  }

  dst[index] = s;

  return nullptr;
  API_IMPL_END
}

ORT_API_STATUS_IMPL(OrtApis::GetStringTensorDataLength, _In_ const OrtValue* value, _Out_ size_t* out) {
  TENSOR_READ_API_BEGIN
  const auto* src = tensor.Data<std::string>();
  int64_t len = tensor.Shape().Size();
  if (len >= 0) {
    size_t ret = 0;
    for (int64_t i = 0; i != len; ++i) {
      ret += src[i].size();
    }
    *out = ret;
  } else
    return OrtApis::CreateStatus(ORT_INVALID_ARGUMENT, "shape is invalid");
  return nullptr;
  API_IMPL_END
}

ORT_API_STATUS_IMPL(OrtApis::GetStringTensorElementLength, _In_ const OrtValue* value, size_t index, _Out_ size_t* out) {
  TENSOR_READ_API_BEGIN
  const auto* src = tensor.Data<std::string>();
  auto len = static_cast<size_t>(tensor.Shape().Size());
  if (index < len) {
    *out = src[index].size();
  } else
    return OrtApis::CreateStatus(ORT_INVALID_ARGUMENT, "shape is invalid");
  return nullptr;
  API_IMPL_END
}

ORT_API_STATUS_IMPL(OrtApis::GetStringTensorContent, _In_ const OrtValue* value, _Out_writes_bytes_all_(s_len) void* s,
                    size_t s_len, _Out_writes_all_(offsets_len) size_t* offsets, size_t offsets_len) {
  TENSOR_READ_API_BEGIN
  const auto* input = tensor.Data<std::string>();
  auto len = static_cast<size_t>(tensor.Shape().Size());
  if (offsets_len != len) {
    return OrtApis::CreateStatus(ORT_FAIL, "offsets buffer is not equal to tensor size");
  }
  {
    size_t ret = 0;
    for (size_t i = 0; i != len; ++i) {
      ret += input[i].size();
    }
    if (s_len < ret) {
      return OrtApis::CreateStatus(ORT_FAIL, "output buffer is too small");
    }
  }
  size_t f = 0;
  char* p = static_cast<char*>(s);
  for (size_t i = 0; i != len; ++i, ++offsets) {
    memcpy(p, input[i].data(), input[i].size());
    p += input[i].size();
    *offsets = f;
    f += input[i].size();
  }
  return nullptr;
  API_IMPL_END
}

ORT_API_STATUS_IMPL(OrtApis::GetStringTensorElement, _In_ const OrtValue* value, size_t s_len, size_t index, _Out_writes_bytes_all_(s_len) void* s) {
  TENSOR_READ_API_BEGIN
  const auto* input = tensor.Data<std::string>();
  auto len = static_cast<size_t>(tensor.Shape().Size());

  if (index >= len) {
    return OrtApis::CreateStatus(ORT_INVALID_ARGUMENT, "element index is out of bounds");
  }

  size_t ret = input[index].size();
  if (s_len < ret) {
    return OrtApis::CreateStatus(ORT_FAIL, "buffer size is too small for string");
  }

  memcpy(s, input[index].data(), input[index].size());

  return nullptr;
  API_IMPL_END
}

#define ORT_C_API_RETURN_IF_ERROR(expr)                 \
  do {                                                  \
    auto _status = (expr);                              \
    if ((!_status.IsOK())) return ToOrtStatus(_status); \
  } while (0)

#define DEFINE_RELEASE_ORT_OBJECT_FUNCTION(INPUT_TYPE, REAL_TYPE)                       \
  ORT_API(void, OrtApis::Release##INPUT_TYPE, _Frees_ptr_opt_ Ort##INPUT_TYPE* value) { \
    delete reinterpret_cast<REAL_TYPE*>(value);                                         \
  }

using DefListResult = std::pair<Status, const InputDefList*>;
using GetDefListFn = DefListResult (*)(const ::onnxruntime::InferenceSession*);
const auto get_inputs_fn = [](const ::onnxruntime::InferenceSession* session) -> DefListResult { return session->GetModelInputs(); };
const auto get_outputs_fn = [](const ::onnxruntime::InferenceSession* session) -> DefListResult { return session->GetModelOutputs(); };
const auto get_overridable_initializers_fn = [](const ::onnxruntime::InferenceSession* session) -> DefListResult { return session->GetOverridableInitializers(); };

static ORT_STATUS_PTR GetNodeDefListCountHelper(const OrtSession* sess, GetDefListFn get_fn, size_t* out) {
  API_IMPL_BEGIN
  auto session = reinterpret_cast<const ::onnxruntime::InferenceSession*>(sess);
  std::pair<Status, const InputDefList*> p = get_fn(session);
  if (!p.first.IsOK())
    return ToOrtStatus(p.first);
  *out = p.second->size();
  return nullptr;
  API_IMPL_END
}

ORT_API_STATUS_IMPL(OrtApis::SessionGetInputCount, _In_ const OrtSession* sess, _Out_ size_t* out) {
  return GetNodeDefListCountHelper(sess, get_inputs_fn, out);
}

ORT_API_STATUS_IMPL(OrtApis::SessionGetOutputCount, _In_ const OrtSession* sess, _Out_ size_t* out) {
  return GetNodeDefListCountHelper(sess, get_outputs_fn, out);
}

ORT_API_STATUS_IMPL(OrtApis::SessionGetOverridableInitializerCount, _In_ const OrtSession* sess, _Out_ size_t* out) {
  return GetNodeDefListCountHelper(sess, get_overridable_initializers_fn, out);
}

static ORT_STATUS_PTR GetNodeDefTypeInfoHelper(const OrtSession* sess, GetDefListFn get_fn, size_t index,
                                               _Outptr_ struct OrtTypeInfo** out) {
  API_IMPL_BEGIN
  auto session = reinterpret_cast<const ::onnxruntime::InferenceSession*>(sess);
  std::pair<Status, const InputDefList*> p = get_fn(session);
  if (!p.first.IsOK())
    return ToOrtStatus(p.first);
  if (p.second->size() <= index)
    return OrtApis::CreateStatus(ORT_FAIL, "out of index");
  const ONNX_NAMESPACE::TypeProto* type_proto = (*p.second)[index]->TypeAsProto();
  return OrtTypeInfo::FromTypeProto(type_proto, out);
  API_IMPL_END
}

ORT_API_STATUS_IMPL(OrtApis::SessionGetInputTypeInfo, _In_ const OrtSession* sess, size_t index, _Outptr_ struct OrtTypeInfo** out) {
  return GetNodeDefTypeInfoHelper(sess, get_inputs_fn, index, out);
}

ORT_API_STATUS_IMPL(OrtApis::SessionGetOutputTypeInfo, _In_ const OrtSession* sess, size_t index, _Outptr_ struct OrtTypeInfo** out) {
  return GetNodeDefTypeInfoHelper(sess, get_outputs_fn, index, out);
}

ORT_API_STATUS_IMPL(OrtApis::SessionGetOverridableInitializerTypeInfo, _In_ const OrtSession* sess, size_t index, _Outptr_ struct OrtTypeInfo** out) {
  return GetNodeDefTypeInfoHelper(sess, get_overridable_initializers_fn, index, out);
}

static char* StrDup(const std::string& str, _Inout_ OrtAllocator* allocator) {
  char* output_string = reinterpret_cast<char*>(allocator->Alloc(allocator, str.size() + 1));
  memcpy(output_string, str.c_str(), str.size());
  output_string[str.size()] = '\0';
  return output_string;
}

static ORT_STATUS_PTR GetNodeDefNameImpl(_In_ const OrtSession* sess, size_t index, _Inout_ OrtAllocator* allocator,
                                         GetDefListFn get_fn, _Outptr_ char** output) {
  auto session = reinterpret_cast<const ::onnxruntime::InferenceSession*>(sess);
  std::pair<Status, const InputDefList*> p = get_fn(session);
  if (!p.first.IsOK())
    return ToOrtStatus(p.first);
  if (p.second == nullptr)
    return OrtApis::CreateStatus(ORT_FAIL, "internal error");
  const InputDefList& defs = *p.second;
  if (index >= defs.size())
    return OrtApis::CreateStatus(ORT_FAIL, "index out of range");
  *output = StrDup(defs[index]->Name(), allocator);
  return nullptr;
}

ORT_API_STATUS_IMPL(OrtApis::SessionEndProfiling, _In_ OrtSession* sess, _Inout_ OrtAllocator* allocator,
                    _Outptr_ char** out) {
  API_IMPL_BEGIN
  auto session = reinterpret_cast<::onnxruntime::InferenceSession*>(sess);
  auto profile_file_name = session->EndProfiling();
  *out = StrDup(profile_file_name, allocator);
  return nullptr;
  API_IMPL_END
}

ORT_API_STATUS_IMPL(OrtApis::SessionGetModelMetadata, _In_ const OrtSession* sess,
                    _Outptr_ OrtModelMetadata** out) {
  API_IMPL_BEGIN
  auto session = reinterpret_cast<const ::onnxruntime::InferenceSession*>(sess);
  auto p = session->GetModelMetadata();
  if (!p.first.IsOK())
    return ToOrtStatus(p.first);
  *out = reinterpret_cast<OrtModelMetadata*>(new ModelMetadata(*p.second));
  return nullptr;
  API_IMPL_END
}

ORT_API_STATUS_IMPL(OrtApis::ModelMetadataGetProducerName,
                    _In_ const OrtModelMetadata* model_metadata,
                    _Inout_ OrtAllocator* allocator, _Outptr_ char** value) {
  API_IMPL_BEGIN
  auto producer_name = reinterpret_cast<const ::onnxruntime::ModelMetadata*>(model_metadata)->producer_name;
  *value = StrDup(producer_name, allocator);
  return nullptr;
  API_IMPL_END
}

ORT_API_STATUS_IMPL(OrtApis::ModelMetadataGetGraphName,
                    _In_ const OrtModelMetadata* model_metadata,
                    _Inout_ OrtAllocator* allocator, _Outptr_ char** value) {
  API_IMPL_BEGIN
  auto graph_name = reinterpret_cast<const ::onnxruntime::ModelMetadata*>(model_metadata)->graph_name;
  *value = StrDup(graph_name, allocator);
  return nullptr;
  API_IMPL_END
}

ORT_API_STATUS_IMPL(OrtApis::ModelMetadataGetDomain,
                    _In_ const OrtModelMetadata* model_metadata,
                    _Inout_ OrtAllocator* allocator, _Outptr_ char** value) {
  API_IMPL_BEGIN
  auto domain = reinterpret_cast<const ::onnxruntime::ModelMetadata*>(model_metadata)->domain;
  *value = StrDup(domain, allocator);
  return nullptr;
  API_IMPL_END
}

ORT_API_STATUS_IMPL(OrtApis::ModelMetadataGetDescription,
                    _In_ const OrtModelMetadata* model_metadata,
                    _Inout_ OrtAllocator* allocator, _Outptr_ char** value) {
  API_IMPL_BEGIN
  auto description = reinterpret_cast<const ::onnxruntime::ModelMetadata*>(model_metadata)->description;
  *value = StrDup(description, allocator);
  return nullptr;
  API_IMPL_END
}

ORT_API_STATUS_IMPL(OrtApis::ModelMetadataLookupCustomMetadataMap, _In_ const OrtModelMetadata* model_metadata,
                    _Inout_ OrtAllocator* allocator, _In_ const char* key, _Outptr_result_maybenull_ char** value) {
  API_IMPL_BEGIN
  auto custom_metadata_map =
      reinterpret_cast<const ::onnxruntime::ModelMetadata*>(model_metadata)->custom_metadata_map;

  std::string temp(key);

  auto iter = custom_metadata_map.find(temp);

  if (iter == custom_metadata_map.end()) {
    *value = nullptr;
  } else {
    *value = StrDup(iter->second, allocator);
  }

  return nullptr;
  API_IMPL_END
}

ORT_API_STATUS_IMPL(OrtApis::ModelMetadataGetCustomMetadataMapKeys,
                    _In_ const OrtModelMetadata* model_metadata,
                    _Inout_ OrtAllocator* allocator, _Outptr_result_buffer_maybenull_(*num_keys) char*** keys, _Out_ int64_t* num_keys) {
  API_IMPL_BEGIN
  const auto& custom_metadata_map =
      reinterpret_cast<const ::onnxruntime::ModelMetadata*>(model_metadata)->custom_metadata_map;

  auto count = custom_metadata_map.size();
  if (count == 0) {
    *keys = nullptr;
  } else {
    // To guard against overflow in the next step where we compute bytes to allocate
    SafeInt<size_t> alloc_count(count);

    // alloc_count * sizeof(...) will throw if there was an overflow which will be caught in API_IMPL_END
    // and be returned to the user as a status
    char** p = reinterpret_cast<char**>(allocator->Alloc(allocator, alloc_count * sizeof(char*)));
    assert(p != nullptr);
    auto map_iter = custom_metadata_map.cbegin();
    int64_t i = 0;
    while (map_iter != custom_metadata_map.cend()) {
      p[i++] = StrDup(map_iter->first, allocator);
      ++map_iter;
    }
    *keys = p;
  }

  *num_keys = static_cast<int64_t>(count);
  return nullptr;
  API_IMPL_END
}

ORT_API_STATUS_IMPL(OrtApis::ModelMetadataGetVersion,
                    _In_ const OrtModelMetadata* model_metadata,
                    _Out_ int64_t* value) {
  API_IMPL_BEGIN
  *value = reinterpret_cast<const ::onnxruntime::ModelMetadata*>(model_metadata)->version;
  return nullptr;
  API_IMPL_END
}

ORT_API_STATUS_IMPL(OrtApis::SessionGetInputName, _In_ const OrtSession* sess, size_t index,
                    _Inout_ OrtAllocator* allocator, _Outptr_ char** output) {
  API_IMPL_BEGIN
  return GetNodeDefNameImpl(sess, index, allocator, get_inputs_fn, output);
  API_IMPL_END
}

ORT_API_STATUS_IMPL(OrtApis::SessionGetOutputName, _In_ const OrtSession* sess, size_t index,
                    _Inout_ OrtAllocator* allocator, _Outptr_ char** output) {
  API_IMPL_BEGIN
  return GetNodeDefNameImpl(sess, index, allocator, get_outputs_fn, output);
  API_IMPL_END
}

ORT_API_STATUS_IMPL(OrtApis::SessionGetOverridableInitializerName, _In_ const OrtSession* sess, size_t index,
                    _Inout_ OrtAllocator* allocator, _Outptr_ char** output) {
  API_IMPL_BEGIN
  return GetNodeDefNameImpl(sess, index, allocator, get_overridable_initializers_fn, output);
  API_IMPL_END
}

ORT_API_STATUS_IMPL(OrtApis::AllocatorAlloc, _Inout_ OrtAllocator* ptr, size_t size, _Outptr_ void** out) {
  API_IMPL_BEGIN
  *out = ptr->Alloc(ptr, size);
  return nullptr;
  API_IMPL_END
}

ORT_API_STATUS_IMPL(OrtApis::AllocatorFree, _Inout_ OrtAllocator* ptr, void* p) {
  API_IMPL_BEGIN
  ptr->Free(ptr, p);
  return nullptr;
  API_IMPL_END
}

ORT_API_STATUS_IMPL(OrtApis::AllocatorGetInfo, _In_ const OrtAllocator* ptr, _Outptr_ const struct OrtMemoryInfo** out) {
  API_IMPL_BEGIN
  *out = ptr->Info(ptr);
  return nullptr;
  API_IMPL_END
}

template <typename T>
ORT_STATUS_PTR OrtGetNumSequenceElements(const OrtValue* p_ml_value, size_t* out) {
  auto& data = p_ml_value->Get<T>();
  *out = data.size();
  return nullptr;
}

template <>
ORT_STATUS_PTR OrtGetNumSequenceElements<TensorSeq>(const OrtValue* p_ml_value, size_t* out) {
  auto& data = p_ml_value->Get<TensorSeq>();
  *out = data.Size();
  return nullptr;
}

#if !defined(DISABLE_ML_OPS)
static const int NUM_MAP_INDICES = 2;
#endif

static ORT_STATUS_PTR OrtGetValueCountImpl(const OrtValue* value, size_t* out) {
  ONNXType value_type;
  if (auto status = OrtApis::GetValueType(value, &value_type))
    return status;
  if (value_type == ONNX_TYPE_MAP) {
#if !defined(DISABLE_ML_OPS)
    *out = NUM_MAP_INDICES;
    return nullptr;
#else
    return OrtApis::CreateStatus(ORT_FAIL, "Map type is not supported in this build.");
#endif
  }
  if (value_type == ONNX_TYPE_SEQUENCE) {
    auto v = reinterpret_cast<const OrtValue*>(value);
    auto type = v->Type();
    // Note: keep these in sync with the registered types in data_types.h
    if (type->IsTensorSequenceType()) {
      return OrtGetNumSequenceElements<TensorSeq>(v, out);
    } else {
#if !defined(DISABLE_ML_OPS)
      utils::ContainerChecker c_checker(type);
      if (c_checker.IsSequenceOf<std::map<std::string, float>>()) {
        return OrtGetNumSequenceElements<VectorMapStringToFloat>(v, out);
      } else if (c_checker.IsSequenceOf<std::map<int64_t, float>>()) {
        return OrtGetNumSequenceElements<VectorMapInt64ToFloat>(v, out);
      } else {
        return OrtApis::CreateStatus(ORT_FAIL, "Input is not of one of the supported sequence types.");
      }
#else
      return OrtApis::CreateStatus(ORT_FAIL, "Map type is not supported in this build.");
#endif
    }
  } else {
    return OrtApis::CreateStatus(ORT_FAIL, "Input is not of type sequence or map.");
  }
}

ORT_API_STATUS_IMPL(OrtApis::GetValueCount, _In_ const OrtValue* value, _Out_ size_t* out) {
  API_IMPL_BEGIN
  return OrtGetValueCountImpl(value, out);
  API_IMPL_END
}

#if !defined(DISABLE_ML_OPS)
///////////////////
// OrtGetValueImplSeqOfMap
template <typename T>
static ORT_STATUS_PTR OrtGetValueImplSeqOfMap(const OrtValue* p_ml_value, int index, _Outptr_ OrtValue** out) {
  using TKey = typename T::value_type::key_type;
  using TVal = typename T::value_type::mapped_type;
  using MapType = std::map<TKey, TVal>;
  auto& data_vec = p_ml_value->Get<T>();
  auto& data_elem = data_vec.at(index);
  auto copy_data_elem = onnxruntime::make_unique<MapType>(data_elem);
  auto value = onnxruntime::make_unique<OrtValue>();
  auto ml_type = DataTypeImpl::GetType<MapType>();
  value->Init(copy_data_elem.release(),
              ml_type,
              ml_type->GetDeleteFunc());
  *out = value.release();
  return nullptr;
}
#endif

ORT_STATUS_PTR PopulateTensorWithData(_Inout_ OrtValue* oval, _In_ const void* data_elem, size_t num_elems,
                                      size_t elem_size) {
  void* raw_data = nullptr;
  auto st = OrtApis::GetTensorMutableData(oval, &raw_data);
  if (st) {
    return st;
  }
  memcpy(raw_data, data_elem, elem_size * num_elems);
  return nullptr;
}

ORT_STATUS_PTR PopulateTensorWithData(_Inout_ OrtValue* oval, _In_reads_(num_elems) const std::string* data_elem,
                                      size_t num_elems, size_t /* elem_size */) {
  auto v = reinterpret_cast<OrtValue*>(oval);
  auto tensor = v->GetMutable<Tensor>();
  auto* dst = tensor->MutableData<std::string>();
  auto len = static_cast<size_t>(tensor->Shape().Size());
  if (num_elems < len) {
    return OrtApis::CreateStatus(ORT_INVALID_ARGUMENT, "input array is too short");
  }
  for (size_t i = 0; i < len; ++i) {
    dst[i] = data_elem[i];
  }
  return nullptr;
}

namespace c_api_internal {
template <class TensorElemType>
struct CallGetValueImpl {
  ORT_STATUS_PTR operator()(_Inout_ OrtAllocator* allocator, const onnxruntime::Tensor& tensor,
                            _Outptr_ OrtValue** out) const {
    const auto& shape = tensor.Shape();
    const auto* tensor_data = tensor.Data<TensorElemType>();
    OrtStatus* st = OrtApis::CreateTensorAsOrtValue(allocator, shape.GetDims().data(), shape.NumDimensions(),
                                                    onnxruntime::utils::GetONNXTensorElementDataType<TensorElemType>(), out);
    //TODO: check overflow before doing static_cast
    return st ? st : PopulateTensorWithData(*out, tensor_data, static_cast<size_t>(shape.Size()), sizeof(TensorElemType));
  }
};

// Return status instead of throwing if unsupported type specified
struct UnsupportedReturnFailStatus {
  ORT_STATUS_PTR operator()(int32_t dt_type) const {
    std::string msg("Unsupported tensor element type in the input: ");
    msg.append(std::to_string(dt_type));
    return OrtApis::CreateStatus(ORT_FAIL, msg.c_str());
  }
};
}  // namespace c_api_internal
#ifdef _MSC_VER
#pragma warning(push)
#pragma warning(disable : 6101)
#endif
ORT_STATUS_PTR OrtGetValueImplSeqOfTensors(_In_ const OrtValue* p_ml_value, int index, _In_opt_ OrtAllocator* allocator,
                                           _Outptr_ OrtValue** out) {
  auto& data = p_ml_value->Get<TensorSeq>();
  auto& one_tensor = data.Get(index);

  using namespace c_api_internal;
  utils::MLTypeCallDispatcherRet<OrtStatusPtr, CallGetValueImpl, float, double, MLFloat16, BFloat16, bool, std::string,
                                 int8_t, uint8_t, int16_t, uint16_t, int32_t, uint32_t, int64_t, uint64_t>
      t_disp(one_tensor.GetElementType());
  return t_disp.template InvokeWithUnsupportedPolicy<UnsupportedReturnFailStatus>(allocator, one_tensor, out);
}

#ifdef _MSC_VER
#pragma warning(pop)
#endif

static ORT_STATUS_PTR OrtGetValueImplSeq(_In_ const OrtValue* value, int index, _Inout_ OrtAllocator* allocator,
                                         _Outptr_ OrtValue** out) {
  auto p_ml_value = reinterpret_cast<const OrtValue*>(value);
  auto type = p_ml_value->Type();
  // Note: keep these in sync with the registered types in data_types.h
  if (type->IsTensorSequenceType()) {
    return OrtGetValueImplSeqOfTensors(p_ml_value, index, allocator, out);
  } else {
#if !defined(DISABLE_ML_OPS)
    utils::ContainerChecker c_checker(type);
    if (c_checker.IsSequenceOf<std::map<std::string, float>>()) {
      return OrtGetValueImplSeqOfMap<VectorMapStringToFloat>(p_ml_value, index, out);
    } else if (c_checker.IsSequenceOf<std::map<int64_t, float>>()) {
      return OrtGetValueImplSeqOfMap<VectorMapInt64ToFloat>(p_ml_value, index, out);
    } else {
      return OrtApis::CreateStatus(ORT_FAIL, "Input is not of one of the supported sequence types.");
    }
#else
    return OrtApis::CreateStatus(ORT_FAIL, "Map type is not supported in this build.");
#endif
  }
}

#if !defined(DISABLE_ML_OPS)
template <typename T>
static ORT_STATUS_PTR OrtGetValueImplMapHelper(_In_ const OrtValue* p_ml_value, int index,
                                               _Inout_ OrtAllocator* allocator, _Outptr_ OrtValue** out) {
  using namespace onnxruntime::utils;
  using TKey = typename T::key_type;
  using TVal = typename T::mapped_type;
  auto& data = p_ml_value->Get<T>();
  int64_t num_kv_pairs = data.size();
#if defined(_WIN32) && !defined(_M_AMD64)
  ORT_ENFORCE(static_cast<uint64_t>(num_kv_pairs) < std::numeric_limits<size_t>::max());
#endif
  switch (index) {
    case 0: {  // user is requesting keys
      std::vector<TKey> vec;
      vec.reserve(static_cast<size_t>(num_kv_pairs));
      for (const auto& kv : data) {
        vec.push_back(kv.first);
      }
      std::vector<int64_t> dims{num_kv_pairs};
      OrtStatus* st = OrtApis::CreateTensorAsOrtValue(allocator, dims.data(), dims.size(),
                                                      GetONNXTensorElementDataType<TKey>(), out);
      return st ? st : PopulateTensorWithData(*out, vec.data(), static_cast<size_t>(num_kv_pairs), sizeof(TKey));
    }
    case 1: {  // user is requesting values
      std::vector<TVal> vec;
      vec.reserve(static_cast<size_t>(num_kv_pairs));
      for (const auto& kv : data) {
        vec.push_back(kv.second);
      }
      std::vector<int64_t> dims{num_kv_pairs};
      OrtStatus* st = OrtApis::CreateTensorAsOrtValue(allocator, dims.data(), dims.size(),
                                                      GetONNXTensorElementDataType<TVal>(), out);
      return st ? st : PopulateTensorWithData(*out, vec.data(), static_cast<size_t>(num_kv_pairs), sizeof(TVal));
    }
    default:
      return OrtApis::CreateStatus(ORT_FAIL, "Invalid index requested for map type.");
  }
}

static ORT_STATUS_PTR OrtGetValueImplMap(_In_ const OrtValue* value, int index, _Inout_ OrtAllocator* allocator,
                                         _Outptr_ OrtValue** out) {
  auto p_ml_value = reinterpret_cast<const OrtValue*>(value);
  auto type = p_ml_value->Type();
  // Note: keep these in sync with the registered types in data_types.h
  utils::ContainerChecker c_checker(type);
  if (c_checker.IsMap()) {
    if (c_checker.IsMapOf<std::string, std::string>()) {
      return OrtGetValueImplMapHelper<MapStringToString>(p_ml_value, index, allocator, out);
    } else if (c_checker.IsMapOf<std::string, int64_t>()) {
      return OrtGetValueImplMapHelper<MapStringToInt64>(p_ml_value, index, allocator, out);
    } else if (c_checker.IsMapOf<std::string, float>()) {
      return OrtGetValueImplMapHelper<MapStringToFloat>(p_ml_value, index, allocator, out);
    } else if (c_checker.IsMapOf<std::string, double>()) {
      return OrtGetValueImplMapHelper<MapStringToDouble>(p_ml_value, index, allocator, out);
    } else if (c_checker.IsMapOf<int64_t, std::string>()) {
      return OrtGetValueImplMapHelper<MapInt64ToString>(p_ml_value, index, allocator, out);
    } else if (c_checker.IsMapOf<int64_t, int64_t>()) {
      return OrtGetValueImplMapHelper<MapInt64ToInt64>(p_ml_value, index, allocator, out);
    } else if (c_checker.IsMapOf<int64_t, float>()) {
      return OrtGetValueImplMapHelper<MapInt64ToFloat>(p_ml_value, index, allocator, out);
    } else if (c_checker.IsMapOf<int64_t, double>()) {
      return OrtGetValueImplMapHelper<MapInt64ToDouble>(p_ml_value, index, allocator, out);
    }
  }
  return OrtApis::CreateStatus(ORT_FAIL, "Input is not of one of the supported map types.");
}
#endif

static ORT_STATUS_PTR OrtGetValueImpl(_In_ const OrtValue* value, int index, _Inout_ OrtAllocator* allocator,
                                      _Outptr_ OrtValue** out) {
  ONNXType value_type;
  if (auto status = OrtApis::GetValueType(value, &value_type))
    return status;
  if (value_type == ONNX_TYPE_MAP) {
#if !defined(DISABLE_ML_OPS)
    return OrtGetValueImplMap(value, index, allocator, out);
#else
    return OrtApis::CreateStatus(ORT_FAIL, "Map type is not supported in this build.");
#endif
  }
  if (value_type == ONNX_TYPE_SEQUENCE) {
    return OrtGetValueImplSeq(value, index, allocator, out);
  } else {
    return OrtApis::CreateStatus(ORT_FAIL, "Input is not of type sequence or map.");
  }
}

ORT_API_STATUS_IMPL(OrtApis::GetValue, _In_ const OrtValue* value, int index, _Inout_ OrtAllocator* allocator,
                    _Outptr_ OrtValue** out) {
  API_IMPL_BEGIN
  return OrtGetValueImpl(value, index, allocator, out);
  API_IMPL_END
}

///////////////////
// OrtCreateValue

#if !defined(DISABLE_ML_OPS)
template <typename T>
static OrtStatus* OrtCreateValueImplSeqHelperMap(const OrtValue* const* in, size_t num_values,
                                                 _Outptr_ OrtValue** out) {
  using SeqType = std::vector<T>;
  auto seq_ptr = onnxruntime::make_unique<SeqType>();
  seq_ptr->reserve(num_values);
  for (size_t idx = 0; idx < num_values; ++idx) {
    auto& m = reinterpret_cast<const OrtValue*>(in[idx])->Get<T>();
    seq_ptr->push_back(m);
  }
  // create OrtValue with this vector
  auto value = onnxruntime::make_unique<OrtValue>();
  auto ml_type = DataTypeImpl::GetType<SeqType>();
  value->Init(seq_ptr.release(),
              ml_type,
              ml_type->GetDeleteFunc());
  *out = value.release();
  return nullptr;
}
#endif

template <typename TensorElemType>
static OrtStatus* OrtCreateValueImplSeqHelperTensor(const Tensor& tensor,
                                                    Tensor& out) {
  auto data = tensor.Data<TensorElemType>();
  if (!data) {
    return OrtApis::CreateStatus(ORT_FAIL, "Encountered nullptr.");
  }

  auto elem_type = DataTypeImpl::GetType<TensorElemType>();
  OrtStatus* st = CreateTensorImplForSeq(elem_type, tensor.Shape().GetDims().data(), tensor.Shape().NumDimensions(), out);
  if (st) {
    return st;
  }

  //TODO: check the cast below
  size_t num_elems = static_cast<size_t>(tensor.Shape().Size());
  auto* out_data = out.MutableData<TensorElemType>();
  for (size_t i = 0; i < num_elems; ++i) {
    *out_data++ = *data++;
  }
  return nullptr;
}

namespace c_api_internal {

template <class T>
struct CallCreateValueImpl {
  OrtStatus* operator()(const onnxruntime::Tensor& one_tensor, onnxruntime::Tensor& out) const {
    return OrtCreateValueImplSeqHelperTensor<T>(one_tensor, out);
  }
};

}  // namespace c_api_internal

static ORT_STATUS_PTR OrtCreateValueImplSeqHelper(const OrtValue* const* in, size_t num_values,
                                                  _Outptr_ OrtValue** out) {
  using namespace c_api_internal;
  std::vector<Tensor> tensors;
  tensors.resize(num_values);
  auto dtype = static_cast<const OrtValue*>(in[0])->Get<Tensor>().DataType();

  for (size_t idx = 0; idx < num_values; ++idx) {
    ORT_ENFORCE(in[idx]->IsTensor(), "Expecting all elements to be tensors. Got: ", DataTypeImpl::ToString(in[idx]->Type()));
    auto& one_tensor = static_cast<const OrtValue*>(in[idx])->Get<Tensor>();
    auto tensor_elem_type = one_tensor.DataType();

    // sequences must have tensors of the same data type
    if (idx > 0 && (tensor_elem_type != dtype)) {
      return OrtApis::CreateStatus(ORT_FAIL,
                                   "Sequences must have tensors of the same data type. There was at least one tensor in the input that was different.");
    }

    OrtStatus* st{};
    utils::MLTypeCallDispatcherRet<OrtStatus*, CallCreateValueImpl, bool, float, double, std::string,
                                   MLFloat16, BFloat16, int8_t, uint8_t, int16_t, uint16_t, int32_t, uint32_t, int64_t, uint64_t>
        t_disp(one_tensor.GetElementType());

    st = t_disp.InvokeWithUnsupportedPolicy<UnsupportedReturnFailStatus>(one_tensor, tensors[idx]);

    if (st) {
      return st;
    }
  }
  // create OrtValue with this vector
  auto value = onnxruntime::make_unique<OrtValue>();
  auto ml_type = DataTypeImpl::GetType<TensorSeq>();
  auto seq_ptr = onnxruntime::make_unique<TensorSeq>(dtype);
  seq_ptr->SetElements(std::move(tensors));
  value->Init(seq_ptr.release(),
              ml_type,
              ml_type->GetDeleteFunc());
  *out = value.release();
  return nullptr;
}

static ORT_STATUS_PTR OrtCreateValueImplSeq(_In_reads_(num_values) const OrtValue* const* in, size_t num_values,
                                            _Outptr_ OrtValue** out) {
  // We only support limited sequence types. For the sake of simplicity the type of the first
  // OrtValue* in OrtValue** will determine the type of the vector used to create the output OrtValue
  // this type should be either a tensor of limited types or map of limited types
  const OrtValue* ovfirst = in[0];
  ONNXType first_value_type;
  if (auto status = OrtApis::GetValueType(ovfirst, &first_value_type))
    return status;
  // in onnxruntime type registrations we can support only a fixed vector types
  // this check ensures that the input conforms to that
  if (!(first_value_type == ONNX_TYPE_TENSOR || first_value_type == ONNX_TYPE_MAP)) {
    return OrtApis::CreateStatus(ORT_FAIL, "Each element of the sequence should be either tensor or map.");
  }
  // check if all OrtValues in the input array are of the same type
  // this is because even though the ONNX spec and this API spec supports heterogenous sequences,
  // only a fixed types are registered in onnxruntime
  for (size_t i = 0; i < num_values; ++i) {
    const OrtValue* ov = in[i];
    ONNXType ov_type;
    if (auto status = OrtApis::GetValueType(ov, &ov_type))
      return status;
    if (ov_type != first_value_type) {
      return OrtApis::CreateStatus(ORT_FAIL,
                                   "At least one element in the sequence is of a type different from others.");
    }
  }

  // finally create the output vector/MLValue
  auto first_mlvalue = reinterpret_cast<const OrtValue*>(ovfirst);
  if (first_value_type == ONNX_TYPE_TENSOR) {
    return OrtCreateValueImplSeqHelper(in, num_values, out);
  } else if (first_value_type == ONNX_TYPE_MAP) {
#if !defined(DISABLE_ML_OPS)
    auto map_type = first_mlvalue->Type();
    utils::ContainerChecker c_checker(map_type);
    if (c_checker.IsMapOf<std::string, float>()) {
      return OrtCreateValueImplSeqHelperMap<MapStringToFloat>(in, num_values, out);
    }
    if (c_checker.IsMapOf<int64_t, float>()) {
      return OrtCreateValueImplSeqHelperMap<MapInt64ToFloat>(in, num_values, out);
    } else {
      return OrtApis::CreateStatus(ORT_FAIL, "Input is not of one of the supported map types.");
    }
#else
    ORT_UNUSED_PARAMETER(first_mlvalue);
    return OrtApis::CreateStatus(ORT_FAIL, "Map type is not supported in this build.");
#endif

  } else {
    return OrtApis::CreateStatus(ORT_FAIL, "Unsupported input type");
  }
}

#if !defined(DISABLE_ML_OPS)
template <typename KeyType, typename ValueType>
static OrtStatus* OrtCreateMapMLValue(const Tensor& key_tensor, const Tensor& value_tensor, _Outptr_ OrtValue** out) {
  using MapType = std::map<KeyType, ValueType>;
  auto map_ptr = onnxruntime::make_unique<MapType>();
  // iterate through the key and value tensors and populate map
  auto key_data = key_tensor.Data<KeyType>();
  auto value_data = value_tensor.Data<ValueType>();
  auto len = key_tensor.Shape().Size();
  ORT_ENFORCE(len >= 0 && static_cast<uint64_t>(len) < std::numeric_limits<size_t>::max());
  size_t num_kv_pairs = static_cast<size_t>(key_tensor.Shape().Size());
  for (size_t n = 0; n < num_kv_pairs; ++n, ++key_data, ++value_data) {
    map_ptr->insert({*key_data, *value_data});
  }
  // create ort_value with this map
  auto value = onnxruntime::make_unique<OrtValue>();
  auto ml_type = DataTypeImpl::GetType<MapType>();
  value->Init(map_ptr.release(),
              ml_type,
              ml_type->GetDeleteFunc());
  *out = value.release();
  return nullptr;
}

template <typename KeyType>
static ORT_STATUS_PTR OrtCreateValueImplMapHelper(const Tensor& key_tensor, const Tensor& value_tensor,
                                                  _Outptr_ OrtValue** out) {
  auto value_type = value_tensor.DataType()->AsPrimitiveDataType();
  ORT_ENFORCE(value_type != nullptr, "Tensor must always contain primitive types. Found: ",
              DataTypeImpl::ToString(value_tensor.DataType()));

  switch (value_type->GetDataType()) {
    case ONNX_NAMESPACE::TensorProto_DataType_STRING:
      return OrtCreateMapMLValue<KeyType, std::string>(key_tensor, value_tensor, out);
      break;
    case ONNX_NAMESPACE::TensorProto_DataType_INT64:
      return OrtCreateMapMLValue<KeyType, int64_t>(key_tensor, value_tensor, out);
      break;
    case ONNX_NAMESPACE::TensorProto_DataType_FLOAT:
      return OrtCreateMapMLValue<KeyType, float>(key_tensor, value_tensor, out);
      break;
    case ONNX_NAMESPACE::TensorProto_DataType_DOUBLE:
      return OrtCreateMapMLValue<KeyType, double>(key_tensor, value_tensor, out);
      break;
    default:
      break;
  }

  std::string msg("Value type is not supported yet: ");
  msg += DataTypeImpl::ToString(value_tensor.DataType());
  return OrtApis::CreateStatus(ORT_FAIL, msg.c_str());
}

static ORT_STATUS_PTR OrtCreateValueImplMap(const OrtValue* const* in, size_t num_values, _Outptr_ OrtValue** out) {
  if (num_values != NUM_MAP_INDICES) {
    return OrtApis::CreateStatus(ORT_FAIL, "For map type num_values MUST be 2");
  }

  const OrtValue* ort_keys = in[0];
  auto p_key_ml_value = reinterpret_cast<const OrtValue*>(ort_keys);
  auto& key_tensor = p_key_ml_value->Get<Tensor>();

  const OrtValue* ort_values = in[1];
  auto p_value_ml_value = reinterpret_cast<const OrtValue*>(ort_values);
  auto& value_tensor = p_value_ml_value->Get<Tensor>();

  // as per data_types.h, we only support maps of primitive data types.
  if (key_tensor.Shape().NumDimensions() > 1 || value_tensor.Shape().NumDimensions() > 1) {
    return OrtApis::CreateStatus(ORT_FAIL, "Either the key tensor or the value tensor has NumDimensions > 1");
  }

  // since maps are represented by key and value tensors, their sizes have to be the same.
  if (key_tensor.Shape().Size() != value_tensor.Shape().Size()) {
    return OrtApis::CreateStatus(ORT_FAIL, "Key and value tensors have unequal number of elements.");
  }

  if (key_tensor.IsDataTypeString()) {
    return OrtCreateValueImplMapHelper<std::string>(key_tensor, value_tensor, out);
  }
  if (key_tensor.IsDataType<int64_t>()) {
    return OrtCreateValueImplMapHelper<int64_t>(key_tensor, value_tensor, out);
  }
  return OrtApis::CreateStatus(ORT_FAIL, "Key type is not supported yet.");
}
#endif

static ORT_STATUS_PTR OrtCreateValueImpl(_In_reads_(num_values) const OrtValue* const* in, size_t num_values,
                                         enum ONNXType value_type, _Outptr_ OrtValue** out) {
  if (num_values <= 0) {
    return OrtApis::CreateStatus(ORT_FAIL, "Number of values should be at least 1.");
  }
  if (value_type == ONNX_TYPE_MAP) {
#if !defined(DISABLE_ML_OPS)
    return OrtCreateValueImplMap(in, num_values, out);
#else
    return OrtApis::CreateStatus(ORT_FAIL, "Map type is not supported in this build.");
#endif
  }
  if (value_type == ONNX_TYPE_SEQUENCE) {
    return OrtCreateValueImplSeq(in, num_values, out);
  }
  return OrtApis::CreateStatus(ORT_FAIL, "Input is not of type sequence or map.");
}

ORT_API_STATUS_IMPL(OrtApis::CreateValue, _In_reads_(num_values) const OrtValue* const* in, size_t num_values,
                    enum ONNXType value_type, _Outptr_ OrtValue** out) {
  API_IMPL_BEGIN
  return OrtCreateValueImpl(in, num_values, value_type, out);
  API_IMPL_END
}

ORT_API_STATUS_IMPL(OrtApis::CreateOpaqueValue, _In_z_ const char* domain_name, _In_z_ const char* type_name,
                    _In_ const void* data_container, size_t data_container_size, _Outptr_ OrtValue** out) {
  API_IMPL_BEGIN
  std::string dtype("opaque(");
  dtype.append(domain_name).append(",").append(type_name).append(")");
  MLDataType ml_type = DataTypeImpl::GetDataType(dtype);
  ORT_ENFORCE(ml_type != nullptr,
              "Specified domain and type names combination does not refer to a registered opaque type");
  const auto* non_tensor_base = ml_type->AsNonTensorTypeBase();
  ORT_ENFORCE(non_tensor_base != nullptr, "Opaque type is not a non_tensor type!!!");
  std::unique_ptr<OrtValue> ort_val(new OrtValue);
  non_tensor_base->FromDataContainer(data_container, data_container_size, *ort_val);
  *out = ort_val.release();
  API_IMPL_END
  return nullptr;
}

ORT_API_STATUS_IMPL(OrtApis::GetOpaqueValue, _In_ const char* domain_name, _In_ const char* type_name,
                    _In_ const OrtValue* in, _Out_ void* data_container, size_t data_container_size) {
  API_IMPL_BEGIN
  std::string dtype("opaque(");
  dtype.append(domain_name).append(",").append(type_name).append(")");
  MLDataType ml_type = DataTypeImpl::GetDataType(dtype);
  ORT_ENFORCE(ml_type != nullptr,
              "Specified domain and type names combination does not refer to a registered opaque type");
  const auto* non_tensor_base = ml_type->AsNonTensorTypeBase();
  ORT_ENFORCE(non_tensor_base != nullptr, "Opaque type is not a non_tensor type!!!");
  non_tensor_base->ToDataContainer(*in, data_container_size, data_container);
  API_IMPL_END
  return nullptr;
}

ORT_API_STATUS_IMPL(OrtApis::GetAvailableProviders, _Outptr_ char*** out_ptr,
                    _In_ int* providers_length) {
  API_IMPL_BEGIN
  const size_t MAX_LEN = 30;
  int available_count = (int)(sizeof(providers_available) / sizeof(char*));
  char** out = (char**)malloc(available_count * sizeof(char*));
  if (out) {
    for (int i = 0; i < available_count; i++) {
      out[i] = (char*)malloc((MAX_LEN + 1) * sizeof(char));
      if (out[i]) {
#ifdef _MSC_VER
        strncpy_s(out[i], MAX_LEN, providers_available[i], MAX_LEN);
        out[i][MAX_LEN] = '\0';
#elif defined(__APPLE__)
        strlcpy(out[i], providers_available[i], MAX_LEN);
#else
        strncpy(out[i], providers_available[i], MAX_LEN);
        out[i][MAX_LEN] = '\0';
#endif
      }
    }
  }
  *providers_length = available_count;
  *out_ptr = out;
  API_IMPL_END
  return NULL;
}

ORT_API_STATUS_IMPL(OrtApis::ReleaseAvailableProviders, _In_ char** ptr,
                    _In_ int providers_length) {
  API_IMPL_BEGIN
  if (ptr) {
    for (int i = 0; i < providers_length; i++) {
      if (ptr[i]) {
        free(ptr[i]);
      }
    }
    free(ptr);
  }
  API_IMPL_END
  return NULL;
}

ORT_API_STATUS_IMPL(OrtApis::TensorAt, _Inout_ OrtValue* value, size_t* location_values, size_t location_values_count,
                    _Outptr_ void** out) {
  TENSOR_READWRITE_API_BEGIN
  //TODO: test if it's a string tensor
  if (location_values_count != tensor->Shape().NumDimensions())
    return OrtApis::CreateStatus(ORT_INVALID_ARGUMENT, "location dimensions do not match shape size");
  std::vector<size_t> location(location_values_count);
  for (size_t i = 0; i < location_values_count; i++) {
    if (location_values[i] >= (size_t)tensor->Shape()[i])
      return OrtApis::CreateStatus(ORT_INVALID_ARGUMENT, "invalid location range");
    location[i] = location_values[i];
  }
  // data has row-major format
  size_t offset = 0;
  for (size_t i = 1; i <= tensor->Shape().NumDimensions(); i++) {
    size_t sum = 1;
    for (size_t j = i + 1; j <= tensor->Shape().NumDimensions(); j++) sum *= (size_t)tensor->Shape()[j - 1];
    offset += location[i - 1] * sum;
  }
  auto data = ((char*)tensor->MutableDataRaw()) + (tensor->DataType()->Size() * offset);
  *out = (void*)data;
  return nullptr;
  API_IMPL_END
}

ORT_API_STATUS_IMPL(OrtApis::SetLanguageProjection, _In_ const OrtEnv* ort_env, _In_ OrtLanguageProjection projection) {
  API_IMPL_BEGIN
  ORT_UNUSED_PARAMETER(ort_env);
  // note telemetry is controlled via the platform Env object, not the OrtEnv object instance
  const Env& env = Env::Default();
  env.GetTelemetryProvider().SetLanguageProjection(static_cast<uint32_t>(projection));
  return nullptr;
  API_IMPL_END
}

// End support for non-tensor types

static constexpr OrtApiBase ort_api_base = {
    &OrtApis::GetApi,
    &OrtApis::GetVersionString,
};

/* Rules on how to add a new Ort API version

In general, NEVER remove or rearrange the members in this structure unless a new version is being created. The
goal is for newer shared libraries of the Onnx Runtime to work with binaries targeting the previous versions.
In order to do that we need to ensure older binaries get the older interfaces they are expecting.

If the next version of the OrtApi only adds members, new members can be added at the end of the OrtApi structure
without breaking anything. In this case, rename the ort_api_# structure in a way that shows the range of versions
it supports, for example 'ort_api_1_to_2', and then GetApi can return the same structure for a range of versions.

If methods need to be removed or rearranged, then make a copy of the OrtApi structure and name it 'OrtApi#to#'.
The latest Api should always be named just OrtApi. Then make a copy of the latest ort_api_* structure below and
name it ort_api_# to match the latest version number supported, you'll need to be sure the structure types match
the API they're for (the compiler should complain if this isn't correct).

If there is no desire to have the headers still expose the older APIs (clutter, documentation, etc) then the
definition should be moved to a file included by this file so that it's still defined here for binary compatibility
but isn't visible in public headers.

So for example, if we wanted to just add some new members to the ort_api_1_to_2, we'd take the following steps:

	In include\onnxruntime\core\session\onnxruntime_c_api.h we'd just add the members to the end of the structure

	In this file, we'd correspondingly add the member values to the end of the ort_api_1_to_2 structure, and also rename
	it to ort_api_1_to_3.

	Then in GetApi we'd make it return ort_api_1_to_3 for versions 1 through 3.

Second example, if we wanted to add and remove some members, we'd do this:

	In include\onnxruntime\core\session\onnxruntime_c_api.h we'd make a copy of the OrtApi structure and name the
	old one OrtApi1to2. In the new OrtApi we'd add or remove any members that we desire.

	In this file, we'd create a new copy of ort_api_1_to_2 called ort_api_3 and make the corresponding changes that were
	made to the new OrtApi.

	In GetApi we now make it return ort_api_3 for version 3.
*/

static constexpr OrtApi ort_api_1_to_5 = {
    // NOTE: The ordering of these fields MUST not change after that version has shipped since existing binaries depend on this ordering.

    // Shipped as version 1 - DO NOT MODIFY (see above text for more information)
    &OrtApis::CreateStatus,
    &OrtApis::GetErrorCode,
    &OrtApis::GetErrorMessage,

    &OrtApis::CreateEnv,
    &OrtApis::CreateEnvWithCustomLogger,
    &OrtApis::EnableTelemetryEvents,
    &OrtApis::DisableTelemetryEvents,

    &OrtApis::CreateSession,
    &OrtApis::CreateSessionFromArray,
    &OrtApis::Run,

    &OrtApis::CreateSessionOptions,
    &OrtApis::SetOptimizedModelFilePath,
    &OrtApis::CloneSessionOptions,
    &OrtApis::SetSessionExecutionMode,
    &OrtApis::EnableProfiling,
    &OrtApis::DisableProfiling,
    &OrtApis::EnableMemPattern,
    &OrtApis::DisableMemPattern,
    &OrtApis::EnableCpuMemArena,
    &OrtApis::DisableCpuMemArena,
    &OrtApis::SetSessionLogId,
    &OrtApis::SetSessionLogVerbosityLevel,
    &OrtApis::SetSessionLogSeverityLevel,
    &OrtApis::SetSessionGraphOptimizationLevel,
    &OrtApis::SetIntraOpNumThreads,
    &OrtApis::SetInterOpNumThreads,

    &OrtApis::CreateCustomOpDomain,
    &OrtApis::CustomOpDomain_Add,
    &OrtApis::AddCustomOpDomain,
    &OrtApis::RegisterCustomOpsLibrary,

    &OrtApis::SessionGetInputCount,
    &OrtApis::SessionGetOutputCount,
    &OrtApis::SessionGetOverridableInitializerCount,
    &OrtApis::SessionGetInputTypeInfo,
    &OrtApis::SessionGetOutputTypeInfo,
    &OrtApis::SessionGetOverridableInitializerTypeInfo,
    &OrtApis::SessionGetInputName,
    &OrtApis::SessionGetOutputName,
    &OrtApis::SessionGetOverridableInitializerName,

    &OrtApis::CreateRunOptions,
    &OrtApis::RunOptionsSetRunLogVerbosityLevel,
    &OrtApis::RunOptionsSetRunLogSeverityLevel,
    &OrtApis::RunOptionsSetRunTag,
    &OrtApis::RunOptionsGetRunLogVerbosityLevel,
    &OrtApis::RunOptionsGetRunLogSeverityLevel,
    &OrtApis::RunOptionsGetRunTag,
    &OrtApis::RunOptionsSetTerminate,
    &OrtApis::RunOptionsUnsetTerminate,

    &OrtApis::CreateTensorAsOrtValue,
    &OrtApis::CreateTensorWithDataAsOrtValue,
    &OrtApis::IsTensor,
    &OrtApis::GetTensorMutableData,
    &OrtApis::FillStringTensor,

    &OrtApis::GetStringTensorDataLength,
    &OrtApis::GetStringTensorContent,

    &OrtApis::CastTypeInfoToTensorInfo,
    &OrtApis::GetOnnxTypeFromTypeInfo,
    &OrtApis::CreateTensorTypeAndShapeInfo,
    &OrtApis::SetTensorElementType,

    &OrtApis::SetDimensions,
    &OrtApis::GetTensorElementType,
    &OrtApis::GetDimensionsCount,
    &OrtApis::GetDimensions,
    &OrtApis::GetSymbolicDimensions,
    &OrtApis::GetTensorShapeElementCount,
    &OrtApis::GetTensorTypeAndShape,
    &OrtApis::GetTypeInfo,
    &OrtApis::GetValueType,
    &OrtApis::CreateMemoryInfo,
    &OrtApis::CreateCpuMemoryInfo,
    &OrtApis::CompareMemoryInfo,
    &OrtApis::MemoryInfoGetName,
    &OrtApis::MemoryInfoGetId,
    &OrtApis::MemoryInfoGetMemType,
    &OrtApis::MemoryInfoGetType,
    &OrtApis::AllocatorAlloc,
    &OrtApis::AllocatorFree,
    &OrtApis::AllocatorGetInfo,
    &OrtApis::GetAllocatorWithDefaultOptions,
    &OrtApis::AddFreeDimensionOverride,
    &OrtApis::GetValue,
    &OrtApis::GetValueCount,
    &OrtApis::CreateValue,
    &OrtApis::CreateOpaqueValue,
    &OrtApis::GetOpaqueValue,

    &OrtApis::KernelInfoGetAttribute_float,
    &OrtApis::KernelInfoGetAttribute_int64,
    &OrtApis::KernelInfoGetAttribute_string,
    &OrtApis::KernelContext_GetInputCount,
    &OrtApis::KernelContext_GetOutputCount,
    &OrtApis::KernelContext_GetInput,
    &OrtApis::KernelContext_GetOutput,

    &OrtApis::ReleaseEnv,
    &OrtApis::ReleaseStatus,
    &OrtApis::ReleaseMemoryInfo,
    &OrtApis::ReleaseSession,
    &OrtApis::ReleaseValue,
    &OrtApis::ReleaseRunOptions,
    &OrtApis::ReleaseTypeInfo,
    &OrtApis::ReleaseTensorTypeAndShapeInfo,
    &OrtApis::ReleaseSessionOptions,
    &OrtApis::ReleaseCustomOpDomain,
    // End of Version 1 - DO NOT MODIFY ABOVE (see above text for more information)

    &OrtApis::GetDenotationFromTypeInfo,
    &OrtApis::CastTypeInfoToMapTypeInfo,
    &OrtApis::CastTypeInfoToSequenceTypeInfo,
    &OrtApis::GetMapKeyType,
    &OrtApis::GetMapValueType,
    &OrtApis::GetSequenceElementType,
    &OrtApis::ReleaseMapTypeInfo,
    &OrtApis::ReleaseSequenceTypeInfo,
    &OrtApis::SessionEndProfiling,
    &OrtApis::SessionGetModelMetadata,
    &OrtApis::ModelMetadataGetProducerName,
    &OrtApis::ModelMetadataGetGraphName,
    &OrtApis::ModelMetadataGetDomain,
    &OrtApis::ModelMetadataGetDescription,
    &OrtApis::ModelMetadataLookupCustomMetadataMap,
    &OrtApis::ModelMetadataGetVersion,
    &OrtApis::ReleaseModelMetadata,
    // End of Version 2 - DO NOT MODIFY ABOVE (see above text for more information)

    &OrtApis::CreateEnvWithGlobalThreadPools,
    &OrtApis::DisablePerSessionThreads,
    &OrtApis::CreateThreadingOptions,
    &OrtApis::ReleaseThreadingOptions,
    &OrtApis::ModelMetadataGetCustomMetadataMapKeys,
    &OrtApis::AddFreeDimensionOverrideByName,
    // End of Version 3 - DO NOT MODIFY ABOVE (see above text for more information)

    &OrtApis::GetAvailableProviders,
    &OrtApis::ReleaseAvailableProviders,
    // End of Version 4 - DO NOT MODIFY ABOVE (see above text for more information)

    // Version 5 - In development, feel free to add/remove/rearrange here

    &OrtApis::GetStringTensorElementLength,
    &OrtApis::GetStringTensorElement,
    &OrtApis::FillStringTensorElement,
    &OrtApis::AddSessionConfigEntry,

    // IoBinding and above are propagated in the same order to C# API
    // Do not move
    &OrtApis::CreateAllocator,
    &OrtApis::ReleaseAllocator,
    &OrtApis::RunWithBinding,
    &OrtApis::CreateIoBinding,
    &OrtApis::ReleaseIoBinding,
    &OrtApis::BindInput,
    &OrtApis::BindOutput,
    &OrtApis::BindOutputToDevice,
    &OrtApis::GetBoundOutputNames,
    &OrtApis::GetBoundOutputValues,
    &OrtApis::ClearBoundInputs,
    &OrtApis::ClearBoundOutputs,
    &OrtApis::TensorAt,
    &OrtApis::CreateAndRegisterAllocator,
<<<<<<< HEAD
    &OrtApis::CreateCustomEnv,
=======
    &OrtApis::SetLanguageProjection,
>>>>>>> 9f526f45
};

// Assert to do a limited check to ensure Version 1 of OrtApi never changes (will detect an addition or deletion but not if they cancel out each other)
// If this assert hits, read the above 'Rules on how to add a new Ort API version'
static_assert(offsetof(OrtApi, ReleaseCustomOpDomain) / sizeof(void*) == 101, "Size of version 1 API cannot change");

ORT_API(const OrtApi*, OrtApis::GetApi, uint32_t version) {
  if (version >= 1 && version <= 5)
    return &ort_api_1_to_5;

  return nullptr;  // Unsupported version
}

ORT_API(const char*, OrtApis::GetVersionString) {
  return ORT_VERSION;
}

const OrtApiBase* ORT_API_CALL OrtGetApiBase(void) NO_EXCEPTION {
  return &ort_api_base;
}

ORT_API(void, OrtApis::ReleaseEnv, OrtEnv* value) {
  OrtEnv::Release(value);
}

DEFINE_RELEASE_ORT_OBJECT_FUNCTION(Value, OrtValue)
DEFINE_RELEASE_ORT_OBJECT_FUNCTION(RunOptions, OrtRunOptions)
DEFINE_RELEASE_ORT_OBJECT_FUNCTION(Session, ::onnxruntime::InferenceSession)
DEFINE_RELEASE_ORT_OBJECT_FUNCTION(ModelMetadata, ::onnxruntime::ModelMetadata)<|MERGE_RESOLUTION|>--- conflicted
+++ resolved
@@ -1993,11 +1993,8 @@
     &OrtApis::ClearBoundOutputs,
     &OrtApis::TensorAt,
     &OrtApis::CreateAndRegisterAllocator,
-<<<<<<< HEAD
     &OrtApis::CreateCustomEnv,
-=======
     &OrtApis::SetLanguageProjection,
->>>>>>> 9f526f45
 };
 
 // Assert to do a limited check to ensure Version 1 of OrtApi never changes (will detect an addition or deletion but not if they cancel out each other)
