// Copyright (c) Microsoft Corporation.
// Licensed under the MIT License.

#pragma once

#include "LearningModelBinding.g.h"

#include "inc/ILotusValueProviderPrivate.h"
#include "WinMLAdapter.h"

namespace winrt::Windows::AI::MachineLearning::implementation {

struct LearningModelBinding : LearningModelBindingT<LearningModelBinding, ILearningModelBindingNative> {
  struct ProviderInfo {
    Windows::Foundation::IInspectable CallerSpecifiedFeatureValue = nullptr;
    winrt::com_ptr<WinML::ILotusValueProviderPrivate> Provider = nullptr;
    WinML::BindingContext Context = {};
  };

 public:
  using KeyValuePair =
      Windows::Foundation::Collections::IKeyValuePair<hstring, Windows::Foundation::IInspectable>;

  LearningModelBinding() = delete;

  LearningModelBinding(Windows::AI::MachineLearning::LearningModelSession const& session);

  void Bind(hstring const& name, Windows::Foundation::IInspectable const& value);
  void Bind(hstring const& name, Windows::Foundation::IInspectable const& value, Windows::Foundation::Collections::IPropertySet const& properties);
  void Clear();
  Windows::Foundation::Collections::IIterator<KeyValuePair> First();
  Windows::Foundation::IInspectable Lookup(hstring const& key);
  uint32_t Size();
  bool HasKey(hstring const& key);
  void Split(
      Windows::Foundation::Collections::IMapView<hstring, Windows::Foundation::IInspectable>& first,
      Windows::Foundation::Collections::IMapView<hstring, Windows::Foundation::IInspectable>& second);

  std::tuple<std::string, OrtValue*, WinML::BindingType> CreateBinding(
      const std::string& name,
      const Windows::Foundation::IInspectable& value,
      Windows::Foundation::Collections::IPropertySet const& properties);

<<<<<<< HEAD
  winmla::IIOBinding* BindingCollection();
=======
>>>>>>> 197fd9ea
  std::unordered_map<std::string, Windows::Foundation::IInspectable> UpdateProviders();

  const Windows::AI::MachineLearning::LearningModelSession& GetSession() { return m_session; }

  STDMETHOD(Bind)
  (
      const wchar_t* name,
      UINT32 cchName,
      IUnknown* value);

  const std::vector<std::string>& LearningModelBinding::GetOutputNames() const;
  std::vector<Ort::Value>& LearningModelBinding::GetOutputs();
  const std::vector<std::string>& LearningModelBinding::GetInputNames() const;
  const std::vector<Ort::Value>& LearningModelBinding::GetInputs() const;
  HRESULT BindOutput(const std::string& name, Ort::Value& ml_value);
  void BindUnboundOutputs();

 private:
  void CacheProvider(std::string name, ProviderInfo& spProvider);
  Windows::Foundation::IInspectable CreateUnboundOutput(const std::string& name, Ort::Value& ort_value);
  ILearningModelFeatureValue CreateUnboundOuputFeatureValue(
      const Ort::Value& ort_value,
      ILearningModelFeatureDescriptor& descriptor);
  bool IsOfTensorType(const Ort::Value& ort_value, TensorKind kind);
  bool IsOfMapType(const Ort::Value& ort_value, TensorKind key_kind, TensorKind value_kind);
  bool IsOfVectorMapType(const Ort::Value& ort_value, TensorKind key_kind, TensorKind value_kind);
  HRESULT BindInput(const std::string& name, Ort::Value& ml_value);

 private:
  const Windows::AI::MachineLearning::LearningModelSession m_session;

  std::unordered_map<std::string, ProviderInfo> m_providers;

<<<<<<< HEAD
  com_ptr<winmla::IIOBinding> m_lotusBinding;
  com_ptr<winmla::IWinMLAdapter> adapter_;
=======
  com_ptr<_winmla::IWinMLAdapter> adapter_;
  std::vector<std::string> input_names_;
  std::vector<Ort::Value> inputs_;
  std::vector<std::string> output_names_;
  std::vector<Ort::Value> outputs_;
>>>>>>> 197fd9ea
};
}  // namespace winrt::Windows::AI::MachineLearning::implementation

namespace winrt::Windows::AI::MachineLearning::factory_implementation {
struct LearningModelBinding : LearningModelBindingT<LearningModelBinding, implementation::LearningModelBinding> {
};
}  // namespace winrt::Windows::AI::MachineLearning::factory_implementation<|MERGE_RESOLUTION|>--- conflicted
+++ resolved
@@ -41,10 +41,6 @@
       const Windows::Foundation::IInspectable& value,
       Windows::Foundation::Collections::IPropertySet const& properties);
 
-<<<<<<< HEAD
-  winmla::IIOBinding* BindingCollection();
-=======
->>>>>>> 197fd9ea
   std::unordered_map<std::string, Windows::Foundation::IInspectable> UpdateProviders();
 
   const Windows::AI::MachineLearning::LearningModelSession& GetSession() { return m_session; }
@@ -78,16 +74,11 @@
 
   std::unordered_map<std::string, ProviderInfo> m_providers;
 
-<<<<<<< HEAD
-  com_ptr<winmla::IIOBinding> m_lotusBinding;
   com_ptr<winmla::IWinMLAdapter> adapter_;
-=======
-  com_ptr<_winmla::IWinMLAdapter> adapter_;
   std::vector<std::string> input_names_;
   std::vector<Ort::Value> inputs_;
   std::vector<std::string> output_names_;
   std::vector<Ort::Value> outputs_;
->>>>>>> 197fd9ea
 };
 }  // namespace winrt::Windows::AI::MachineLearning::implementation
 
