# Copyright (c) Microsoft Corporation. All rights reserved.
# Licensed under the MIT License.
#
# Register pytorch symbolic for export using ONNX Runtime contrib ops

from torch.onnx import register_custom_op_symbolic
<<<<<<< HEAD
import torch.onnx.symbolic_helper as sym_help
from torch.onnx.symbolic_helper import parse_args
=======
from torch.onnx.symbolic_helper import parse_args, _get_tensor_dim_size, _get_tensor_sizes
>>>>>>> 47d89777


_onnx_opset_version = 1


def register_custom_op(is_ortmodule=False):
    """
    This function registers symbolic functions for
    custom ops that are implemented as part of ONNX Runtime
    """

    # Symbolic definition
    def inverse(g, self):
        return g.op("com.microsoft::Inverse", self).setType(self.type())

    def gelu(g, self):
        return g.op("com.microsoft::Gelu", self).setType(self.type())

    def triu(g, self, diagonal):
        return g.op("com.microsoft::Trilu", self, diagonal, upper_i=1).setType(self.type())

    def tril(g, self, diagonal):
        return g.op("com.microsoft::Trilu", self, diagonal, upper_i=0).setType(self.type())

    # Op Registration
    register_custom_op_symbolic('::inverse', inverse, _onnx_opset_version)
    register_custom_op_symbolic('::gelu', gelu, _onnx_opset_version)
    register_custom_op_symbolic('::triu', triu, _onnx_opset_version)
    register_custom_op_symbolic('::tril', tril, _onnx_opset_version)

    if is_ortmodule:
        @parse_args('v', 'v', 'i', 'b', 'b')
        def embedding(g, weight, indices, padding_idx, scale_grad_by_freq, sparse):
            custom_attributes_json = (
                '{'
                f'"padding_idx":{str(padding_idx)},'
                f'"scale_grad_by_freq":{str(scale_grad_by_freq).lower()},'
                f'"sparse":{str(sparse).lower()}'
                '}'
            )
            output = g.op("com.microsoft::ATenOp", weight, indices, name_s='aten::embedding',
                          custom_attributes_json_s=custom_attributes_json)
            indices_shape = _get_tensor_sizes(indices)
            if indices_shape is not None and hasattr(weight.type(), 'with_sizes'):
                output_type = weight.type().with_sizes(indices_shape + [_get_tensor_dim_size(weight, 1)])
                output.setType(output_type)
            return output

        register_custom_op_symbolic('::embedding', embedding, _onnx_opset_version)

        @parse_args('v', 'v', 'v', 'i', 'v')
        def cross_entropy_loss(g, self, target, weight, reduction, ignore_index):
            # reduction: 0->none, 1->mean, 2->sum
            reduction = sym_help._maybe_get_const(reduction, 'i')
            reduction_vals = ['none', 'mean', 'sum']
            reduction = reduction_vals[reduction]
            output, log_prob = g.op("com.microsoft::SoftmaxCrossEntropyLossInternal",
                                    self, target, weight, ignore_index,
                                    reduction_s=reduction, outputs=2)
            output.setType(self.type())
            log_prob.setType(self.type())
            return output

        register_custom_op_symbolic('::cross_entropy_loss', cross_entropy_loss, _onnx_opset_version)

        @parse_args('v', 'v', 'v', 'i', 'v')
        def nll_loss(g, self, target, weight, reduction, ignore_index):
            # reduction: 0->none, 1->mean, 2->sum
            reduction = sym_help._maybe_get_const(reduction, 'i')
            reduction_vals = ['none', 'mean', 'sum']
            reduction = reduction_vals[reduction]
            output = g.op("com.microsoft::NegativeLogLikelihoodLossInternal",
                          self, target, weight, ignore_index, reduction_s=reduction)
            output.setType(self.type())
            return output

        register_custom_op_symbolic('::nll_loss', nll_loss, _onnx_opset_version)

        @parse_args('v', 'is', 'is', 'is', 'is', 'b')
        def max_pool2d(g, self, kernel_size, stride, padding, dilation, ceil_mode):
            custom_attributes_json = (
                '{'
                f'"kernel_size":{str(kernel_size)},'
                f'"stride":{str(stride)},'
                f'"padding":{str(padding)},'
                f'"dilation":{str(dilation)},'
                f'"ceil_mode":{str(ceil_mode).lower()}'
                '}'
            )
            return g.op("com.microsoft::ATenOp", self, name_s='aten::max_pool2d_with_indices',
                        custom_attributes_json_s=custom_attributes_json, outputs=2)[0]

        register_custom_op_symbolic('::max_pool2d', max_pool2d, _onnx_opset_version)

        @parse_args('v', 'i', 'i', 'i')
        def unfold(g, input, dimension, size, step):
            custom_attributes_json = (
                '{'
                f'"dimension":{str(dimension)},'
                f'"size":{str(size)},'
                f'"step":{str(step)}'
                '}'
            )
            return g.op("com.microsoft::ATenOp", input, name_s='aten::unfold',
                        custom_attributes_json_s=custom_attributes_json)

        register_custom_op_symbolic('::unfold', unfold, _onnx_opset_version)


def unregister_custom_op():
    """
    This function unregisters symbolic functions for
    custom ops that are implemented as part of ONNX Runtime
    """

    import torch.onnx.symbolic_registry as sym_registry

    # TODO: replace this once PyTorch supports unregister natively.
    def unregister(name, opset_version):
        ns, kind = name.split("::")
        from torch.onnx.symbolic_helper import _onnx_stable_opsets

        for version in _onnx_stable_opsets:
            if version >= opset_version and sym_registry.is_registered_op(kind, ns, version):
                del sym_registry._registry[(ns, version)][kind]

    unregister('::inverse', _onnx_opset_version)
    unregister('::gelu', _onnx_opset_version)
    unregister('::triu', _onnx_opset_version)
    unregister('::tril', _onnx_opset_version)<|MERGE_RESOLUTION|>--- conflicted
+++ resolved
@@ -4,12 +4,8 @@
 # Register pytorch symbolic for export using ONNX Runtime contrib ops
 
 from torch.onnx import register_custom_op_symbolic
-<<<<<<< HEAD
 import torch.onnx.symbolic_helper as sym_help
-from torch.onnx.symbolic_helper import parse_args
-=======
 from torch.onnx.symbolic_helper import parse_args, _get_tensor_dim_size, _get_tensor_sizes
->>>>>>> 47d89777
 
 
 _onnx_opset_version = 1
