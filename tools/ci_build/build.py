#!/usr/bin/env python3
# Copyright (c) Microsoft Corporation. All rights reserved.
# Licensed under the MIT License.

import argparse
import contextlib
import os
import platform
import re
import shlex
import shutil
import subprocess
import sys
from distutils.version import LooseVersion
from pathlib import Path

from amd_hipify import amd_hipify

SCRIPT_DIR = os.path.dirname(os.path.realpath(__file__))
REPO_DIR = os.path.normpath(os.path.join(SCRIPT_DIR, "..", ".."))

sys.path.insert(0, os.path.join(REPO_DIR, "tools", "python"))


import util.android as android  # noqa: E402
from util import get_logger, is_linux, is_macOS, is_windows, run  # noqa: E402

log = get_logger("build")


class BaseError(Exception):
    """Base class for errors originating from build.py."""

    pass


class BuildError(BaseError):
    """Error from running build steps."""

    def __init__(self, *messages):
        super().__init__("\n".join(messages))


class UsageError(BaseError):
    """Usage related error."""

    def __init__(self, message):
        super().__init__(message)


def _check_python_version():
    # According to the BUILD.md, python 3.5+ is required:
    # Python 2 is definitely not supported and it should be safer to consider
    # it won't run with python 4:
    if sys.version_info[0] != 3:
        raise BuildError("Bad python major version: expecting python 3, found version " "'{}'".format(sys.version))
    if sys.version_info[1] < 6:
        raise BuildError("Bad python minor version: expecting python 3.6+, found version " "'{}'".format(sys.version))


def _str_to_bool(s):
    """Convert string to bool (in argparse context)."""
    if s.lower() not in ["true", "false"]:
        raise ValueError("Need bool; got %r" % s)
    return {"true": True, "false": False}[s.lower()]


_check_python_version()


def _openvino_verify_device_type(device_read):
    choices = ["CPU_FP32", "GPU_FP32", "GPU_FP16", "VAD-M_FP16", "MYRIAD_FP16", "VAD-F_FP32"]

    choices1 = [
        "CPU_FP32_NO_PARTITION",
        "GPU_FP32_NO_PARTITION",
        "GPU_FP16_NO_PARTITION",
        "VAD-M_FP16_NO_PARTITION",
        "MYRIAD_FP16_NO_PARTITION",
        "VAD-F_FP32_NO_PARTITION",
    ]
    status_hetero = True
    res = False
    if device_read in choices:
        res = True
    elif device_read in choices1:
        res = True
    elif device_read.startswith("HETERO:") or device_read.startswith("MULTI:") or device_read.startswith("AUTO:"):
        res = True
        comma_separated_devices = device_read.split(":")
        comma_separated_devices = comma_separated_devices[1].split(",")
        if len(comma_separated_devices) < 2:
            print("At least two devices required in Hetero/Multi/Auto Mode")
            status_hetero = False
        dev_options = ["CPU", "GPU", "MYRIAD", "FPGA", "HDDL"]
        for dev in comma_separated_devices:
            if dev not in dev_options:
                status_hetero = False
                break

    def invalid_hetero_build():
        print("\n" + "If trying to build Hetero/Multi/Auto, specifiy the supported devices along with it." + +"\n")
        print("specify the keyword HETERO or MULTI or AUTO followed by the devices ")
        print("in the order of priority you want to build" + "\n")
        print("The different hardware devices that can be added in HETERO or MULTI or AUTO")
        print("are ['CPU','GPU','MYRIAD','FPGA','HDDL']" + "\n")
        print("An example of how to specify the hetero build type. Ex: HETERO:GPU,CPU" + "\n")
        print("An example of how to specify the MULTI build type. Ex: MULTI:MYRIAD,CPU" + "\n")
        print("An example of how to specify the AUTO build type. Ex: AUTO:GPU,CPU" + "\n")
        sys.exit("Wrong Build Type selected")

    if res is False:
        print("\n" + "You have selcted wrong configuration for the build.")
        print("pick the build type for specific Hardware Device from following options: ", choices)
        print("(or) from the following options with graph partitioning disabled: ", choices1)
        print("\n")
        if not (device_read.startswith("HETERO") or device_read.startswith("MULTI") or device_read.startswith("AUTO")):
            invalid_hetero_build()
        sys.exit("Wrong Build Type selected")

    if status_hetero is False:
        invalid_hetero_build()

    return device_read


def parse_arguments():
    class Parser(argparse.ArgumentParser):
        # override argument file line parsing behavior - allow multiple arguments per line and handle quotes
        def convert_arg_line_to_args(self, arg_line):
            return shlex.split(arg_line)

    parser = Parser(
        description="ONNXRuntime CI build driver.",
        usage="""
        Default behavior is --update --build --test for native architecture builds.
        Default behavior is --update --build for cross-compiled builds.

        The Update phase will update git submodules, and run cmake to generate makefiles.
        The Build phase will build all projects.
        The Test phase will run all unit tests, and optionally the ONNX tests.

        Use the individual flags to only run the specified stages.
        """,
        # files containing arguments can be specified on the command line with "@<filename>" and the arguments within
        # will be included at that point
        fromfile_prefix_chars="@",
    )
    # Main arguments
    parser.add_argument("--build_dir", required=True, help="Path to the build directory.")
    parser.add_argument(
        "--config",
        nargs="+",
        default=["Debug"],
        choices=["Debug", "MinSizeRel", "Release", "RelWithDebInfo"],
        help="Configuration(s) to build.",
    )
    parser.add_argument("--update", action="store_true", help="Update makefiles.")
    parser.add_argument("--build", action="store_true", help="Build.")
    parser.add_argument(
        "--clean", action="store_true", help="Run 'cmake --build --target clean' for the selected config/s."
    )
    parser.add_argument(
        "--parallel",
        nargs="?",
        const="0",
        default="1",
        type=int,
        help="Use parallel build. The optional value specifies the maximum number of parallel jobs. "
        "If the optional value is 0 or unspecified, it is interpreted as the number of CPUs.",
    )
    parser.add_argument("--test", action="store_true", help="Run unit tests.")
    parser.add_argument("--skip_tests", action="store_true", help="Skip all tests.")

    # Training options
    parser.add_argument("--enable_nvtx_profile", action="store_true", help="Enable NVTX profile in ORT.")
    parser.add_argument("--enable_memory_profile", action="store_true", help="Enable memory profile in ORT.")
    parser.add_argument("--enable_training", action="store_true", help="Enable training in ORT.")
    parser.add_argument("--enable_training_ops", action="store_true", help="Enable training ops in inference graph.")
    parser.add_argument(
        "--enable_training_torch_interop", action="store_true", help="Enable training kernels interop with torch."
    )
    parser.add_argument("--disable_nccl", action="store_true", help="Disable Nccl.")
    parser.add_argument("--mpi_home", help="Path to MPI installation dir")
    parser.add_argument("--nccl_home", help="Path to NCCL installation dir")
    parser.add_argument("--use_mpi", nargs="?", default=True, const=True, type=_str_to_bool)

    # enable ONNX tests
    parser.add_argument(
        "--enable_onnx_tests",
        action="store_true",
        help="""When running the Test phase, run onnx_test_running against
        available test data directories.""",
    )
    parser.add_argument("--path_to_protoc_exe", help="Path to protoc exe.")
    parser.add_argument("--fuzz_testing", action="store_true", help="Enable Fuzz testing of the onnxruntime.")
    parser.add_argument(
        "--enable_symbolic_shape_infer_tests",
        action="store_true",
        help="""When running the Test phase, run symbolic shape inference against
        available test data directories.""",
    )

    # generate documentation
    parser.add_argument(
        "--gen_doc",
        nargs="?",
        const="yes",
        type=str,
        help="Generate documentation listing standard ONNX operators and types implemented by "
        "various execution providers and contrib operator schemas. "
        "Use `--gen_doc validate` to validate these match the current contents in /docs.",
    )

    parser.add_argument("--gen-api-doc", action="store_true", help="Generate API documentation for PyTorch frontend")

    # CUDA related
    parser.add_argument("--use_cuda", action="store_true", help="Enable CUDA.")
    parser.add_argument(
        "--cuda_version", help="The version of CUDA toolkit to use. " "Auto-detect if not specified. e.g. 9.0"
    )
    parser.add_argument(
        "--cuda_home",
        help="Path to CUDA home."
        "Read from CUDA_HOME environment variable if --use_cuda is true and "
        "--cuda_home is not specified.",
    )
    parser.add_argument(
        "--cudnn_home",
        help="Path to CUDNN home. "
        "Read from CUDNN_HOME environment variable if --use_cuda is true and "
        "--cudnn_home is not specified.",
    )
    parser.add_argument("--enable_cuda_line_info", action="store_true", help="Enable CUDA line info.")

    # Python bindings
    parser.add_argument("--enable_pybind", action="store_true", help="Enable Python Bindings.")
    parser.add_argument("--build_wheel", action="store_true", help="Build Python Wheel.")
    parser.add_argument(
        "--wheel_name_suffix",
        help="Suffix to append to created wheel names. " "This value is currently only used for nightly builds.",
    )
    parser.add_argument(
        "--numpy_version", help="Installs a specific version of numpy " "before building the python binding."
    )
    parser.add_argument("--skip-keras-test", action="store_true", help="Skip tests with Keras if keras is installed")

    # C-Sharp bindings
    parser.add_argument(
        "--build_csharp",
        action="store_true",
        help="Build C#.Net DLL and NuGet package. This should be only used in CI pipelines. "
        "For building C# bindings and packaging them into nuget package use --build_nuget arg.",
    )

    parser.add_argument(
        "--build_nuget",
        action="store_true",
        help="Build C#.Net DLL and NuGet package on the local machine. "
        "Currently only Windows and Linux platforms are supported.",
    )

    # Java bindings
    parser.add_argument("--build_java", action="store_true", help="Build Java bindings.")

    # Node.js binding
    parser.add_argument("--build_nodejs", action="store_true", help="Build Node.js binding and NPM package.")

    # Objective-C binding
    parser.add_argument("--build_objc", action="store_true", help="Build Objective-C binding.")

    # Build a shared lib
    parser.add_argument("--build_shared_lib", action="store_true", help="Build a shared library for the ONNXRuntime.")

    # Build a shared lib
    parser.add_argument(
        "--build_apple_framework", action="store_true", help="Build a macOS/iOS framework for the ONNXRuntime."
    )

    # Build options
    parser.add_argument(
        "--cmake_extra_defines",
        nargs="+",
        action="append",
        help="Extra definitions to pass to CMake during build system "
        "generation. These are just CMake -D options without the leading -D.",
    )
    parser.add_argument("--target", help="Build a specific target, e.g. winml_dll")
    # This flag is needed when :
    # 1. The OS is 64 bits Windows
    # 2. And the target binary is for 32 bits Windows
    # 3. And the python used for running this script is 64 bits.
    # But if you can get a 32 bits python, the build will run better and you won't need this flag.
    parser.add_argument(
        "--x86",
        action="store_true",
        help="[cross-compiling] Create Windows x86 makefiles. Requires --update and no existing cache "
        "CMake setup. Delete CMakeCache.txt if needed",
    )
    parser.add_argument(
        "--arm",
        action="store_true",
        help="[cross-compiling] Create ARM makefiles. Requires --update and no existing cache "
        "CMake setup. Delete CMakeCache.txt if needed",
    )
    parser.add_argument(
        "--arm64",
        action="store_true",
        help="[cross-compiling] Create ARM64 makefiles. Requires --update and no existing cache "
        "CMake setup. Delete CMakeCache.txt if needed",
    )
    parser.add_argument(
        "--arm64ec",
        action="store_true",
        help="[cross-compiling] Create ARM64EC makefiles. Requires --update and no existing cache "
        "CMake setup. Delete CMakeCache.txt if needed",
    )
    parser.add_argument("--msvc_toolset", help="MSVC toolset to use. e.g. 14.11")
    parser.add_argument("--android", action="store_true", help="Build for Android")
    parser.add_argument(
        "--android_abi",
        default="arm64-v8a",
        choices=["armeabi-v7a", "arm64-v8a", "x86", "x86_64"],
        help="Specify the target Android Application Binary Interface (ABI)",
    )
    parser.add_argument("--android_api", type=int, default=27, help="Android API Level, e.g. 21")
    parser.add_argument(
        "--android_sdk_path", type=str, default=os.environ.get("ANDROID_HOME", ""), help="Path to the Android SDK"
    )
    parser.add_argument(
        "--android_ndk_path", type=str, default=os.environ.get("ANDROID_NDK_HOME", ""), help="Path to the Android NDK"
    )
    parser.add_argument(
        "--android_cpp_shared",
        action="store_true",
        help="Build with shared libc++ instead of the default static libc++.",
    )
    parser.add_argument("--android_run_emulator", action="store_true", help="Start up an Android emulator if needed.")

    parser.add_argument("--use_gdk", action="store_true", help="Build with the GDK toolchain.")
    parser.add_argument(
        "--gdk_edition",
        default=os.path.normpath(os.environ.get("GameDKLatest", "")).split(os.sep)[-1],
        help="Build with a specific GDK edition. Defaults to the latest installed.",
    )
    parser.add_argument("--gdk_platform", default="Scarlett", help="Sets the GDK target platform.")

    parser.add_argument("--ios", action="store_true", help="build for ios")
    parser.add_argument(
        "--ios_sysroot", default="", help="Specify the location name of the macOS platform SDK to be used"
    )
    parser.add_argument(
        "--ios_toolchain_file",
        default="",
        help="Path to ios toolchain file, " "or cmake/onnxruntime_ios.toolchain.cmake will be used",
    )
    parser.add_argument(
        "--xcode_code_signing_team_id", default="", help="The development team ID used for code signing in Xcode"
    )
    parser.add_argument(
        "--xcode_code_signing_identity", default="", help="The development identity used for code signing in Xcode"
    )
    parser.add_argument(
        "--use_xcode", action="store_true", help="Use Xcode as cmake generator, this is only supported on MacOS."
    )
    parser.add_argument(
        "--osx_arch",
        default="arm64" if platform.machine() == "arm64" else "x86_64",
        choices=["arm64", "arm64e", "x86_64"],
        help="Specify the Target specific architectures for macOS and iOS, This is only supported on MacOS",
    )
    parser.add_argument(
        "--apple_deploy_target",
        type=str,
        help="Specify the minimum version of the target platform "
        "(e.g. macOS or iOS)"
        "This is only supported on MacOS",
    )
    parser.add_argument(
        "--disable_memleak_checker", action="store_true", help="Disable memory leak checker from Windows build"
    )

    # WebAssembly build
    parser.add_argument("--build_wasm", action="store_true", help="Build for WebAssembly")
    parser.add_argument("--build_wasm_static_lib", action="store_true", help="Build for WebAssembly static library")
    parser.add_argument("--emsdk_version", default="3.1.3", help="Specify version of emsdk")

    parser.add_argument("--enable_wasm_simd", action="store_true", help="Enable WebAssembly SIMD")
    parser.add_argument("--enable_wasm_threads", action="store_true", help="Enable WebAssembly multi-threads support")

    parser.add_argument(
        "--disable_wasm_exception_catching", action="store_true", help="Disable exception catching in WebAssembly."
    )
    parser.add_argument(
        "--enable_wasm_exception_throwing_override",
        action="store_true",
        help="Enable exception throwing in WebAssembly, this will override default disabling exception throwing "
        "behavior when disable exceptions.",
    )

    parser.add_argument(
        "--enable_wasm_profiling", action="store_true", help="Enable WebAsselby profiling and preserve function names"
    )
    parser.add_argument(
        "--enable_wasm_debug_info", action="store_true", help="Build WebAssembly with DWARF format debug info"
    )

    parser.add_argument("--wasm_malloc", help="Specify memory allocator for WebAssembly")

    parser.add_argument(
        "--emscripten_settings",
        nargs="+",
        action="append",
        help="Extra emscripten settings to pass to emcc using '-s <key>=<value>' during build.",
    )

    # Enable onnxruntime-extensions
    parser.add_argument(
        "--use_extensions",
        action="store_true",
        help="Enable custom operators in onnxruntime-extensions, use git submodule onnxruntime-extensions "
        "in path cmake/external/onnxruntime-extensions by default.",
    )
    parser.add_argument(
        "--extensions_overridden_path",
        type=str,
        help="Path to pre-pulled onnxruntime-extensions, will override default onnxruntime-extensions path.",
    )

    # Arguments needed by CI
    parser.add_argument("--cmake_path", default="cmake", help="Path to the CMake program.")
    parser.add_argument(
        "--ctest_path",
        default="ctest",
        help="Path to the CTest program. It can be an empty string. If it is empty, "
        "we will use this script driving the test programs directly.",
    )
    parser.add_argument(
        "--skip_submodule_sync",
        action="store_true",
        help="Don't do a " "'git submodule update'. Makes the Update phase faster.",
    )
    parser.add_argument("--use_vstest", action="store_true", help="Use use_vstest for running unitests.")
    parser.add_argument("--use_mimalloc", action="store_true", help="Use mimalloc allocator")
    parser.add_argument("--use_dnnl", action="store_true", help="Build with DNNL.")
    parser.add_argument(
        "--dnnl_gpu_runtime", action="store", default="", type=str.lower, help="e.g. --dnnl_gpu_runtime ocl"
    )
    parser.add_argument(
        "--dnnl_opencl_root",
        action="store",
        default="",
        help="Path to OpenCL SDK. "
        'e.g. --dnnl_opencl_root "C:/Program Files (x86)/IntelSWTools/sw_dev_tools/OpenCL/sdk"',
    )
    parser.add_argument(
        "--use_openvino",
        nargs="?",
        const="CPU_FP32",
        type=_openvino_verify_device_type,
        help="Build with OpenVINO for specific hardware.",
    )
    parser.add_argument("--use_coreml", action="store_true", help="Build with CoreML support.")
    parser.add_argument("--use_snpe", action="store_true", help="Build with SNPE support.")
    parser.add_argument("--snpe_root", help="Path to SNPE SDK root.")
    parser.add_argument("--use_nnapi", action="store_true", help="Build with NNAPI support.")
    parser.add_argument(
        "--nnapi_min_api", type=int, help="Minimum Android API level to enable NNAPI, should be no less than 27"
    )
    parser.add_argument("--use_rknpu", action="store_true", help="Build with RKNPU.")
    parser.add_argument("--use_preinstalled_eigen", action="store_true", help="Use pre-installed Eigen.")
    parser.add_argument("--eigen_path", help="Path to pre-installed Eigen.")
    parser.add_argument("--enable_msinternal", action="store_true", help="Enable for Microsoft internal builds only.")
    parser.add_argument("--llvm_path", help="Path to llvm dir")
    parser.add_argument("--use_vitisai", action="store_true", help="Build with Vitis-AI")
    parser.add_argument("--use_nuphar", action="store_true", help="Build with nuphar")
    parser.add_argument("--use_tvm", action="store_true", help="Build with TVM")
    parser.add_argument("--tvm_cuda_runtime", action="store_true", default=False, help="Build TVM with CUDA support")
    parser.add_argument("--use_tensorrt", action="store_true", help="Build with TensorRT")
    parser.add_argument(
        "--tensorrt_placeholder_builder", action="store_true", help="Instantiate Placeholder TensorRT Builder"
    )
    parser.add_argument("--tensorrt_home", help="Path to TensorRT installation dir")
    parser.add_argument("--use_migraphx", action="store_true", help="Build with MIGraphX")
    parser.add_argument("--migraphx_home", help="Path to MIGraphX installation dir")
    parser.add_argument("--use_full_protobuf", action="store_true", help="Use the full protobuf library")

    parser.add_argument(
        "--skip_onnx_tests",
        action="store_true",
        help="Explicitly disable all onnx related tests. Note: Use --skip_tests to skip all tests.",
    )
    parser.add_argument("--skip_winml_tests", action="store_true", help="Explicitly disable all WinML related tests")
    parser.add_argument("--skip_nodejs_tests", action="store_true", help="Explicitly disable all Node.js binding tests")

    parser.add_argument(
        "--enable_msvc_static_runtime", action="store_true", help="Enable static linking of MSVC runtimes."
    )
    parser.add_argument(
        "--enable_language_interop_ops",
        action="store_true",
        help="Enable operator implemented in language other than cpp",
    )
    parser.add_argument(
        "--cmake_generator",
        choices=["Visual Studio 15 2017", "Visual Studio 16 2019", "Visual Studio 17 2022", "Ninja"],
        default="Visual Studio 16 2019" if is_windows() else None,
        help="Specify the generator that CMake invokes. " "This is only supported on Windows",
    )
    parser.add_argument(
        "--enable_multi_device_test",
        action="store_true",
        help="Test with multi-device. Mostly used for multi-device GPU",
    )
    parser.add_argument("--use_dml", action="store_true", help="Build with DirectML.")
    parser.add_argument(
        "--dml_path",
        type=str,
        default="",
        help="Path to a custom DirectML installation (must have bin/, lib/, and include/ subdirectories).",
    )
    parser.add_argument("--use_winml", action="store_true", help="Build with WinML.")
    parser.add_argument(
        "--winml_root_namespace_override", type=str, help="Specify the namespace that WinML builds into."
    )
    parser.add_argument(
        "--dml_external_project", action="store_true", help="Build with DirectML as an external project."
    )
    parser.add_argument(
        "--use_telemetry", action="store_true", help="Only official builds can set this flag to enable telemetry."
    )
    parser.add_argument("--enable_wcos", action="store_true", help="Build for Windows Core OS.")
    parser.add_argument("--enable_lto", action="store_true", help="Enable Link Time Optimization")
    parser.add_argument("--enable_transformers_tool_test", action="store_true", help="Enable transformers tool test")
    parser.add_argument(
        "--use_acl",
        nargs="?",
        const="ACL_1905",
        choices=["ACL_1902", "ACL_1905", "ACL_1908", "ACL_2002"],
        help="Build with ACL for ARM architectures.",
    )
    parser.add_argument("--acl_home", help="Path to ACL home dir")
    parser.add_argument("--acl_libs", help="Path to ACL libraries")
    parser.add_argument("--use_armnn", action="store_true", help="Enable ArmNN Execution Provider.")
    parser.add_argument(
        "--armnn_relu", action="store_true", help="Use the Relu operator implementation from the ArmNN EP."
    )
    parser.add_argument(
        "--armnn_bn", action="store_true", help="Use the Batch Normalization operator implementation from the ArmNN EP."
    )
    parser.add_argument("--armnn_home", help="Path to ArmNN home dir")
    parser.add_argument("--armnn_libs", help="Path to ArmNN libraries")
    parser.add_argument("--build_micro_benchmarks", action="store_true", help="Build ONNXRuntime micro-benchmarks.")

    # options to reduce binary size
    parser.add_argument(
        "--minimal_build",
        default=None,
        nargs="*",
        type=str.lower,
        help="Create a build that only supports ORT format models. "
        "See https://onnxruntime.ai/docs/tutorials/mobile/ for more information. "
        "RTTI is automatically disabled in a minimal build. "
        "To enable execution providers that compile kernels at runtime (e.g. NNAPI) pass 'extended' "
        "as a parameter. e.g. '--minimal_build extended'. "
        "To enable support for custom operators pass 'custom_ops' as a parameter. "
        "e.g. '--minimal_build custom_ops'. This can be combined with an 'extended' build by passing "
        "'--minimal_build extended custom_ops'",
    )

    parser.add_argument(
        "--include_ops_by_config",
        type=str,
        help="Include ops from config file. " "See /docs/Reduced_Operator_Kernel_build.md for more information.",
    )
    parser.add_argument(
        "--enable_reduced_operator_type_support",
        action="store_true",
        help="If --include_ops_by_config is specified, and the configuration file has type reduction "
        "information, limit the types individual operators support where possible to further "
        "reduce the build size. "
        "See /docs/Reduced_Operator_Kernel_build.md for more information.",
    )

    parser.add_argument("--disable_contrib_ops", action="store_true", help="Disable contrib ops (reduces binary size)")
    parser.add_argument(
        "--disable_ml_ops", action="store_true", help="Disable traditional ML ops (reduces binary size)"
    )
    # Please note in our CMakeLists.txt this is already default on. But in this file we reverse it to default OFF.
    parser.add_argument("--disable_rtti", action="store_true", help="Disable RTTI (reduces binary size)")
    parser.add_argument(
        "--disable_exceptions",
        action="store_true",
        help="Disable exceptions to reduce binary size. Requires --minimal_build.",
    )

    parser.add_argument("--rocm_version", help="The version of ROCM stack to use. ")
    parser.add_argument("--use_rocm", action="store_true", help="Build with ROCm")
    parser.add_argument("--rocm_home", help="Path to ROCm installation dir")

    # Code coverage
    parser.add_argument(
        "--code_coverage", action="store_true", help="Generate code coverage when targetting Android (only)."
    )
    parser.add_argument("--ms_experimental", action="store_true", help="Build microsoft experimental operators.")
    # eager mode
    parser.add_argument("--build_eager_mode", action="store_true", help="Build ONNXRuntime micro-benchmarks.")
    parser.add_argument(
        "--eager_customop_module", default=None, help="Module containing custom op mappings for eager mode."
    )
    parser.add_argument(
        "--eager_customop_header", default=None, help="Header containing custom op definitions for eager mode."
    )

    parser.add_argument(
        "--enable_external_custom_op_schemas",
        action="store_true",
        help="Enable registering user defined custom operation schemas at shared library load time.\
            This feature is only supported/available on Ubuntu.",
    )

    parser.add_argument(
        "--external_graph_transformer_path", type=str, help="path to the external graph transformer dir."
    )

    parser.add_argument(
        "--test_external_transformer_example",
        action="store_true",
        help="run the example external transformer test, mainly used in CI pipeline.",
    )

    parser.add_argument(
        "--enable_cuda_profiling",
        action="store_true",
        help="enable cuda kernel profiling, \
        cupti library must be added to PATH beforehand.",
    )

<<<<<<< HEAD
    parser.add_argument(
        "--enable_rocm_profiling", action='store_true', help="enable rocm kernel profiling.")
=======
    parser.add_argument("--use_xnnpack", action="store_true", help="Enable xnnpack EP.")
>>>>>>> 2229c485

    args = parser.parse_args()
    if args.android_sdk_path:
        args.android_sdk_path = os.path.normpath(args.android_sdk_path)
    if args.android_ndk_path:
        args.android_ndk_path = os.path.normpath(args.android_ndk_path)

    return args


def is_reduced_ops_build(args):
    return args.include_ops_by_config is not None


def resolve_executable_path(command_or_path):
    """Returns the absolute path of an executable."""
    if command_or_path and command_or_path.strip():
        executable_path = shutil.which(command_or_path)
        if executable_path is None:
            raise BuildError("Failed to resolve executable path for " "'{}'.".format(command_or_path))
        return os.path.abspath(executable_path)
    else:
        return None


def get_linux_distro():
    try:
        with open("/etc/os-release", "r") as f:
            dist_info = dict(line.strip().split("=", 1) for line in f.readlines())
        return dist_info.get("NAME", "").strip('"'), dist_info.get("VERSION", "").strip('"')
    except (IOError, ValueError):
        return "", ""


def is_ubuntu_1604():
    dist, ver = get_linux_distro()
    return dist == "Ubuntu" and ver.startswith("16.04")


def get_config_build_dir(build_dir, config):
    # build directory per configuration
    return os.path.join(build_dir, config)


def run_subprocess(
    args, cwd=None, capture_stdout=False, dll_path=None, shell=False, env={}, python_path=None, cuda_home=None
):
    if isinstance(args, str):
        raise ValueError("args should be a sequence of strings, not a string")

    my_env = os.environ.copy()
    if dll_path:
        if is_windows():
            if "PATH" in my_env:
                my_env["PATH"] = dll_path + os.pathsep + my_env["PATH"]
            else:
                my_env["PATH"] = dll_path
        else:
            if "LD_LIBRARY_PATH" in my_env:
                my_env["LD_LIBRARY_PATH"] += os.pathsep + dll_path
            else:
                my_env["LD_LIBRARY_PATH"] = dll_path
    # Add nvcc's folder to PATH env so that our cmake file can find nvcc
    if cuda_home:
        my_env["PATH"] = os.path.join(cuda_home, "bin") + os.pathsep + my_env["PATH"]

    if python_path:
        if "PYTHONPATH" in my_env:
            my_env["PYTHONPATH"] += os.pathsep + python_path
        else:
            my_env["PYTHONPATH"] = python_path

    my_env.update(env)

    return run(*args, cwd=cwd, capture_stdout=capture_stdout, shell=shell, env=my_env)


def update_submodules(source_dir):
    run_subprocess(["git", "submodule", "sync", "--recursive"], cwd=source_dir)
    run_subprocess(["git", "submodule", "update", "--init", "--recursive"], cwd=source_dir)


def is_docker():
    path = "/proc/self/cgroup"
    return os.path.exists("/.dockerenv") or os.path.isfile(path) and any("docker" in line for line in open(path))


def install_python_deps(numpy_version=""):
    dep_packages = ["setuptools", "wheel", "pytest"]
    dep_packages.append("numpy=={}".format(numpy_version) if numpy_version else "numpy>=1.16.6")
    dep_packages.append("sympy>=1.1")
    dep_packages.append("packaging")
    dep_packages.append("cerberus")
    run_subprocess([sys.executable, "-m", "pip", "install"] + dep_packages)


def setup_test_data(build_dir, configs):
    # create a shortcut for test models if there is a 'models'
    # folder in build_dir
    if is_windows():
        src_model_dir = os.path.join(build_dir, "models")
        if os.path.exists("C:\\local\\models") and not os.path.exists(src_model_dir):
            log.debug("creating shortcut %s -> %s" % ("C:\\local\\models", src_model_dir))
            run_subprocess(["mklink", "/D", "/J", src_model_dir, "C:\\local\\models"], shell=True)
        for config in configs:
            config_build_dir = get_config_build_dir(build_dir, config)
            os.makedirs(config_build_dir, exist_ok=True)
            dest_model_dir = os.path.join(config_build_dir, "models")
            if os.path.exists("C:\\local\\models") and not os.path.exists(dest_model_dir):
                log.debug("creating shortcut %s -> %s" % ("C:\\local\\models", dest_model_dir))
                run_subprocess(["mklink", "/D", "/J", dest_model_dir, "C:\\local\\models"], shell=True)
            elif os.path.exists(src_model_dir) and not os.path.exists(dest_model_dir):
                log.debug("creating shortcut %s -> %s" % (src_model_dir, dest_model_dir))
                run_subprocess(["mklink", "/D", "/J", dest_model_dir, src_model_dir], shell=True)


def use_dev_mode(args):
    if args.use_acl:
        return "OFF"
    if args.use_armnn:
        return "OFF"
    if args.ios and is_macOS():
        return "OFF"
    SYSTEM_COLLECTIONURI = os.getenv("SYSTEM_COLLECTIONURI")
    if SYSTEM_COLLECTIONURI and not SYSTEM_COLLECTIONURI == "https://dev.azure.com/onnxruntime/":
        return "OFF"
    return "ON"


def add_default_definition(definition_list, key, default_value):
    for x in definition_list:
        if x.startswith(key + "="):
            return definition_list
    definition_list.append(key + "=" + default_value)


def normalize_arg_list(nested_list):
    return [i for j in nested_list for i in j] if nested_list else []


def generate_build_tree(
    cmake_path,
    source_dir,
    build_dir,
    cuda_home,
    cudnn_home,
    rocm_home,
    mpi_home,
    nccl_home,
    tensorrt_home,
    migraphx_home,
    acl_home,
    acl_libs,
    armnn_home,
    armnn_libs,
    snpe_root,
    path_to_protoc_exe,
    configs,
    cmake_extra_defines,
    args,
    cmake_extra_args,
):
    log.info("Generating CMake build tree")
    cmake_dir = os.path.join(source_dir, "cmake")
    cmake_args = [
        cmake_path,
        cmake_dir,
        "-Donnxruntime_RUN_ONNX_TESTS=" + ("ON" if args.enable_onnx_tests else "OFF"),
        "-Donnxruntime_GENERATE_TEST_REPORTS=ON",
        # There are two ways of locating python C API header file. "find_package(PythonLibs 3.5 REQUIRED)"
        # and "find_package(Python 3.5 COMPONENTS Development.Module)". The first one is deprecated and it
        # depends on the "PYTHON_EXECUTABLE" variable. The second needs "Python_EXECUTABLE". Here we set both
        # of them to get the best compatibility.
        "-DPython_EXECUTABLE=" + sys.executable,
        "-DPYTHON_EXECUTABLE=" + sys.executable,
        "-Donnxruntime_USE_MIMALLOC=" + ("ON" if args.use_mimalloc else "OFF"),
        "-Donnxruntime_ENABLE_PYTHON=" + ("ON" if args.enable_pybind else "OFF"),
        "-Donnxruntime_BUILD_CSHARP=" + ("ON" if args.build_csharp else "OFF"),
        "-Donnxruntime_BUILD_JAVA=" + ("ON" if args.build_java else "OFF"),
        "-Donnxruntime_BUILD_NODEJS=" + ("ON" if args.build_nodejs else "OFF"),
        "-Donnxruntime_BUILD_OBJC=" + ("ON" if args.build_objc else "OFF"),
        "-Donnxruntime_BUILD_SHARED_LIB=" + ("ON" if args.build_shared_lib else "OFF"),
        "-Donnxruntime_BUILD_APPLE_FRAMEWORK=" + ("ON" if args.build_apple_framework else "OFF"),
        "-Donnxruntime_USE_DNNL=" + ("ON" if args.use_dnnl else "OFF"),
        "-Donnxruntime_USE_NNAPI_BUILTIN=" + ("ON" if args.use_nnapi else "OFF"),
        "-Donnxruntime_USE_RKNPU=" + ("ON" if args.use_rknpu else "OFF"),
        "-Donnxruntime_USE_NUPHAR_TVM=" + ("ON" if args.use_nuphar else "OFF"),
        "-Donnxruntime_USE_LLVM=" + ("ON" if args.use_nuphar or args.use_tvm else "OFF"),
        "-Donnxruntime_ENABLE_MICROSOFT_INTERNAL=" + ("ON" if args.enable_msinternal else "OFF"),
        "-Donnxruntime_USE_VITISAI=" + ("ON" if args.use_vitisai else "OFF"),
        "-Donnxruntime_USE_NUPHAR=" + ("ON" if args.use_nuphar else "OFF"),
        "-Donnxruntime_USE_TENSORRT=" + ("ON" if args.use_tensorrt else "OFF"),
        "-Donnxruntime_TENSORRT_PLACEHOLDER_BUILDER=" + ("ON" if args.tensorrt_placeholder_builder else "OFF"),
        # set vars for TVM
        "-Donnxruntime_USE_TVM=" + ("ON" if args.use_tvm else "OFF"),
        "-Donnxruntime_TVM_CUDA_RUNTIME=" + ("ON" if args.use_tvm and args.tvm_cuda_runtime else "OFF"),
        # set vars for migraphx
        "-Donnxruntime_USE_MIGRAPHX=" + ("ON" if args.use_migraphx else "OFF"),
        # By default - we currently support only cross compiling for ARM/ARM64
        # (no native compilation supported through this script).
        "-Donnxruntime_CROSS_COMPILING=" + ("ON" if args.arm64 or args.arm64ec or args.arm else "OFF"),
        "-Donnxruntime_DISABLE_CONTRIB_OPS=" + ("ON" if args.disable_contrib_ops else "OFF"),
        "-Donnxruntime_DISABLE_ML_OPS=" + ("ON" if args.disable_ml_ops else "OFF"),
        "-Donnxruntime_DISABLE_RTTI="
        + ("ON" if args.disable_rtti or (args.minimal_build is not None and not args.enable_pybind) else "OFF"),
        "-Donnxruntime_DISABLE_EXCEPTIONS=" + ("ON" if args.disable_exceptions else "OFF"),
        # Need to use 'is not None' with minimal_build check as it could be an empty list.
        "-Donnxruntime_MINIMAL_BUILD=" + ("ON" if args.minimal_build is not None else "OFF"),
        "-Donnxruntime_EXTENDED_MINIMAL_BUILD="
        + ("ON" if args.minimal_build and "extended" in args.minimal_build else "OFF"),
        "-Donnxruntime_MINIMAL_BUILD_CUSTOM_OPS="
        + (
            "ON"
            if (args.minimal_build is not None and ("custom_ops" in args.minimal_build or args.use_extensions))
            else "OFF"
        ),
        "-Donnxruntime_REDUCED_OPS_BUILD=" + ("ON" if is_reduced_ops_build(args) else "OFF"),
        "-Donnxruntime_ENABLE_LANGUAGE_INTEROP_OPS=" + ("ON" if args.enable_language_interop_ops else "OFF"),
        "-Donnxruntime_USE_DML=" + ("ON" if args.use_dml else "OFF"),
        "-Donnxruntime_USE_WINML=" + ("ON" if args.use_winml else "OFF"),
        "-Donnxruntime_BUILD_MS_EXPERIMENTAL_OPS=" + ("ON" if args.ms_experimental else "OFF"),
        "-Donnxruntime_USE_TELEMETRY=" + ("ON" if args.use_telemetry else "OFF"),
        "-Donnxruntime_ENABLE_LTO=" + ("ON" if args.enable_lto else "OFF"),
        "-Donnxruntime_USE_ACL=" + ("ON" if args.use_acl else "OFF"),
        "-Donnxruntime_USE_ACL_1902=" + ("ON" if args.use_acl == "ACL_1902" else "OFF"),
        "-Donnxruntime_USE_ACL_1905=" + ("ON" if args.use_acl == "ACL_1905" else "OFF"),
        "-Donnxruntime_USE_ACL_1908=" + ("ON" if args.use_acl == "ACL_1908" else "OFF"),
        "-Donnxruntime_USE_ACL_2002=" + ("ON" if args.use_acl == "ACL_2002" else "OFF"),
        "-Donnxruntime_USE_ARMNN=" + ("ON" if args.use_armnn else "OFF"),
        "-Donnxruntime_ARMNN_RELU_USE_CPU=" + ("OFF" if args.armnn_relu else "ON"),
        "-Donnxruntime_ARMNN_BN_USE_CPU=" + ("OFF" if args.armnn_bn else "ON"),
        # Training related flags
        "-Donnxruntime_ENABLE_NVTX_PROFILE=" + ("ON" if args.enable_nvtx_profile else "OFF"),
        "-Donnxruntime_ENABLE_TRAINING=" + ("ON" if args.enable_training else "OFF"),
        "-Donnxruntime_ENABLE_TRAINING_OPS=" + ("ON" if args.enable_training_ops else "OFF"),
        "-Donnxruntime_ENABLE_TRAINING_TORCH_INTEROP=" + ("ON" if args.enable_training_torch_interop else "OFF"),
        # Enable advanced computations such as AVX for some traininig related ops.
        "-Donnxruntime_ENABLE_CPU_FP16_OPS=" + ("ON" if args.enable_training else "OFF"),
        "-Donnxruntime_USE_NCCL=" + ("OFF" if args.disable_nccl else "ON"),
        "-Donnxruntime_BUILD_BENCHMARKS=" + ("ON" if args.build_micro_benchmarks else "OFF"),
        "-Donnxruntime_USE_ROCM=" + ("ON" if args.use_rocm else "OFF"),
        "-DOnnxruntime_GCOV_COVERAGE=" + ("ON" if args.code_coverage else "OFF"),
        "-Donnxruntime_USE_MPI=" + ("ON" if args.use_mpi else "OFF"),
        "-Donnxruntime_ENABLE_MEMORY_PROFILE=" + ("ON" if args.enable_memory_profile else "OFF"),
        "-Donnxruntime_ENABLE_CUDA_LINE_NUMBER_INFO=" + ("ON" if args.enable_cuda_line_info else "OFF"),
        "-Donnxruntime_BUILD_WEBASSEMBLY=" + ("ON" if args.build_wasm else "OFF"),
        "-Donnxruntime_BUILD_WEBASSEMBLY_STATIC_LIB=" + ("ON" if args.build_wasm_static_lib else "OFF"),
        "-Donnxruntime_ENABLE_WEBASSEMBLY_EXCEPTION_CATCHING="
        + ("OFF" if args.disable_wasm_exception_catching else "ON"),
        "-Donnxruntime_ENABLE_WEBASSEMBLY_EXCEPTION_THROWING="
        + ("ON" if args.enable_wasm_exception_throwing_override else "OFF"),
        "-Donnxruntime_ENABLE_WEBASSEMBLY_THREADS=" + ("ON" if args.enable_wasm_threads else "OFF"),
        "-Donnxruntime_ENABLE_WEBASSEMBLY_DEBUG_INFO=" + ("ON" if args.enable_wasm_debug_info else "OFF"),
        "-Donnxruntime_ENABLE_WEBASSEMBLY_PROFILING=" + ("ON" if args.enable_wasm_profiling else "OFF"),
        "-Donnxruntime_ENABLE_EAGER_MODE=" + ("ON" if args.build_eager_mode else "OFF"),
        "-Donnxruntime_ENABLE_EXTERNAL_CUSTOM_OP_SCHEMAS="
        + ("ON" if args.enable_external_custom_op_schemas else "OFF"),
        "-Donnxruntime_ENABLE_CUDA_PROFILING=" + ("ON" if args.enable_cuda_profiling else "OFF"),
<<<<<<< HEAD
        "-Donnxruntime_ENABLE_ROCM_PROFILING=" + ("ON" if args.enable_rocm_profiling else "OFF"),
=======
        "-Donnxruntime_USE_XNNPACK=" + ("ON" if args.use_xnnpack else "OFF"),
>>>>>>> 2229c485
    ]
    if args.external_graph_transformer_path:
        cmake_args.append("-Donnxruntime_EXTERNAL_TRANSFORMER_SRC_PATH=" + args.external_graph_transformer_path)
    if args.use_winml:
        cmake_args.append("-Donnxruntime_BUILD_WINML_TESTS=" + ("OFF" if args.skip_winml_tests else "ON"))
    if args.use_dnnl:
        cmake_args.append("-Donnxruntime_DNNL_GPU_RUNTIME=" + args.dnnl_gpu_runtime)
        cmake_args.append("-Donnxruntime_DNNL_OPENCL_ROOT=" + args.dnnl_opencl_root)
    if args.build_wasm:
        cmake_args.append("-Donnxruntime_ENABLE_WEBASSEMBLY_SIMD=" + ("ON" if args.enable_wasm_simd else "OFF"))
    if args.use_migraphx:
        cmake_args.append("-Donnxruntime_MIGRAPHX_HOME=" + migraphx_home)
    if args.use_cuda:
        cmake_args.append("-Donnxruntime_NVCC_THREADS=" + str(args.parallel))
    if args.use_rocm:
        cmake_args.append("-Donnxruntime_ROCM_HOME=" + rocm_home)
        cmake_args.append("-Donnxruntime_ROCM_VERSION=" + args.rocm_version)
    if args.use_tensorrt:
        cmake_args.append("-Donnxruntime_TENSORRT_HOME=" + tensorrt_home)

    # It should be default ON in CI build pipelines, and OFF in packaging pipelines.
    # And OFF for the people who are not actively developing onnx runtime.
    add_default_definition(cmake_extra_defines, "onnxruntime_DEV_MODE", use_dev_mode(args))
    if args.use_cuda:
        add_default_definition(cmake_extra_defines, "onnxruntime_USE_CUDA", "ON")
        if args.cuda_version:
            add_default_definition(cmake_extra_defines, "onnxruntime_CUDA_VERSION", args.cuda_version)
        # TODO: this variable is not really needed
        add_default_definition(cmake_extra_defines, "onnxruntime_CUDA_HOME", cuda_home)
        add_default_definition(cmake_extra_defines, "onnxruntime_CUDNN_HOME", cudnn_home)

    if is_windows():
        if args.enable_msvc_static_runtime:
            add_default_definition(
                cmake_extra_defines, "CMAKE_MSVC_RUNTIME_LIBRARY", "MultiThreaded$<$<CONFIG:Debug>:Debug>"
            )
            add_default_definition(cmake_extra_defines, "ONNX_USE_MSVC_STATIC_RUNTIME", "ON")
            add_default_definition(cmake_extra_defines, "protobuf_MSVC_STATIC_RUNTIME", "ON")
            add_default_definition(cmake_extra_defines, "gtest_force_shared_crt", "OFF")
        else:
            # CMAKE_MSVC_RUNTIME_LIBRARY is default to MultiThreaded$<$<CONFIG:Debug>:Debug>DLL
            add_default_definition(cmake_extra_defines, "ONNX_USE_MSVC_STATIC_RUNTIME", "OFF")
            add_default_definition(cmake_extra_defines, "protobuf_MSVC_STATIC_RUNTIME", "OFF")
            add_default_definition(cmake_extra_defines, "gtest_force_shared_crt", "ON")

    if acl_home and os.path.exists(acl_home):
        cmake_args += ["-Donnxruntime_ACL_HOME=" + acl_home]

    if acl_libs and os.path.exists(acl_libs):
        cmake_args += ["-Donnxruntime_ACL_LIBS=" + acl_libs]

    if armnn_home and os.path.exists(armnn_home):
        cmake_args += ["-Donnxruntime_ARMNN_HOME=" + armnn_home]

    if armnn_libs and os.path.exists(armnn_libs):
        cmake_args += ["-Donnxruntime_ARMNN_LIBS=" + armnn_libs]

    if mpi_home and os.path.exists(mpi_home):
        if args.use_mpi:
            cmake_args += ["-Donnxruntime_MPI_HOME=" + mpi_home]
        else:
            log.warning(
                "mpi_home is supplied but use_mpi is set to false."
                " Build will continue without linking MPI libraries."
            )

    if nccl_home and os.path.exists(nccl_home):
        cmake_args += ["-Donnxruntime_NCCL_HOME=" + nccl_home]

    if snpe_root and os.path.exists(snpe_root):
        cmake_args += ["-DSNPE_ROOT=" + snpe_root]

    if args.winml_root_namespace_override:
        cmake_args += ["-Donnxruntime_WINML_NAMESPACE_OVERRIDE=" + args.winml_root_namespace_override]
    if args.use_openvino:
        cmake_args += [
            "-Donnxruntime_USE_OPENVINO=ON",
            "-Donnxruntime_USE_OPENVINO_MYRIAD=" + ("ON" if args.use_openvino == "MYRIAD_FP16" else "OFF"),
            "-Donnxruntime_USE_OPENVINO_GPU_FP32=" + ("ON" if args.use_openvino == "GPU_FP32" else "OFF"),
            "-Donnxruntime_USE_OPENVINO_GPU_FP16=" + ("ON" if args.use_openvino == "GPU_FP16" else "OFF"),
            "-Donnxruntime_USE_OPENVINO_CPU_FP32=" + ("ON" if args.use_openvino == "CPU_FP32" else "OFF"),
            "-Donnxruntime_USE_OPENVINO_VAD_M=" + ("ON" if args.use_openvino == "VAD-M_FP16" else "OFF"),
            "-Donnxruntime_USE_OPENVINO_VAD_F=" + ("ON" if args.use_openvino == "VAD-F_FP32" else "OFF"),
            "-Donnxruntime_USE_OPENVINO_MYRIAD_NP="
            + ("ON" if args.use_openvino == "MYRIAD_FP16_NO_PARTITION" else "OFF"),
            "-Donnxruntime_USE_OPENVINO_GPU_FP32_NP="
            + ("ON" if args.use_openvino == "GPU_FP32_NO_PARTITION" else "OFF"),
            "-Donnxruntime_USE_OPENVINO_GPU_FP16_NP="
            + ("ON" if args.use_openvino == "GPU_FP16_NO_PARTITION" else "OFF"),
            "-Donnxruntime_USE_OPENVINO_CPU_FP32_NP="
            + ("ON" if args.use_openvino == "CPU_FP32_NO_PARTITION" else "OFF"),
            "-Donnxruntime_USE_OPENVINO_VAD_M_NP="
            + ("ON" if args.use_openvino == "VAD-M_FP16_NO_PARTITION" else "OFF"),
            "-Donnxruntime_USE_OPENVINO_VAD_F_NP="
            + ("ON" if args.use_openvino == "VAD-F_FP32_NO_PARTITION" else "OFF"),
            "-Donnxruntime_USE_OPENVINO_HETERO=" + ("ON" if args.use_openvino.startswith("HETERO") else "OFF"),
            "-Donnxruntime_USE_OPENVINO_DEVICE=" + (args.use_openvino),
            "-Donnxruntime_USE_OPENVINO_MULTI=" + ("ON" if args.use_openvino.startswith("MULTI") else "OFF"),
            "-Donnxruntime_USE_OPENVINO_AUTO=" + ("ON" if args.use_openvino.startswith("AUTO") else "OFF"),
        ]

    # TensorRT and OpenVINO providers currently only support
    # full_protobuf option.
    if args.use_full_protobuf or args.use_tensorrt or args.use_openvino or args.use_vitisai or args.gen_doc:
        cmake_args += ["-Donnxruntime_USE_FULL_PROTOBUF=ON", "-DProtobuf_USE_STATIC_LIBS=ON"]

    if (args.use_nuphar or args.use_tvm) and args.llvm_path is not None:
        cmake_args += ["-DLLVM_DIR=%s" % args.llvm_path]

    if args.use_cuda and not is_windows():
        nvml_stub_path = cuda_home + "/lib64/stubs"
        cmake_args += ["-DCUDA_CUDA_LIBRARY=" + nvml_stub_path]

    if args.use_preinstalled_eigen:
        cmake_args += ["-Donnxruntime_USE_PREINSTALLED_EIGEN=ON", "-Deigen_SOURCE_PATH=" + args.eigen_path]

    if args.nnapi_min_api:
        cmake_args += ["-Donnxruntime_NNAPI_MIN_API=" + str(args.nnapi_min_api)]

    if args.android:
        if not args.android_ndk_path:
            raise BuildError("android_ndk_path required to build for Android")
        if not args.android_sdk_path:
            raise BuildError("android_sdk_path required to build for Android")
        cmake_args += [
            "-DCMAKE_TOOLCHAIN_FILE="
            + os.path.join(args.android_ndk_path, "build", "cmake", "android.toolchain.cmake"),
            "-DANDROID_PLATFORM=android-" + str(args.android_api),
            "-DANDROID_ABI=" + str(args.android_abi),
            "-DANDROID_MIN_SDK=" + str(args.android_api),
        ]

        if args.android_cpp_shared:
            cmake_args += ["-DANDROID_STL=c++_shared"]

    if args.dml_path:
        cmake_args += [
            "-Donnxruntime_USE_CUSTOM_DIRECTML=ON",
            "-Ddml_INCLUDE_DIR=" + os.path.join(args.dml_path, "include"),
            "-Ddml_LIB_DIR=" + os.path.join(args.dml_path, "lib"),
        ]

    if args.dml_external_project:
        cmake_args += [
            "-Donnxruntime_USE_CUSTOM_DIRECTML=ON",
            "-Ddml_EXTERNAL_PROJECT=ON",
        ]

    if args.use_gdk:
        cmake_args += [
            "-DCMAKE_TOOLCHAIN_FILE=" + os.path.join(source_dir, "cmake", "gdk_toolchain.cmake"),
            "-DGDK_EDITION=" + args.gdk_edition,
            "-DGDK_PLATFORM=" + args.gdk_platform,
            "-Donnxruntime_BUILD_UNIT_TESTS=OFF",  # gtest doesn't build for GDK
        ]
        if args.use_dml and not (args.dml_path or args.dml_external_project):
            raise BuildError("You must set dml_path or dml_external_project when building with the GDK.")

    if is_macOS() and not args.android:
        cmake_args += ["-DCMAKE_OSX_ARCHITECTURES=" + args.osx_arch]
        if args.use_xcode:
            cmake_ver = LooseVersion(subprocess.check_output(["cmake", "--version"]).decode("utf-8").split()[2])
            xcode_ver = LooseVersion(
                subprocess.check_output(["xcrun", "xcodebuild", "-version"]).decode("utf-8").split()[1]
            )
            # Requires Cmake 3.21.1+ for XCode 13+
            # The legacy build system is not longer supported on XCode 13+
            if xcode_ver >= LooseVersion("13") and cmake_ver < LooseVersion("3.21.1"):
                raise BuildError("CMake 3.21.1+ required to use XCode 13+")
            # Use legacy build system for old CMake [3.19, 3.21.1) which uses new build system by default
            # CMake 3.18- use the legacy build system by default
            if cmake_ver >= LooseVersion("3.19.0") and cmake_ver < LooseVersion("3.21.1"):
                cmake_args += ["-T", "buildsystem=1"]
        if args.apple_deploy_target:
            cmake_args += ["-DCMAKE_OSX_DEPLOYMENT_TARGET=" + args.apple_deploy_target]
        # Code sign the binaries, if the code signing development identity and/or team id are provided
        if args.xcode_code_signing_identity:
            cmake_args += ["-DCMAKE_XCODE_ATTRIBUTE_CODE_SIGN_IDENTITY=" + args.xcode_code_signing_identity]
        if args.xcode_code_signing_team_id:
            cmake_args += ["-DCMAKE_XCODE_ATTRIBUTE_DEVELOPMENT_TEAM=" + args.xcode_code_signing_team_id]

    if args.use_coreml:
        cmake_args += ["-Donnxruntime_USE_COREML=ON"]

    if args.use_snpe:
        cmake_args += ["-Donnxruntime_USE_SNPE=ON"]

    if args.ios:
        needed_args = [
            args.use_xcode,
            args.ios_sysroot,
            args.apple_deploy_target,
        ]
        arg_names = [
            "--use_xcode            " + "<need use xcode to cross build iOS on MacOS>",
            "--ios_sysroot          " + "<the location or name of the macOS platform SDK>",
            "--apple_deploy_target  " + "<the minimum version of the target platform>",
        ]
        if not all(needed_args):
            raise BuildError(
                "iOS build on MacOS canceled due to missing arguments: "
                + ", ".join(val for val, cond in zip(arg_names, needed_args) if not cond)
            )
        cmake_args += [
            "-DCMAKE_SYSTEM_NAME=iOS",
            "-Donnxruntime_BUILD_SHARED_LIB=ON",
            "-DCMAKE_OSX_SYSROOT=" + args.ios_sysroot,
            "-DCMAKE_OSX_DEPLOYMENT_TARGET=" + args.apple_deploy_target,
            # we do not need protoc binary for ios cross build
            "-Dprotobuf_BUILD_PROTOC_BINARIES=OFF",
            "-DCMAKE_TOOLCHAIN_FILE="
            + (args.ios_toolchain_file if args.ios_toolchain_file else "../cmake/onnxruntime_ios.toolchain.cmake"),
        ]

    if args.build_wasm:
        emsdk_dir = os.path.join(cmake_dir, "external", "emsdk")
        emscripten_cmake_toolchain_file = os.path.join(
            emsdk_dir, "upstream", "emscripten", "cmake", "Modules", "Platform", "Emscripten.cmake"
        )
        cmake_args += ["-DCMAKE_TOOLCHAIN_FILE=" + emscripten_cmake_toolchain_file]
        if args.disable_wasm_exception_catching:
            # WebAssembly unittest requires exception catching to work. If this feature is disabled, we do not build
            # unit test.
            cmake_args += [
                "-Donnxruntime_BUILD_UNIT_TESTS=OFF",
            ]

        # add default emscripten settings
        emscripten_settings = normalize_arg_list(args.emscripten_settings)

        # set -s MALLOC
        if args.wasm_malloc is not None:
            add_default_definition(emscripten_settings, "MALLOC", args.wasm_malloc)
        add_default_definition(emscripten_settings, "MALLOC", "dlmalloc")

        if emscripten_settings:
            cmake_args += [f"-Donnxruntime_EMSCRIPTEN_SETTINGS={';'.join(emscripten_settings)}"]

    # Append onnxruntime-extensions cmake options
    if args.use_extensions:
        cmake_args += ["-Donnxruntime_USE_EXTENSIONS=ON"]

        # default path of onnxruntime-extensions, using git submodule
        onnxruntime_extensions_path = os.path.join(cmake_dir, "external", "onnxruntime-extensions")

        if args.extensions_overridden_path and os.path.exists(args.extensions_overridden_path):
            # use absolute path here because onnxruntime-extensions is outside onnxruntime
            onnxruntime_extensions_path = os.path.abspath(args.extensions_overridden_path)

        cmake_args += ["-Donnxruntime_EXTENSIONS_PATH=" + onnxruntime_extensions_path]
        print("[onnxruntime-extensions] onnxruntime_extensions_path: ", onnxruntime_extensions_path)

        if is_reduced_ops_build(args):
            operators_config_file = os.path.abspath(args.include_ops_by_config)
            cmake_tool_dir = os.path.join(onnxruntime_extensions_path, "tools")

            # generate _selectedoplist.cmake by operators config file
            run_subprocess([sys.executable, "gen_selectedops.py", operators_config_file], cwd=cmake_tool_dir)

    if path_to_protoc_exe:
        cmake_args += ["-DONNX_CUSTOM_PROTOC_EXECUTABLE=%s" % path_to_protoc_exe]

    if args.fuzz_testing:
        if not (
            args.build_shared_lib
            and is_windows()
            and args.cmake_generator == "Visual Studio 16 2019"
            and args.use_full_protobuf
        ):
            raise BuildError("Fuzz test has only be tested with build shared libs option using MSVC on windows")
        cmake_args += [
            "-Donnxruntime_BUILD_UNIT_TESTS=ON",
            "-Donnxruntime_FUZZ_TEST=ON",
            "-Donnxruntime_USE_FULL_PROTOBUF=ON",
        ]

    if args.gen_doc:
        add_default_definition(cmake_extra_defines, "onnxruntime_PYBIND_EXPORT_OPSCHEMA", "ON")
    else:
        add_default_definition(cmake_extra_defines, "onnxruntime_PYBIND_EXPORT_OPSCHEMA", "OFF")

    if args.build_eager_mode:
        import torch

        cmake_args += ["-Donnxruntime_PREBUILT_PYTORCH_PATH=%s" % os.path.dirname(torch.__file__)]
        cmake_args += ["-D_GLIBCXX_USE_CXX11_ABI=" + str(int(torch._C._GLIBCXX_USE_CXX11_ABI))]

    cmake_args += ["-D{}".format(define) for define in cmake_extra_defines]

    cmake_args += cmake_extra_args

    # ADO pipelines will store the pipeline build number
    # (e.g. 191101-2300.1.master) and source version in environment
    # variables. If present, use these values to define the
    # WinML/ORT DLL versions.
    build_number = os.getenv("Build_BuildNumber")
    source_version = os.getenv("Build_SourceVersion")
    if build_number and source_version:
        build_matches = re.fullmatch(r"(\d\d)(\d\d)(\d\d)(\d\d)\.(\d+)", build_number)
        if build_matches:
            YY = build_matches.group(2)
            MM = build_matches.group(3)
            DD = build_matches.group(4)

            # Get ORT major and minor number
            with open(os.path.join(source_dir, "VERSION_NUMBER")) as f:
                first_line = f.readline()
                ort_version_matches = re.match(r"(\d+).(\d+)", first_line)
                if not ort_version_matches:
                    raise BuildError("Couldn't read version from VERSION_FILE")
                ort_major = ort_version_matches.group(1)
                ort_minor = ort_version_matches.group(2)
                # Example (BuildNumber: 191101-2300.1.master,
                # SourceVersion: 0bce7ae6755c792eda558e5d27ded701707dc404)
                # MajorPart = 1
                # MinorPart = 0
                # BuildPart = 1911
                # PrivatePart = 123
                # String = 191101-2300.1.master.0bce7ae
                cmake_args += [
                    "-DVERSION_MAJOR_PART={}".format(ort_major),
                    "-DVERSION_MINOR_PART={}".format(ort_minor),
                    "-DVERSION_BUILD_PART={}".format(YY),
                    "-DVERSION_PRIVATE_PART={}{}".format(MM, DD),
                    "-DVERSION_STRING={}.{}.{}.{}".format(ort_major, ort_minor, build_number, source_version[0:7]),
                ]

    for config in configs:
        config_build_dir = get_config_build_dir(build_dir, config)
        os.makedirs(config_build_dir, exist_ok=True)
        if args.use_nuphar or args.use_tvm:
            os.environ["PATH"] = (
                os.path.join(config_build_dir, "_deps", "tvm-build")
                + os.pathsep
                + os.path.join(config_build_dir, "_deps", "tvm-src")
                + os.pathsep
                + os.path.dirname(sys.executable)
                + os.pathsep
                + os.environ["PATH"]
            )

        run_subprocess(
            cmake_args
            + [
                "-Donnxruntime_ENABLE_MEMLEAK_CHECKER="
                + (
                    "ON"
                    if config.lower() == "debug"
                    and not (args.use_nuphar or args.use_tvm)
                    and not args.use_openvino
                    and not args.use_gdk
                    and not args.enable_msvc_static_runtime
                    and not args.disable_memleak_checker
                    else "OFF"
                ),
                "-DCMAKE_BUILD_TYPE={}".format(config),
            ],
            cwd=config_build_dir,
            cuda_home=cuda_home,
        )


def clean_targets(cmake_path, build_dir, configs):
    for config in configs:
        log.info("Cleaning targets for %s configuration", config)
        build_dir2 = get_config_build_dir(build_dir, config)
        cmd_args = [cmake_path, "--build", build_dir2, "--config", config, "--target", "clean"]

        run_subprocess(cmd_args)


def build_targets(args, cmake_path, build_dir, configs, num_parallel_jobs, target=None):
    for config in configs:
        log.info("Building targets for %s configuration", config)
        build_dir2 = get_config_build_dir(build_dir, config)
        cmd_args = [cmake_path, "--build", build_dir2, "--config", config]
        if target:
            cmd_args.extend(["--target", target])

        build_tool_args = []
        if num_parallel_jobs != 1:
            if is_windows() and args.cmake_generator != "Ninja" and not args.build_wasm:
                build_tool_args += [
                    "/maxcpucount:{}".format(num_parallel_jobs),
                    # if nodeReuse is true, msbuild processes will stay around for a bit after the build completes
                    "/nodeReuse:False",
                ]
            elif is_macOS() and args.use_xcode:
                # CMake will generate correct build tool args for Xcode
                cmd_args += ["--parallel", str(num_parallel_jobs)]
            else:
                build_tool_args += ["-j{}".format(num_parallel_jobs)]

        if build_tool_args:
            cmd_args += ["--"]
            cmd_args += build_tool_args

        env = {}
        if args.android:
            env["ANDROID_SDK_ROOT"] = args.android_sdk_path
            env["ANDROID_NDK_HOME"] = args.android_ndk_path

        run_subprocess(cmd_args, env=env)


def add_dir_if_exists(directory, dir_list):
    if os.path.isdir(directory):
        dir_list.append(directory)


def setup_cuda_vars(args):
    cuda_home = ""
    cudnn_home = ""

    if args.use_cuda:
        cuda_home = args.cuda_home if args.cuda_home else os.getenv("CUDA_HOME")
        cudnn_home = args.cudnn_home if args.cudnn_home else os.getenv("CUDNN_HOME")

        cuda_home_valid = cuda_home is not None and os.path.exists(cuda_home)
        cudnn_home_valid = cudnn_home is not None and os.path.exists(cudnn_home)

        if not cuda_home_valid or not cudnn_home_valid:
            raise BuildError(
                "cuda_home and cudnn_home paths must be specified and valid.",
                "cuda_home='{}' valid={}. cudnn_home='{}' valid={}".format(
                    cuda_home, cuda_home_valid, cudnn_home, cudnn_home_valid
                ),
            )

    return cuda_home, cudnn_home


def setup_tensorrt_vars(args):
    tensorrt_home = ""
    if args.use_tensorrt:
        tensorrt_home = args.tensorrt_home if args.tensorrt_home else os.getenv("TENSORRT_HOME")
        tensorrt_home_valid = tensorrt_home is not None and os.path.exists(tensorrt_home)
        if not tensorrt_home_valid:
            raise BuildError(
                "tensorrt_home paths must be specified and valid.",
                "tensorrt_home='{}' valid={}.".format(tensorrt_home, tensorrt_home_valid),
            )

        # Set maximum workspace size in byte for
        # TensorRT (1GB = 1073741824 bytes).
        os.environ["ORT_TENSORRT_MAX_WORKSPACE_SIZE"] = "1073741824"

        # Set maximum number of iterations to detect unsupported nodes
        # and partition the models for TensorRT.
        os.environ["ORT_TENSORRT_MAX_PARTITION_ITERATIONS"] = "1000"

        # Set minimum subgraph node size in graph partitioning
        # for TensorRT.
        os.environ["ORT_TENSORRT_MIN_SUBGRAPH_SIZE"] = "1"

        # Set FP16 flag
        os.environ["ORT_TENSORRT_FP16_ENABLE"] = "0"

    return tensorrt_home


def setup_migraphx_vars(args):

    migraphx_home = None

    if args.use_migraphx:
        print("migraphx_home = {}".format(args.migraphx_home))
        migraphx_home = args.migraphx_home or os.getenv("MIGRAPHX_HOME") or None

        migraphx_home_not_valid = migraphx_home and not os.path.exists(migraphx_home)

        if migraphx_home_not_valid:
            raise BuildError(
                "migraphx_home paths must be specified and valid.",
                "migraphx_home='{}' valid={}.".format(migraphx_home, migraphx_home_not_valid),
            )
    return migraphx_home or ""


def setup_dml_build(args, cmake_path, build_dir, configs):
    if not args.use_dml:
        return

    if args.dml_path:
        for expected_file in ["bin/DirectML.dll", "lib/DirectML.lib", "include/DirectML.h"]:
            file_path = os.path.join(args.dml_path, expected_file)
            if not os.path.exists(file_path):
                raise BuildError(
                    "dml_path is invalid.", "dml_path='{}' expected_file='{}'.".format(args.dml_path, file_path)
                )
    elif not args.dml_external_project:
        for config in configs:
            # Run the RESTORE_PACKAGES target to perform the initial
            # NuGet setup.
            cmd_args = [
                cmake_path,
                "--build",
                get_config_build_dir(build_dir, config),
                "--config",
                config,
                "--target",
                "RESTORE_PACKAGES",
            ]
            run_subprocess(cmd_args)


def setup_rocm_build(args, configs):

    rocm_home = None

    if args.use_rocm:
        print("rocm_home = {}".format(args.rocm_home))
        rocm_home = args.rocm_home or None

        rocm_home_not_valid = rocm_home and not os.path.exists(rocm_home)

        if rocm_home_not_valid:
            raise BuildError(
                "rocm_home paths must be specified and valid.",
                "rocm_home='{}' valid={}.".format(rocm_home, rocm_home_not_valid),
            )

        for config in configs:
            amd_hipify(get_config_build_dir(args.build_dir, config))
    return rocm_home or ""


def run_android_tests(args, source_dir, build_dir, config, cwd):
    sdk_tool_paths = android.get_sdk_tool_paths(args.android_sdk_path)
    device_dir = "/data/local/tmp"

    def adb_push(src, dest, **kwargs):
        return run_subprocess([sdk_tool_paths.adb, "push", src, dest], **kwargs)

    def adb_shell(*args, **kwargs):
        return run_subprocess([sdk_tool_paths.adb, "shell", *args], **kwargs)

    def adb_install(*args, **kwargs):
        return run_subprocess([sdk_tool_paths.adb, "install", *args], **kwargs)

    def run_adb_shell(cmd):
        # GCOV_PREFIX_STRIP specifies the depth of the directory hierarchy to strip and
        # GCOV_PREFIX specifies the root directory
        # for creating the runtime code coverage files.
        if args.code_coverage:
            adb_shell(
                "cd {0} && GCOV_PREFIX={0} GCOV_PREFIX_STRIP={1} {2}".format(device_dir, cwd.count(os.sep) + 1, cmd)
            )
        else:
            adb_shell("cd {} && {}".format(device_dir, cmd))

    if args.android_abi == "x86_64":
        with contextlib.ExitStack() as context_stack:
            if args.android_run_emulator:
                avd_name = "ort_android"
                system_image = "system-images;android-{};google_apis;{}".format(args.android_api, args.android_abi)

                android.create_virtual_device(sdk_tool_paths, system_image, avd_name)
                emulator_proc = context_stack.enter_context(
                    android.start_emulator(
                        sdk_tool_paths=sdk_tool_paths,
                        avd_name=avd_name,
                        extra_args=["-partition-size", "2047", "-wipe-data"],
                    )
                )
                context_stack.callback(android.stop_emulator, emulator_proc)

            adb_push("testdata", device_dir, cwd=cwd)
            adb_push(
                os.path.join(source_dir, "cmake", "external", "onnx", "onnx", "backend", "test"), device_dir, cwd=cwd
            )
            adb_push("onnxruntime_test_all", device_dir, cwd=cwd)
            adb_shell("chmod +x {}/onnxruntime_test_all".format(device_dir))
            adb_push("onnx_test_runner", device_dir, cwd=cwd)
            adb_shell("chmod +x {}/onnx_test_runner".format(device_dir))
            run_adb_shell("{0}/onnxruntime_test_all".format(device_dir))

            if args.build_java:
                gradle_executable = "gradle"
                # use the gradle wrapper if it exists, the gradlew should be setup under <repo root>/java
                gradlew_path = os.path.join(source_dir, "java", "gradlew.bat" if is_windows() else "gradlew")
                if os.path.exists(gradlew_path):
                    gradle_executable = gradlew_path
                android_test_path = os.path.join(cwd, "java", "androidtest", "android")
                run_subprocess(
                    [
                        gradle_executable,
                        "--no-daemon",
                        "-DminSdkVer={}".format(args.android_api),
                        "clean",
                        "connectedDebugAndroidTest",
                    ],
                    cwd=android_test_path,
                )

            if args.use_nnapi:
                adb_shell("cd {0} && {0}/onnx_test_runner -e nnapi {0}/test".format(device_dir))
            else:
                adb_shell("cd {0} && {0}/onnx_test_runner {0}/test".format(device_dir))
            # run shared_lib_test if necessary
            if args.build_shared_lib:
                adb_push("libonnxruntime.so", device_dir, cwd=cwd)
                adb_push("onnxruntime_shared_lib_test", device_dir, cwd=cwd)
                adb_shell("chmod +x {}/onnxruntime_shared_lib_test".format(device_dir))
                run_adb_shell("LD_LIBRARY_PATH=$LD_LIBRARY_PATH:{0} {0}/onnxruntime_shared_lib_test".format(device_dir))


def run_ios_tests(args, source_dir, config, cwd):
    run_subprocess(
        [
            "xcodebuild",
            "test-without-building",
            "-project",
            "./onnxruntime.xcodeproj",
            "-configuration",
            config,
            "-scheme",
            "onnxruntime_test_all_xc",
            "-destination",
            "platform=iOS Simulator,OS=latest,name=iPhone SE (2nd generation)",
        ],
        cwd=cwd,
    )

    run_subprocess(
        [
            "xcodebuild",
            "test-without-building",
            "-project",
            "./onnxruntime.xcodeproj",
            "-configuration",
            config,
            "-scheme",
            "onnxruntime_shared_lib_test_xc",
            "-destination",
            "platform=iOS Simulator,OS=latest,name=iPhone SE (2nd generation)",
        ],
        cwd=cwd,
    )

    if args.build_apple_framework:
        package_test_py = os.path.join(source_dir, "tools", "ci_build", "github", "apple", "test_ios_packages.py")
        framework_info_file = os.path.join(cwd, "framework_info.json")
        dynamic_framework_dir = os.path.join(cwd, config + "-" + args.ios_sysroot)
        static_framework_dir = os.path.join(cwd, config + "-" + args.ios_sysroot, "static_framework")
        # test dynamic framework
        run_subprocess(
            [
                sys.executable,
                package_test_py,
                "--c_framework_dir",
                dynamic_framework_dir,
                "--framework_info_file",
                framework_info_file,
            ],
            cwd=cwd,
        )
        # test static framework
        run_subprocess(
            [
                sys.executable,
                package_test_py,
                "--c_framework_dir",
                static_framework_dir,
                "--framework_info_file",
                framework_info_file,
            ],
            cwd=cwd,
        )


def run_orttraining_test_orttrainer_frontend_separately(cwd):
    class TestNameCollecterPlugin:
        def __init__(self):
            self.collected = set()

        def pytest_collection_modifyitems(self, items):
            for item in items:
                print("item.name: ", item.name)
                test_name = item.name
                start = test_name.find("[")
                if start > 0:
                    test_name = test_name[:start]
                self.collected.add(test_name)

    import pytest

    plugin = TestNameCollecterPlugin()
    test_script_filename = os.path.join(cwd, "orttraining_test_orttrainer_frontend.py")
    pytest.main(["--collect-only", test_script_filename], plugins=[plugin])

    for test_name in plugin.collected:
        run_subprocess(
            [sys.executable, "-m", "pytest", "orttraining_test_orttrainer_frontend.py", "-v", "-k", test_name], cwd=cwd
        )


def run_training_python_frontend_tests(cwd):
    # have to disable due to (with torchvision==0.9.1+cu102 which is required by ortmodule):
    # Downloading http://yann.lecun.com/exdb/mnist/
    # https://ossci-datasets.s3.amazonaws.com/mnist/train-images-idx3-ubyte.gz
    # Failed to download (trying next):
    # HTTP Error 404: Not Found
    # run_subprocess([sys.executable, 'onnxruntime_test_ort_trainer.py'], cwd=cwd)

    run_subprocess([sys.executable, "onnxruntime_test_training_unit_tests.py"], cwd=cwd)
    run_subprocess(
        [
            sys.executable,
            "orttraining_test_transformers.py",
            "BertModelTest.test_for_pretraining_full_precision_list_input",
        ],
        cwd=cwd,
    )
    run_subprocess(
        [
            sys.executable,
            "orttraining_test_transformers.py",
            "BertModelTest.test_for_pretraining_full_precision_dict_input",
        ],
        cwd=cwd,
    )
    run_subprocess(
        [
            sys.executable,
            "orttraining_test_transformers.py",
            "BertModelTest.test_for_pretraining_full_precision_list_and_dict_input",
        ],
        cwd=cwd,
    )

    # TODO: use run_orttraining_test_orttrainer_frontend_separately to work around a sporadic segfault.
    # shall revert to run_subprocess call once the segfault issue is resolved.
    run_orttraining_test_orttrainer_frontend_separately(cwd)
    # run_subprocess([sys.executable, '-m', 'pytest', '-sv', 'orttraining_test_orttrainer_frontend.py'], cwd=cwd)

    run_subprocess([sys.executable, "-m", "pytest", "-sv", "orttraining_test_orttrainer_bert_toy_onnx.py"], cwd=cwd)

    run_subprocess([sys.executable, "-m", "pytest", "-sv", "orttraining_test_checkpoint_storage.py"], cwd=cwd)

    run_subprocess(
        [sys.executable, "-m", "pytest", "-sv", "orttraining_test_orttrainer_checkpoint_functions.py"], cwd=cwd
    )
    # Not technically training related, but it needs torch to be installed.
    run_subprocess([sys.executable, "-m", "pytest", "-sv", "test_pytorch_export_contrib_ops.py"], cwd=cwd)


def run_training_python_frontend_e2e_tests(cwd):
    # frontend tests are to be added here:
    log.info("Running python frontend e2e tests.")

    run_subprocess(
        [sys.executable, "orttraining_run_frontend_batch_size_test.py", "-v"],
        cwd=cwd,
        env={"CUDA_VISIBLE_DEVICES": "0"},
    )

    import torch

    ngpus = torch.cuda.device_count()
    if ngpus > 1:
        bert_pretrain_script = "orttraining_run_bert_pretrain.py"
        # TODO: this test will be replaced with convergence test ported from backend
        log.debug(
            "RUN: mpirun -n {} "
            "-x"
            "NCCL_DEBUG=INFO"
            " {} {} {}".format(
                ngpus, sys.executable, bert_pretrain_script, "ORTBertPretrainTest.test_pretrain_convergence"
            )
        )
        run_subprocess(
            [
                "mpirun",
                "-n",
                str(ngpus),
                "-x",
                "NCCL_DEBUG=INFO",
                sys.executable,
                bert_pretrain_script,
                "ORTBertPretrainTest.test_pretrain_convergence",
            ],
            cwd=cwd,
        )

        log.debug("RUN: mpirun -n {} {} orttraining_run_glue.py".format(ngpus, sys.executable))
        run_subprocess(
            ["mpirun", "-n", str(ngpus), "-x", "NCCL_DEBUG=INFO", sys.executable, "orttraining_run_glue.py"], cwd=cwd
        )

    # with orttraining_run_glue.py.
    # 1. we like to force to use single GPU (with CUDA_VISIBLE_DEVICES)
    #   for fine-tune tests.
    # 2. need to run test separately (not to mix between fp16
    #   and full precision runs. this need to be investigated).
    run_subprocess(
        [sys.executable, "orttraining_run_glue.py", "ORTGlueTest.test_bert_with_mrpc", "-v"],
        cwd=cwd,
        env={"CUDA_VISIBLE_DEVICES": "0"},
    )

    run_subprocess(
        [sys.executable, "orttraining_run_glue.py", "ORTGlueTest.test_bert_fp16_with_mrpc", "-v"],
        cwd=cwd,
        env={"CUDA_VISIBLE_DEVICES": "0"},
    )

    run_subprocess(
        [sys.executable, "orttraining_run_glue.py", "ORTGlueTest.test_roberta_with_mrpc", "-v"],
        cwd=cwd,
        env={"CUDA_VISIBLE_DEVICES": "0"},
    )

    run_subprocess(
        [sys.executable, "orttraining_run_glue.py", "ORTGlueTest.test_roberta_fp16_with_mrpc", "-v"],
        cwd=cwd,
        env={"CUDA_VISIBLE_DEVICES": "0"},
    )

    run_subprocess(
        [sys.executable, "orttraining_run_multiple_choice.py", "ORTMultipleChoiceTest.test_bert_fp16_with_swag", "-v"],
        cwd=cwd,
        env={"CUDA_VISIBLE_DEVICES": "0"},
    )

    run_subprocess([sys.executable, "onnxruntime_test_ort_trainer_with_mixed_precision.py"], cwd=cwd)

    run_subprocess(
        [sys.executable, "orttraining_test_transformers.py", "BertModelTest.test_for_pretraining_mixed_precision"],
        cwd=cwd,
    )


def run_onnxruntime_tests(args, source_dir, ctest_path, build_dir, configs):
    for config in configs:
        log.info("Running tests for %s configuration", config)
        cwd = get_config_build_dir(build_dir, config)
        cwd = os.path.abspath(cwd)

        if args.android:
            run_android_tests(args, source_dir, build_dir, config, cwd)
            continue
        elif args.ios:
            run_ios_tests(args, source_dir, config, cwd)
            continue
        dll_path_list = []
        if args.use_nuphar:
            dll_path_list.append(os.path.join(build_dir, "_deps", "tvm-build"))
        if args.use_tensorrt:
            dll_path_list.append(os.path.join(args.tensorrt_home, "lib"))
        # Adding the torch lib path for loading DLLs for onnxruntime in eager mode
        # This works for Python 3.7 and below, and doesn't work for Python 3.8+
        # User will need to import torch before onnxruntime and it will work for all versions
        if args.build_eager_mode and is_windows():
            import torch

            dll_path_list.append(os.path.join(os.path.dirname(torch.__file__), "lib"))

        dll_path = None
        if len(dll_path_list) > 0:
            dll_path = os.pathsep.join(dll_path_list)

        if not ctest_path:
            if is_windows():
                # Get the "Google Test Adapter" for vstest.
                if not os.path.exists(os.path.join(cwd, "googletestadapter.0.17.1")):
                    run_subprocess(
                        [
                            "nuget.exe",
                            "restore",
                            os.path.join(source_dir, "packages.config"),
                            "-ConfigFile",
                            os.path.join(source_dir, "NuGet.config"),
                            "-PackagesDirectory",
                            cwd,
                        ]
                    )
                cwd2 = os.path.join(cwd, config)
                executables = ["onnxruntime_test_all.exe", "onnxruntime_mlas_test.exe"]
                if args.build_shared_lib:
                    executables.append("onnxruntime_shared_lib_test.exe")
                    executables.append("onnxruntime_global_thread_pools_test.exe")
                    executables.append("onnxruntime_api_tests_without_env.exe")
                run_subprocess(
                    [
                        "vstest.console.exe",
                        "--parallel",
                        "--TestAdapterPath:..\\googletestadapter.0.17.1\\build\\_common",  # noqa
                        "/Logger:trx",
                        "/Enablecodecoverage",
                        "/Platform:x64",
                        "/Settings:%s" % os.path.join(source_dir, "cmake\\codeconv.runsettings"),
                    ]
                    + executables,
                    cwd=cwd2,
                    dll_path=dll_path,
                )
            else:
                executables = ["onnxruntime_test_all", "onnxruntime_mlas_test"]
                if args.build_shared_lib:
                    executables.append("onnxruntime_shared_lib_test")
                    executables.append("onnxruntime_global_thread_pools_test")
                    executables.append("onnxruntime_api_tests_without_env")
                for exe in executables:
                    run_subprocess([os.path.join(cwd, exe)], cwd=cwd, dll_path=dll_path)

        else:
            ctest_cmd = [ctest_path, "--build-config", config, "--verbose", "--timeout", "10800"]
            run_subprocess(ctest_cmd, cwd=cwd, dll_path=dll_path)

        if args.enable_pybind:
            # Disable python tests for TensorRT on Windows due to need to enable placeholder builder
            # to reduce test times.
            if args.use_tensorrt and is_windows():
                return

            python_path = None
            if args.use_tvm:
                python_path = str((Path(build_dir) / config / "_deps" / "tvm-src" / "python").resolve())

            # Disable python tests in a reduced build as we don't know which ops have been included and which
            # models can run.
            if is_reduced_ops_build(args) or args.minimal_build is not None:
                return

            if is_windows():
                cwd = os.path.join(cwd, config)

            run_subprocess(
                [sys.executable, "onnxruntime_test_python.py"], cwd=cwd, dll_path=dll_path, python_path=python_path
            )

            if not args.disable_contrib_ops:
                run_subprocess([sys.executable, "onnxruntime_test_python_sparse_matmul.py"], cwd=cwd, dll_path=dll_path)

            if args.enable_symbolic_shape_infer_tests:
                run_subprocess(
                    [sys.executable, "onnxruntime_test_python_symbolic_shape_infer.py"], cwd=cwd, dll_path=dll_path
                )

            # For CUDA enabled builds test IOBinding feature
            if args.use_cuda:
                # We need to have Torch installed to test the IOBinding feature
                # which currently uses Torch's allocator to allocate GPU memory for testing
                log.info("Testing IOBinding feature")
                run_subprocess([sys.executable, "onnxruntime_test_python_iobinding.py"], cwd=cwd, dll_path=dll_path)

                log.info("Testing CUDA Graph feature")
                run_subprocess([sys.executable, "onnxruntime_test_python_cudagraph.py"], cwd=cwd, dll_path=dll_path)

            if not args.disable_ml_ops and not args.use_tensorrt:
                run_subprocess([sys.executable, "onnxruntime_test_python_mlops.py"], cwd=cwd, dll_path=dll_path)

            # The following test has multiple failures on Windows
            if args.enable_training and args.use_cuda and not is_windows():
                # run basic frontend tests
                run_training_python_frontend_tests(cwd=cwd)

            if args.build_eager_mode:
                # run eager mode test
                args_list = [sys.executable, os.path.join(cwd, "eager_test")]
                run_subprocess(args_list, cwd=cwd, dll_path=dll_path, python_path=cwd)
                if args.test_external_transformer_example:
                    run_subprocess(
                        [
                            sys.executable,
                            os.path.join(
                                source_dir,
                                "orttraining",
                                "orttraining",
                                "test",
                                "external_transformer",
                                "test",
                                "external_transformers_test.py",
                            ),
                        ],
                        cwd=cwd,
                        dll_path=dll_path,
                    )

            try:
                import onnx  # noqa

                onnx_test = True
            except ImportError as error:
                log.exception(error)
                log.warning("onnx is not installed. The ONNX tests will be skipped.")
                onnx_test = False

            if onnx_test:
                # Disable python onnx tests for TensorRT because many tests are
                # not supported yet.
                if args.use_tensorrt:
                    return

                run_subprocess(
                    [sys.executable, "onnxruntime_test_python_backend.py"],
                    cwd=cwd,
                    dll_path=dll_path,
                    python_path=python_path,
                )
                if not args.disable_contrib_ops:
                    run_subprocess(
                        [sys.executable, "-m", "unittest", "discover", "-s", "quantization"], cwd=cwd, dll_path=dll_path
                    )
                    if args.enable_transformers_tool_test:
                        import google.protobuf
                        import numpy

                        numpy_init_version = numpy.__version__
                        pb_init_version = google.protobuf.__version__
                        run_subprocess(
                            [sys.executable, "-m", "pip", "install", "-r", "requirements.txt"], cwd=SCRIPT_DIR
                        )
                        run_subprocess([sys.executable, "-m", "pytest", "transformers"], cwd=cwd)
                        # Restore initial numpy/protobuf version in case other tests use it
                        run_subprocess([sys.executable, "-m", "pip", "install", "numpy==" + numpy_init_version])
                        run_subprocess([sys.executable, "-m", "pip", "install", "protobuf==" + pb_init_version])

                if not args.disable_ml_ops:
                    run_subprocess(
                        [sys.executable, "onnxruntime_test_python_backend_mlops.py"], cwd=cwd, dll_path=dll_path
                    )

                run_subprocess(
                    [
                        sys.executable,
                        os.path.join(source_dir, "onnxruntime", "test", "onnx", "gen_test_models.py"),
                        "--output_dir",
                        "test_models",
                    ],
                    cwd=cwd,
                )

                if not args.skip_onnx_tests:
                    run_subprocess([os.path.join(cwd, "onnx_test_runner"), "test_models"], cwd=cwd)
                    if config != "Debug":
                        run_subprocess([sys.executable, "onnx_backend_test_series.py"], cwd=cwd, dll_path=dll_path)

            if not args.skip_keras_test:
                try:
                    import keras  # noqa
                    import onnxmltools  # noqa

                    onnxml_test = True
                except ImportError:
                    log.warning("onnxmltools and keras are not installed. " "The keras tests will be skipped.")
                    onnxml_test = False
                if onnxml_test:
                    run_subprocess([sys.executable, "onnxruntime_test_python_keras.py"], cwd=cwd, dll_path=dll_path)


def nuphar_run_python_tests(build_dir, configs):
    for config in configs:
        if config == "Debug":
            continue
        cwd = get_config_build_dir(build_dir, config)
        if is_windows():
            cwd = os.path.join(cwd, config)
        dll_path = os.path.join(build_dir, config, "_deps", "tvm-build", config)
        run_subprocess([sys.executable, "onnxruntime_test_python_nuphar.py"], cwd=cwd, dll_path=dll_path)


def tvm_run_python_tests(build_dir, configs):
    for config in configs:
        if config == "Debug":
            continue
        cwd = get_config_build_dir(build_dir, config)
        if is_windows():
            cwd = os.path.join(cwd, config)
        dll_path = os.path.join(build_dir, config, "_deps", "tvm-build", config)
        run_subprocess([sys.executable, "onnxruntime_test_python_tvm.py"], cwd=cwd, dll_path=dll_path)


def run_nodejs_tests(nodejs_binding_dir):
    args = ["npm", "test", "--", "--timeout=30000"]
    if is_windows():
        args = ["cmd", "/c"] + args
    run_subprocess(args, cwd=nodejs_binding_dir)


def build_python_wheel(
    source_dir,
    build_dir,
    configs,
    use_cuda,
    cuda_version,
    use_rocm,
    rocm_version,
    use_dnnl,
    use_tensorrt,
    use_openvino,
    use_nuphar,
    use_tvm,
    use_vitisai,
    use_acl,
    use_armnn,
    use_dml,
    wheel_name_suffix,
    enable_training,
    nightly_build=False,
    default_training_package_device=False,
    use_ninja=False,
    build_eager_mode=False,
):
    for config in configs:
        cwd = get_config_build_dir(build_dir, config)
        if is_windows() and not use_ninja:
            cwd = os.path.join(cwd, config)

        args = [sys.executable, os.path.join(source_dir, "setup.py"), "bdist_wheel"]

        # Any combination of the following arguments can be applied
        if nightly_build:
            args.append("--nightly_build")
        if default_training_package_device:
            args.append("--default_training_package_device")
        if wheel_name_suffix:
            args.append("--wheel_name_suffix={}".format(wheel_name_suffix))
        if enable_training:
            args.append("--enable_training")
        if build_eager_mode:
            args.append("--disable_auditwheel_repair")

        # The following arguments are mutually exclusive
        if use_cuda:
            # The following line assumes no other EP is enabled
            args.append("--wheel_name_suffix=gpu")
            if cuda_version:
                args.append("--cuda_version={}".format(cuda_version))
        elif use_rocm:
            args.append("--use_rocm")
            if rocm_version:
                args.append("--rocm_version={}".format(rocm_version))
        elif use_openvino:
            args.append("--use_openvino")
        elif use_dnnl:
            args.append("--use_dnnl")
        elif use_nuphar:
            args.append("--use_nuphar")
        elif use_tvm:
            args.append("--use_tvm")
        elif use_vitisai:
            args.append("--use_vitisai")
        elif use_acl:
            args.append("--use_acl")
        elif use_armnn:
            args.append("--use_armnn")
        elif use_dml:
            args.append("--wheel_name_suffix=directml")

        run_subprocess(args, cwd=cwd)


def derive_linux_build_property():
    if is_windows():
        return '/p:IsLinuxBuild="false"'
    else:
        return '/p:IsLinuxBuild="true"'


def build_nuget_package(
    source_dir, build_dir, configs, use_cuda, use_openvino, use_tensorrt, use_dnnl, use_nuphar, use_tvm, use_winml
):
    if not (is_windows() or is_linux()):
        raise BuildError(
            "Currently csharp builds and nuget package creation is only supportted " "on Windows and Linux platforms."
        )

    csharp_build_dir = os.path.join(source_dir, "csharp")
    is_linux_build = derive_linux_build_property()

    # in most cases we don't want/need to include the Xamarin mobile targets, as doing so means the Xamarin
    # mobile workloads must be installed on the machine.
    # they are only included in the Microsoft.ML.OnnxRuntime nuget package
    sln = "OnnxRuntime.DesktopOnly.CSharp.sln"

    # derive package name and execution provider based on the build args
    target_name = "/t:CreatePackage"
    execution_provider = '/p:ExecutionProvider="None"'
    package_name = '/p:OrtPackageId="Microsoft.ML.OnnxRuntime"'
    if use_winml:
        package_name = '/p:OrtPackageId="Microsoft.AI.MachineLearning"'
        target_name = "/t:CreateWindowsAIPackage"
    elif use_openvino:
        execution_provider = '/p:ExecutionProvider="openvino"'
        package_name = '/p:OrtPackageId="Microsoft.ML.OnnxRuntime.OpenVino"'
    elif use_tensorrt:
        execution_provider = '/p:ExecutionProvider="tensorrt"'
        package_name = '/p:OrtPackageId="Microsoft.ML.OnnxRuntime.TensorRT"'
    elif use_dnnl:
        execution_provider = '/p:ExecutionProvider="dnnl"'
        package_name = '/p:OrtPackageId="Microsoft.ML.OnnxRuntime.DNNL"'
    elif use_cuda:
        package_name = '/p:OrtPackageId="Microsoft.ML.OnnxRuntime.Gpu"'
    elif use_nuphar:
        package_name = '/p:OrtPackageId="Microsoft.ML.OnnxRuntime.Nuphar"'
    elif use_tvm:
        package_name = '/p:OrtPackageId="Microsoft.ML.OnnxRuntime.Tvm"'
    else:
        # use the solution file that includes Xamarin mobile targets
        sln = "OnnxRuntime.CSharp.sln"

    # set build directory based on build_dir arg
    native_dir = os.path.normpath(os.path.join(source_dir, build_dir))
    ort_build_dir = '/p:OnnxRuntimeBuildDirectory="' + native_dir + '"'

    # dotnet restore
    cmd_args = ["dotnet", "restore", sln, "--configfile", "Nuget.CSharp.config"]
    run_subprocess(cmd_args, cwd=csharp_build_dir)

    # build csharp bindings and create nuget package for each config
    for config in configs:
        if is_linux():
            native_build_dir = os.path.join(native_dir, config)
            cmd_args = ["make", "install", "DESTDIR=.//nuget-staging"]
            run_subprocess(cmd_args, cwd=native_build_dir)

        configuration = '/p:Configuration="' + config + '"'

        if not use_winml:
            cmd_args = ["dotnet", "msbuild", sln, configuration, package_name, is_linux_build, ort_build_dir]
            run_subprocess(cmd_args, cwd=csharp_build_dir)
        else:
            winml_interop_dir = os.path.join(source_dir, "csharp", "src", "Microsoft.AI.MachineLearning.Interop")
            winml_interop_project = os.path.join(winml_interop_dir, "Microsoft.AI.MachineLearning.Interop.csproj")
            winml_interop_project = os.path.normpath(winml_interop_project)
            cmd_args = [
                "dotnet",
                "msbuild",
                winml_interop_project,
                configuration,
                '/p:Platform="Any CPU"',
                ort_build_dir,
                "-restore",
            ]
            run_subprocess(cmd_args, cwd=csharp_build_dir)

        if is_windows():
            if use_openvino:
                # user needs to make sure nuget is installed and added to the path variable
                nuget_exe = "nuget.exe"
            else:
                # this path is setup by cmake/nuget_helpers.cmake for MSVC on Windows
                nuget_exe = os.path.normpath(os.path.join(native_dir, config, "nuget_exe", "src", "nuget.exe"))
        else:
            # user needs to make sure nuget is installed and can be found
            nuget_exe = "nuget"

        nuget_exe_arg = '/p:NugetExe="' + nuget_exe + '"'

        cmd_args = [
            "dotnet",
            "msbuild",
            "OnnxRuntime.CSharp.proj",
            target_name,
            package_name,
            configuration,
            execution_provider,
            is_linux_build,
            ort_build_dir,
            nuget_exe_arg,
        ]
        run_subprocess(cmd_args, cwd=csharp_build_dir)


def run_csharp_tests(source_dir, build_dir, use_cuda, use_openvino, use_tensorrt, use_dnnl):
    # Currently only running tests on windows.
    if not is_windows():
        return
    csharp_source_dir = os.path.join(source_dir, "csharp")
    is_linux_build = derive_linux_build_property()

    # define macros based on build args
    macros = ""
    if use_openvino:
        macros += "USE_OPENVINO;"
    if use_tensorrt:
        macros += "USE_TENSORRT;"
    if use_dnnl:
        macros += "USE_DNNL;"
    if use_cuda:
        macros += "USE_CUDA;"

    define_constants = ""
    if macros != "":
        define_constants = '/p:DefineConstants="' + macros + '"'

    # set build directory based on build_dir arg
    native_build_dir = os.path.normpath(os.path.join(source_dir, build_dir))
    ort_build_dir = '/p:OnnxRuntimeBuildDirectory="' + native_build_dir + '"'

    # Skip pretrained models test. Only run unit tests as part of the build
    # add "--verbosity", "detailed" to this command if required
    cmd_args = [
        "dotnet",
        "test",
        "test\\Microsoft.ML.OnnxRuntime.Tests\\Microsoft.ML.OnnxRuntime.Tests.csproj",
        "--filter",
        "FullyQualifiedName!=Microsoft.ML.OnnxRuntime.Tests.InferenceTest.TestPreTrainedModels",
        is_linux_build,
        define_constants,
        ort_build_dir,
    ]
    run_subprocess(cmd_args, cwd=csharp_source_dir)


def is_cross_compiling_on_apple(args):
    if not is_macOS():
        return False
    if args.ios:
        return True
    if args.osx_arch != platform.machine():
        return True
    return False


def build_protoc_for_host(cmake_path, source_dir, build_dir, args):
    if (args.arm or args.arm64 or args.arm64ec) and not (is_windows() or is_cross_compiling_on_apple(args)):
        raise BuildError(
            "Currently only support building protoc for Windows host while "
            "cross-compiling for ARM/ARM64/Store and linux cross-compiling iOS"
        )

    log.info("Building protoc for host to be used in cross-compiled build process")
    protoc_build_dir = os.path.join(os.getcwd(), build_dir, "host_protoc")
    os.makedirs(protoc_build_dir, exist_ok=True)
    # Generate step
    cmd_args = [
        cmake_path,
        os.path.join(source_dir, "cmake", "external", "protobuf", "cmake"),
        "-Dprotobuf_BUILD_TESTS=OFF",
        "-Dprotobuf_WITH_ZLIB_DEFAULT=OFF",
        "-Dprotobuf_BUILD_SHARED_LIBS=OFF",
    ]

    is_ninja = args.cmake_generator == "Ninja"
    if args.cmake_generator is not None and not (is_macOS() and args.use_xcode):
        cmd_args += ["-G", args.cmake_generator]
    if is_windows():
        if not is_ninja:
            cmd_args += ["-T", "host=x64"]
    elif is_macOS():
        if args.use_xcode:
            cmd_args += ["-G", "Xcode"]
            # CMake < 3.18 has a bug setting system arch to arm64 (if not specified) for Xcode 12,
            # protoc for host should be built using host architecture
            # Explicitly specify the CMAKE_OSX_ARCHITECTURES for x86_64 Mac.
            cmd_args += ["-DCMAKE_OSX_ARCHITECTURES={}".format("arm64" if platform.machine() == "arm64" else "x86_64")]

    run_subprocess(cmd_args, cwd=protoc_build_dir)
    # Build step
    cmd_args = [cmake_path, "--build", protoc_build_dir, "--config", "Release", "--target", "protoc"]
    run_subprocess(cmd_args)

    # Absolute protoc path is needed for cmake
    config_dir = ""
    suffix = ""

    if (is_windows() and not is_ninja) or (is_macOS() and args.use_xcode):
        config_dir = "Release"

    if is_windows():
        suffix = ".exe"

    expected_protoc_path = os.path.join(protoc_build_dir, config_dir, "protoc" + suffix)

    if not os.path.exists(expected_protoc_path):
        raise BuildError("Couldn't find {}. Host build of protoc failed.".format(expected_protoc_path))

    return expected_protoc_path


def generate_documentation(source_dir, build_dir, configs, validate):
    # Randomly choose one build config
    config = next(iter(configs))
    cwd = get_config_build_dir(build_dir, config)
    if is_windows():
        cwd = os.path.join(cwd, config)

    contrib_op_doc_path = os.path.join(source_dir, "docs", "ContribOperators.md")
    opkernel_doc_path = os.path.join(source_dir, "docs", "OperatorKernels.md")
    shutil.copy(os.path.join(source_dir, "tools", "python", "gen_contrib_doc.py"), cwd)
    shutil.copy(os.path.join(source_dir, "tools", "python", "gen_opkernel_doc.py"), cwd)
    # limit to just com.microsoft (excludes purely internal stuff like com.microsoft.nchwc).
    run_subprocess(
        [sys.executable, "gen_contrib_doc.py", "--output_path", contrib_op_doc_path, "--domains", "com.microsoft"],
        cwd=cwd,
    )
    # we currently limit the documentation created by a build to the CPU and CUDA EPs.
    # Run get_opkernel_doc.py directly if you need/want documentation from other EPs that are enabled in the build.
    run_subprocess(
        [sys.executable, "gen_opkernel_doc.py", "--output_path", opkernel_doc_path, "--providers", "CPU", "CUDA"],
        cwd=cwd,
    )

    if validate:
        try:
            have_diff = False

            def diff_file(path, regenerate_qualifiers=""):
                diff = subprocess.check_output(["git", "diff", path], cwd=source_dir)
                if diff:
                    nonlocal have_diff
                    have_diff = True
                    log.warning(
                        "The updated document {} is different from the checked in version. "
                        "Please regenerate the file{}, or copy the updated version from the "
                        "CI build's published artifacts if applicable.".format(path, regenerate_qualifiers)
                    )
                    log.debug("diff:\n" + str(diff))

            diff_file(opkernel_doc_path, " with CPU and CUDA execution providers enabled")
            diff_file(contrib_op_doc_path)

            if have_diff:
                # Output for the CI to publish the updated md files as an artifact
                print("##vso[task.setvariable variable=DocUpdateNeeded]true")
                raise BuildError("Generated documents have diffs. Check build output for details.")

        except subprocess.CalledProcessError:
            raise BuildError("git diff returned non-zero error code")


def main():
    log.debug("Command line arguments:\n  {}".format(" ".join(shlex.quote(arg) for arg in sys.argv[1:])))

    args = parse_arguments()
    cmake_extra_defines = normalize_arg_list(args.cmake_extra_defines)
    cross_compiling = args.arm or args.arm64 or args.arm64ec or args.android

    # If there was no explicit argument saying what to do, default
    # to update, build and test (for native builds).
    if not (args.update or args.clean or args.build or args.test):
        log.debug("Defaulting to running update, build [and test for native builds].")
        args.update = True
        args.build = True
        if cross_compiling:
            args.test = args.android_abi == "x86_64" or args.android_abi == "arm64-v8a"
        else:
            args.test = True

    if args.skip_tests:
        args.test = False

    if args.use_tensorrt:
        args.use_cuda = True

    if args.use_migraphx:
        args.use_rocm = True

    if args.build_wheel or args.gen_doc or args.use_tvm:
        args.enable_pybind = True

    if args.build_csharp or args.build_nuget or args.build_java or args.build_nodejs:
        args.build_shared_lib = True

    if args.build_nuget and cross_compiling:
        raise BuildError("Currently nuget package creation is not supported while cross-compiling")

    if args.enable_pybind and args.disable_rtti:
        raise BuildError("Python bindings use typeid so you can't disable RTTI")

    if args.enable_pybind and args.disable_exceptions:
        raise BuildError("Python bindings require exceptions to be enabled.")

    if args.nnapi_min_api:
        if not args.use_nnapi:
            raise BuildError("Using --nnapi_min_api requires --use_nnapi")
        if args.nnapi_min_api < 27:
            raise BuildError("--nnapi_min_api should be 27+")

    if args.build_wasm_static_lib:
        args.build_wasm = True

    if args.build_wasm:
        if not args.disable_wasm_exception_catching and args.disable_exceptions:
            # When '--disable_exceptions' is set, we set '--disable_wasm_exception_catching' as well
            args.disable_wasm_exception_catching = True
        if args.test and args.disable_wasm_exception_catching and not args.minimal_build:
            raise BuildError("WebAssembly tests need exception catching enabled to run if it's not minimal build")
        if args.test and args.enable_wasm_debug_info:
            # With flag --enable_wasm_debug_info, onnxruntime_test_all.wasm will be very huge (>1GB). This will fail
            # Node.js when trying to load the .wasm file.
            # To debug ONNX Runtime WebAssembly, use ONNX Runtime Web to debug ort-wasm.wasm in browsers.
            raise BuildError("WebAssembly tests cannot be enabled with flag --enable_wasm_debug_info")

        if args.wasm_malloc is not None:
            # mark --wasm_malloc as deprecated
            log.warning(
                "Flag '--wasm_malloc=<Value>' is deprecated. " "Please use '--emscripten_settings MALLOC=<Value>'."
            )

    if args.code_coverage and not args.android:
        raise BuildError("Using --code_coverage requires --android")

    if args.gen_api_doc and len(args.config) != 1:
        raise BuildError("Using --get-api-doc requires a single build config")

    # Disabling unit tests for VAD-F as FPGA only supports
    # models with NCHW layout
    if args.use_openvino == "VAD-F_FP32":
        args.test = False

    # Disabling unit tests for GPU and MYRIAD on nuget creation
    if args.use_openvino != "CPU_FP32" and args.build_nuget:
        args.test = False

    # GDK builds don't support testing
    if args.use_gdk:
        args.test = False

    configs = set(args.config)

    # setup paths and directories
    # cmake_path and ctest_path can be None. For example, if a person only wants to run the tests, he/she doesn't need
    # to have cmake/ctest.
    cmake_path = resolve_executable_path(args.cmake_path)
    ctest_path = None if args.use_vstest else resolve_executable_path(args.ctest_path)
    build_dir = args.build_dir
    script_dir = os.path.realpath(os.path.dirname(__file__))
    source_dir = os.path.normpath(os.path.join(script_dir, "..", ".."))

    # if using cuda, setup cuda paths and env vars
    cuda_home, cudnn_home = setup_cuda_vars(args)

    mpi_home = args.mpi_home
    nccl_home = args.nccl_home

    snpe_root = args.snpe_root

    acl_home = args.acl_home
    acl_libs = args.acl_libs

    armnn_home = args.armnn_home
    armnn_libs = args.armnn_libs

    # if using tensorrt, setup tensorrt paths
    tensorrt_home = setup_tensorrt_vars(args)

    # if using migraphx, setup migraphx paths
    migraphx_home = setup_migraphx_vars(args)

    # if using rocm, setup rocm paths
    rocm_home = setup_rocm_build(args, configs)

    if args.update or args.build:
        for config in configs:
            os.makedirs(get_config_build_dir(build_dir, config), exist_ok=True)

    log.info("Build started")

    if args.update:
        if is_reduced_ops_build(args):
            from reduce_op_kernels import reduce_ops

            is_extended_minimal_build_or_higher = args.minimal_build is None or "extended" in args.minimal_build
            for config in configs:
                reduce_ops(
                    config_path=args.include_ops_by_config,
                    build_dir=get_config_build_dir(build_dir, config),
                    enable_type_reduction=args.enable_reduced_operator_type_support,
                    use_cuda=args.use_cuda,
                    is_extended_minimal_build_or_higher=is_extended_minimal_build_or_higher,
                )

        cmake_extra_args = []
        path_to_protoc_exe = args.path_to_protoc_exe
        if not args.skip_submodule_sync:
            update_submodules(source_dir)
        if is_windows():
            cpu_arch = platform.architecture()[0]
            if args.build_wasm:
                cmake_extra_args = ["-G", "Ninja"]
            elif args.cmake_generator == "Ninja":
                if cpu_arch == "32bit" or args.arm or args.arm64 or args.arm64ec:
                    raise BuildError(
                        "To cross-compile with Ninja, load the toolset "
                        "environment for the target processor (e.g. Cross "
                        "Tools Command Prompt for VS)"
                    )
                cmake_extra_args = ["-G", args.cmake_generator]
            elif args.arm or args.arm64 or args.arm64ec:
                # Cross-compiling for ARM(64) architecture
                # First build protoc for host to use during cross-compilation
                if path_to_protoc_exe is None:
                    path_to_protoc_exe = build_protoc_for_host(cmake_path, source_dir, build_dir, args)
                if args.arm:
                    cmake_extra_args = ["-A", "ARM"]
                elif args.arm64:
                    cmake_extra_args = ["-A", "ARM64"]
                elif args.arm64ec:
                    cmake_extra_args = ["-A", "ARM64EC"]
                cmake_extra_args += ["-G", args.cmake_generator]
                # Cannot test on host build machine for cross-compiled
                # builds (Override any user-defined behaviour for test if any)
                if args.test:
                    log.warning(
                        "Cannot test on host build machine for cross-compiled "
                        "ARM(64) builds. Will skip test running after build."
                    )
                    args.test = False
            elif cpu_arch == "32bit" or args.x86:
                cmake_extra_args = ["-A", "Win32", "-T", "host=x64", "-G", args.cmake_generator]
            else:
                if args.msvc_toolset:
                    toolset = "host=x64,version=" + args.msvc_toolset
                else:
                    toolset = "host=x64"
                if args.cuda_version:
                    toolset += ",cuda=" + args.cuda_version
                cmake_extra_args = ["-A", "x64", "-T", toolset, "-G", args.cmake_generator]
            if args.enable_wcos:
                cmake_extra_defines.append("CMAKE_USER_MAKE_RULES_OVERRIDE=wcos_rules_override.cmake")
        elif args.cmake_generator is not None and not (is_macOS() and args.use_xcode):
            cmake_extra_args += ["-G", args.cmake_generator]
        elif is_macOS():
            if args.use_xcode:
                cmake_extra_args += ["-G", "Xcode"]
            if not args.ios and not args.android and args.osx_arch == "arm64" and platform.machine() == "x86_64":
                if args.test:
                    log.warning("Cannot test ARM64 build on X86_64. Will skip test running after build.")
                    args.test = False

        if args.build_wasm:
            emsdk_version = args.emsdk_version
            emsdk_dir = os.path.join(source_dir, "cmake", "external", "emsdk")
            emsdk_file = os.path.join(emsdk_dir, "emsdk.bat") if is_windows() else os.path.join(emsdk_dir, "emsdk")

            log.info("Installing emsdk...")
            run_subprocess([emsdk_file, "install", emsdk_version], cwd=emsdk_dir)
            log.info("Activating emsdk...")
            run_subprocess([emsdk_file, "activate", emsdk_version], cwd=emsdk_dir)

        if (
            args.android or args.ios or args.build_wasm or is_cross_compiling_on_apple(args)
        ) and args.path_to_protoc_exe is None:
            # Cross-compiling for Android, iOS, and WebAssembly
            path_to_protoc_exe = build_protoc_for_host(cmake_path, source_dir, build_dir, args)

        if is_ubuntu_1604():
            if args.arm or args.arm64:
                raise BuildError(
                    "Only Windows ARM(64) cross-compiled builds supported " "currently through this script"
                )
            if not is_docker() and not args.use_acl and not args.use_armnn:
                install_python_deps()

        if args.enable_pybind and is_windows():
            install_python_deps(args.numpy_version)

        if args.enable_onnx_tests:
            setup_test_data(build_dir, configs)

        if args.use_cuda and args.cuda_version is None:
            if is_windows():
                # cuda_version is used while generating version_info.py on Windows.
                raise BuildError("cuda_version must be specified on Windows.")
            else:
                args.cuda_version = ""
        if args.use_rocm and args.rocm_version is None:
            args.rocm_version = ""

        if args.build_eager_mode:
            eager_root_dir = os.path.join(source_dir, "orttraining", "orttraining", "eager")
            if args.eager_customop_module and not args.eager_customop_header:
                raise Exception("eager_customop_header must be provided when eager_customop_module is")
            elif args.eager_customop_header and not args.eager_customop_module:
                raise Exception("eager_customop_module must be provided when eager_customop_header is")

            def gen_ops(gen_cpp_name: str, header_file: str, ops_module: str, custom_ops: bool):
                gen_cpp_scratch_name = gen_cpp_name + ".working"
                print(
                    f"Generating ORT ATen overrides (output_file: {gen_cpp_name}, header_file: {header_file},"
                    f"ops_module: {ops_module}), custom_ops: {custom_ops}"
                )

                cmd = [
                    sys.executable,
                    os.path.join(os.path.join(eager_root_dir, "opgen", "opgen.py")),
                    "--output_file",
                    gen_cpp_scratch_name,
                    "--ops_module",
                    ops_module,
                    "--header_file",
                    header_file,
                ]

                if custom_ops:
                    cmd += ["--custom_ops"]

                subprocess.check_call(cmd)

                import filecmp

                if not os.path.isfile(gen_cpp_name) or not filecmp.cmp(
                    gen_cpp_name, gen_cpp_scratch_name, shallow=False
                ):
                    os.rename(gen_cpp_scratch_name, gen_cpp_name)
                else:
                    os.remove(gen_cpp_scratch_name)

            def gen_ort_ops():
                # generate native aten ops
                import torch

                regdecs_path = os.path.join(os.path.dirname(torch.__file__), "include/ATen/RegistrationDeclarations.h")

                ops_module = os.path.join(eager_root_dir, "opgen/opgen/atenops.py")
                gen_ops(os.path.join(eager_root_dir, "ort_aten.g.cpp"), regdecs_path, ops_module, False)

                # generate custom ops
                if not args.eager_customop_header:
                    args.eager_customop_header = os.path.realpath(
                        os.path.join(eager_root_dir, "opgen", "CustomOpDeclarations.h")
                    )

                if not args.eager_customop_module:
                    args.eager_customop_module = os.path.join(eager_root_dir, "opgen/opgen/custom_ops.py")

                gen_ops(
                    os.path.join(eager_root_dir, "ort_customops.g.cpp"),
                    args.eager_customop_header,
                    args.eager_customop_module,
                    True,
                )

            gen_ort_ops()
        if args.enable_external_custom_op_schemas and not is_linux():
            raise BuildError("Registering external custom op schemas is only supported on Linux.")

        generate_build_tree(
            cmake_path,
            source_dir,
            build_dir,
            cuda_home,
            cudnn_home,
            rocm_home,
            mpi_home,
            nccl_home,
            tensorrt_home,
            migraphx_home,
            acl_home,
            acl_libs,
            armnn_home,
            armnn_libs,
            snpe_root,
            path_to_protoc_exe,
            configs,
            cmake_extra_defines,
            args,
            cmake_extra_args,
        )

    if args.clean:
        clean_targets(cmake_path, build_dir, configs)

    # if using DML, perform initial nuget package restore
    setup_dml_build(args, cmake_path, build_dir, configs)

    if args.build:
        if args.parallel < 0:
            raise BuildError("Invalid parallel job count: {}".format(args.parallel))
        num_parallel_jobs = os.cpu_count() if args.parallel == 0 else args.parallel
        build_targets(args, cmake_path, build_dir, configs, num_parallel_jobs, args.target)

    if args.test:
        run_onnxruntime_tests(args, source_dir, ctest_path, build_dir, configs)

        if args.enable_pybind and not args.skip_onnx_tests and args.use_nuphar:
            nuphar_run_python_tests(build_dir, configs)

        if args.enable_pybind and not args.skip_onnx_tests and args.use_tvm:
            tvm_run_python_tests(build_dir, configs)

        # run node.js binding tests
        if args.build_nodejs and not args.skip_nodejs_tests:
            nodejs_binding_dir = os.path.normpath(os.path.join(source_dir, "js", "node"))
            run_nodejs_tests(nodejs_binding_dir)

    # Build packages after running the tests.
    # NOTE: if you have a test that rely on a file which only get copied/generated during packaging step, it could
    # fail unexpectedly. Similar, if your packaging step forgot to copy a file into the package, we don't know it
    # either.
    if args.build:
        if args.build_wheel:
            nightly_build = bool(os.getenv("NIGHTLY_BUILD") == "1")
            default_training_package_device = bool(os.getenv("DEFAULT_TRAINING_PACKAGE_DEVICE") == "1")
            build_python_wheel(
                source_dir,
                build_dir,
                configs,
                args.use_cuda,
                args.cuda_version,
                args.use_rocm,
                args.rocm_version,
                args.use_dnnl,
                args.use_tensorrt,
                args.use_openvino,
                args.use_nuphar,
                args.use_tvm,
                args.use_vitisai,
                args.use_acl,
                args.use_armnn,
                args.use_dml,
                args.wheel_name_suffix,
                args.enable_training,
                nightly_build=nightly_build,
                default_training_package_device=default_training_package_device,
                use_ninja=(args.cmake_generator == "Ninja"),
                build_eager_mode=args.build_eager_mode,
            )
        if args.build_nuget:
            build_nuget_package(
                source_dir,
                build_dir,
                configs,
                args.use_cuda,
                args.use_openvino,
                args.use_tensorrt,
                args.use_dnnl,
                args.use_nuphar,
                args.use_tvm,
                args.use_winml,
            )

    if args.test and args.build_nuget:
        run_csharp_tests(source_dir, build_dir, args.use_cuda, args.use_openvino, args.use_tensorrt, args.use_dnnl)

    if args.gen_doc and (args.build or args.test):
        generate_documentation(source_dir, build_dir, configs, args.gen_doc == "validate")

    if args.gen_api_doc and (args.build or args.test):
        print("Generating Python doc for ORTModule...")
        docbuild_dir = os.path.join(source_dir, "tools", "doc")
        run_subprocess(
            ["bash", "builddoc.sh", os.path.dirname(sys.executable), source_dir, build_dir, args.config[0]],
            cwd=docbuild_dir,
        )

    log.info("Build complete")


if __name__ == "__main__":
    try:
        sys.exit(main())
    except BaseError as e:
        log.error(str(e))
        sys.exit(1)<|MERGE_RESOLUTION|>--- conflicted
+++ resolved
@@ -636,12 +636,10 @@
         cupti library must be added to PATH beforehand.",
     )
 
-<<<<<<< HEAD
     parser.add_argument(
         "--enable_rocm_profiling", action='store_true', help="enable rocm kernel profiling.")
-=======
+
     parser.add_argument("--use_xnnpack", action="store_true", help="Enable xnnpack EP.")
->>>>>>> 2229c485
 
     args = parser.parse_args()
     if args.android_sdk_path:
@@ -900,11 +898,8 @@
         "-Donnxruntime_ENABLE_EXTERNAL_CUSTOM_OP_SCHEMAS="
         + ("ON" if args.enable_external_custom_op_schemas else "OFF"),
         "-Donnxruntime_ENABLE_CUDA_PROFILING=" + ("ON" if args.enable_cuda_profiling else "OFF"),
-<<<<<<< HEAD
         "-Donnxruntime_ENABLE_ROCM_PROFILING=" + ("ON" if args.enable_rocm_profiling else "OFF"),
-=======
         "-Donnxruntime_USE_XNNPACK=" + ("ON" if args.use_xnnpack else "OFF"),
->>>>>>> 2229c485
     ]
     if args.external_graph_transformer_path:
         cmake_args.append("-Donnxruntime_EXTERNAL_TRANSFORMER_SRC_PATH=" + args.external_graph_transformer_path)
