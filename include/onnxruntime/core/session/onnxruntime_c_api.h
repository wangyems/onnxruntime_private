// Copyright (c) Microsoft Corporation. All rights reserved.
// Licensed under the MIT License.

/** @file onnxruntime_c_api.h

  @brief ONNX Runtime C API.
*/

#pragma once
#include <stdlib.h>
#include <stdint.h>
#include <string.h>

// This value is used in structures passed to ORT so that a newer version of ORT will still work with them
#define ORT_API_VERSION 9

#ifdef __cplusplus
extern "C" {
#endif

// SAL2 Definitions
#ifndef _WIN32
#define _In_
#define _In_z_
#define _In_opt_
#define _In_opt_z_
#define _Out_
#define _Outptr_
#define _Out_opt_
#define _Inout_
#define _Inout_opt_
#define _Frees_ptr_opt_
#define _Ret_maybenull_
#define _Ret_notnull_
#define _Check_return_
#define _Outptr_result_maybenull_
#define _In_reads_(X)
#define _Inout_updates_all_(X)
#define _Out_writes_bytes_all_(X)
#define _Out_writes_all_(X)
#define _Success_(X)
#define _Outptr_result_buffer_maybenull_(X)
#define ORT_ALL_ARGS_NONNULL __attribute__((nonnull))
#else
#include <specstrings.h>
#define ORT_ALL_ARGS_NONNULL
#endif

#ifdef _WIN32
// Define ORT_DLL_IMPORT if your program is dynamically linked to Ort.
// dllexport is not used, we use a .def file.
#ifdef ORT_DLL_IMPORT
#define ORT_EXPORT __declspec(dllimport)
#else
#define ORT_EXPORT
#endif
#define ORT_API_CALL _stdcall
#define ORT_MUST_USE_RESULT
#define ORTCHAR_T wchar_t
#else
// To make symbols visible on macOS/iOS
#ifdef __APPLE__
#define ORT_EXPORT __attribute__((visibility("default")))
#else
#define ORT_EXPORT
#endif
#define ORT_API_CALL
#define ORT_MUST_USE_RESULT __attribute__((warn_unused_result))
#define ORTCHAR_T char
#endif

#ifndef ORT_TSTR
#ifdef _WIN32
#define ORT_TSTR(X) L##X
#else
#define ORT_TSTR(X) X
#endif
#endif

// Any pointer marked with _In_ or _Out_, cannot be NULL.

// Windows users should use unicode paths when possible to bypass the MAX_PATH limitation
// Every pointer marked with _In_ or _Out_, cannot be NULL. Caller should ensure that.
// for ReleaseXXX(...) functions, they can accept NULL pointer.

#ifdef __cplusplus
// For any compiler with C++11 support, MSVC 2015 and greater, or Clang version supporting noexcept.
// Such complex condition is needed because compilers set __cplusplus value differently.
#ifndef __has_feature
#define __has_feature(x) 0
#endif
#if ((__cplusplus >= 201103L) || (_MSC_VER >= 1900) || (defined(__has_feature) && __has_feature(cxx_noexcept)))
#define NO_EXCEPTION noexcept
#else
#define NO_EXCEPTION throw()
#endif
#else
#define NO_EXCEPTION
#endif

// Copied from TensorProto::DataType
// Currently, Ort doesn't support complex64, complex128
typedef enum ONNXTensorElementDataType {
  ONNX_TENSOR_ELEMENT_DATA_TYPE_UNDEFINED,
  ONNX_TENSOR_ELEMENT_DATA_TYPE_FLOAT,   // maps to c type float
  ONNX_TENSOR_ELEMENT_DATA_TYPE_UINT8,   // maps to c type uint8_t
  ONNX_TENSOR_ELEMENT_DATA_TYPE_INT8,    // maps to c type int8_t
  ONNX_TENSOR_ELEMENT_DATA_TYPE_UINT16,  // maps to c type uint16_t
  ONNX_TENSOR_ELEMENT_DATA_TYPE_INT16,   // maps to c type int16_t
  ONNX_TENSOR_ELEMENT_DATA_TYPE_INT32,   // maps to c type int32_t
  ONNX_TENSOR_ELEMENT_DATA_TYPE_INT64,   // maps to c type int64_t
  ONNX_TENSOR_ELEMENT_DATA_TYPE_STRING,  // maps to c++ type std::string
  ONNX_TENSOR_ELEMENT_DATA_TYPE_BOOL,
  ONNX_TENSOR_ELEMENT_DATA_TYPE_FLOAT16,
  ONNX_TENSOR_ELEMENT_DATA_TYPE_DOUBLE,      // maps to c type double
  ONNX_TENSOR_ELEMENT_DATA_TYPE_UINT32,      // maps to c type uint32_t
  ONNX_TENSOR_ELEMENT_DATA_TYPE_UINT64,      // maps to c type uint64_t
  ONNX_TENSOR_ELEMENT_DATA_TYPE_COMPLEX64,   // complex with float32 real and imaginary components
  ONNX_TENSOR_ELEMENT_DATA_TYPE_COMPLEX128,  // complex with float64 real and imaginary components
  ONNX_TENSOR_ELEMENT_DATA_TYPE_BFLOAT16     // Non-IEEE floating-point format based on IEEE754 single-precision
} ONNXTensorElementDataType;

// Synced with onnx TypeProto oneof
typedef enum ONNXType {
  ONNX_TYPE_UNKNOWN,
  ONNX_TYPE_TENSOR,
  ONNX_TYPE_SEQUENCE,
  ONNX_TYPE_MAP,
  ONNX_TYPE_OPAQUE,
  ONNX_TYPE_SPARSETENSOR,
} ONNXType;

// These types are synced with internal
// SparseFormatFlags
typedef enum OrtSparseFormat {
  ORT_SPARSE_UNDEFINED = 0,
  ORT_SPARSE_COO = 0x1,
  ORT_SPARSE_CSRC = 0x2,
  ORT_SPARSE_BLOCK_SPARSE = 0x4
} OrtSparseFormat;

// Enum allows to query sparse tensor indices
enum OrtSparseIndicesFormat {
  ORT_SPARSE_COO_INDICES,
  ORT_SPARSE_CSR_INNER_INDICES,
  ORT_SPARSE_CSR_OUTER_INDICES,
  ORT_SPARSE_BLOCK_SPARSE_INDICES
};

typedef enum OrtLoggingLevel {
  ORT_LOGGING_LEVEL_VERBOSE,
  ORT_LOGGING_LEVEL_INFO,
  ORT_LOGGING_LEVEL_WARNING,
  ORT_LOGGING_LEVEL_ERROR,
  ORT_LOGGING_LEVEL_FATAL,
} OrtLoggingLevel;

typedef enum OrtErrorCode {
  ORT_OK,
  ORT_FAIL,
  ORT_INVALID_ARGUMENT,
  ORT_NO_SUCHFILE,
  ORT_NO_MODEL,
  ORT_ENGINE_ERROR,
  ORT_RUNTIME_EXCEPTION,
  ORT_INVALID_PROTOBUF,
  ORT_MODEL_LOADED,
  ORT_NOT_IMPLEMENTED,
  ORT_INVALID_GRAPH,
  ORT_EP_FAIL,
} OrtErrorCode;

#define ORT_RUNTIME_CLASS(X) \
  struct Ort##X;             \
  typedef struct Ort##X Ort##X;

// The actual types defined have an Ort prefix
ORT_RUNTIME_CLASS(Env);
ORT_RUNTIME_CLASS(Status);  // nullptr for Status* indicates success
ORT_RUNTIME_CLASS(MemoryInfo);
ORT_RUNTIME_CLASS(IoBinding);
ORT_RUNTIME_CLASS(Session);  //Don't call ReleaseSession from Dllmain (because session owns a thread pool)
ORT_RUNTIME_CLASS(Value);
ORT_RUNTIME_CLASS(RunOptions);
ORT_RUNTIME_CLASS(TypeInfo);
ORT_RUNTIME_CLASS(TensorTypeAndShapeInfo);
ORT_RUNTIME_CLASS(SessionOptions);
ORT_RUNTIME_CLASS(CustomOpDomain);
ORT_RUNTIME_CLASS(MapTypeInfo);
ORT_RUNTIME_CLASS(SequenceTypeInfo);
ORT_RUNTIME_CLASS(ModelMetadata);
ORT_RUNTIME_CLASS(ThreadPoolParams);
ORT_RUNTIME_CLASS(ThreadingOptions);
ORT_RUNTIME_CLASS(ArenaCfg);
ORT_RUNTIME_CLASS(PrepackedWeightsContainer);
ORT_RUNTIME_CLASS(TensorRTProviderOptionsV2);

#ifdef _WIN32
typedef _Return_type_success_(return == 0) OrtStatus* OrtStatusPtr;
#else
typedef OrtStatus* OrtStatusPtr;
#endif

// __VA_ARGS__ on Windows and Linux are different
#define ORT_API(RETURN_TYPE, NAME, ...) RETURN_TYPE ORT_API_CALL NAME(__VA_ARGS__) NO_EXCEPTION

#define ORT_API_STATUS(NAME, ...) \
  _Success_(return == 0) _Check_return_ _Ret_maybenull_ OrtStatusPtr ORT_API_CALL NAME(__VA_ARGS__) NO_EXCEPTION ORT_MUST_USE_RESULT

// XXX: Unfortunately, SAL annotations are known to not work with function pointers
#define ORT_API2_STATUS(NAME, ...) \
  _Check_return_ _Ret_maybenull_ OrtStatusPtr(ORT_API_CALL* NAME)(__VA_ARGS__) NO_EXCEPTION ORT_MUST_USE_RESULT

// Used in *.cc files. Almost as same as ORT_API_STATUS, except without ORT_MUST_USE_RESULT and ORT_EXPORT
#define ORT_API_STATUS_IMPL(NAME, ...) \
  _Success_(return == 0) _Check_return_ _Ret_maybenull_ OrtStatusPtr ORT_API_CALL NAME(__VA_ARGS__) NO_EXCEPTION

#define ORT_CLASS_RELEASE(X) void(ORT_API_CALL * Release##X)(_Frees_ptr_opt_ Ort##X * input)
#define ORT_CLASS_RELEASE2(X) void(ORT_API_CALL * Release##X)(_Frees_ptr_opt_ Ort##X##V2 * input)

// When passing in an allocator to any ORT function, be sure that the allocator object
// is not destroyed until the last allocated object using it is freed.
typedef struct OrtAllocator {
  uint32_t version;  // Initialize to ORT_API_VERSION
  void*(ORT_API_CALL* Alloc)(struct OrtAllocator* this_, size_t size);
  void(ORT_API_CALL* Free)(struct OrtAllocator* this_, void* p);
  const struct OrtMemoryInfo*(ORT_API_CALL* Info)(const struct OrtAllocator* this_);
} OrtAllocator;

typedef void(ORT_API_CALL* OrtLoggingFunction)(
    void* param, OrtLoggingLevel severity, const char* category, const char* logid, const char* code_location,
    const char* message);

// Graph optimization level.
// Refer to https://www.onnxruntime.ai/docs/resources/graph-optimizations.html
// for an in-depth understanding of Graph Optimizations in ORT
typedef enum GraphOptimizationLevel {
  ORT_DISABLE_ALL = 0,
  ORT_ENABLE_BASIC = 1,
  ORT_ENABLE_EXTENDED = 2,
  ORT_ENABLE_ALL = 99
} GraphOptimizationLevel;

typedef enum ExecutionMode {
  ORT_SEQUENTIAL = 0,
  ORT_PARALLEL = 1,
} ExecutionMode;

// Set the language projection, default is C, which means it will classify the language not in the list to C also.
typedef enum OrtLanguageProjection {
  ORT_PROJECTION_C = 0,  // default
  ORT_PROJECTION_CPLUSPLUS = 1,
  ORT_PROJECTION_CSHARP = 2,
  ORT_PROJECTION_PYTHON = 3,
  ORT_PROJECTION_JAVA = 4,
  ORT_PROJECTION_WINML = 5,
  ORT_PROJECTION_NODEJS = 6,
} OrtLanguageProjection;

struct OrtKernelInfo;
typedef struct OrtKernelInfo OrtKernelInfo;
struct OrtKernelContext;
typedef struct OrtKernelContext OrtKernelContext;
struct OrtCustomOp;
typedef struct OrtCustomOp OrtCustomOp;

typedef enum OrtAllocatorType {
  Invalid = -1,
  OrtDeviceAllocator = 0,
  OrtArenaAllocator = 1
} OrtAllocatorType;

/**
 * memory types for allocator, exec provider specific types should be extended in each provider
 * Whenever this struct is updated, please also update the MakeKey function in onnxruntime/core/framework/execution_provider.cc
*/
typedef enum OrtMemType {
  OrtMemTypeCPUInput = -2,              // Any CPU memory used by non-CPU execution provider
  OrtMemTypeCPUOutput = -1,             // CPU accessible memory outputted by non-CPU execution provider, i.e. CUDA_PINNED
  OrtMemTypeCPU = OrtMemTypeCPUOutput,  // temporary CPU accessible memory allocated by non-CPU execution provider, i.e. CUDA_PINNED
  OrtMemTypeDefault = 0,                // the default allocator for execution provider
} OrtMemType;

typedef enum OrtCudnnConvAlgoSearch {
  EXHAUSTIVE,  // expensive exhaustive benchmarking using cudnnFindConvolutionForwardAlgorithmEx
  HEURISTIC,   // lightweight heuristic based search using cudnnGetConvolutionForwardAlgorithm_v7
  DEFAULT,     // default algorithm using CUDNN_CONVOLUTION_FWD_ALGO_IMPLICIT_PRECOMP_GEMM
} OrtCudnnConvAlgoSearch;

/// <summary>
/// Options for the CUDA provider that are passed to SessionOptionsAppendExecutionProvider_CUDA
/// </summary>
typedef struct OrtCUDAProviderOptions {
  int device_id;                                  // cuda device with id=0 as default device.
  OrtCudnnConvAlgoSearch cudnn_conv_algo_search;  // cudnn conv algo search option

  size_t gpu_mem_limit;  // default cuda memory limitation to maximum finite value of size_t.
                         // (will be overridden by "max_mem" value used while creating `arena_cfg` if `arena_cfg` is provided)

  int arena_extend_strategy;  // default area extend strategy to KNextPowerOfTwo.
                              // (will be overridden by "arena_extend_strategy" value used while creating `arena_cfg` if `arena_cfg` is provided)

  int do_copy_in_default_stream;
  int has_user_compute_stream;
  void* user_compute_stream;
  OrtArenaCfg* default_memory_arena_cfg;
} OrtCUDAProviderOptions;

/// <summary>
/// Options for the ROCM provider that are passed to SessionOptionsAppendExecutionProvider_ROCM
/// </summary>
typedef struct OrtROCMProviderOptions {
  int device_id;                                  // hip device with id=0 as default device.
  OrtCudnnConvAlgoSearch cudnn_conv_algo_search;  // cudnn conv algo search option

  size_t gpu_mem_limit;  // default hip memory limitation to maximum finite value of size_t.
                         // (will be overridden by "max_mem" value used while creating `arena_cfg` if `arena_cfg` is provided)

  int arena_extend_strategy;  // default area extend strategy to KNextPowerOfTwo.
                              // (will be overridden by "arena_extend_strategy" value used while creating `arena_cfg` if `arena_cfg` is provided)

  int do_copy_in_default_stream;
  int has_user_compute_stream;
  void* user_compute_stream;
  OrtArenaCfg* default_memory_arena_cfg;
} OrtROCMProviderOptions;

/// <summary>
/// Options for the TensorRT provider that are passed to SessionOptionsAppendExecutionProvider_TensorRT
/// </summary>
typedef struct OrtTensorRTProviderOptions {
  int device_id;                                // cuda device id.
  int has_user_compute_stream;                  // indicator of user specified CUDA compute stream.
  void* user_compute_stream;                    // user specified CUDA compute stream.
  int trt_max_partition_iterations;             // maximum iterations for TensorRT parser to get capability
  int trt_min_subgraph_size;                    // minimum size of TensorRT subgraphs
  size_t trt_max_workspace_size;                // maximum workspace size for TensorRT.
  int trt_fp16_enable;                          // enable TensorRT FP16 precision. Default 0 = false, nonzero = true
  int trt_int8_enable;                          // enable TensorRT INT8 precision. Default 0 = false, nonzero = true
  const char* trt_int8_calibration_table_name;  // TensorRT INT8 calibration table name.
  int trt_int8_use_native_calibration_table;    // use native TensorRT generated calibration table. Default 0 = false, nonzero = true
  int trt_dla_enable;                           // enable DLA. Default 0 = false, nonzero = true
  int trt_dla_core;                             // DLA core number. Default 0
  int trt_dump_subgraphs;                       // dump TRT subgraph. Default 0 = false, nonzero = true
  int trt_engine_cache_enable;                  // enable engine caching. Default 0 = false, nonzero = true
  const char* trt_engine_cache_path;            // specify engine cache path
  int trt_engine_decryption_enable;             // enable engine decryption. Default 0 = false, nonzero = true
  const char* trt_engine_decryption_lib_path;   // specify engine decryption library path
  int trt_force_sequential_engine_build;        // force building TensorRT engine sequentially. Default 0 = false, nonzero = true
} OrtTensorRTProviderOptions;

/// <summary>
/// Options for the OpenVINO provider that are passed to SessionOptionsAppendExecutionProvider_OpenVINO
/// </summary>
typedef struct OrtOpenVINOProviderOptions {
#ifdef __cplusplus
  OrtOpenVINOProviderOptions() : device_type{}, enable_vpu_fast_compile{}, device_id{}, num_of_threads{}, use_compiled_network{}, blob_dump_path{} {}
#endif
  const char* device_type;                // CPU_FP32, GPU_FP32, GPU_FP16, MYRIAD_FP16, VAD-M_FP16 or VAD-F_FP32
  unsigned char enable_vpu_fast_compile;  // 0 = false, nonzero = true
  const char* device_id;
  size_t num_of_threads;               // 0 uses default number of threads
  unsigned char use_compiled_network;  // 0 = false, nonzero = true
  const char* blob_dump_path;          // path is set to empty by default
} OrtOpenVINOProviderOptions;

struct OrtApi;
typedef struct OrtApi OrtApi;

struct OrtApiBase {
  const OrtApi*(ORT_API_CALL* GetApi)(uint32_t version)NO_EXCEPTION;  // Pass in ORT_API_VERSION
  // nullptr will be returned if the version is unsupported, for example when using a runtime older than this header file

  const char*(ORT_API_CALL* GetVersionString)(void)NO_EXCEPTION;
};
typedef struct OrtApiBase OrtApiBase;

ORT_EXPORT const OrtApiBase* ORT_API_CALL OrtGetApiBase(void) NO_EXCEPTION;

struct OrtApi {
  /**
* \param msg A null-terminated string. Its content will be copied into the newly created OrtStatus
*/
  OrtStatus*(ORT_API_CALL* CreateStatus)(OrtErrorCode code, _In_ const char* msg)NO_EXCEPTION ORT_ALL_ARGS_NONNULL;

  OrtErrorCode(ORT_API_CALL* GetErrorCode)(_In_ const OrtStatus* status) NO_EXCEPTION ORT_ALL_ARGS_NONNULL;

  /**
 * \param status must not be NULL
 * \return The error message inside the `status`. Do not free the returned value.
 */
  const char*(ORT_API_CALL* GetErrorMessage)(_In_ const OrtStatus* status)NO_EXCEPTION ORT_ALL_ARGS_NONNULL;

  /**
     * \param out Should be freed by `ReleaseEnv` after use
     */
  ORT_API2_STATUS(CreateEnv, OrtLoggingLevel logging_level, _In_ const char* logid, _Outptr_ OrtEnv** out);

  /**
   * \param out Should be freed by `ReleaseEnv` after use
   */
  ORT_API2_STATUS(CreateEnvWithCustomLogger, OrtLoggingFunction logging_function, _In_opt_ void* logger_param,
                  OrtLoggingLevel logging_level, _In_ const char* logid, _Outptr_ OrtEnv** out);

  // Platform telemetry events are on by default since they are lightweight.  You can manually turn them off.
  ORT_API2_STATUS(EnableTelemetryEvents, _In_ const OrtEnv* env);
  ORT_API2_STATUS(DisableTelemetryEvents, _In_ const OrtEnv* env);

  // TODO: document the path separator convention? '/' vs '\'
  // TODO: should specify the access characteristics of model_path. Is this read only during the
  // execution of CreateSession, or does the OrtSession retain a handle to the file/directory
  // and continue to access throughout the OrtSession lifetime?
  //  What sort of access is needed to model_path : read or read/write?
  ORT_API2_STATUS(CreateSession, _In_ const OrtEnv* env, _In_ const ORTCHAR_T* model_path,
                  _In_ const OrtSessionOptions* options, _Outptr_ OrtSession** out);

  ORT_API2_STATUS(CreateSessionFromArray, _In_ const OrtEnv* env, _In_ const void* model_data, size_t model_data_length,
                  _In_ const OrtSessionOptions* options, _Outptr_ OrtSession** out);

  ORT_API2_STATUS(Run, _Inout_ OrtSession* sess, _In_opt_ const OrtRunOptions* run_options,
                  _In_reads_(input_len) const char* const* input_names,
                  _In_reads_(input_len) const OrtValue* const* input, size_t input_len,
                  _In_reads_(output_names_len) const char* const* output_names1, size_t output_names_len,
                  _Inout_updates_all_(output_names_len) OrtValue** output);

  /**
    * \return A pointer of the newly created object. The pointer should be freed by ReleaseSessionOptions after use
    */
  ORT_API2_STATUS(CreateSessionOptions, _Outptr_ OrtSessionOptions** options);

  // Set filepath to save optimized model after graph level transformations.
  ORT_API2_STATUS(SetOptimizedModelFilePath, _Inout_ OrtSessionOptions* options,
                  _In_ const ORTCHAR_T* optimized_model_filepath);

  // create a copy of an existing OrtSessionOptions
  ORT_API2_STATUS(CloneSessionOptions, _In_ const OrtSessionOptions* in_options,
                  _Outptr_ OrtSessionOptions** out_options);

  // Controls whether you want to execute operators in your graph sequentially or in parallel. Usually when the model
  // has many branches, setting this option to ExecutionMode.ORT_PARALLEL will give you better performance.
  // See [docs/ONNX_Runtime_Perf_Tuning.md] for more details.
  ORT_API2_STATUS(SetSessionExecutionMode, _Inout_ OrtSessionOptions* options, ExecutionMode execution_mode);

  // Enable profiling for this session.
  ORT_API2_STATUS(EnableProfiling, _Inout_ OrtSessionOptions* options, _In_ const ORTCHAR_T* profile_file_prefix);
  ORT_API2_STATUS(DisableProfiling, _Inout_ OrtSessionOptions* options);

  // Enable the memory pattern optimization.
  // The idea is if the input shapes are the same, we could trace the internal memory allocation
  // and generate a memory pattern for future request. So next time we could just do one allocation
  // with a big chunk for all the internal memory allocation.
  // Note: memory pattern optimization is only available when SequentialExecution enabled.
  ORT_API2_STATUS(EnableMemPattern, _Inout_ OrtSessionOptions* options);
  ORT_API2_STATUS(DisableMemPattern, _Inout_ OrtSessionOptions* options);

  // Enable the memory arena on CPU
  // Arena may pre-allocate memory for future usage.
  // set this option to false if you don't want it.
  ORT_API2_STATUS(EnableCpuMemArena, _Inout_ OrtSessionOptions* options);
  ORT_API2_STATUS(DisableCpuMemArena, _Inout_ OrtSessionOptions* options);

  // < logger id to use for session output
  ORT_API2_STATUS(SetSessionLogId, _Inout_ OrtSessionOptions* options, const char* logid);

  // < applies to session load, initialization, etc
  ORT_API2_STATUS(SetSessionLogVerbosityLevel, _Inout_ OrtSessionOptions* options, int session_log_verbosity_level);
  ORT_API2_STATUS(SetSessionLogSeverityLevel, _Inout_ OrtSessionOptions* options, int session_log_severity_level);

  ORT_API2_STATUS(SetSessionGraphOptimizationLevel, _Inout_ OrtSessionOptions* options,
                  GraphOptimizationLevel graph_optimization_level);

  // Sets the number of threads used to parallelize the execution within nodes
  // A value of 0 means ORT will pick a default
  // Note: If you've built ORT with OpenMP, this API has no effect on the number of threads used. In this case
  // use the OpenMP env variables to configure the number of intra op num threads.
  ORT_API2_STATUS(SetIntraOpNumThreads, _Inout_ OrtSessionOptions* options, int intra_op_num_threads);

  // Sets the number of threads used to parallelize the execution of the graph (across nodes)
  // If sequential execution is enabled this value is ignored
  // A value of 0 means ORT will pick a default
  ORT_API2_STATUS(SetInterOpNumThreads, _Inout_ OrtSessionOptions* options, int inter_op_num_threads);

  /*
  Create a custom op domain. After all sessions using it are released, call ReleaseCustomOpDomain
  */
  ORT_API2_STATUS(CreateCustomOpDomain, _In_ const char* domain, _Outptr_ OrtCustomOpDomain** out);

  /*
     * Add custom ops to the OrtCustomOpDomain
     *  Note: The OrtCustomOp* pointer must remain valid until the OrtCustomOpDomain using it is released
    */
  ORT_API2_STATUS(CustomOpDomain_Add, _Inout_ OrtCustomOpDomain* custom_op_domain, _In_ const OrtCustomOp* op);

  /*
     * Add a custom op domain to the OrtSessionOptions
     *  Note: The OrtCustomOpDomain* must not be deleted until the sessions using it are released
    */
  ORT_API2_STATUS(AddCustomOpDomain, _Inout_ OrtSessionOptions* options, _In_ OrtCustomOpDomain* custom_op_domain);

  /*
     * Loads a DLL named 'library_path' and looks for this entry point:
     *		OrtStatus* RegisterCustomOps(OrtSessionOptions * options, const OrtApiBase* api);
     * It then passes in the provided session options to this function along with the api base.
     * The handle to the loaded library is returned in library_handle. It can be freed by the caller after all sessions using the passed in
     * session options are destroyed, or if an error occurs and it is non null.
  */
  ORT_API2_STATUS(RegisterCustomOpsLibrary, _Inout_ OrtSessionOptions* options, _In_ const char* library_path,
                  void** library_handle);

  /**
    * To use additional providers, you must build ORT with the extra providers enabled. Then call one of these
    * functions to enable them in the session:
    *   OrtSessionOptionsAppendExecutionProvider_CPU
    *   OrtSessionOptionsAppendExecutionProvider_CUDA
    *   OrtSessionOptionsAppendExecutionProvider_<remaining providers...>
    * The order they are called indicates the preference order as well. In other words call this method
    * on your most preferred execution provider first followed by the less preferred ones.
    * If none are called Ort will use its internal CPU execution provider.
    */

  ORT_API2_STATUS(SessionGetInputCount, _In_ const OrtSession* sess, _Out_ size_t* out);
  ORT_API2_STATUS(SessionGetOutputCount, _In_ const OrtSession* sess, _Out_ size_t* out);
  ORT_API2_STATUS(SessionGetOverridableInitializerCount, _In_ const OrtSession* sess, _Out_ size_t* out);

  /**
   * \param out  should be freed by ReleaseTypeInfo after use
   */
  ORT_API2_STATUS(SessionGetInputTypeInfo, _In_ const OrtSession* sess, size_t index, _Outptr_ OrtTypeInfo** type_info);

  /**
   * \param out  should be freed by ReleaseTypeInfo after use
   */
  ORT_API2_STATUS(SessionGetOutputTypeInfo, _In_ const OrtSession* sess, size_t index,
                  _Outptr_ OrtTypeInfo** type_info);

  /**
 * \param out  should be freed by ReleaseTypeInfo after use
 */
  ORT_API2_STATUS(SessionGetOverridableInitializerTypeInfo, _In_ const OrtSession* sess, size_t index,
                  _Outptr_ OrtTypeInfo** type_info);

  /**
   * \param value is set to a null terminated UTF-8 encoded string allocated using 'allocator'.
   *              The caller is responsible for freeing it.
   */
  ORT_API2_STATUS(SessionGetInputName, _In_ const OrtSession* sess, size_t index, _Inout_ OrtAllocator* allocator,
                  _Outptr_ char** value);
  ORT_API2_STATUS(SessionGetOutputName, _In_ const OrtSession* sess, size_t index, _Inout_ OrtAllocator* allocator,
                  _Outptr_ char** value);
  ORT_API2_STATUS(SessionGetOverridableInitializerName, _In_ const OrtSession* sess, size_t index,
                  _Inout_ OrtAllocator* allocator, _Outptr_ char** value);

  /**
   * \return A pointer to the newly created object. The pointer should be freed by ReleaseRunOptions after use
   */
  ORT_API2_STATUS(CreateRunOptions, _Outptr_ OrtRunOptions** out);

  ORT_API2_STATUS(RunOptionsSetRunLogVerbosityLevel, _Inout_ OrtRunOptions* options, int value);
  ORT_API2_STATUS(RunOptionsSetRunLogSeverityLevel, _Inout_ OrtRunOptions* options, int value);
  ORT_API2_STATUS(RunOptionsSetRunTag, _Inout_ OrtRunOptions*, _In_ const char* run_tag);

  ORT_API2_STATUS(RunOptionsGetRunLogVerbosityLevel, _In_ const OrtRunOptions* options, _Out_ int* out);
  ORT_API2_STATUS(RunOptionsGetRunLogSeverityLevel, _In_ const OrtRunOptions* options, _Out_ int* out);
  ORT_API2_STATUS(RunOptionsGetRunTag, _In_ const OrtRunOptions*, _Out_ const char** out);

  // Set a flag so that ALL incomplete OrtRun calls that are using this instance of OrtRunOptions
  // will exit as soon as possible.
  ORT_API2_STATUS(RunOptionsSetTerminate, _Inout_ OrtRunOptions* options);
  // Unset the terminate flag to enable this OrtRunOptions instance being used in new OrtRun calls.
  ORT_API2_STATUS(RunOptionsUnsetTerminate, _Inout_ OrtRunOptions* options);

  /**
   * Create a tensor from an allocator. ReleaseValue will also release the buffer inside the output value
   * \param out Should be freed by calling ReleaseValue
   * \param type must be one of TENSOR_ELEMENT_DATA_TYPE_xxxx
   */
  ORT_API2_STATUS(CreateTensorAsOrtValue, _Inout_ OrtAllocator* allocator, _In_ const int64_t* shape, size_t shape_len,
                  ONNXTensorElementDataType type, _Outptr_ OrtValue** out);

  /**
   * Create a tensor with user's buffer. You can fill the buffer either before calling this function or after.
   * p_data is owned by caller. ReleaseValue won't release p_data.
   * \param out Should be freed by calling ReleaseValue
   */
  ORT_API2_STATUS(CreateTensorWithDataAsOrtValue, _In_ const OrtMemoryInfo* info, _Inout_ void* p_data,
                  size_t p_data_len, _In_ const int64_t* shape, size_t shape_len, ONNXTensorElementDataType type,
                  _Outptr_ OrtValue** out);

  /**
   * \Sets *out to 1 iff an OrtValue is a tensor, 0 otherwise
   */
  ORT_API2_STATUS(IsTensor, _In_ const OrtValue* value, _Out_ int* out);

  // This function doesn't work with string tensor
  // this is a no-copy method whose pointer is only valid until the backing OrtValue is free'd.
  ORT_API2_STATUS(GetTensorMutableData, _Inout_ OrtValue* value, _Outptr_ void** out);

  /**
     * \param value A tensor created from OrtCreateTensor... function.
     * \param s each A string array. Each string in this array must be null terminated.
     * \param s_len length of s
     */
  ORT_API2_STATUS(FillStringTensor, _Inout_ OrtValue* value, _In_ const char* const* s, size_t s_len);

  /**
     * Obtain a total length of strings contained within a tensor.
     * For sparse tensors it returns the total length of values (nnz) strings.
     * \param[in] value A tensor created from OrtCreateTensor... function.
     * \param[out] len total data length, not including the trailing '\0' chars.
     */
  ORT_API2_STATUS(GetStringTensorDataLength, _In_ const OrtValue* value, _Out_ size_t* len);

  /**
     * This API returns all of of UTF-8 encoded strings that are contained within a tensor
     * or in non-empty values of a sparse tensor in one single buffer. Use offsets to calculate
     * the length of each string such as len[i] = offsets[i + 1] - offsets[i] except the last
     * string for which the length is calculated as total_len - offset[i].
     * 
     * \param[in] value A tensor created from OrtCreateTensor... API or a sparse tensor
     *   created with OrtCreateSparseTensor... API.
     * \param[in,out] s string contents. Each string is NOT null-terminated.
     * \param[in] s_len total data length, get it from OrtGetStringTensorDataLength
     * \param[in,out] offsets pointer to a preallocated buffer where offsets for each of the string
     *        element are returned. The number of offsets must match the number of string elements.
     * \param[in] offsets_len number of offsets expected in the buffer.
     */
  ORT_API2_STATUS(GetStringTensorContent, _In_ const OrtValue* value, _Out_writes_bytes_all_(s_len) void* s,
                  size_t s_len, _Out_writes_all_(offsets_len) size_t* offsets, size_t offsets_len);

  /** Retrieves OrtTensorTypeAndShapeInfo part of the OrtTypeInfo
    * 
    * \param[in] type_info
    * \param[out] out a returned ptr. Don't free the 'out' value, it is owned by type_info
    */
  ORT_API2_STATUS(CastTypeInfoToTensorInfo, _In_ const OrtTypeInfo* type_info,
                  _Outptr_result_maybenull_ const OrtTensorTypeAndShapeInfo** out);

  /**
     * Return OnnxType from OrtTypeInfo
     */
  ORT_API2_STATUS(GetOnnxTypeFromTypeInfo, _In_ const OrtTypeInfo*, _Out_ enum ONNXType* out);

  /**
     * The 'out' value should be released by calling ReleaseTensorTypeAndShapeInfo
     */
  ORT_API2_STATUS(CreateTensorTypeAndShapeInfo, _Outptr_ OrtTensorTypeAndShapeInfo** out);

  ORT_API2_STATUS(SetTensorElementType, _Inout_ OrtTensorTypeAndShapeInfo*, enum ONNXTensorElementDataType type);

  /**
 * \param info Created from CreateTensorTypeAndShapeInfo() function
 * \param dim_values An array with length of `dim_count`. Its elements can contain negative values.
 * \param dim_count length of dim_values
 */
  ORT_API2_STATUS(SetDimensions, OrtTensorTypeAndShapeInfo* info, _In_ const int64_t* dim_values, size_t dim_count);

  ORT_API2_STATUS(GetTensorElementType, _In_ const OrtTensorTypeAndShapeInfo*,
                  _Out_ enum ONNXTensorElementDataType* out);
  ORT_API2_STATUS(GetDimensionsCount, _In_ const OrtTensorTypeAndShapeInfo* info, _Out_ size_t* out);
  ORT_API2_STATUS(GetDimensions, _In_ const OrtTensorTypeAndShapeInfo* info, _Out_ int64_t* dim_values,
                  size_t dim_values_length);
  ORT_API2_STATUS(GetSymbolicDimensions, _In_ const OrtTensorTypeAndShapeInfo* info,
                  _Out_writes_all_(dim_params_length) const char* dim_params[], size_t dim_params_length);

  /**
 * Return the number of elements specified by the tensor shape.
 * Return a negative value if unknown (i.e., any dimension is negative.)
 * e.g.
 * [] -> 1
 * [1,3,4] -> 12
 * [2,0,4] -> 0
 * [-1,3,4] -> -1
 */
  ORT_API2_STATUS(GetTensorShapeElementCount, _In_ const OrtTensorTypeAndShapeInfo* info, _Out_ size_t* out);

  /**
   * Returns data type and shape iff OrtValue contains a Tensor or a SparseTensor.
   * For sparse tensors it returns a dense shape of the tensor.
   * 
   * \param[in] value OrtValue that contains tensor or a sparse tensor
   * \param[out] out Should be freed by ReleaseTensorTypeAndShapeInfo after use
   */
  ORT_API2_STATUS(GetTensorTypeAndShape, _In_ const OrtValue* value, _Outptr_ OrtTensorTypeAndShapeInfo** out);

  /**
   * Get the type information of an OrtValue. API works for tensors and sparse tensors.
   * 
   * \param[in] value
   * \param[in,out] out The returned value should be freed by ReleaseTypeInfo after use
   */
  ORT_API2_STATUS(GetTypeInfo, _In_ const OrtValue* value, _Outptr_result_maybenull_ OrtTypeInfo** out);

  ORT_API2_STATUS(GetValueType, _In_ const OrtValue* value, _Out_ enum ONNXType* out);

  /**
   * Creates an instance of OrtMemoryInfo. It must be freed by ReleaseMemoryInfo after use.
   * This may describe one of the existing ORT allocator types OR a custom allocator.
   * 
   * \param[in] name such as "cpu", "gpu"
   * \param[in] type one of the enum values
   * \param[in] device ID. For GPU gpu id.
   * \param[in] mem_type. Memory type enum value.
   */
  ORT_API2_STATUS(CreateMemoryInfo, _In_ const char* name, enum OrtAllocatorType type, int id,
                  enum OrtMemType mem_type, _Outptr_ OrtMemoryInfo** out);

  /**
   * Convenience function for special case of CreateMemoryInfo, for the CPU allocator. Uses name = "Cpu" and id = 0.
   */
  ORT_API2_STATUS(CreateCpuMemoryInfo, enum OrtAllocatorType type, enum OrtMemType mem_type1,
                  _Outptr_ OrtMemoryInfo** out);

  /**
 * Test if two memory info are equal
 * \Sets 'out' to 0 if equal, -1 if not equal
 */
  ORT_API2_STATUS(CompareMemoryInfo, _In_ const OrtMemoryInfo* info1, _In_ const OrtMemoryInfo* info2, _Out_ int* out);

  /**
 * Do not free the returned value
 */
  ORT_API2_STATUS(MemoryInfoGetName, _In_ const OrtMemoryInfo* ptr, _Out_ const char** out);
  ORT_API2_STATUS(MemoryInfoGetId, _In_ const OrtMemoryInfo* ptr, _Out_ int* out);
  ORT_API2_STATUS(MemoryInfoGetMemType, _In_ const OrtMemoryInfo* ptr, _Out_ OrtMemType* out);
  ORT_API2_STATUS(MemoryInfoGetType, _In_ const OrtMemoryInfo* ptr, _Out_ OrtAllocatorType* out);

  ORT_API2_STATUS(AllocatorAlloc, _Inout_ OrtAllocator* ptr, size_t size, _Outptr_ void** out);
  ORT_API2_STATUS(AllocatorFree, _Inout_ OrtAllocator* ptr, void* p);
  ORT_API2_STATUS(AllocatorGetInfo, _In_ const OrtAllocator* ptr, _Outptr_ const struct OrtMemoryInfo** out);

  // This API returns a CPU non-arena based allocator
  // The returned pointer doesn't have to be freed.
  // Always returns the same instance on every invocation.
  ORT_API2_STATUS(GetAllocatorWithDefaultOptions, _Outptr_ OrtAllocator** out);

  // Override symbolic dimensions (by specific denotation strings) with actual values if known at session initialization time to enable
  // optimizations that can take advantage of fixed values (such as memory planning, etc)
  ORT_API2_STATUS(AddFreeDimensionOverride, _Inout_ OrtSessionOptions* options, _In_ const char* dim_denotation,
                  _In_ int64_t dim_value);

  /**
   * APIs to support non-tensor types - map and sequence.
   * Currently only the following types are supported
   * Note: the following types should be kept in sync with data_types.h
   * Map types
   * =========
   * std::map<std::string, std::string>
   * std::map<std::string, int64_t>
   * std::map<std::string, float>
   * std::map<std::string, double>
   * std::map<int64_t, std::string>
   * std::map<int64_t, int64_t>
   * std::map<int64_t, float>
   * std::map<int64_t, double>
   *
   * Sequence types
   * ==============
   * std::vector<std::string>
   * std::vector<int64_t>
   * std::vector<float>
   * std::vector<double>
   * std::vector<std::map<std::string, float>>
   * std::vector<std::map<int64_t, float>
   */

  /**
   * If input OrtValue represents a map, you need to retrieve the keys and values
   * separately. Use index=0 to retrieve keys and index=1 to retrieve values.
   * If input OrtValue represents a sequence, use index to retrieve the index'th element
   * of the sequence.
   */
  ORT_API2_STATUS(GetValue, _In_ const OrtValue* value, int index, _Inout_ OrtAllocator* allocator,
                  _Outptr_ OrtValue** out);

  /**
   * Returns 2 for type map and N for sequence where N is the number of elements
   * in the sequence.
   */
  ORT_API2_STATUS(GetValueCount, _In_ const OrtValue* value, _Out_ size_t* out);

  /**
   * To construct a map, use num_values = 2 and 'in' should be an arrary of 2 OrtValues
   * representing keys and values.
   * To construct a sequence, use num_values = N where N is the number of the elements in the
   * sequence. 'in' should be an arrary of N OrtValues.
   * \value_type should be either map or sequence.
   */
  ORT_API2_STATUS(CreateValue, _In_reads_(num_values) const OrtValue* const* in, size_t num_values,
                  enum ONNXType value_type, _Outptr_ OrtValue** out);

  /**
     * Construct OrtValue that contains a value of non-standard type created for
     * experiments or while awaiting standardization. OrtValue in this case would contain
     * an internal representation of the Opaque type. Opaque types are distinguished between
     * each other by two strings 1) domain and 2) type name. The combination of the two
     * must be unique, so the type representation is properly identified internally. The combination
     * must be properly registered from within ORT at both compile/run time or by another API.
     *
     * To construct the OrtValue pass domain and type names, also a pointer to a data container
     * the type of which must be know to both ORT and the client program. That data container may or may
     * not match the internal representation of the Opaque type. The sizeof(data_container) is passed for
     * verification purposes.
     *
     * \domain_name - domain name for the Opaque type, null terminated.
     * \type_name   - type name for the Opaque type, null terminated.
     * \data_contianer - data to populate OrtValue
     * \data_container_size - sizeof() of the data container. Must match the sizeof() of the expected
     *                    data_container size internally.
     */
  ORT_API2_STATUS(CreateOpaqueValue, _In_z_ const char* domain_name, _In_z_ const char* type_name,
                  _In_ const void* data_container, size_t data_container_size, _Outptr_ OrtValue** out);

  /**
     * Fetch data from an OrtValue that contains a value of non-standard type created for
     * experiments or while awaiting standardization.
     * \domain_name - domain name for the Opaque type, null terminated.
     * \type_name   - type name for the Opaque type, null terminated.
     * \data_contianer - data to populate OrtValue
     * \data_container_size - sizeof() of the data container. Must match the sizeof() of the expected
     *                    data_container size internally.
     */

  ORT_API2_STATUS(GetOpaqueValue, _In_ const char* domain_name, _In_ const char* type_name, _In_ const OrtValue* in,
                  _Out_ void* data_container, size_t data_container_size);

  /**
     * Fetch a float stored as an attribute in the graph node
     * \info - OrtKernelInfo instance
     * \name - name of the attribute to be parsed
     * \out - pointer to memory where the attribute is to be stored
     */
  ORT_API2_STATUS(KernelInfoGetAttribute_float, _In_ const OrtKernelInfo* info, _In_ const char* name,
                  _Out_ float* out);

  /**
     * Fetch a 64-bit int stored as an attribute in the graph node
     * \info - OrtKernelInfo instance
     * \name - name of the attribute to be parsed
     * \out - pointer to memory where the attribute is to be stored
     */
  ORT_API2_STATUS(KernelInfoGetAttribute_int64, _In_ const OrtKernelInfo* info, _In_ const char* name,
                  _Out_ int64_t* out);
  /**
     * Fetch a string stored as an attribute in the graph node
     * \info - OrtKernelInfo instance
     * \name - name of the attribute to be parsed
     * \out - pointer to memory where the attribute's contents are to be stored
     * \size - actual size of string attribute
     * (If `out` is nullptr, the value of `size` is set to the true size of the string
        attribute, and a success status is returned.

        If the `size` parameter is greater than or equal to the actual string attribute's size,
        the value of `size` is set to the true size of the string attribute, the provided memory
        is filled with the attribute's contents, and a success status is returned.

        If the `size` parameter is lesser than the actual string attribute's size and `out`
        is not nullptr, the value of `size` is set to the true size of the string attribute
        and a failure status is returned.)
     */
  ORT_API2_STATUS(KernelInfoGetAttribute_string, _In_ const OrtKernelInfo* info, _In_ const char* name, _Out_ char* out,
                  _Inout_ size_t* size);

  ORT_API2_STATUS(KernelContext_GetInputCount, _In_ const OrtKernelContext* context, _Out_ size_t* out);
  ORT_API2_STATUS(KernelContext_GetOutputCount, _In_ const OrtKernelContext* context, _Out_ size_t* out);
  ORT_API2_STATUS(KernelContext_GetInput, _In_ const OrtKernelContext* context, _In_ size_t index,
                  _Out_ const OrtValue** out);
  ORT_API2_STATUS(KernelContext_GetOutput, _Inout_ OrtKernelContext* context, _In_ size_t index,
                  _In_ const int64_t* dim_values, size_t dim_count, _Outptr_ OrtValue** out);

  ORT_CLASS_RELEASE(Env);
  ORT_CLASS_RELEASE(Status);  // nullptr for Status* indicates success
  ORT_CLASS_RELEASE(MemoryInfo);
  ORT_CLASS_RELEASE(Session);  //Don't call ReleaseSession from Dllmain (because session owns a thread pool)
  ORT_CLASS_RELEASE(Value);
  ORT_CLASS_RELEASE(RunOptions);
  ORT_CLASS_RELEASE(TypeInfo);
  ORT_CLASS_RELEASE(TensorTypeAndShapeInfo);
  ORT_CLASS_RELEASE(SessionOptions);
  ORT_CLASS_RELEASE(CustomOpDomain);

  // End of Version 1 - DO NOT MODIFY ABOVE (see above text for more information)

  // Version 2 - In development, feel free to add/remove/rearrange here

  /**
    * GetDenotationFromTypeInfo
	 * This api augments OrtTypeInfo to return denotations on the type.
	 * This is used by WinML to determine if an input/output is intended to be an Image or a Tensor.
    */
  ORT_API2_STATUS(GetDenotationFromTypeInfo, _In_ const OrtTypeInfo*, _Out_ const char** const denotation,
                  _Out_ size_t* len);

  // OrtTypeInfo Casting methods

  /**
    * CastTypeInfoToMapTypeInfo
	 * This api augments OrtTypeInfo to return an OrtMapTypeInfo when the type is a map.
	 * The OrtMapTypeInfo has additional information about the map's key type and value type.
	 * This is used by WinML to support model reflection APIs.
	 * This is used by WinML to support model reflection APIs.
	 *
	 * Don't free the 'out' value
    */
  ORT_API2_STATUS(CastTypeInfoToMapTypeInfo, _In_ const OrtTypeInfo* type_info,
                  _Outptr_result_maybenull_ const OrtMapTypeInfo** out);

  /**
    * CastTypeInfoToSequenceTypeInfo
	 * This api augments OrtTypeInfo to return an OrtSequenceTypeInfo when the type is a sequence.
	 * The OrtSequenceTypeInfo has additional information about the sequence's element type.
    * This is used by WinML to support model reflection APIs.
	 *
	 * Don't free the 'out' value
    */
  ORT_API2_STATUS(CastTypeInfoToSequenceTypeInfo, _In_ const OrtTypeInfo* type_info,
                  _Outptr_result_maybenull_ const OrtSequenceTypeInfo** out);

  // OrtMapTypeInfo Accessors

  /**
    * GetMapKeyType
	 * This api augments get the key type of a map. Key types are restricted to being scalar types and use ONNXTensorElementDataType.
	 * This is used by WinML to support model reflection APIs.
    */
  ORT_API2_STATUS(GetMapKeyType, _In_ const OrtMapTypeInfo* map_type_info, _Out_ enum ONNXTensorElementDataType* out);

  /**
    * GetMapValueType
	 * This api augments get the value type of a map.
    */
  ORT_API2_STATUS(GetMapValueType, _In_ const OrtMapTypeInfo* map_type_info, _Outptr_ OrtTypeInfo** type_info);

  // OrtSequenceTypeInfo Accessors

  /**
    * GetSequenceElementType
	 * This api augments get the element type of a sequence.
	 * This is used by WinML to support model reflection APIs.
    */
  ORT_API2_STATUS(GetSequenceElementType, _In_ const OrtSequenceTypeInfo* sequence_type_info,
                  _Outptr_ OrtTypeInfo** type_info);

  ORT_CLASS_RELEASE(MapTypeInfo);
  ORT_CLASS_RELEASE(SequenceTypeInfo);

  /**
   * \param out is set to a null terminated string allocated using 'allocator'. The caller is responsible for freeing it.
   * Profiling is turned ON automatically if enabled for the particular session by invoking EnableProfiling()
   * on the SessionOptions instance used to create the session.
   */
  ORT_API2_STATUS(SessionEndProfiling, _In_ OrtSession* sess, _Inout_ OrtAllocator* allocator, _Outptr_ char** out);

  /**
   * \param out is a pointer to the newly created object. The pointer should be freed by calling ReleaseModelMetadata after use.
   */
  ORT_API2_STATUS(SessionGetModelMetadata, _In_ const OrtSession* sess, _Outptr_ OrtModelMetadata** out);

  /**
   * \param value  is set to a null terminated string allocated using 'allocator'. The caller is responsible for freeing it.
   */
  ORT_API2_STATUS(ModelMetadataGetProducerName, _In_ const OrtModelMetadata* model_metadata,
                  _Inout_ OrtAllocator* allocator, _Outptr_ char** value);
  ORT_API2_STATUS(ModelMetadataGetGraphName, _In_ const OrtModelMetadata* model_metadata,
                  _Inout_ OrtAllocator* allocator, _Outptr_ char** value);
  ORT_API2_STATUS(ModelMetadataGetDomain, _In_ const OrtModelMetadata* model_metadata, _Inout_ OrtAllocator* allocator,
                  _Outptr_ char** value);
  ORT_API2_STATUS(ModelMetadataGetDescription, _In_ const OrtModelMetadata* model_metadata,
                  _Inout_ OrtAllocator* allocator, _Outptr_ char** value);
  /**
   * \param value  is set to a null terminated string allocated using 'allocator'. The caller is responsible for freeing it.
   * 'value' will be a nullptr if the given key is not found in the custom metadata map.
   */
  ORT_API2_STATUS(ModelMetadataLookupCustomMetadataMap, _In_ const OrtModelMetadata* model_metadata,
                  _Inout_ OrtAllocator* allocator, _In_ const char* key, _Outptr_result_maybenull_ char** value);

  ORT_API2_STATUS(ModelMetadataGetVersion, _In_ const OrtModelMetadata* model_metadata, _Out_ int64_t* value);

  ORT_CLASS_RELEASE(ModelMetadata);

  /*
  * Creates an environment with global threadpools that will be shared across sessions.
  * Use this in conjunction with DisablePerSessionThreads API or else the session will use
  * its own thread pools.
  */
  ORT_API2_STATUS(CreateEnvWithGlobalThreadPools, OrtLoggingLevel logging_level, _In_ const char* logid,
                  _In_ const OrtThreadingOptions* t_options, _Outptr_ OrtEnv** out);

  /*
  * Calling this API will make the session use the global threadpools shared across sessions.
  * This API should be used in conjunction with CreateEnvWithGlobalThreadPools API.
  */
  ORT_API2_STATUS(DisablePerSessionThreads, _Inout_ OrtSessionOptions* options);

  ORT_API2_STATUS(CreateThreadingOptions, _Outptr_ OrtThreadingOptions** out);

  ORT_CLASS_RELEASE(ThreadingOptions);

  /**
   * \param num_keys contains the number of keys in the custom metadata map
   * \param keys is an array of null terminated strings (array count = num_keys) allocated using 'allocator'.
   * The caller is responsible for freeing each string and the pointer array.
   * 'keys' will be a nullptr if custom metadata map is empty.
   */
  ORT_API2_STATUS(ModelMetadataGetCustomMetadataMapKeys, _In_ const OrtModelMetadata* model_metadata,
                  _Inout_ OrtAllocator* allocator, _Outptr_result_buffer_maybenull_(*num_keys) char*** keys, _Out_ int64_t* num_keys);

  // Override symbolic dimensions (by specific name strings) with actual values
  // if known at session initialization time to enable optimizations that can
  // take advantage of fixed values (such as memory planning, etc)
  ORT_API2_STATUS(AddFreeDimensionOverrideByName,
                  _Inout_ OrtSessionOptions* options, _In_ const char* dim_name,
                  _In_ int64_t dim_value);

  /**
   * \param out_ptr will hold a pointer to the array of char *
   * representing available providers.
   * \param provider_length is a pointer to an int variable where
   * the number of available providers will be added.
   * The caller is responsible for freeing each char * and the pointer
   * array by calling ReleaseAvailableProviders().
   */
  ORT_API2_STATUS(GetAvailableProviders, _Outptr_ char*** out_ptr,
                  _In_ int* provider_length);

  /**
   * \param ptr is the pointer to an array of available providers you
   * get after calling GetAvailableProviders().
   * \param providers_length is the number of available providers.
   */
  ORT_API2_STATUS(ReleaseAvailableProviders, _In_ char** ptr,
                  _In_ int providers_length);

  /**
     * This API returns a length of string element at [index]. For sparse tensors
     * it will return a string element of sparse values. It is an error to request
     * an out of bounds element.
     * 
     * \param[in] value - A tensor created from OrtCreateTensor... function.
     * \param[in] index - flat index of string tensor element, length of element at index will be returned.
     * \param[out] out - number of UTF-8 bytes that the string contains
     */
  ORT_API2_STATUS(GetStringTensorElementLength, _In_ const OrtValue* value, size_t index, _Out_ size_t* out);

  /**
     * This API will return a copy UTF-8 data contained with a string element at the specified index.
     * For sparse tensors it would return a string element of sparse values. It is an error to request an out
     * of bounds element.
     * 
     * \param s string element contents in UTF-8 encoding. The string is NOT null-terminated.
     * \param value A tensor created from OrtCreateTensor... function.
     * \param s_len element length, get it from OrtGetStringTensorElementLength.
     * \param index offset of element of tensor to return.
     */
  ORT_API2_STATUS(GetStringTensorElement, _In_ const OrtValue* value, size_t s_len, size_t index, _Out_writes_bytes_all_(s_len) void* s);

  /**
     * \param value - A tensor created from OrtCreateTensor... function.
     * \param s - A null terminated UTF-8 encoded string.
     * \param index - index of string tensor element to fill
     */
  ORT_API2_STATUS(FillStringTensorElement, _Inout_ OrtValue* value, _In_ const char* s, size_t index);

  /**
     * Set a single session configuration entry as a pair of strings
     * If a configuration with same key exists, this will overwrite the configuration with the given config_value
     * \param config_key    A null terminated string representation of the config key
     * \param config_value  A null terminated string representation of the config value
     * The config_key and the format of config_value are defined in onnxruntime_session_options_config_keys.h
     */
  ORT_API2_STATUS(AddSessionConfigEntry, _Inout_ OrtSessionOptions* options,
                  _In_z_ const char* config_key, _In_z_ const char* config_value);

  /** 
   * This API returns an allocator bound to the provided OrtSession instance according 
   * to the spec within mem_info if successful
   * \param sess valid OrtSession instance
   * \param mem_info - valid OrtMemoryInfo instance
   * \param - out a ptr to an instance of OrtAllocator which wraps the allocator 
              bound to the OrtSession instance
              Freeing the returned pointer only frees the OrtAllocator instance and not
              the wrapped session owned allocator itself.
   * \return OrtStatus or nullptr if successful
   */
  ORT_API2_STATUS(CreateAllocator, _In_ const OrtSession* sess, _In_ const OrtMemoryInfo* mem_info,
                  _Outptr_ OrtAllocator** out);

  // Release instance of OrtAllocator obtained from CreateAllocator API
  ORT_CLASS_RELEASE(Allocator);

  ORT_API2_STATUS(RunWithBinding, _Inout_ OrtSession* sess, _In_ const OrtRunOptions* run_options, _In_ const OrtIoBinding* binding_ptr);

  // Creates an IoBinding instance that allows one to bind pre-allocated OrtValues
  // to input names. Thus if you want to use a raw on device buffer as input or output
  // you can avoid extra copy during runtime.
  ORT_API2_STATUS(CreateIoBinding, _Inout_ OrtSession* sess, _Outptr_ OrtIoBinding** out);

  // Release instance or OrtIoBinding obtained from CreateIoBinding API
  ORT_CLASS_RELEASE(IoBinding);

  /**
   * The function will bind the OrtValue to a specified input name.
   * The OrtValue must be a Tensor. ORT would use that value in place of input for the specified name.
   * \param binding_ptr - an instance of OrtIoBinding created by CreateIoBinding()
   * \param name - name for the model input
   * \param  val_ptr - OrtValue of Tensor type.
   * \return OrtStatus instance on error which the caller is responsible to free or nullptr on success
   */
  ORT_API2_STATUS(BindInput, _Inout_ OrtIoBinding* binding_ptr, _In_ const char* name, _In_ const OrtValue* val_ptr);

  /**
   * The function will bind the OrtValue to the specified output name.
   * The OrtValue must be a Tensor. ORT would use that value in place of output for the specified name.
   *
   * \param binding_ptr - an instance of OrtIoBinding created by CreateIoBinding()
   * \param name - name for the model output
   * \param  val_ptr - OrtValue of Tensor type.
   * \return OrtStatus instance on error which the caller is responsible to free or nullptr on success
   */
  ORT_API2_STATUS(BindOutput, _Inout_ OrtIoBinding* binding_ptr, _In_ const char* name, _In_ const OrtValue* val_ptr);

  /**
   * The function will bind the OrtValue to a device which specification is contained within OrtMemoryInfo
   * You can either create an instance of OrtMemoryInfo with a device id or obtain one from the allocator that you are created/using
   * This is useful when one or more outputs have dynamic shapes and, it is hard to pre-allocated and bind a chunk of
   * memory within OrtValue ahead of time.
   *
   * \param binding_ptr - an instance of OrtIoBinding created by CreateIoBinding()
   * \param name - name for the model output
   * \param  mem_info_ptr - OrtMemoryInfo
   * \return OrtStatus instance on error which the caller is responsible to free or nullptr on success
   */
  ORT_API2_STATUS(BindOutputToDevice, _Inout_ OrtIoBinding* binding_ptr, _In_ const char* name, _In_ const OrtMemoryInfo* val_ptr);

  /**
    * The function returns the names of the outputs in the order they were bound. This is useful after running the model
    * with bound outputs because the returned names are in order in which output OrtValues are returned. This API is optional
    * to use. If you knew the order of outputs and its names you used for binding you would not need to use this API.
    *
    * \param  binding_ptr - a ptr to an instance of OrtIoBinding created obtained from CreateIoBinding()
    * \param  allocator - a ptr to an instance of OrtAllocator obtained with CreateAllocator() or GetAllocatorWithDefaultOptions()
    *                      the specified allocator will be used to allocate continuous buffers for output strings and lengths.
    * \param buffer - pointer to a continuous buffer of non-zero terminated UTF-8 encoded strings. The number of strings stored is returned count parameter.
    *                 this buffer will be allocated with the specified allocator and must be freed after it is no longer needed.
    * \param lengths - a pointer to a continuous buffer of size_t lengths of strings returned in the buffer. The number of items is returned
    *                  in the count. This buffer is allocated with the specified allocator and must be freed after it is no longer needed.
    * \para count - is the number of strings returned. If the instance of OrtIoBiding has no bound outputs, zero is returned,
    *              no memory allocation is performed and buffer and lengths are nullptr on return.
    */
  ORT_API2_STATUS(GetBoundOutputNames, _In_ const OrtIoBinding* binding_ptr, _In_ OrtAllocator* allocator,
                  _Out_ char** buffer, _Out_writes_all_(count) size_t** lengths, _Out_ size_t* count);

  /**
    * The function returns an array of pointers to individually allocated OrtValues that contain results of a model execution with RunWithBinding()
    * The array contains the same number of OrtValues and they are in the same order as they were bound with BindOutput()
    * or BindOutputToDevice().
    * The returned OrtValues must be individually released after they are no longer needed.
    * The array is allocated using the specified instance of the allocator and must be freed using the same allocator after
    * all the OrtValues contained therein are individually released.
    *
    * \param binding_ptr - instance of OrtIoBidning
    * \param allocator - instance of allocator to allocate output array
    * \param output - pointer to the allocated buffer. Returns nullptr if no outputs.
    * \param output_count - pointer to the number of OrtValues returned. Zero if no outputs.
    */
  ORT_API2_STATUS(GetBoundOutputValues, _In_ const OrtIoBinding* binding_ptr, _In_ OrtAllocator* allocator,
                  _Out_writes_all_(output_count) OrtValue*** output, _Out_ size_t* output_count);

  /** Clears any previously specified bindings for inputs/outputs
   */
  void(ORT_API_CALL* ClearBoundInputs)(_Inout_ OrtIoBinding* binding_ptr) NO_EXCEPTION ORT_ALL_ARGS_NONNULL;
  void(ORT_API_CALL* ClearBoundOutputs)(_Inout_ OrtIoBinding* binding_ptr) NO_EXCEPTION ORT_ALL_ARGS_NONNULL;

  /**
   * Provides element-level access into a tensor.
   * \param location_values a pointer to an array of index values that specify an element's location in the tensor data blob
   * \param location_values_count length of location_values
   * \param out a pointer to the element specified by location_values
   * e.g.
   * Given a tensor with overall shape [3,224,224], an element at
   * location [2,150,128] can be accessed directly.
   *
   * This function only works for numeric tensors.
   * This is a no-copy method whose pointer is only valid until the backing OrtValue is free'd.
   */
  ORT_API2_STATUS(TensorAt, _Inout_ OrtValue* value, const int64_t* location_values, size_t location_values_count, _Outptr_ void** out);

  /**
   * Creates an allocator instance and registers it with the env to enable
   * sharing between multiple sessions that use the same env instance.
   * Lifetime of the created allocator will be valid for the duration of the environment.
   * Returns an error if an allocator with the same OrtMemoryInfo is already registered.
   * \param env OrtEnv instance (must be non-null).
   * \param mem_info (must be non-null).
   * \param arena_cfg if nullptr defaults will be used.
   * See docs/C_API.md for details.
  */
  ORT_API2_STATUS(CreateAndRegisterAllocator, _Inout_ OrtEnv* env, _In_ const OrtMemoryInfo* mem_info,
                  _In_ const OrtArenaCfg* arena_cfg);

  /**
   * Set the language projection for collecting telemetry data when Env is created
   * \param projection the source projected language.
  */
  ORT_API2_STATUS(SetLanguageProjection, _In_ const OrtEnv* ort_env, _In_ OrtLanguageProjection projection);

  /**
   * On some platforms, this timer may not be as precise as nanoseconds
   * For instance, on Windows and MacOS, the precision will be ~100ns
   * \param out is set to the nanoseconds of profiling's start time
   */
  ORT_API2_STATUS(SessionGetProfilingStartTimeNs, _In_ const OrtSession* sess, _Outptr_ uint64_t* out);

  /**
   * Use this API to configure the global thread pool options to be used in the call to CreateEnvWithGlobalThreadPools.
   * A value of 0 means ORT will pick the default.
   * A value of 1 means the invoking thread will be used; no threads will be created in the thread pool.
   */
  ORT_API2_STATUS(SetGlobalIntraOpNumThreads, _Inout_ OrtThreadingOptions* tp_options, int intra_op_num_threads);
  ORT_API2_STATUS(SetGlobalInterOpNumThreads, _Inout_ OrtThreadingOptions* tp_options, int inter_op_num_threads);

  /**
   * Use this API to configure the global thread pool options to be used in the call to CreateEnvWithGlobalThreadPools.
   * Allow spinning of thread pools when their queues are empty. This API will set the value for both
   * inter_op and intra_op threadpools.
   * \param allow_spinning valid values are 1 and 0.
   * 1: threadpool will spin to wait for queue to become non-empty, 0: it won't spin.
   * Prefer a value of 0 if your CPU usage is very high.
   */
  ORT_API2_STATUS(SetGlobalSpinControl, _Inout_ OrtThreadingOptions* tp_options, int allow_spinning);

  /**
   * Add a pre-allocated initializer to a session. If a model contains an initializer with a name
   * that is same as the name passed to this API call, ORT will use this initializer instance
   * instead of deserializing one from the model file. This is useful when you want to share
   * the same initializer across sessions.
   * \param name name of the initializer
   * \param val OrtValue containing the initializer. Lifetime of 'val' and the underlying initializer buffer must be
   * managed by the user (created using the CreateTensorWithDataAsOrtValue API) and it must outlive the session object
   * to which it is added.
   */
  ORT_API2_STATUS(AddInitializer, _Inout_ OrtSessionOptions* options, _In_z_ const char* name,
                  _In_ const OrtValue* val);

  /**
   * Creates a custom environment with global threadpools and logger that will be shared across sessions.
   * Use this in conjunction with DisablePerSessionThreads API or else the session will use
   * its own thread pools.
   *
   * \param out should be freed by `ReleaseEnv` after use
   */
  ORT_API2_STATUS(CreateEnvWithCustomLoggerAndGlobalThreadPools, OrtLoggingFunction logging_function, _In_opt_ void* logger_param, OrtLoggingLevel logging_level,
                  _In_ const char* logid, _In_ const struct OrtThreadingOptions* tp_options, _Outptr_ OrtEnv** out);

  /**
   * Append CUDA execution provider to the session options
   * If CUDA is not available (due to a non cuda enabled build), this function will return failure.
   */
  ORT_API2_STATUS(SessionOptionsAppendExecutionProvider_CUDA,
                  _In_ OrtSessionOptions* options, _In_ const OrtCUDAProviderOptions* cuda_options);

  /**
   * Append ROCM execution provider to the session options
   * If ROCM is not available (due to a non rocm enabled build), this function will return failure.
   */
  ORT_API2_STATUS(SessionOptionsAppendExecutionProvider_ROCM,
                  _In_ OrtSessionOptions* options, _In_ const OrtROCMProviderOptions* rocm_options);

  /**
   * Append OpenVINO execution provider to the session options
   * If OpenVINO is not available (due to the OpenVINO provider shared library or its dependencies not being installed), this function will fail.
   */
  ORT_API2_STATUS(SessionOptionsAppendExecutionProvider_OpenVINO,
                  _In_ OrtSessionOptions* options, _In_ const OrtOpenVINOProviderOptions* provider_options);

  /**
   * Use this API to configure the global thread pool options to be used in the call to CreateEnvWithGlobalThreadPools.
   * When this API is called, flush-to-zero and denormal-as-zero are applied to threads in both intra and inter global thread pool.
   * Note that an alternative way not using this option at runtime is to train and export a model without denormals
   * and that's recommended because turning this option on may hurt model accuracy.
   */
  ORT_API2_STATUS(SetGlobalDenormalAsZero, _Inout_ OrtThreadingOptions* tp_options);

  /**
  * (Deprecated) Use `CreateArenaCfgV2` instead
  * Use this API to create the configuration of an arena that can eventually be used to define
  * an arena based allocator's behavior
  * \param max_mem - use 0 to allow ORT to choose the default
  * \param arena_extend_strategy -  use -1 to allow ORT to choose the default, 0 = kNextPowerOfTwo, 1 = kSameAsRequested
  * \param initial_chunk_size_bytes - use -1 to allow ORT to choose the default
  * \param max_dead_bytes_per_chunk - use -1 to allow ORT to choose the default
  * \param out - a pointer to an OrtArenaCfg instance
  * \return a nullptr in case of success or a pointer to an OrtStatus instance in case of failure
  * See docs/C_API.md for details on what the following parameters mean and how to choose these values
  */
  ORT_API2_STATUS(CreateArenaCfg, _In_ size_t max_mem, int arena_extend_strategy, int initial_chunk_size_bytes,
                  int max_dead_bytes_per_chunk, _Outptr_ OrtArenaCfg** out);

  ORT_CLASS_RELEASE(ArenaCfg);

  /**
  * Use this API to obtain the description of the graph present in the model
  * (doc_string field of the GraphProto message within the ModelProto message).
  * If it doesn't exist, an empty string will be returned.
  * \param model_metadata - an instance of OrtModelMetadata
  * \param allocator - allocator used to allocate the string that will be returned back
  * \param value - is set to a null terminated string allocated using 'allocator'.
    The caller is responsible for freeing it.
  */
  ORT_API2_STATUS(ModelMetadataGetGraphDescription, _In_ const OrtModelMetadata* model_metadata,
                  _Inout_ OrtAllocator* allocator, _Outptr_ char** value);
  /**
   * Append TensorRT execution provider to the session options with TensorRT provider options. 
   * If TensorRT is not available (due to a non TensorRT enabled build), this function will return failure.
   */
  ORT_API2_STATUS(SessionOptionsAppendExecutionProvider_TensorRT,
                  _In_ OrtSessionOptions* options, _In_ const OrtTensorRTProviderOptions* tensorrt_options);

  /**
  * Set the current device id of the GPU execution provider (cuda/tensorrt/rocm). The device id should be less
  * than the total number of devices available. Using this API makes sense only when doing multi-GPU inferencing.
  */
  ORT_API2_STATUS(SetCurrentGpuDeviceId, _In_ int device_id);

  /**
   * Get the current device id of the GPU execution provider (cuda/tensorrt/rocm).
   */
  ORT_API2_STATUS(GetCurrentGpuDeviceId, _In_ int* device_id);

  /**
     * Fetch an array of int64_t values stored as an attribute in the graph node
     * \info - OrtKernelInfo instance
     * \name - name of the attribute to be parsed
     * \out - pointer to memory where the attribute's contents are to be stored
     * \size - actual size of attribute array
     * (If `out` is nullptr, the value of `size` is set to the true size of the attribute
        array's size, and a success status is returned.

        If the `size` parameter is greater than or equal to the actual attribute array's size,
        the value of `size` is set to the true size of the attribute array's size,
        the provided memory is filled with the attribute's contents,
        and a success status is returned.

        If the `size` parameter is lesser than the actual attribute array's size and `out`
        is not nullptr, the value of `size` is set to the true size of the attribute array's size
        and a failure status is returned.)
     */
  ORT_API2_STATUS(KernelInfoGetAttributeArray_float, _In_ const OrtKernelInfo* info, _In_ const char* name,
                  _Out_ float* out, _Inout_ size_t* size);

  /**
     * Fetch an array of int64_t values stored as an attribute in the graph node
     * \info - OrtKernelInfo instance
     * \name - name of the attribute to be parsed
     * \out - pointer to memory where the attribute's contents are to be stored
     * \size - actual size of attribute array
     * (If `out` is nullptr, the value of `size` is set to the true size of the attribute
        array's size, and a success status is returned.

        If the `size` parameter is greater than or equal to the actual attribute array's size,
        the value of `size` is set to the true size of the attribute array's size,
        the provided memory is filled with the attribute's contents,
        and a success status is returned.

        If the `size` parameter is lesser than the actual attribute array's size and `out`
        is not nullptr, the value of `size` is set to the true size of the attribute array's size
        and a failure status is returned.)
     */
  ORT_API2_STATUS(KernelInfoGetAttributeArray_int64, _In_ const OrtKernelInfo* info, _In_ const char* name,
                  _Out_ int64_t* out, _Inout_ size_t* size);

  /**
  * Use this API to create the configuration of an arena that can eventually be used to define
  * an arena based allocator's behavior
  * \param arena_config_keys - keys to configure the arena
  * \param arena_config_values - values to configure the arena
  * \param num_keys - number of keys passed in
  * Supported keys are (See docs/C_API.md for details on what the following parameters mean and how to choose these values.):
  * "max_mem": Maximum memory that can be allocated by the arena based allocator.
     Use 0 for ORT to pick the best value. Default is 0.
  * "arena_extend_strategy": 0 = kNextPowerOfTwo, 1 = kSameAsRequested.
     Use -1 to allow ORT to choose the default.
  * "initial_chunk_size_bytes": (Possible) Size of the first allocation in the arena.
     Only relevant if arena strategy is `kNextPowerOfTwo`. Use -1 to allow ORT to choose the default.
     Ultimately, the first allocation size is determined by the allocation memory request.
  * "max_dead_bytes_per_chunk": Threshold of unused memory in an allocated chunk of arena memory after
     crossing which the current chunk is chunked into 2.
  * "initial_growth_chunk_size_bytes": (Possible) Size of the second allocation in the arena.
     Only relevant if arena strategy is `kNextPowerOfTwo`. Use -1 to allow ORT to choose the default.
     Ultimately, the allocation size is determined by the allocation memory request.
     Further allocation sizes are governed by the arena extend strategy.
  */
  ORT_API2_STATUS(CreateArenaCfgV2, _In_reads_(num_keys) const char* const* arena_config_keys,
                  _In_reads_(num_keys) const size_t* arena_config_values, _In_ size_t num_keys,
                  _Outptr_ OrtArenaCfg** out);

  /**
     * Set a single run configuration entry as a pair of strings
     * If a configuration with same key exists, this will overwrite the configuration with the given config_value
     * \param config_key    A null terminated string representation of the config key
     * \param config_value  A null terminated string representation of the config value
     * The config_key and the format of config_value are defined in onnxruntime_run_options_config_keys.h
     */
  ORT_API2_STATUS(AddRunConfigEntry, _Inout_ OrtRunOptions* options,
                  _In_z_ const char* config_key, _In_z_ const char* config_value);

  /*
     * Creates an OrtPrepackedWeightsContainer instance.
     * This container will hold pre-packed buffers of shared initializers for sharing between sessions
     * (i.e.) if there are shared initializers that can be shared between sessions, the pre-packed buffers
     * of these (if any) may possibly be shared to provide memory footprint savings. Pass this container
     * to sessions that you would like to share pre-packed buffers of shared initializers at session
     * creation time.
     *  \out - created OrtPrepackedWeightsContainer instance
    */
  ORT_API2_STATUS(CreatePrepackedWeightsContainer, _Outptr_ OrtPrepackedWeightsContainer** out);

  /*
     * Release OrtPrepackedWeightsContainer instance
     *  Note: The OrtPrepackedWeightsContainer instance must not be released until the sessions using it are released
    */
  ORT_CLASS_RELEASE(PrepackedWeightsContainer);

  /**
     * Same functionality offered by CreateSession() API except that a container that contains
     pre-packed weights' buffers is written into/read from by the created session.
     This is useful when used in conjunction with the AddInitializer() API which injects
     shared initializer info into sessions. Wherever possible, the pre-packed versions of these
     shared initializers are cached in this container so that multiple sessions can just re-use
     these instead of duplicating these in memory.
     * \env - OrtEnv instance instance
     * \model_path - model path
     * \options - OrtSessionOptions instance
     * \prepacked_weights_container - OrtPrepackedWeightsContainer instance
     * \out - created session instance
     */
  ORT_API2_STATUS(CreateSessionWithPrepackedWeightsContainer, _In_ const OrtEnv* env, _In_ const ORTCHAR_T* model_path,
                  _In_ const OrtSessionOptions* options, _Inout_ OrtPrepackedWeightsContainer* prepacked_weights_container,
                  _Outptr_ OrtSession** out);

  /**
     * Same functionality offered by CreateSessionFromArray() API except that a container that contains
     pre-packed weights' buffers is written into/read from by the created session.
     This is useful when used in conjunction with the AddInitializer() API which injects
     shared initializer info into sessions. Wherever possible, the pre-packed versions of these
     shared initializers are cached in this container so that multiple sessions can just re-use
     these instead of duplicating these in memory.
     * \env - OrtEnv instance instance
     * \model_data - model byte array
     * \model_data_length - the size of the model byte array
     * \options - OrtSessionOptions instance
     * \prepacked_weights_container - OrtPrepackedWeightsContainer instance
     * \out - created session instance
     */
  ORT_API2_STATUS(CreateSessionFromArrayWithPrepackedWeightsContainer, _In_ const OrtEnv* env,
                  _In_ const void* model_data, size_t model_data_length,
                  _In_ const OrtSessionOptions* options, _Inout_ OrtPrepackedWeightsContainer* prepacked_weights_container,
                  _Outptr_ OrtSession** out);

  /*   
   * Append TensorRT execution provider to the session options with TensorRT provider options.
   * If TensorRT is not available (due to a non TensorRT enabled build), this function will return failure.
   * Note: this API is slightly different than SessionOptionsAppendExecutionProvider_TensorRT.
   * SessionOptionsAppendExecutionProvider_TensorRT takes struct OrtTensorRTProviderOptions which is open to user as argument,
   * but this API takes opaque struct OrtTensorRTProviderOptionsV2 which must be created by CreateTensorRTProviderOptions.
   * User needs to instantiate OrtTensorRTProviderOptions as well as allocate/release buffers for some members of OrtTensorRTProviderOptions.
   * However, for using OrtTensorRTProviderOptionsV2, CreateTensorRTProviderOptions and ReleaseTensorRTProviderOptions will do the memory allocation and release for you. 
   *
   * \param options - OrtSessionOptions instance 
   * \param tensorrt_options - OrtTensorRTProviderOptionsV2 instance 
   */
  ORT_API2_STATUS(SessionOptionsAppendExecutionProvider_TensorRT_V2,
                  _In_ OrtSessionOptions* options, _In_ const OrtTensorRTProviderOptionsV2* tensorrt_options);

  /**
   * Use this API to create the configuration of a TensorRT Execution Provider which is an instance of OrtTensorRTProviderOptionsV2.
   *
   * \param out - pointer to the pointer of TensorRT EP provider options instance.
   */
  ORT_API2_STATUS(CreateTensorRTProviderOptions, _Outptr_ OrtTensorRTProviderOptionsV2** out);

  /**
  * Use this API to set appropriate configuration knobs of a TensorRT Execution Provider.
  *
  * Please reference to https://www.onnxruntime.ai/docs/reference/execution-providers/TensorRT-ExecutionProvider.html#c-api-example
  * to know the available keys and values. Key should be in string format of the member of OrtTensorRTProviderOptions and value should be its related range.
  * For example, key="trt_max_workspace_size" and value="2147483648"
  *
  * \param tensorrt_options - OrtTensorRTProviderOptionsV2 instance
  * \param provider_options_keys - array of UTF-8 null-terminated string for provider options keys
  * \param provider_options_values - array of UTF-8 null-terminated string for provider options values
  * \param num_keys - number of keys
  */
  ORT_API2_STATUS(UpdateTensorRTProviderOptions, _Inout_ OrtTensorRTProviderOptionsV2* tensorrt_options,
                  _In_reads_(num_keys) const char* const* provider_options_keys,
                  _In_reads_(num_keys) const char* const* provider_options_values,
                  _In_ size_t num_keys);

  /**
  * Get serialized TensorRT provider options string.
  *
  * For example, "trt_max_workspace_size=2147483648;trt_max_partition_iterations=10;trt_int8_enable=1;......" 
  *
  * \param tensorrt_options - OrTensorRTProviderOptionsV2 instance 
  * \param allocator - a ptr to an instance of OrtAllocator obtained with CreateAllocator() or GetAllocatorWithDefaultOptions()
  *                      the specified allocator will be used to allocate continuous buffers for output strings and lengths.
  * \param ptr - is a UTF-8 null terminated string allocated using 'allocator'. The caller is responsible for using the same allocator to free it.
  */
  ORT_API2_STATUS(GetTensorRTProviderOptionsAsString, _In_ const OrtTensorRTProviderOptionsV2* tensorrt_options, _Inout_ OrtAllocator* allocator, _Outptr_ char** ptr);

  /**
  * Use this API to release the instance of OrtTensorRTProviderV2.
  */
  ORT_CLASS_RELEASE2(TensorRTProviderOptions);

  /*
  * Enable custom operators in onnxruntime-extensions: https://github.com/microsoft/onnxruntime-extensions.git
  */
  ORT_API2_STATUS(EnableOrtCustomOps, _Inout_ OrtSessionOptions* options);

  /**
   * Registers a custom allocator instance with the env to enable
   * sharing between multiple sessions that use the same env instance.
   * Returns an error if an allocator with the same OrtMemoryInfo is already registered.
   * 
   * The behavior of this API is exactly the same as CreateAndRegisterAllocator() except
   * instead of ORT creating an allocator based on provided info, in this case 
   * ORT uses the user-provided custom allocator.
   * See docs/C_API.md for details.
   * 
   * \param[in,out] env OrtEnv instance (must be non-null).
   * \param[in] allocator user provided allocator (must be non-null).
   * 
  */
  ORT_API2_STATUS(RegisterAllocator, _Inout_ OrtEnv* env, _In_ OrtAllocator* allocator);

  /**
   * Unregisters a registered allocator for sharing across sessions 
   * based on provided OrtMemoryInfo.
   * It is an error if you provide an OrtmemoryInfo not corresponding to any
   * registered allocators for sharing.
  */
  ORT_API2_STATUS(UnregisterAllocator, _Inout_ OrtEnv* env,
                  _In_ const OrtMemoryInfo* mem_info);

  /**
   * Sets *out to 1 iff an OrtValue is a SparseTensor, and 0 otherwise
   * 
   * \param[in] value existing OrtValue
   * \param[out] out unless an error occurs, contains 1 iff the value contains an instance
   *  of sparse tensor or 0 otherwise.
   */
  ORT_API2_STATUS(IsSparseTensor, _In_ const OrtValue* value, _Out_ int* out);

  /**
   * Create an OrtValue with a sparse tensor that is empty.
   * Use FillSparseTensor<Format>() functions to populate sparse tensor with non-zero values and
   * format specific indices data.
   * Use ReleaseValue to destroy the sparse tensor, this will also release the buffer inside the output value
   * if any was allocated.
   * \param[in,out] allocator allocator to use when performing an allocation. Allocation will be performed
   *   by FillSparseTensor<Format>() APIs. The lifespan of the allocator instance must eclipse the lifespan
   *   this sparse tensor instance as the same allocator will be used to free memory.
   * \param[in] dense_shape shape of the original dense tensor
   * \param[in] dense_shape_len number of shape dimensions being passed
   * \param[in] type must be one of TENSOR_ELEMENT_DATA_TYPE_xxxx
   * \param[out] out Should be freed by calling ReleaseValue
   * \return OrtStatus*
   */
  ORT_API2_STATUS(CreateSparseTensorAsOrtValue, _Inout_ OrtAllocator* allocator, _In_ const int64_t* dense_shape,
                  size_t dense_shape_len, ONNXTensorElementDataType type, _Outptr_ OrtValue** out);

  /**
   * This API fills populates an empty tensor that was created using CreateSparseTensorAsOrtValue API.
   * The API will allocate required memory and copy the supplied NNZ values and COO indices into that memory allocation.
   * Memory allocation is performed using the allocator that was specified with CreateSparseTensorAsOrtValue.
   * 
   * \param[in,out] ort_value OrtValue to populate with data
   * \param[in] mem_info serves to identify the location of the data to be copied. If the allocator specified 
   *  at the creation time has memory info that is not the same as mem_info argument to this function a X-device copy will be performed.
   *  String data is assumed to be on CPU and will only be copied into a CPU allocated buffer.
   * \param[in] values_shape pointer to values shape array
   * \param[in] values_shape_len length of the values_shape
   * \param[in] values pointer to an array of values. For strings, pass const char**.
   * \param[in] indices_data pointer to a location of COO indices
   * \param[in] indices_num number of COO indices
   */
  ORT_API2_STATUS(FillSparseTensorCoo, _Inout_ OrtValue* ort_value, _In_ const OrtMemoryInfo* data_mem_info,
                  _In_ const int64_t* values_shape, size_t values_shape_len, _In_ const void* values,
                  _In_ const int64_t* indices_data, size_t indices_num);

  /**
   * This API fills populates an empty tensor that was created using CreateSparseTensorAsOrtValue API.
   * The API will allocate required memory and copy the supplied NNZ values and CSR indices into that memory allocation.
   * Memory allocation is performed using the allocator that was specified with CreateSparseTensorAsOrtValue.
   * 
   * \param[in,out] ort_value OrtValue to populate with data
   * \param[in] mem_info serves to identify the location of the data to be copied. If the allocator specified 
   *  at the creation time has memory info that is not the same as mem_info argument to this function a X-device copy will be performed.
   *  String data is assumed to be on CPU and will only be copied into a CPU allocated buffer.
   * \param[in] values_shape pointer to values shape array
   * \param[in] values_shape_len length of the values_shape
   * \param[in] values - pointer to an array of values. For strings, pass const char**.
   * \param[in] inner_indices_data pointer to a location of CSR inner indices
   * \param[in] inner_indices_num number of CSR inner indices
   * \param[in] outer_indices_data pointer to a location of CSR outer indices
   * \param[in] outer_indices_num number of CSR outer indices
   */
  ORT_API2_STATUS(FillSparseTensorCsr, _Inout_ OrtValue* ort_value, _In_ const OrtMemoryInfo* data_mem_info,
                  _In_ const int64_t* values_shape, size_t values_shape_len, _In_ const void* values,
                  _In_ const int64_t* inner_indices_data, size_t inner_indices_num,
                  _In_ const int64_t* outer_indices_data, size_t outer_indices_num);

  /**
   * This API fills populates an empty tensor that was created using CreateSparseTensorAsOrtValue API.
   * The API will allocate required memory and copy the supplied NNZ values and BlockSparse indices into that memory allocation.
   * Memory allocation is performed using the allocator that was specified with CreateSparseTensorAsOrtValue.
   * 
   * \param[in,out] ort_value OrtValue to populate with data
   * \param[in] mem_info serves to identify the location of the data to be copied. If the allocator specified 
   *  at the creation time has memory info that is not the same as mem_info argument to this function a X-device copy will be performed.
   *  String data is assumed to be on CPU and will only be copied into a CPU allocated buffer.
   * \param[in] values structure with values information
   * \param[in] indices_shape_data pointer to a location of indices shape
   * \param[in] indices_shape_len length of the block sparse indices shape
   * \param[in] indices_data pointer to a location of indices data. Shape will determine the length of the indices data.
   */
  ORT_API2_STATUS(FillSparseTensorBlockSparse, _Inout_ OrtValue* ort_value, _In_ const OrtMemoryInfo* data_mem_info,
                  _In_ const int64_t* values_shape, size_t values_shape_len, _In_ const void* values,
                  _In_ const int64_t* indices_shape_data, size_t indices_shape_len,
                  _In_ const int32_t* indices_data);

  /**
   * Create an OrtValue with a sparse tensor. This is the first step.
   * Next, use Use<Format>Indices() functions to supply sparse tensor with
   * format specific indices data and set its sparse format to a specific enum value.
   * This API will not perform memory allocations. It will
   * use supplied user buffer which should outlive the created sparse tensor.
   * Use ReleaseValue to destroy the sparse tensor. It would not release the supplied values buffer.
   * This API can not be used to map strings from the user allocated memory. Strings must always be copied
   * and have UTF-8 encoding. Therefore, use CreateSparseTensorAsOrtValue() API above and then fill it with data
   * using appropriate Make*() function.
   * 
   * \param[in] info memory info where sparse values reside.
   * \param[in,out] p_data pointer to a user allocated buffer with values. To create a full sparse tensor with no non-zero
   *   values, pass nullptr
   * \param[in] dense_shape shape of the original dense tensor
   * \param[in] dense_shape_len number of shape dimensions being passed
   * \param[in] values_shape shape of the values data. To create a fully sparse tensor with no non-zero values,
   *   pass {0} shape.
   * \param[in] values_shape_len number of values shape dimensions
   * \param[in] type must be one of TENSOR_ELEMENT_DATA_TYPE_xxxx
   * \param[out] out Should be freed by calling ReleaseValue
   * \return OrtStatus*
   */
  ORT_API2_STATUS(CreateSparseTensorWithValuesAsOrtValue, _In_ const OrtMemoryInfo* info, _Inout_ void* p_data,
                  _In_ const int64_t* dense_shape, size_t dense_shape_len,
                  _In_ const int64_t* values_shape, size_t values_shape_len,
                  ONNXTensorElementDataType type, _Outptr_ OrtValue** out);

  /**
   * The API assigns Coo format indices to the SparseTensor that was created by 
   * CreateSparseTensorWithValuesAsOrtValue API above. It also sets OrtSparseFormat to 
   * ORT_SPARSE_COO. The API will not allocate any additional memory for data. The life span of
   * indices_data buffer should eclipse the life span of this OrtValue.
   * 
   * \param[in,out] ort_value OrtValue instance constructed with CreateSparseTensorWithValuesAsOrtValue
   * \param[in,out] indices_data pointer to a user pre-allocated buffer or nullptr for fully sparse tensors.
   * \param[in] indices_num  number of COO indices. Should either be 0 for fully sparse tensors, be equal
   *  to the number of nnz values specified to CreateSparseTensorWithValuesAsOrtValue for 1-D {nnz} indices or
   *  be twice as number of nnz values for a  2-D indices {nnz, 2}
   */
  ORT_API2_STATUS(UseCooIndices, _Inout_ OrtValue* ort_value, _Inout_ int64_t* indices_data, size_t indices_num);

  /**
   * The API assigns CSR format indices to the SparseTensor that was created by 
   * CreateSparseTensorWithValuesAsOrtValue API above. It also sets OrtSparseFormat to 
   * ORT_SPARSE_CSRC. The API will not allocate any additional memory for data. The life spans of
   * indner_data and outer_data buffers should eclipse the life span of this OrtValue.
   * 
   * \param[in,out] ort_value OrtValue instance constructed with CreateSparseTensorWithValuesAsOrtValue
   * \param[in,out] inner_data pointer to a user pre-allocated buffer or nullptr for fully sparse tensors.
   * \param[in] inner_num  number of inner CSR indices. Should either be 0 for fully sparse tensors or be equal
   * to the number of nnz values specified to CreateSparseTensorWithValuesAsOrtValue.
   * \param[in,out] outer_data pointer to user pre-allocated buffer or nullptr for fully sparse tensors.
   * \param[in] outer_num number of CSR outer indices. Should either be 0 for fully sparse tensors or
   * equal to rows + 1 of the dense shape.
   */
  ORT_API2_STATUS(UseCsrIndices, _Inout_ OrtValue* ort_value, _Inout_ int64_t* inner_data, size_t inner_num,
                  _Inout_ int64_t* outer_data, size_t outer_num);

  /**
   * The API assigns BlockSparse format indices to the SparseTensor that was created by 
   * CreateSparseTensorWithValuesAsOrtValue API above. It also sets OrtSparseFormat to 
   * ORT_SPARSE_BLOCK_SPARSE. The API will not allocate any additional memory for data. The life span of
   * indices_data buffer must eclipse the lifespan of this OrtValue.
   * 
   * \param[in,out] ort_value OrtValue instance constructed with CreateSparseTensorWithValuesAsOrtValue
   * \param[in] indices_shape pointer to indices shape. Use {0} for fully sparse tensors
   * \param[in] indices_shape_len length of the indices shape
   * \param[in,out] indices_data pointer to user pre-allocated buffer or nullptr for fully sparse tensors.
   */
  ORT_API2_STATUS(UseBlockSparseIndices, _Inout_ OrtValue* ort_value, const int64_t* indices_shape, size_t indices_shape_len, _Inout_ int32_t* indices_data);

  /**
   * The API returns sparse tensor format enum iff a given ort value contains an instance of sparse tensor.
   * 
   * \param[in] ort_value OrtValue that contains an instance of sparse tensor
   * \param[out] out pointer to out parameter
   */
  ORT_API2_STATUS(GetSparseTensorFormat, _In_ const OrtValue* ort_value, _Out_ enum OrtSparseFormat* out);

  /**
   *  The API Returns data type and shape of sparse tensor values (nnz) iff OrtValue contains a SparseTensor.
   * 
   * \param[in] ort_value an OrtValue that contains a fully constructed sparse tensor
   * \param[out] out Should be freed by ReleaseTensorTypeAndShapeInfo after use
   */
  ORT_API2_STATUS(GetSparseTensorValuesTypeAndShape, _In_ const OrtValue* ort_value, _Outptr_ OrtTensorTypeAndShapeInfo** out);

  /**
   * The API returns numeric data for sparse tensor values (nnz). For string values use GetStringTensor*() API.
   * 
   * \param[in] ort_value an instance of OrtValue containing sparse tensor
   * \param[out] out returns a pointer to values data.  Do not attempt to free this ptr.
   */
  ORT_API2_STATUS(GetSparseTensorValues, _In_ const OrtValue* ort_value, _Outptr_ const void** out);

  /**
   * The API returns data type, shape for the type of indices specified by
   * indices_format.
   * 
   * \param[in] ort_value OrtValue containing sparse tensor.
   * \param[in] indices_format - one of the indices formats. It is an error to request a format that the sparse
   * tensor does not contain.
   * \param[out] an instance of OrtTensorTypeAndShapeInfo. Must be freed by the ReleaseTensorTypeAndShapeInfo.
   */
  ORT_API2_STATUS(GetSparseTensorIndicesTypeShape, _In_ const OrtValue* ort_value, enum OrtSparseIndicesFormat indices_format, _Outptr_ OrtTensorTypeAndShapeInfo** out);

  /**
   * The API returns indices data for the type of the indices specified by indices_format.
   * Do not free the returned ptr as it points directly to the internal sparse tensor buffer.
   * 
   * \param[in] ort_value OrtValue containing sparse tensor.
   * \param[in] indices_format - one of the indices formats. It is an error to request a format that the sparse
   * tensor does not contain.
   * \param[out] num_indices ptr where the number of indices entries is returned
   * \param[out] indices out param where the pointer to the internal buffer is returned. Do not free this buffer.
   */
  ORT_API2_STATUS(GetSparseTensorIndices, _In_ const OrtValue* ort_value, enum OrtSparseIndicesFormat indices_format, _Out_ size_t* num_indices, _Outptr_ const void** indices);
};

/*
 * Steps to use a custom op:
 *   1 Create an OrtCustomOpDomain with the domain name used by the custom ops
 *   2 Create an OrtCustomOp structure for each op and add them to the domain
 *   3 Call OrtAddCustomOpDomain to add the custom domain of ops to the session options
*/
#define OrtCustomOpApi OrtApi

// Specifies some characteristics of inputs/outputs of custom ops:
// Specify if the inputs/outputs are one of:
// 1) Non-optional (input/output must be present in the node)
// 2) Optional (input/output may be absent in the node)
typedef enum OrtCustomOpInputOutputCharacteristic {
  // TODO: Support 'Variadic' inputs/outputs
  INPUT_OUTPUT_REQUIRED = 0,
  INPUT_OUTPUT_OPTIONAL,
} OrtCustomOpInputOutputCharacteristic;

/*
 * The OrtCustomOp structure defines a custom op's schema and its kernel callbacks. The callbacks are filled in by
 * the implementor of the custom op.
*/
struct OrtCustomOp {
  uint32_t version;  // Initialize to ORT_API_VERSION

  // This callback creates the kernel, which is a user defined parameter that is passed to the Kernel* callbacks below.
  void*(ORT_API_CALL* CreateKernel)(_In_ const struct OrtCustomOp* op, _In_ const OrtApi* api,
                                    _In_ const OrtKernelInfo* info);

  // Returns the name of the op
  const char*(ORT_API_CALL* GetName)(_In_ const struct OrtCustomOp* op);

  // Returns the type of the execution provider, return nullptr to use CPU execution provider
  const char*(ORT_API_CALL* GetExecutionProviderType)(_In_ const struct OrtCustomOp* op);

  // Returns the count and types of the input & output tensors
  ONNXTensorElementDataType(ORT_API_CALL* GetInputType)(_In_ const struct OrtCustomOp* op, _In_ size_t index);
  size_t(ORT_API_CALL* GetInputTypeCount)(_In_ const struct OrtCustomOp* op);
  ONNXTensorElementDataType(ORT_API_CALL* GetOutputType)(_In_ const struct OrtCustomOp* op, _In_ size_t index);
  size_t(ORT_API_CALL* GetOutputTypeCount)(_In_ const struct OrtCustomOp* op);

  // Op kernel callbacks
  void(ORT_API_CALL* KernelCompute)(_In_ void* op_kernel, _In_ OrtKernelContext* context);
  void(ORT_API_CALL* KernelDestroy)(_In_ void* op_kernel);

  // Returns the characteristics of the input & output tensors
  OrtCustomOpInputOutputCharacteristic(ORT_API_CALL* GetInputCharacteristic)(_In_ const struct OrtCustomOp* op, _In_ size_t index);
  OrtCustomOpInputOutputCharacteristic(ORT_API_CALL* GetOutputCharacteristic)(_In_ const struct OrtCustomOp* op, _In_ size_t index);
};

/*
 * This is the old way to add the CUDA provider to the session, please use SessionOptionsAppendExecutionProvider_CUDA above to access the latest functionality
 * This function always exists, but will only succeed if Onnxruntime was built with CUDA support and the CUDA provider shared library exists
 * 
 * \param device_id cuda device id, starts from zero.
*/
ORT_API_STATUS(OrtSessionOptionsAppendExecutionProvider_CUDA, _In_ OrtSessionOptions* options, int device_id);

<<<<<<< HEAD
// EPs that provider_bridge_ort.cc handles. Function implementation is there.
ORT_API_STATUS(OrtSessionOptionsAppendExecutionProvider_Dnnl, _In_ OrtSessionOptions* options, int use_arena);
ORT_API_STATUS(OrtSessionOptionsAppendExecutionProvider_OpenVINO, _In_ OrtSessionOptions* options,
               _In_ const char* device_type);
ORT_API_STATUS(OrtSessionOptionsAppendExecutionProvider_Tensorrt, _In_ OrtSessionOptions* options, int device_id);

// EPs conditionally included in the build that are exposed in the C# bindings.
// Function implementation is in the EP code if enabled, or in onnxruntime/core/session/provider_stubs.cc if not.
// If not enabled the function will return an error message saying so.
ORT_API_STATUS(OrtSessionOptionsAppendExecutionProvider_DML, _In_ OrtSessionOptions* options, int device_id);
ORT_API_STATUS(OrtSessionOptionsAppendExecutionProvider_MIGraphX, _In_ OrtSessionOptions* options, int device_id);
ORT_API_STATUS(OrtSessionOptionsAppendExecutionProvider_ROCM, _In_ OrtSessionOptions* options, int device_id);
ORT_API_STATUS(OrtSessionOptionsAppendExecutionProvider_Nnapi, _In_ OrtSessionOptions* options, uint32_t nnapi_flags);
ORT_API_STATUS(OrtSessionOptionsAppendExecutionProvider_Nuphar,
               _In_ OrtSessionOptions* options, int allow_unaligned_buffers, _In_ const char* settings);

=======
>>>>>>> 0034ad72
#ifdef __cplusplus
}
#endif<|MERGE_RESOLUTION|>--- conflicted
+++ resolved
@@ -1807,25 +1807,6 @@
 */
 ORT_API_STATUS(OrtSessionOptionsAppendExecutionProvider_CUDA, _In_ OrtSessionOptions* options, int device_id);
 
-<<<<<<< HEAD
-// EPs that provider_bridge_ort.cc handles. Function implementation is there.
-ORT_API_STATUS(OrtSessionOptionsAppendExecutionProvider_Dnnl, _In_ OrtSessionOptions* options, int use_arena);
-ORT_API_STATUS(OrtSessionOptionsAppendExecutionProvider_OpenVINO, _In_ OrtSessionOptions* options,
-               _In_ const char* device_type);
-ORT_API_STATUS(OrtSessionOptionsAppendExecutionProvider_Tensorrt, _In_ OrtSessionOptions* options, int device_id);
-
-// EPs conditionally included in the build that are exposed in the C# bindings.
-// Function implementation is in the EP code if enabled, or in onnxruntime/core/session/provider_stubs.cc if not.
-// If not enabled the function will return an error message saying so.
-ORT_API_STATUS(OrtSessionOptionsAppendExecutionProvider_DML, _In_ OrtSessionOptions* options, int device_id);
-ORT_API_STATUS(OrtSessionOptionsAppendExecutionProvider_MIGraphX, _In_ OrtSessionOptions* options, int device_id);
-ORT_API_STATUS(OrtSessionOptionsAppendExecutionProvider_ROCM, _In_ OrtSessionOptions* options, int device_id);
-ORT_API_STATUS(OrtSessionOptionsAppendExecutionProvider_Nnapi, _In_ OrtSessionOptions* options, uint32_t nnapi_flags);
-ORT_API_STATUS(OrtSessionOptionsAppendExecutionProvider_Nuphar,
-               _In_ OrtSessionOptions* options, int allow_unaligned_buffers, _In_ const char* settings);
-
-=======
->>>>>>> 0034ad72
 #ifdef __cplusplus
 }
 #endif