// Copyright (c) Microsoft Corporation. All rights reserved.
// Licensed under the MIT License.

#include "core/providers/cpu/cpu_execution_provider.h"
#include "core/framework/op_kernel.h"
#include "core/framework/kernel_registry.h"

#ifndef DISABLE_CONTRIB_OPS
#include "contrib_ops/cpu/cpu_contrib_kernels.h"
#endif

#ifdef ML_FEATURIZERS
#include "featurizers_ops/cpu/cpu_featurizers_kernels.h"
#endif

#ifdef ENABLE_TRAINING
#include "orttraining/training_ops/cpu/cpu_training_kernels.h"
#endif

#include "core/framework/compute_capability.h"

namespace {
struct KernelRegistryAndStatus {
  std::shared_ptr<onnxruntime::KernelRegistry> kernel_registry = std::make_shared<onnxruntime::KernelRegistry>();
  Status st;
};
}  // namespace

namespace onnxruntime {

// Forward declarations of op kernels
class ONNX_OPERATOR_VERSIONED_KERNEL_CLASS_NAME(kCpuExecutionProvider, kOnnxDomain, 6, 10, Clip);
class ONNX_OPERATOR_KERNEL_CLASS_NAME(kCpuExecutionProvider, kOnnxDomain, 6, Elu);
class ONNX_OPERATOR_KERNEL_CLASS_NAME(kCpuExecutionProvider, kOnnxDomain, 6, HardSigmoid);
class ONNX_OPERATOR_KERNEL_CLASS_NAME(kCpuExecutionProvider, kOnnxDomain, 6, LeakyRelu);
class ONNX_OPERATOR_VERSIONED_KERNEL_CLASS_NAME(kCpuExecutionProvider, kOnnxDomain, 6, 12, Relu);
class ONNX_OPERATOR_KERNEL_CLASS_NAME(kCpuExecutionProvider, kOnnxDomain, 6, Selu);
class ONNX_OPERATOR_VERSIONED_KERNEL_CLASS_NAME(kCpuExecutionProvider, kOnnxDomain, 6, 12, Sigmoid);
class ONNX_OPERATOR_KERNEL_CLASS_NAME(kCpuExecutionProvider, kOnnxDomain, 13, Sigmoid);
class ONNX_OPERATOR_KERNEL_CLASS_NAME(kCpuExecutionProvider, kOnnxDomain, 1, Softplus);
class ONNX_OPERATOR_KERNEL_CLASS_NAME(kCpuExecutionProvider, kOnnxDomain, 1, Softsign);
class ONNX_OPERATOR_VERSIONED_KERNEL_CLASS_NAME(kCpuExecutionProvider, kOnnxDomain, 6, 12, Tanh);
class ONNX_OPERATOR_KERNEL_CLASS_NAME(kCpuExecutionProvider, kOnnxDomain, 13, Tanh);
class ONNX_OPERATOR_VERSIONED_KERNEL_CLASS_NAME(kCpuExecutionProvider, kOnnxDomain, 7, 9, PRelu);
class ONNX_OPERATOR_KERNEL_CLASS_NAME(kCpuExecutionProvider, kOnnxDomain, 1, RandomNormal);
class ONNX_OPERATOR_KERNEL_CLASS_NAME(kCpuExecutionProvider, kOnnxDomain, 1, RandomUniform);
class ONNX_OPERATOR_KERNEL_CLASS_NAME(kCpuExecutionProvider, kOnnxDomain, 1, RandomNormalLike);
class ONNX_OPERATOR_KERNEL_CLASS_NAME(kCpuExecutionProvider, kOnnxDomain, 1, RandomUniformLike);
class ONNX_OPERATOR_KERNEL_CLASS_NAME(kCpuExecutionProvider, kOnnxDomain, 7, Multinomial);
class ONNX_OPERATOR_VERSIONED_TYPED_KERNEL_CLASS_NAME(kCpuExecutionProvider, kOnnxDomain, 6, 12, float, Abs);
class ONNX_OPERATOR_VERSIONED_TYPED_KERNEL_CLASS_NAME(kCpuExecutionProvider, kOnnxDomain, 6, 12, double, Abs);
class ONNX_OPERATOR_VERSIONED_TYPED_KERNEL_CLASS_NAME(kCpuExecutionProvider, kOnnxDomain, 6, 12, int8_t, Abs);
class ONNX_OPERATOR_VERSIONED_TYPED_KERNEL_CLASS_NAME(kCpuExecutionProvider, kOnnxDomain, 6, 12, int16_t, Abs);
class ONNX_OPERATOR_VERSIONED_TYPED_KERNEL_CLASS_NAME(kCpuExecutionProvider, kOnnxDomain, 6, 12, int32_t, Abs);
class ONNX_OPERATOR_VERSIONED_TYPED_KERNEL_CLASS_NAME(kCpuExecutionProvider, kOnnxDomain, 6, 12, int64_t, Abs);
class ONNX_OPERATOR_VERSIONED_TYPED_KERNEL_CLASS_NAME(kCpuExecutionProvider, kOnnxDomain, 6, 12, uint8_t, Abs);
class ONNX_OPERATOR_VERSIONED_TYPED_KERNEL_CLASS_NAME(kCpuExecutionProvider, kOnnxDomain, 6, 12, uint16_t, Abs);
class ONNX_OPERATOR_VERSIONED_TYPED_KERNEL_CLASS_NAME(kCpuExecutionProvider, kOnnxDomain, 6, 12, uint32_t, Abs);
class ONNX_OPERATOR_VERSIONED_TYPED_KERNEL_CLASS_NAME(kCpuExecutionProvider, kOnnxDomain, 6, 12, uint64_t, Abs);
class ONNX_OPERATOR_VERSIONED_TYPED_KERNEL_CLASS_NAME(kCpuExecutionProvider, kOnnxDomain, 6, 12, float, Floor);
class ONNX_OPERATOR_VERSIONED_TYPED_KERNEL_CLASS_NAME(kCpuExecutionProvider, kOnnxDomain, 6, 12, float, Ceil);
class ONNX_OPERATOR_VERSIONED_TYPED_KERNEL_CLASS_NAME(kCpuExecutionProvider, kOnnxDomain, 6, 12, float, Reciprocal);
class ONNX_OPERATOR_VERSIONED_TYPED_KERNEL_CLASS_NAME(kCpuExecutionProvider, kOnnxDomain, 6, 12, float, Sqrt);
class ONNX_OPERATOR_VERSIONED_TYPED_KERNEL_CLASS_NAME(kCpuExecutionProvider, kOnnxDomain, 6, 12, double, Sqrt);
class ONNX_OPERATOR_VERSIONED_TYPED_KERNEL_CLASS_NAME(kCpuExecutionProvider, kOnnxDomain, 7, 12, float, Add);
class ONNX_OPERATOR_VERSIONED_TYPED_KERNEL_CLASS_NAME(kCpuExecutionProvider, kOnnxDomain, 7, 12, double, Add);
class ONNX_OPERATOR_VERSIONED_TYPED_KERNEL_CLASS_NAME(kCpuExecutionProvider, kOnnxDomain, 7, 12, int32_t, Add);
class ONNX_OPERATOR_VERSIONED_TYPED_KERNEL_CLASS_NAME(kCpuExecutionProvider, kOnnxDomain, 7, 12, int64_t, Add);
class ONNX_OPERATOR_VERSIONED_TYPED_KERNEL_CLASS_NAME(kCpuExecutionProvider, kOnnxDomain, 7, 12, float, Sub);
class ONNX_OPERATOR_VERSIONED_TYPED_KERNEL_CLASS_NAME(kCpuExecutionProvider, kOnnxDomain, 7, 12, double, Sub);
class ONNX_OPERATOR_VERSIONED_TYPED_KERNEL_CLASS_NAME(kCpuExecutionProvider, kOnnxDomain, 7, 12, int32_t, Sub);
class ONNX_OPERATOR_VERSIONED_TYPED_KERNEL_CLASS_NAME(kCpuExecutionProvider, kOnnxDomain, 7, 12, int64_t, Sub);
class ONNX_OPERATOR_VERSIONED_TYPED_KERNEL_CLASS_NAME(kCpuExecutionProvider, kOnnxDomain, 7, 12, float, Mul);
class ONNX_OPERATOR_VERSIONED_TYPED_KERNEL_CLASS_NAME(kCpuExecutionProvider, kOnnxDomain, 7, 12, double, Mul);
class ONNX_OPERATOR_VERSIONED_TYPED_KERNEL_CLASS_NAME(kCpuExecutionProvider, kOnnxDomain, 7, 12, int32_t, Mul);
class ONNX_OPERATOR_VERSIONED_TYPED_KERNEL_CLASS_NAME(kCpuExecutionProvider, kOnnxDomain, 7, 12, int64_t, Mul);
class ONNX_OPERATOR_VERSIONED_TYPED_KERNEL_CLASS_NAME(kCpuExecutionProvider, kOnnxDomain, 7, 12, float, Div);
class ONNX_OPERATOR_VERSIONED_TYPED_KERNEL_CLASS_NAME(kCpuExecutionProvider, kOnnxDomain, 7, 12, double, Div);
class ONNX_OPERATOR_VERSIONED_TYPED_KERNEL_CLASS_NAME(kCpuExecutionProvider, kOnnxDomain, 7, 12, int32_t, Div);
class ONNX_OPERATOR_VERSIONED_TYPED_KERNEL_CLASS_NAME(kCpuExecutionProvider, kOnnxDomain, 7, 12, int64_t, Div);
class ONNX_OPERATOR_VERSIONED_TYPED_KERNEL_CLASS_NAME(kCpuExecutionProvider, kOnnxDomain, 6, 12, float, Neg);
class ONNX_OPERATOR_VERSIONED_TYPED_KERNEL_CLASS_NAME(kCpuExecutionProvider, kOnnxDomain, 6, 12, double, Neg);
class ONNX_OPERATOR_VERSIONED_TYPED_KERNEL_CLASS_NAME(kCpuExecutionProvider, kOnnxDomain, 6, 12, int8_t, Neg);
class ONNX_OPERATOR_VERSIONED_TYPED_KERNEL_CLASS_NAME(kCpuExecutionProvider, kOnnxDomain, 6, 12, int32_t, Neg);
class ONNX_OPERATOR_VERSIONED_TYPED_KERNEL_CLASS_NAME(kCpuExecutionProvider, kOnnxDomain, 6, 12, int64_t, Neg);
class ONNX_OPERATOR_VERSIONED_KERNEL_CLASS_NAME(kCpuExecutionProvider, kOnnxDomain, 7, 11, Pow);
class ONNX_OPERATOR_VERSIONED_TYPED_KERNEL_CLASS_NAME(kCpuExecutionProvider, kOnnxDomain, 6, 12, float, Exp);
class ONNX_OPERATOR_VERSIONED_TYPED_KERNEL_CLASS_NAME(kCpuExecutionProvider, kOnnxDomain, 6, 12, double, Exp);
class ONNX_OPERATOR_VERSIONED_TYPED_KERNEL_CLASS_NAME(kCpuExecutionProvider, kOnnxDomain, 6, 12, float, Log);
class ONNX_OPERATOR_VERSIONED_TYPED_KERNEL_CLASS_NAME(kCpuExecutionProvider, kOnnxDomain, 6, 7, float, Sum);
class ONNX_OPERATOR_VERSIONED_TYPED_KERNEL_CLASS_NAME(kCpuExecutionProvider, kOnnxDomain, 8, 12, float, Sum);
class ONNX_OPERATOR_VERSIONED_TYPED_KERNEL_CLASS_NAME(kCpuExecutionProvider, kOnnxDomain, 6, 7, float, Min);
class ONNX_OPERATOR_VERSIONED_KERNEL_CLASS_NAME(kCpuExecutionProvider, kOnnxDomain, 8, 11, Min);
class ONNX_OPERATOR_VERSIONED_TYPED_KERNEL_CLASS_NAME(kCpuExecutionProvider, kOnnxDomain, 6, 7, float, Max);
class ONNX_OPERATOR_VERSIONED_KERNEL_CLASS_NAME(kCpuExecutionProvider, kOnnxDomain, 8, 11, Max);
class ONNX_OPERATOR_KERNEL_CLASS_NAME(kCpuExecutionProvider, kOnnxDomain, 1, Not);
class ONNX_OPERATOR_KERNEL_CLASS_NAME(kCpuExecutionProvider, kOnnxDomain, 7, And);
class ONNX_OPERATOR_KERNEL_CLASS_NAME(kCpuExecutionProvider, kOnnxDomain, 7, Or);
class ONNX_OPERATOR_KERNEL_CLASS_NAME(kCpuExecutionProvider, kOnnxDomain, 7, Xor);
class ONNX_OPERATOR_VERSIONED_TYPED_KERNEL_CLASS_NAME(kCpuExecutionProvider, kOnnxDomain, 7, 12, float, Less);
class ONNX_OPERATOR_VERSIONED_TYPED_KERNEL_CLASS_NAME(kCpuExecutionProvider, kOnnxDomain, 7, 12, double, Less);
class ONNX_OPERATOR_VERSIONED_TYPED_KERNEL_CLASS_NAME(kCpuExecutionProvider, kOnnxDomain, 7, 12, float, Greater);
class ONNX_OPERATOR_VERSIONED_TYPED_KERNEL_CLASS_NAME(kCpuExecutionProvider, kOnnxDomain, 7, 12, double, Greater);
class ONNX_OPERATOR_VERSIONED_TYPED_KERNEL_CLASS_NAME(kCpuExecutionProvider, kOnnxDomain, 7, 12, bool, Equal);
class ONNX_OPERATOR_VERSIONED_TYPED_KERNEL_CLASS_NAME(kCpuExecutionProvider, kOnnxDomain, 7, 12, int32_t, Equal);
class ONNX_OPERATOR_VERSIONED_TYPED_KERNEL_CLASS_NAME(kCpuExecutionProvider, kOnnxDomain, 7, 12, int64_t, Equal);
class ONNX_OPERATOR_VERSIONED_TYPED_KERNEL_CLASS_NAME(kCpuExecutionProvider, kOnnxDomain, 7, 12, float, Equal);
class ONNX_OPERATOR_VERSIONED_TYPED_KERNEL_CLASS_NAME(kCpuExecutionProvider, kOnnxDomain, 7, 12, double, Equal);
class ONNX_OPERATOR_VERSIONED_TYPED_KERNEL_CLASS_NAME(kCpuExecutionProvider, kOnnxDomain, 6, 7, float, Mean);
class ONNX_OPERATOR_VERSIONED_TYPED_KERNEL_CLASS_NAME(kCpuExecutionProvider, kOnnxDomain, 8, 12, float, Mean);
class ONNX_OPERATOR_TYPED_KERNEL_CLASS_NAME(kCpuExecutionProvider, kOnnxDomain, 7, float, Sin);
class ONNX_OPERATOR_TYPED_KERNEL_CLASS_NAME(kCpuExecutionProvider, kOnnxDomain, 7, double, Sin);
class ONNX_OPERATOR_KERNEL_CLASS_NAME(kCpuExecutionProvider, kOnnxDomain, 7, Cos);
class ONNX_OPERATOR_KERNEL_CLASS_NAME(kCpuExecutionProvider, kOnnxDomain, 7, Tan);
class ONNX_OPERATOR_KERNEL_CLASS_NAME(kCpuExecutionProvider, kOnnxDomain, 7, Asin);
class ONNX_OPERATOR_KERNEL_CLASS_NAME(kCpuExecutionProvider, kOnnxDomain, 7, Acos);
class ONNX_OPERATOR_KERNEL_CLASS_NAME(kCpuExecutionProvider, kOnnxDomain, 7, Atan);
class ONNX_OPERATOR_VERSIONED_KERNEL_CLASS_NAME(kCpuExecutionProvider, kOnnxDomain, 7, 8, Gemm);
class ONNX_OPERATOR_VERSIONED_KERNEL_CLASS_NAME(kCpuExecutionProvider, kOnnxDomain, 1, 10, Hardmax);
class ONNX_OPERATOR_VERSIONED_TYPED_KERNEL_CLASS_NAME(kCpuExecutionProvider, kOnnxDomain, 1, 10, float, LogSoftmax);
class ONNX_OPERATOR_VERSIONED_TYPED_KERNEL_CLASS_NAME(kCpuExecutionProvider, kOnnxDomain, 1, 10, double, LogSoftmax);
class ONNX_OPERATOR_VERSIONED_TYPED_KERNEL_CLASS_NAME(kCpuExecutionProvider, kOnnxDomain, 1, 8, float, MatMul);
class ONNX_OPERATOR_VERSIONED_TYPED_KERNEL_CLASS_NAME(kCpuExecutionProvider, kOnnxDomain, 1, 8, double, MatMul);
class ONNX_OPERATOR_VERSIONED_TYPED_KERNEL_CLASS_NAME(kCpuExecutionProvider, kOnnxDomain, 1, 10, float, Softmax);
class ONNX_OPERATOR_VERSIONED_TYPED_KERNEL_CLASS_NAME(kCpuExecutionProvider, kOnnxDomain, 1, 10, double, Softmax);
class ONNX_OPERATOR_VERSIONED_KERNEL_CLASS_NAME(kCpuExecutionProvider, kOnnxDomain, 1, 9, TopK);
class ONNX_OPERATOR_VERSIONED_TYPED_KERNEL_CLASS_NAME(kCpuExecutionProvider, kOnnxDomain, 7, 9, float, BatchNormalization);
class ONNX_OPERATOR_VERSIONED_TYPED_KERNEL_CLASS_NAME(kCpuExecutionProvider, kOnnxDomain, 7, 9, double, BatchNormalization);
class ONNX_OPERATOR_VERSIONED_KERNEL_CLASS_NAME(kCpuExecutionProvider, kOnnxDomain, 1, 10, Conv);
class ONNX_OPERATOR_VERSIONED_KERNEL_CLASS_NAME(kCpuExecutionProvider, kOnnxDomain, 1, 10, ConvTranspose);
class ONNX_OPERATOR_VERSIONED_KERNEL_CLASS_NAME(kCpuExecutionProvider, kOnnxDomain, 1, 8, Flatten);
class ONNX_OPERATOR_KERNEL_CLASS_NAME(kCpuExecutionProvider, kOnnxDomain, 6, InstanceNormalization);
class ONNX_OPERATOR_KERNEL_CLASS_NAME(kCpuExecutionProvider, kOnnxDomain, 1, LpNormalization);
class ONNX_OPERATOR_VERSIONED_KERNEL_CLASS_NAME(kCpuExecutionProvider, kOnnxDomain, 1, 12, LRN);
class ONNX_OPERATOR_VERSIONED_KERNEL_CLASS_NAME(kCpuExecutionProvider, kOnnxDomain, 7, 9, AveragePool);
class ONNX_OPERATOR_VERSIONED_KERNEL_CLASS_NAME(kCpuExecutionProvider, kOnnxDomain, 1, 7, MaxPool);
class ONNX_OPERATOR_VERSIONED_KERNEL_CLASS_NAME(kCpuExecutionProvider, kOnnxDomain, 8, 11, MaxPool);
class ONNX_OPERATOR_VERSIONED_KERNEL_CLASS_NAME(kCpuExecutionProvider, kOnnxDomain, 2, 10, LpPool);
class ONNX_OPERATOR_KERNEL_CLASS_NAME(kCpuExecutionProvider, kOnnxDomain, 2, GlobalLpPool);
class ONNX_OPERATOR_KERNEL_CLASS_NAME(kCpuExecutionProvider, kOnnxDomain, 1, GlobalAveragePool);
class ONNX_OPERATOR_KERNEL_CLASS_NAME(kCpuExecutionProvider, kOnnxDomain, 1, GlobalMaxPool);
class ONNX_OPERATOR_KERNEL_CLASS_NAME(kCpuExecutionProvider, kOnnxDomain, 1, MaxRoiPool);
class ONNX_OPERATOR_VERSIONED_TYPED_KERNEL_CLASS_NAME(kCpuExecutionProvider, kOnnxDomain, 1, 10, float, ReduceL1);
class ONNX_OPERATOR_VERSIONED_TYPED_KERNEL_CLASS_NAME(kCpuExecutionProvider, kOnnxDomain, 1, 10, int32_t, ReduceL1);
class ONNX_OPERATOR_VERSIONED_TYPED_KERNEL_CLASS_NAME(kCpuExecutionProvider, kOnnxDomain, 1, 10, float, ReduceL2);
class ONNX_OPERATOR_VERSIONED_TYPED_KERNEL_CLASS_NAME(kCpuExecutionProvider, kOnnxDomain, 1, 10, int32_t, ReduceL2);
class ONNX_OPERATOR_VERSIONED_TYPED_KERNEL_CLASS_NAME(kCpuExecutionProvider, kOnnxDomain, 1, 10, float, ReduceLogSum);
class ONNX_OPERATOR_VERSIONED_TYPED_KERNEL_CLASS_NAME(kCpuExecutionProvider, kOnnxDomain, 1, 10, int32_t,
                                                      ReduceLogSum);
class ONNX_OPERATOR_VERSIONED_TYPED_KERNEL_CLASS_NAME(kCpuExecutionProvider, kOnnxDomain, 1, 10, float,
                                                      ReduceLogSumExp);
class ONNX_OPERATOR_VERSIONED_TYPED_KERNEL_CLASS_NAME(kCpuExecutionProvider, kOnnxDomain, 1, 10, int32_t,
                                                      ReduceLogSumExp);
class ONNX_OPERATOR_VERSIONED_TYPED_KERNEL_CLASS_NAME(kCpuExecutionProvider, kOnnxDomain, 1, 10, float, ReduceMax);
class ONNX_OPERATOR_VERSIONED_TYPED_KERNEL_CLASS_NAME(kCpuExecutionProvider, kOnnxDomain, 1, 10, int32_t, ReduceMax);
class ONNX_OPERATOR_VERSIONED_TYPED_KERNEL_CLASS_NAME(kCpuExecutionProvider, kOnnxDomain, 1, 10, int64_t, ReduceMax);
class ONNX_OPERATOR_VERSIONED_TYPED_KERNEL_CLASS_NAME(kCpuExecutionProvider, kOnnxDomain, 1, 10, float, ReduceMean);
class ONNX_OPERATOR_VERSIONED_TYPED_KERNEL_CLASS_NAME(kCpuExecutionProvider, kOnnxDomain, 1, 10, int32_t, ReduceMean);
class ONNX_OPERATOR_VERSIONED_TYPED_KERNEL_CLASS_NAME(kCpuExecutionProvider, kOnnxDomain, 1, 10, float, ReduceMin);
class ONNX_OPERATOR_VERSIONED_TYPED_KERNEL_CLASS_NAME(kCpuExecutionProvider, kOnnxDomain, 1, 10, int32_t, ReduceMin);
class ONNX_OPERATOR_VERSIONED_TYPED_KERNEL_CLASS_NAME(kCpuExecutionProvider, kOnnxDomain, 1, 10, int64_t, ReduceMin);
class ONNX_OPERATOR_VERSIONED_TYPED_KERNEL_CLASS_NAME(kCpuExecutionProvider, kOnnxDomain, 1, 10, float, ReduceProd);
class ONNX_OPERATOR_VERSIONED_TYPED_KERNEL_CLASS_NAME(kCpuExecutionProvider, kOnnxDomain, 1, 10, int32_t, ReduceProd);
class ONNX_OPERATOR_VERSIONED_TYPED_KERNEL_CLASS_NAME(kCpuExecutionProvider, kOnnxDomain, 1, 10, int64_t, ReduceProd);
class ONNX_OPERATOR_VERSIONED_TYPED_KERNEL_CLASS_NAME(kCpuExecutionProvider, kOnnxDomain, 1, 10, float, ReduceSum);
class ONNX_OPERATOR_VERSIONED_TYPED_KERNEL_CLASS_NAME(kCpuExecutionProvider, kOnnxDomain, 1, 10, int32_t, ReduceSum);
class ONNX_OPERATOR_VERSIONED_TYPED_KERNEL_CLASS_NAME(kCpuExecutionProvider, kOnnxDomain, 1, 10, double, ReduceSum);
class ONNX_OPERATOR_VERSIONED_TYPED_KERNEL_CLASS_NAME(kCpuExecutionProvider, kOnnxDomain, 1, 10, int64_t, ReduceSum);
class ONNX_OPERATOR_VERSIONED_TYPED_KERNEL_CLASS_NAME(kCpuExecutionProvider, kOnnxDomain, 1, 10, float,
                                                      ReduceSumSquare);
class ONNX_OPERATOR_VERSIONED_TYPED_KERNEL_CLASS_NAME(kCpuExecutionProvider, kOnnxDomain, 1, 10, int32_t,
                                                      ReduceSumSquare);
class ONNX_OPERATOR_VERSIONED_TYPED_KERNEL_CLASS_NAME(kCpuExecutionProvider, kOnnxDomain, 1, 10, double,
                                                      ReduceSumSquare);
class ONNX_OPERATOR_VERSIONED_TYPED_KERNEL_CLASS_NAME(kCpuExecutionProvider, kOnnxDomain, 1, 10, float, ArgMax);
class ONNX_OPERATOR_VERSIONED_TYPED_KERNEL_CLASS_NAME(kCpuExecutionProvider, kOnnxDomain, 1, 10, int32_t, ArgMax);
class ONNX_OPERATOR_VERSIONED_TYPED_KERNEL_CLASS_NAME(kCpuExecutionProvider, kOnnxDomain, 1, 10, float, ArgMin);
class ONNX_OPERATOR_VERSIONED_TYPED_KERNEL_CLASS_NAME(kCpuExecutionProvider, kOnnxDomain, 1, 10, int32_t, ArgMin);
class ONNX_OPERATOR_KERNEL_CLASS_NAME(kCpuExecutionProvider, kOnnxDomain, 7, GRU);
class ONNX_OPERATOR_KERNEL_CLASS_NAME(kCpuExecutionProvider, kOnnxDomain, 7, LSTM);
class ONNX_OPERATOR_KERNEL_CLASS_NAME(kCpuExecutionProvider, kOnnxDomain, 7, RNN);
class ONNX_OPERATOR_VERSIONED_KERNEL_CLASS_NAME(kCpuExecutionProvider, kOnnxDomain, 6, 12, Cast);
class ONNX_OPERATOR_VERSIONED_KERNEL_CLASS_NAME(kCpuExecutionProvider, kOnnxDomain, 4, 10, Concat);
class ONNX_OPERATOR_VERSIONED_KERNEL_CLASS_NAME(kCpuExecutionProvider, kOnnxDomain, 1, 10, Gather);
class ONNX_OPERATOR_VERSIONED_KERNEL_CLASS_NAME(kCpuExecutionProvider, kOnnxDomain, 7, 9, Dropout);
class ONNX_OPERATOR_VERSIONED_KERNEL_CLASS_NAME(kCpuExecutionProvider, kOnnxDomain, 1, 12, Identity);
class ONNX_OPERATOR_VERSIONED_KERNEL_CLASS_NAME(kCpuExecutionProvider, kOnnxDomain, 2, 10, Pad);
class ONNX_OPERATOR_VERSIONED_KERNEL_CLASS_NAME(kCpuExecutionProvider, kOnnxDomain, 1, 4, Reshape_1);
class ONNX_OPERATOR_VERSIONED_KERNEL_CLASS_NAME(kCpuExecutionProvider, kOnnxDomain, 5, 12, Reshape);
class ONNX_OPERATOR_VERSIONED_KERNEL_CLASS_NAME(kCpuExecutionProvider, kOnnxDomain, 1, 12, Shape);
class ONNX_OPERATOR_VERSIONED_KERNEL_CLASS_NAME(kCpuExecutionProvider, kOnnxDomain, 1, 12, Size);
class ONNX_OPERATOR_VERSIONED_KERNEL_CLASS_NAME(kCpuExecutionProvider, kOnnxDomain, 1, 9, Slice);
class ONNX_OPERATOR_VERSIONED_KERNEL_CLASS_NAME(kCpuExecutionProvider, kOnnxDomain, 1, 12, SpaceToDepth);
class ONNX_OPERATOR_VERSIONED_KERNEL_CLASS_NAME(kCpuExecutionProvider, kOnnxDomain, 1, 10, DepthToSpace);
class ONNX_OPERATOR_VERSIONED_KERNEL_CLASS_NAME(kCpuExecutionProvider, kOnnxDomain, 2, 10, Split);
class ONNX_OPERATOR_VERSIONED_KERNEL_CLASS_NAME(kCpuExecutionProvider, kOnnxDomain, 1, 10, Squeeze);
class ONNX_OPERATOR_VERSIONED_KERNEL_CLASS_NAME(kCpuExecutionProvider, kOnnxDomain, 6, 12, Tile);
class ONNX_OPERATOR_VERSIONED_KERNEL_CLASS_NAME(kCpuExecutionProvider, kOnnxDomain, 1, 12, Transpose);
class ONNX_OPERATOR_VERSIONED_KERNEL_CLASS_NAME(kCpuExecutionProvider, kOnnxDomain, 1, 10, Unsqueeze);
class ONNX_OPERATOR_VERSIONED_TYPED_KERNEL_CLASS_NAME(kCpuExecutionProvider, kOnnxDomain, 7, 9, float, Upsample);
class ONNX_OPERATOR_VERSIONED_TYPED_KERNEL_CLASS_NAME(kCpuExecutionProvider, kOnnxDomain, 7, 9, int32_t, Upsample);
class ONNX_OPERATOR_VERSIONED_TYPED_KERNEL_CLASS_NAME(kCpuExecutionProvider, kOnnxDomain, 7, 9, uint8_t, Upsample);
class ONNX_OPERATOR_VERSIONED_TYPED_KERNEL_CLASS_NAME(kCpuExecutionProvider, kOnnxDomain, 8, 12, float, Expand);
class ONNX_OPERATOR_VERSIONED_TYPED_KERNEL_CLASS_NAME(kCpuExecutionProvider, kOnnxDomain, 8, 12, double, Expand);
class ONNX_OPERATOR_VERSIONED_TYPED_KERNEL_CLASS_NAME(kCpuExecutionProvider, kOnnxDomain, 8, 12, int8_t, Expand);
class ONNX_OPERATOR_VERSIONED_TYPED_KERNEL_CLASS_NAME(kCpuExecutionProvider, kOnnxDomain, 8, 12, int16_t, Expand);
class ONNX_OPERATOR_VERSIONED_TYPED_KERNEL_CLASS_NAME(kCpuExecutionProvider, kOnnxDomain, 8, 12, int32_t, Expand);
class ONNX_OPERATOR_VERSIONED_TYPED_KERNEL_CLASS_NAME(kCpuExecutionProvider, kOnnxDomain, 8, 12, int64_t, Expand);
class ONNX_OPERATOR_VERSIONED_TYPED_KERNEL_CLASS_NAME(kCpuExecutionProvider, kOnnxDomain, 8, 12, uint8_t, Expand);
class ONNX_OPERATOR_VERSIONED_TYPED_KERNEL_CLASS_NAME(kCpuExecutionProvider, kOnnxDomain, 8, 12, uint16_t, Expand);
class ONNX_OPERATOR_VERSIONED_TYPED_KERNEL_CLASS_NAME(kCpuExecutionProvider, kOnnxDomain, 8, 12, uint32_t, Expand);
class ONNX_OPERATOR_VERSIONED_TYPED_KERNEL_CLASS_NAME(kCpuExecutionProvider, kOnnxDomain, 8, 12, uint64_t, Expand);
class ONNX_OPERATOR_VERSIONED_TYPED_KERNEL_CLASS_NAME(kCpuExecutionProvider, kOnnxDomain, 8, 12, bool, Expand);
class ONNX_OPERATOR_VERSIONED_TYPED_KERNEL_CLASS_NAME(kCpuExecutionProvider, kOnnxDomain, 8, 12, MLFloat16, Expand);
class ONNX_OPERATOR_VERSIONED_KERNEL_CLASS_NAME(kCpuExecutionProvider, kOnnxDomain, 8, 8, Scan);
class ONNX_OPERATOR_VERSIONED_KERNEL_CLASS_NAME(kCpuExecutionProvider, kOnnxDomain, 1, 10, If);
class ONNX_OPERATOR_VERSIONED_KERNEL_CLASS_NAME(kCpuExecutionProvider, kOnnxDomain, 1, 10, Loop);

// Opset 9
class ONNX_OPERATOR_VERSIONED_KERNEL_CLASS_NAME(kCpuExecutionProvider, kOnnxDomain, 9, 10, Compress);
class ONNX_OPERATOR_KERNEL_CLASS_NAME(kCpuExecutionProvider, kOnnxDomain, 9, ConstantOfShape);
class ONNX_OPERATOR_VERSIONED_KERNEL_CLASS_NAME(kCpuExecutionProvider, kOnnxDomain, 9, 12, MeanVarianceNormalization);
class ONNX_OPERATOR_VERSIONED_TYPED_KERNEL_CLASS_NAME(kCpuExecutionProvider, kOnnxDomain, 9, 12, int32_t, Greater);
class ONNX_OPERATOR_VERSIONED_TYPED_KERNEL_CLASS_NAME(kCpuExecutionProvider, kOnnxDomain, 9, 12, int64_t, Greater);
class ONNX_OPERATOR_VERSIONED_TYPED_KERNEL_CLASS_NAME(kCpuExecutionProvider, kOnnxDomain, 9, 12, int32_t, Less);
class ONNX_OPERATOR_VERSIONED_TYPED_KERNEL_CLASS_NAME(kCpuExecutionProvider, kOnnxDomain, 9, 12, int64_t, Less);
class ONNX_OPERATOR_KERNEL_CLASS_NAME(kCpuExecutionProvider, kOnnxDomain, 9, EyeLike);
class ONNX_OPERATOR_VERSIONED_TYPED_KERNEL_CLASS_NAME(kCpuExecutionProvider, kOnnxDomain, 9, 12, float, IsNaN);
class ONNX_OPERATOR_VERSIONED_TYPED_KERNEL_CLASS_NAME(kCpuExecutionProvider, kOnnxDomain, 9, 12, MLFloat16, IsNaN);
class ONNX_OPERATOR_VERSIONED_KERNEL_CLASS_NAME(kCpuExecutionProvider, kOnnxDomain, 9, 12, Sign);
class ONNX_OPERATOR_KERNEL_CLASS_NAME(kCpuExecutionProvider, kOnnxDomain, 9, Shrink);
class ONNX_OPERATOR_VERSIONED_TYPED_KERNEL_CLASS_NAME(kCpuExecutionProvider, kOnnxDomain, 9, 12, float, Erf);
class ONNX_OPERATOR_VERSIONED_TYPED_KERNEL_CLASS_NAME(kCpuExecutionProvider, kOnnxDomain, 9, 10, int64_t_int64_t_int64_t, OneHot);
class ONNX_OPERATOR_VERSIONED_TYPED_KERNEL_CLASS_NAME(kCpuExecutionProvider, kOnnxDomain, 9, 10, float_int64_t_int64_t, OneHot);
class ONNX_OPERATOR_VERSIONED_TYPED_KERNEL_CLASS_NAME(kCpuExecutionProvider, kOnnxDomain, 9, 10, int64_t_string_int64_t, OneHot);
class ONNX_OPERATOR_VERSIONED_TYPED_KERNEL_CLASS_NAME(kCpuExecutionProvider, kOnnxDomain, 9, 10, float_string_int64_t, OneHot);
class ONNX_OPERATOR_VERSIONED_TYPED_KERNEL_CLASS_NAME(kCpuExecutionProvider, kOnnxDomain, 9, 10, float_float_float, OneHot);
class ONNX_OPERATOR_VERSIONED_TYPED_KERNEL_CLASS_NAME(kCpuExecutionProvider, kOnnxDomain, 9, 10, int64_t_int32_t_float, OneHot);
class ONNX_OPERATOR_VERSIONED_TYPED_KERNEL_CLASS_NAME(kCpuExecutionProvider, kOnnxDomain, 9, 10, int64_t_float_int64_t, OneHot);
class ONNX_OPERATOR_VERSIONED_TYPED_KERNEL_CLASS_NAME(kCpuExecutionProvider, kOnnxDomain, 9, 10, int32_t_float_int32_t, OneHot);
class ONNX_OPERATOR_VERSIONED_TYPED_KERNEL_CLASS_NAME(kCpuExecutionProvider, kOnnxDomain, 9, 10, int32_t_float_float, OneHot);
class ONNX_OPERATOR_VERSIONED_TYPED_KERNEL_CLASS_NAME(kCpuExecutionProvider, kOnnxDomain, 9, 10, int64_t_float_float, OneHot);
class ONNX_OPERATOR_VERSIONED_TYPED_KERNEL_CLASS_NAME(kCpuExecutionProvider, kOnnxDomain, 9, 10, int64_t_float_int32_t, OneHot);
class ONNX_OPERATOR_VERSIONED_KERNEL_CLASS_NAME(kCpuExecutionProvider, kOnnxDomain, 9, 10, MaxUnpool);
class ONNX_OPERATOR_KERNEL_CLASS_NAME(kCpuExecutionProvider, kOnnxDomain, 9, Sinh);
class ONNX_OPERATOR_KERNEL_CLASS_NAME(kCpuExecutionProvider, kOnnxDomain, 9, Cosh);
class ONNX_OPERATOR_KERNEL_CLASS_NAME(kCpuExecutionProvider, kOnnxDomain, 9, Asinh);
class ONNX_OPERATOR_KERNEL_CLASS_NAME(kCpuExecutionProvider, kOnnxDomain, 9, Acosh);
class ONNX_OPERATOR_KERNEL_CLASS_NAME(kCpuExecutionProvider, kOnnxDomain, 9, Atanh);
class ONNX_OPERATOR_VERSIONED_KERNEL_CLASS_NAME(kCpuExecutionProvider, kOnnxDomain, 9, 10, Scan);
class ONNX_OPERATOR_VERSIONED_KERNEL_CLASS_NAME(kCpuExecutionProvider, kOnnxDomain, 9, 10, Scatter);
class ONNX_OPERATOR_KERNEL_CLASS_NAME(kCpuExecutionProvider, kOnnxDomain, 9, TfIdfVectorizer);
class ONNX_OPERATOR_VERSIONED_TYPED_KERNEL_CLASS_NAME(kCpuExecutionProvider, kOnnxDomain, 9, 12, bool, NonZero);
class ONNX_OPERATOR_VERSIONED_TYPED_KERNEL_CLASS_NAME(kCpuExecutionProvider, kOnnxDomain, 9, 12, float, NonZero);
class ONNX_OPERATOR_VERSIONED_TYPED_KERNEL_CLASS_NAME(kCpuExecutionProvider, kOnnxDomain, 9, 12, int32_t, NonZero);
class ONNX_OPERATOR_VERSIONED_TYPED_KERNEL_CLASS_NAME(kCpuExecutionProvider, kOnnxDomain, 9, 12, int64_t, NonZero);
class ONNX_OPERATOR_VERSIONED_TYPED_KERNEL_CLASS_NAME(kCpuExecutionProvider, kOnnxDomain, 9, 12, uint8_t, NonZero);
class ONNX_OPERATOR_TYPED_KERNEL_CLASS_NAME(kCpuExecutionProvider, kOnnxDomain, 9, string, Where);
class ONNX_OPERATOR_TYPED_KERNEL_CLASS_NAME(kCpuExecutionProvider, kOnnxDomain, 9, float, Where);
class ONNX_OPERATOR_TYPED_KERNEL_CLASS_NAME(kCpuExecutionProvider, kOnnxDomain, 9, int32_t, Where);
class ONNX_OPERATOR_TYPED_KERNEL_CLASS_NAME(kCpuExecutionProvider, kOnnxDomain, 9, int64_t, Where);
class ONNX_OPERATOR_TYPED_KERNEL_CLASS_NAME(kCpuExecutionProvider, kOnnxDomain, 9, uint8_t, Where);
class ONNX_OPERATOR_VERSIONED_KERNEL_CLASS_NAME(kCpuExecutionProvider, kOnnxDomain, 9, 10, Flatten);
class ONNX_OPERATOR_VERSIONED_KERNEL_CLASS_NAME(kCpuExecutionProvider, kOnnxDomain, 9, 10, Gemm);
class ONNX_OPERATOR_VERSIONED_TYPED_KERNEL_CLASS_NAME(kCpuExecutionProvider, kOnnxDomain, 9, 12, float, MatMul);
class ONNX_OPERATOR_VERSIONED_TYPED_KERNEL_CLASS_NAME(kCpuExecutionProvider, kOnnxDomain, 9, 12, double, MatMul);
class ONNX_OPERATOR_VERSIONED_TYPED_KERNEL_CLASS_NAME(kCpuExecutionProvider, kOnnxDomain, 9, 12, int32_t, MatMul);
class ONNX_OPERATOR_VERSIONED_TYPED_KERNEL_CLASS_NAME(kCpuExecutionProvider, kOnnxDomain, 9, 12, int64_t, MatMul);

// Opset 10
class ONNX_OPERATOR_KERNEL_CLASS_NAME(kCpuExecutionProvider, kOnnxDomain, 10, StringNormalizer);
class ONNX_OPERATOR_VERSIONED_KERNEL_CLASS_NAME(kCpuExecutionProvider, kOnnxDomain, 10, 10, TopK);
class ONNX_OPERATOR_VERSIONED_KERNEL_CLASS_NAME(kCpuExecutionProvider, kOnnxDomain, 10, 10, AveragePool);
class ONNX_OPERATOR_VERSIONED_KERNEL_CLASS_NAME(kCpuExecutionProvider, kOnnxDomain, 10, 12, Mod);
class ONNX_OPERATOR_VERSIONED_TYPED_KERNEL_CLASS_NAME(kCpuExecutionProvider, kOnnxDomain, 10, 10, float, Resize);
class ONNX_OPERATOR_VERSIONED_TYPED_KERNEL_CLASS_NAME(kCpuExecutionProvider, kOnnxDomain, 10, 10, int32_t, Resize);
class ONNX_OPERATOR_VERSIONED_TYPED_KERNEL_CLASS_NAME(kCpuExecutionProvider, kOnnxDomain, 10, 10, uint8_t, Resize);
class ONNX_OPERATOR_KERNEL_CLASS_NAME(kCpuExecutionProvider, kOnnxDomain, 10, ThresholdedRelu);
class ONNX_OPERATOR_VERSIONED_TYPED_KERNEL_CLASS_NAME(kCpuExecutionProvider, kOnnxDomain, 10, 12, uint8_t, DequantizeLinear);
class ONNX_OPERATOR_VERSIONED_TYPED_KERNEL_CLASS_NAME(kCpuExecutionProvider, kOnnxDomain, 10, 12, int8_t, DequantizeLinear);
class ONNX_OPERATOR_VERSIONED_TYPED_KERNEL_CLASS_NAME(kCpuExecutionProvider, kOnnxDomain, 10, 12, uint8_t, QuantizeLinear);
class ONNX_OPERATOR_VERSIONED_TYPED_KERNEL_CLASS_NAME(kCpuExecutionProvider, kOnnxDomain, 10, 12, int8_t, QuantizeLinear);
class ONNX_OPERATOR_KERNEL_CLASS_NAME(kCpuExecutionProvider, kOnnxDomain, 10, QLinearMatMul);
class ONNX_OPERATOR_TYPED_KERNEL_CLASS_NAME(kCpuExecutionProvider, kOnnxDomain, 10, uint8_t, MatMulInteger);
class ONNX_OPERATOR_KERNEL_CLASS_NAME(kCpuExecutionProvider, kOnnxDomain, 10, ConvInteger);
class ONNX_OPERATOR_KERNEL_CLASS_NAME(kCpuExecutionProvider, kOnnxDomain, 10, QLinearConv);
class ONNX_OPERATOR_VERSIONED_KERNEL_CLASS_NAME(kCpuExecutionProvider, kOnnxDomain, 10, 10, Slice);
class ONNX_OPERATOR_VERSIONED_KERNEL_CLASS_NAME(kCpuExecutionProvider, kOnnxDomain, 10, 11, Dropout);
class ONNX_OPERATOR_VERSIONED_KERNEL_CLASS_NAME(kCpuExecutionProvider, kOnnxDomain, 10, 10, NonMaxSuppression);
class ONNX_OPERATOR_KERNEL_CLASS_NAME(kCpuExecutionProvider, kOnnxDomain, 10, IsInf);
class ONNX_OPERATOR_TYPED_KERNEL_CLASS_NAME(kCpuExecutionProvider, kOnnxDomain, 10, float, RoiAlign);
class ONNX_OPERATOR_TYPED_KERNEL_CLASS_NAME(kCpuExecutionProvider, kOnnxDomain, 10, double, RoiAlign);
class ONNX_OPERATOR_KERNEL_CLASS_NAME(kCpuExecutionProvider, kOnnxDomain, 10, ReverseSequence);

// opset 11
class ONNX_OPERATOR_VERSIONED_KERNEL_CLASS_NAME(kCpuExecutionProvider, kOnnxDomain, 11, 11, Clip);
class ONNX_OPERATOR_TYPED_KERNEL_CLASS_NAME(kCpuExecutionProvider, kOnnxDomain, 11, float, CumSum);
class ONNX_OPERATOR_TYPED_KERNEL_CLASS_NAME(kCpuExecutionProvider, kOnnxDomain, 11, double, CumSum);
class ONNX_OPERATOR_TYPED_KERNEL_CLASS_NAME(kCpuExecutionProvider, kOnnxDomain, 11, int32_t, CumSum);
class ONNX_OPERATOR_TYPED_KERNEL_CLASS_NAME(kCpuExecutionProvider, kOnnxDomain, 11, int64_t, CumSum);
class ONNX_OPERATOR_TYPED_KERNEL_CLASS_NAME(kCpuExecutionProvider, kOnnxDomain, 11, float, Round);
class ONNX_OPERATOR_TYPED_KERNEL_CLASS_NAME(kCpuExecutionProvider, kOnnxDomain, 11, double, Round);
class ONNX_OPERATOR_TYPED_KERNEL_CLASS_NAME(kCpuExecutionProvider, kOnnxDomain, 11, MLFloat16, Round);
class ONNX_OPERATOR_TYPED_KERNEL_CLASS_NAME(kCpuExecutionProvider, kOnnxDomain, 11, uint8_t, DynamicQuantizeLinear);
class ONNX_OPERATOR_VERSIONED_TYPED_KERNEL_CLASS_NAME(kCpuExecutionProvider, kOnnxDomain, 11, 12, float, ArgMax);
class ONNX_OPERATOR_VERSIONED_TYPED_KERNEL_CLASS_NAME(kCpuExecutionProvider, kOnnxDomain, 11, 12, double, ArgMax);
class ONNX_OPERATOR_VERSIONED_TYPED_KERNEL_CLASS_NAME(kCpuExecutionProvider, kOnnxDomain, 11, 12, int32_t, ArgMax);
class ONNX_OPERATOR_VERSIONED_TYPED_KERNEL_CLASS_NAME(kCpuExecutionProvider, kOnnxDomain, 11, 12, float, ArgMin);
class ONNX_OPERATOR_VERSIONED_TYPED_KERNEL_CLASS_NAME(kCpuExecutionProvider, kOnnxDomain, 11, 12, int32_t, ArgMin);
class ONNX_OPERATOR_VERSIONED_TYPED_KERNEL_CLASS_NAME(kCpuExecutionProvider, kOnnxDomain, 11, 12, float, ReduceL1);
class ONNX_OPERATOR_VERSIONED_TYPED_KERNEL_CLASS_NAME(kCpuExecutionProvider, kOnnxDomain, 11, 12, int32_t, ReduceL1);
class ONNX_OPERATOR_VERSIONED_TYPED_KERNEL_CLASS_NAME(kCpuExecutionProvider, kOnnxDomain, 11, 12, float, ReduceL2);
class ONNX_OPERATOR_VERSIONED_TYPED_KERNEL_CLASS_NAME(kCpuExecutionProvider, kOnnxDomain, 11, 12, int32_t, ReduceL2);
class ONNX_OPERATOR_VERSIONED_TYPED_KERNEL_CLASS_NAME(kCpuExecutionProvider, kOnnxDomain, 11, 12, float, ReduceLogSum);
class ONNX_OPERATOR_VERSIONED_TYPED_KERNEL_CLASS_NAME(kCpuExecutionProvider, kOnnxDomain, 11, 12, int32_t, ReduceLogSum);
class ONNX_OPERATOR_VERSIONED_TYPED_KERNEL_CLASS_NAME(kCpuExecutionProvider, kOnnxDomain, 11, 12, float, ReduceLogSumExp);
class ONNX_OPERATOR_VERSIONED_TYPED_KERNEL_CLASS_NAME(kCpuExecutionProvider, kOnnxDomain, 11, 12, int32_t, ReduceLogSumExp);
class ONNX_OPERATOR_VERSIONED_TYPED_KERNEL_CLASS_NAME(kCpuExecutionProvider, kOnnxDomain, 11, 11, float, ReduceMax);
class ONNX_OPERATOR_VERSIONED_TYPED_KERNEL_CLASS_NAME(kCpuExecutionProvider, kOnnxDomain, 11, 11, int32_t, ReduceMax);
class ONNX_OPERATOR_VERSIONED_TYPED_KERNEL_CLASS_NAME(kCpuExecutionProvider, kOnnxDomain, 11, 11, int64_t, ReduceMax);
class ONNX_OPERATOR_VERSIONED_TYPED_KERNEL_CLASS_NAME(kCpuExecutionProvider, kOnnxDomain, 11, 12, float, ReduceMean);
class ONNX_OPERATOR_VERSIONED_TYPED_KERNEL_CLASS_NAME(kCpuExecutionProvider, kOnnxDomain, 11, 12, int32_t, ReduceMean);
class ONNX_OPERATOR_VERSIONED_TYPED_KERNEL_CLASS_NAME(kCpuExecutionProvider, kOnnxDomain, 11, 11, float, ReduceMin);
class ONNX_OPERATOR_VERSIONED_TYPED_KERNEL_CLASS_NAME(kCpuExecutionProvider, kOnnxDomain, 11, 11, int32_t, ReduceMin);
class ONNX_OPERATOR_VERSIONED_TYPED_KERNEL_CLASS_NAME(kCpuExecutionProvider, kOnnxDomain, 11, 11, int64_t, ReduceMin);
class ONNX_OPERATOR_VERSIONED_TYPED_KERNEL_CLASS_NAME(kCpuExecutionProvider, kOnnxDomain, 11, 12, float, ReduceProd);
class ONNX_OPERATOR_VERSIONED_TYPED_KERNEL_CLASS_NAME(kCpuExecutionProvider, kOnnxDomain, 11, 12, int32_t, ReduceProd);
class ONNX_OPERATOR_VERSIONED_TYPED_KERNEL_CLASS_NAME(kCpuExecutionProvider, kOnnxDomain, 11, 12, int64_t, ReduceProd);
class ONNX_OPERATOR_TYPED_KERNEL_CLASS_NAME(kCpuExecutionProvider, kOnnxDomain, 11, float, ReduceSum);
class ONNX_OPERATOR_TYPED_KERNEL_CLASS_NAME(kCpuExecutionProvider, kOnnxDomain, 11, double, ReduceSum);
class ONNX_OPERATOR_TYPED_KERNEL_CLASS_NAME(kCpuExecutionProvider, kOnnxDomain, 11, int32_t, ReduceSum);
class ONNX_OPERATOR_TYPED_KERNEL_CLASS_NAME(kCpuExecutionProvider, kOnnxDomain, 11, int64_t, ReduceSum);
class ONNX_OPERATOR_VERSIONED_TYPED_KERNEL_CLASS_NAME(kCpuExecutionProvider, kOnnxDomain, 11, 12, float, ReduceSumSquare);
class ONNX_OPERATOR_VERSIONED_TYPED_KERNEL_CLASS_NAME(kCpuExecutionProvider, kOnnxDomain, 11, 12, double, ReduceSumSquare);
class ONNX_OPERATOR_VERSIONED_TYPED_KERNEL_CLASS_NAME(kCpuExecutionProvider, kOnnxDomain, 11, 12, int32_t, ReduceSumSquare);
class ONNX_OPERATOR_KERNEL_CLASS_NAME(kCpuExecutionProvider, kOnnxDomain, 11, Hardmax);
class ONNX_OPERATOR_TYPED_KERNEL_CLASS_NAME(kCpuExecutionProvider, kOnnxDomain, 11, float, LogSoftmax);
class ONNX_OPERATOR_TYPED_KERNEL_CLASS_NAME(kCpuExecutionProvider, kOnnxDomain, 11, double, LogSoftmax);
class ONNX_OPERATOR_TYPED_KERNEL_CLASS_NAME(kCpuExecutionProvider, kOnnxDomain, 11, float, Softmax);
class ONNX_OPERATOR_TYPED_KERNEL_CLASS_NAME(kCpuExecutionProvider, kOnnxDomain, 11, double, Softmax);
class ONNX_OPERATOR_KERNEL_CLASS_NAME(kCpuExecutionProvider, kOnnxDomain, 11, Loop);
class ONNX_OPERATOR_VERSIONED_KERNEL_CLASS_NAME(kCpuExecutionProvider, kOnnxDomain, 11, 12, DepthToSpace);
class ONNX_OPERATOR_KERNEL_CLASS_NAME(kCpuExecutionProvider, kOnnxDomain, 11, Scan);
class ONNX_OPERATOR_VERSIONED_KERNEL_CLASS_NAME(kCpuExecutionProvider, kOnnxDomain, 11, 12, Flatten);
class ONNX_OPERATOR_KERNEL_CLASS_NAME(kCpuExecutionProvider, kOnnxDomain, 11, Compress);
class ONNX_OPERATOR_VERSIONED_KERNEL_CLASS_NAME(kCpuExecutionProvider, kOnnxDomain, 11, 12, Concat);
class ONNX_OPERATOR_VERSIONED_KERNEL_CLASS_NAME(kCpuExecutionProvider, kOnnxDomain, 11, 12, Gather);
class ONNX_OPERATOR_VERSIONED_KERNEL_CLASS_NAME(kCpuExecutionProvider, kOnnxDomain, 11, 12, Slice);
class ONNX_OPERATOR_KERNEL_CLASS_NAME(kCpuExecutionProvider, kOnnxDomain, 11, Split);
class ONNX_OPERATOR_KERNEL_CLASS_NAME(kCpuExecutionProvider, kOnnxDomain, 11, Squeeze);
class ONNX_OPERATOR_VERSIONED_KERNEL_CLASS_NAME(kCpuExecutionProvider, kOnnxDomain, 11, 12, Unsqueeze);
class ONNX_OPERATOR_KERNEL_CLASS_NAME(kCpuExecutionProvider, kOnnxDomain, 11, Det);
class ONNX_OPERATOR_VERSIONED_KERNEL_CLASS_NAME(kCpuExecutionProvider, kOnnxDomain, 11, 12, ScatterElements);
class ONNX_OPERATOR_KERNEL_CLASS_NAME(kCpuExecutionProvider, kOnnxDomain, 11, NonMaxSuppression);
class ONNX_OPERATOR_KERNEL_CLASS_NAME(kCpuExecutionProvider, kOnnxDomain, 11, AveragePool);
class ONNX_OPERATOR_KERNEL_CLASS_NAME(kCpuExecutionProvider, kOnnxDomain, 11, MaxUnpool);
class ONNX_OPERATOR_KERNEL_CLASS_NAME(kCpuExecutionProvider, kOnnxDomain, 11, LpPool);
class ONNX_OPERATOR_KERNEL_CLASS_NAME(kCpuExecutionProvider, kOnnxDomain, 11, Conv);
class ONNX_OPERATOR_KERNEL_CLASS_NAME(kCpuExecutionProvider, kOnnxDomain, 11, ConvTranspose);
class ONNX_OPERATOR_KERNEL_CLASS_NAME(kCpuExecutionProvider, kOnnxDomain, 11, If);
class ONNX_OPERATOR_KERNEL_CLASS_NAME(kCpuExecutionProvider, kOnnxDomain, 11, SequenceLength);
class ONNX_OPERATOR_KERNEL_CLASS_NAME(kCpuExecutionProvider, kOnnxDomain, 11, SequenceAt);
class ONNX_OPERATOR_KERNEL_CLASS_NAME(kCpuExecutionProvider, kOnnxDomain, 11, SequenceEmpty);
class ONNX_OPERATOR_KERNEL_CLASS_NAME(kCpuExecutionProvider, kOnnxDomain, 11, SequenceInsert);
class ONNX_OPERATOR_KERNEL_CLASS_NAME(kCpuExecutionProvider, kOnnxDomain, 11, SequenceErase);
class ONNX_OPERATOR_KERNEL_CLASS_NAME(kCpuExecutionProvider, kOnnxDomain, 11, SequenceConstruct);
class ONNX_OPERATOR_KERNEL_CLASS_NAME(kCpuExecutionProvider, kOnnxDomain, 11, ConcatFromSequence);
class ONNX_OPERATOR_KERNEL_CLASS_NAME(kCpuExecutionProvider, kOnnxDomain, 11, SplitToSequence);
class ONNX_OPERATOR_VERSIONED_KERNEL_CLASS_NAME(kCpuExecutionProvider, kOnnxDomain, 11, 12, ScatterND);
class ONNX_OPERATOR_VERSIONED_KERNEL_CLASS_NAME(kCpuExecutionProvider, kOnnxDomain, 11, 12, Gemm);
class ONNX_OPERATOR_VERSIONED_KERNEL_CLASS_NAME(kCpuExecutionProvider, kOnnxDomain, 11, 12, GatherElements);
class ONNX_OPERATOR_TYPED_KERNEL_CLASS_NAME(kCpuExecutionProvider, kOnnxDomain, 11, uint8_t, BitShift);
class ONNX_OPERATOR_TYPED_KERNEL_CLASS_NAME(kCpuExecutionProvider, kOnnxDomain, 11, uint32_t, BitShift);
class ONNX_OPERATOR_TYPED_KERNEL_CLASS_NAME(kCpuExecutionProvider, kOnnxDomain, 11, uint64_t, BitShift);
class ONNX_OPERATOR_VERSIONED_KERNEL_CLASS_NAME(kCpuExecutionProvider, kOnnxDomain, 11, 12, Pad);
class ONNX_OPERATOR_VERSIONED_KERNEL_CLASS_NAME(kCpuExecutionProvider, kOnnxDomain, 11, 11, GatherND);
class ONNX_OPERATOR_KERNEL_CLASS_NAME(kCpuExecutionProvider, kOnnxDomain, 11, Range);
class ONNX_OPERATOR_KERNEL_CLASS_NAME(kCpuExecutionProvider, kOnnxDomain, 11, Unique);
class ONNX_OPERATOR_TYPED_KERNEL_CLASS_NAME(kCpuExecutionProvider, kOnnxDomain, 11, float, TopK);
class ONNX_OPERATOR_TYPED_KERNEL_CLASS_NAME(kCpuExecutionProvider, kOnnxDomain, 11, int64_t, TopK);
class ONNX_OPERATOR_TYPED_KERNEL_CLASS_NAME(kCpuExecutionProvider, kOnnxDomain, 11, int64_t_int64_t_int64_t, OneHot);
class ONNX_OPERATOR_TYPED_KERNEL_CLASS_NAME(kCpuExecutionProvider, kOnnxDomain, 11, float_int64_t_int64_t, OneHot);
class ONNX_OPERATOR_TYPED_KERNEL_CLASS_NAME(kCpuExecutionProvider, kOnnxDomain, 11, int64_t_string_int64_t, OneHot);
class ONNX_OPERATOR_TYPED_KERNEL_CLASS_NAME(kCpuExecutionProvider, kOnnxDomain, 11, float_string_int64_t, OneHot);
class ONNX_OPERATOR_TYPED_KERNEL_CLASS_NAME(kCpuExecutionProvider, kOnnxDomain, 11, float_float_float, OneHot);
class ONNX_OPERATOR_TYPED_KERNEL_CLASS_NAME(kCpuExecutionProvider, kOnnxDomain, 11, int64_t_int32_t_float, OneHot);
class ONNX_OPERATOR_TYPED_KERNEL_CLASS_NAME(kCpuExecutionProvider, kOnnxDomain, 11, int64_t_float_int64_t, OneHot);
class ONNX_OPERATOR_TYPED_KERNEL_CLASS_NAME(kCpuExecutionProvider, kOnnxDomain, 11, int32_t_float_int32_t, OneHot);
class ONNX_OPERATOR_TYPED_KERNEL_CLASS_NAME(kCpuExecutionProvider, kOnnxDomain, 11, int32_t_float_float, OneHot);
class ONNX_OPERATOR_TYPED_KERNEL_CLASS_NAME(kCpuExecutionProvider, kOnnxDomain, 11, int64_t_float_float, OneHot);
class ONNX_OPERATOR_TYPED_KERNEL_CLASS_NAME(kCpuExecutionProvider, kOnnxDomain, 11, int64_t_float_int32_t, OneHot);
class ONNX_OPERATOR_TYPED_KERNEL_CLASS_NAME(kCpuExecutionProvider, kOnnxDomain, 11, float, Resize);
class ONNX_OPERATOR_TYPED_KERNEL_CLASS_NAME(kCpuExecutionProvider, kOnnxDomain, 11, int32_t, Resize);
class ONNX_OPERATOR_TYPED_KERNEL_CLASS_NAME(kCpuExecutionProvider, kOnnxDomain, 11, uint8_t, Resize);

// opset 12
class ONNX_OPERATOR_VERSIONED_KERNEL_CLASS_NAME(kCpuExecutionProvider, kOnnxDomain, 12, 12, Clip);

class ONNX_OPERATOR_VERSIONED_KERNEL_CLASS_NAME(kCpuExecutionProvider, kOnnxDomain, 12, 12, Min);
class ONNX_OPERATOR_VERSIONED_KERNEL_CLASS_NAME(kCpuExecutionProvider, kOnnxDomain, 12, 12, Max);
class ONNX_OPERATOR_KERNEL_CLASS_NAME(kCpuExecutionProvider, kOnnxDomain, 12, MaxPool);
class ONNX_OPERATOR_VERSIONED_KERNEL_CLASS_NAME(kCpuExecutionProvider, kOnnxDomain, 12, 12, Pow);
class ONNX_OPERATOR_VERSIONED_TYPED_KERNEL_CLASS_NAME(kCpuExecutionProvider, kOnnxDomain, 12, 12, float, ReduceMax);
class ONNX_OPERATOR_VERSIONED_TYPED_KERNEL_CLASS_NAME(kCpuExecutionProvider, kOnnxDomain, 12, 12, int32_t, ReduceMax);
class ONNX_OPERATOR_VERSIONED_TYPED_KERNEL_CLASS_NAME(kCpuExecutionProvider, kOnnxDomain, 12, 12, int64_t, ReduceMax);
class ONNX_OPERATOR_VERSIONED_TYPED_KERNEL_CLASS_NAME(kCpuExecutionProvider, kOnnxDomain, 12, 12, int8_t, ReduceMax);
class ONNX_OPERATOR_VERSIONED_TYPED_KERNEL_CLASS_NAME(kCpuExecutionProvider, kOnnxDomain, 12, 12, uint8_t, ReduceMax);

<<<<<<< HEAD
class ONNX_OPERATOR_VERSIONED_TYPED_KERNEL_CLASS_NAME(kCpuExecutionProvider, kOnnxDomain, 12, 12, float, ReduceMin);
class ONNX_OPERATOR_VERSIONED_TYPED_KERNEL_CLASS_NAME(kCpuExecutionProvider, kOnnxDomain, 12, 12, int32_t, ReduceMin);
class ONNX_OPERATOR_VERSIONED_TYPED_KERNEL_CLASS_NAME(kCpuExecutionProvider, kOnnxDomain, 12, 12, int64_t, ReduceMin);
class ONNX_OPERATOR_VERSIONED_TYPED_KERNEL_CLASS_NAME(kCpuExecutionProvider, kOnnxDomain, 12, 12, int8_t, ReduceMin);
class ONNX_OPERATOR_VERSIONED_TYPED_KERNEL_CLASS_NAME(kCpuExecutionProvider, kOnnxDomain, 12, 12, uint8_t, ReduceMin);
class ONNX_OPERATOR_KERNEL_CLASS_NAME(kCpuExecutionProvider, kOnnxDomain, 12, GatherND);
=======
class ONNX_OPERATOR_TYPED_KERNEL_CLASS_NAME(kCpuExecutionProvider, kOnnxDomain, 12, float, ReduceMin);
class ONNX_OPERATOR_TYPED_KERNEL_CLASS_NAME(kCpuExecutionProvider, kOnnxDomain, 12, int32_t, ReduceMin);
class ONNX_OPERATOR_TYPED_KERNEL_CLASS_NAME(kCpuExecutionProvider, kOnnxDomain, 12, int64_t, ReduceMin);
class ONNX_OPERATOR_TYPED_KERNEL_CLASS_NAME(kCpuExecutionProvider, kOnnxDomain, 12, int8_t, ReduceMin);
class ONNX_OPERATOR_TYPED_KERNEL_CLASS_NAME(kCpuExecutionProvider, kOnnxDomain, 12, uint8_t, ReduceMin);
class ONNX_OPERATOR_VERSIONED_KERNEL_CLASS_NAME(kCpuExecutionProvider, kOnnxDomain, 12, 12, GatherND);
>>>>>>> ad94a1dd
class ONNX_OPERATOR_KERNEL_CLASS_NAME(kCpuExecutionProvider, kOnnxDomain, 12, Einsum);

// REVIEW(codemzs): ConstEigenVectorArrayMap.cast<MLFLoat16) does not seem to be supported.
// However these types work on GPU implementation.
//class ONNX_OPERATOR_TYPED_KERNEL_CLASS_NAME(kCpuExecutionProvider, kOnnxDomain, 12, MLFloat16_MLFloat16, Dropout);
//class ONNX_OPERATOR_TYPED_KERNEL_CLASS_NAME(kCpuExecutionProvider, kOnnxDomain, 12, MLFloat16_float, Dropout);
//class ONNX_OPERATOR_TYPED_KERNEL_CLASS_NAME(kCpuExecutionProvider, kOnnxDomain, 12, MLFloat16_double, Dropout);
class ONNX_OPERATOR_VERSIONED_TYPED_KERNEL_CLASS_NAME(kCpuExecutionProvider, kOnnxDomain, 12, 12, float_float, Dropout);
class ONNX_OPERATOR_VERSIONED_TYPED_KERNEL_CLASS_NAME(kCpuExecutionProvider, kOnnxDomain, 12, 12, float_double, Dropout);
class ONNX_OPERATOR_VERSIONED_TYPED_KERNEL_CLASS_NAME(kCpuExecutionProvider, kOnnxDomain, 12, 12, double_float, Dropout);
class ONNX_OPERATOR_VERSIONED_TYPED_KERNEL_CLASS_NAME(kCpuExecutionProvider, kOnnxDomain, 12, 12, double_double, Dropout);

// opset 13
class ONNX_OPERATOR_TYPED_KERNEL_CLASS_NAME(kCpuExecutionProvider, kOnnxDomain, 13, float, Erf);
class ONNX_OPERATOR_KERNEL_CLASS_NAME(kCpuExecutionProvider, kOnnxDomain, 13, Cast);
class ONNX_OPERATOR_KERNEL_CLASS_NAME(kCpuExecutionProvider, kOnnxDomain, 13, Clip);
class ONNX_OPERATOR_TYPED_KERNEL_CLASS_NAME(kCpuExecutionProvider, kOnnxDomain, 13, uint8_t, DequantizeLinear);
class ONNX_OPERATOR_TYPED_KERNEL_CLASS_NAME(kCpuExecutionProvider, kOnnxDomain, 13, int8_t, DequantizeLinear);
class ONNX_OPERATOR_TYPED_KERNEL_CLASS_NAME(kCpuExecutionProvider, kOnnxDomain, 13, float, Expand);
class ONNX_OPERATOR_TYPED_KERNEL_CLASS_NAME(kCpuExecutionProvider, kOnnxDomain, 13, double, Expand);
class ONNX_OPERATOR_TYPED_KERNEL_CLASS_NAME(kCpuExecutionProvider, kOnnxDomain, 13, int8_t, Expand);
class ONNX_OPERATOR_TYPED_KERNEL_CLASS_NAME(kCpuExecutionProvider, kOnnxDomain, 13, int16_t, Expand);
class ONNX_OPERATOR_TYPED_KERNEL_CLASS_NAME(kCpuExecutionProvider, kOnnxDomain, 13, int32_t, Expand);
class ONNX_OPERATOR_TYPED_KERNEL_CLASS_NAME(kCpuExecutionProvider, kOnnxDomain, 13, int64_t, Expand);
class ONNX_OPERATOR_TYPED_KERNEL_CLASS_NAME(kCpuExecutionProvider, kOnnxDomain, 13, uint8_t, Expand);
class ONNX_OPERATOR_TYPED_KERNEL_CLASS_NAME(kCpuExecutionProvider, kOnnxDomain, 13, uint16_t, Expand);
class ONNX_OPERATOR_TYPED_KERNEL_CLASS_NAME(kCpuExecutionProvider, kOnnxDomain, 13, uint32_t, Expand);
class ONNX_OPERATOR_TYPED_KERNEL_CLASS_NAME(kCpuExecutionProvider, kOnnxDomain, 13, uint64_t, Expand);
class ONNX_OPERATOR_TYPED_KERNEL_CLASS_NAME(kCpuExecutionProvider, kOnnxDomain, 13, bool, Expand);
class ONNX_OPERATOR_TYPED_KERNEL_CLASS_NAME(kCpuExecutionProvider, kOnnxDomain, 13, MLFloat16, Expand);
class ONNX_OPERATOR_KERNEL_CLASS_NAME(kCpuExecutionProvider, kOnnxDomain, 13, Gemm);
class ONNX_OPERATOR_TYPED_KERNEL_CLASS_NAME(kCpuExecutionProvider, kOnnxDomain, 13, float, MatMul);
class ONNX_OPERATOR_TYPED_KERNEL_CLASS_NAME(kCpuExecutionProvider, kOnnxDomain, 13, double, MatMul);
class ONNX_OPERATOR_TYPED_KERNEL_CLASS_NAME(kCpuExecutionProvider, kOnnxDomain, 13, int32_t, MatMul);
class ONNX_OPERATOR_TYPED_KERNEL_CLASS_NAME(kCpuExecutionProvider, kOnnxDomain, 13, int64_t, MatMul);
class ONNX_OPERATOR_KERNEL_CLASS_NAME(kCpuExecutionProvider, kOnnxDomain, 13, Min);
class ONNX_OPERATOR_KERNEL_CLASS_NAME(kCpuExecutionProvider, kOnnxDomain, 13, Max);
class ONNX_OPERATOR_TYPED_KERNEL_CLASS_NAME(kCpuExecutionProvider, kOnnxDomain, 13, float, Mean);
class ONNX_OPERATOR_TYPED_KERNEL_CLASS_NAME(kCpuExecutionProvider, kOnnxDomain, 13, uint8_t, QuantizeLinear);
class ONNX_OPERATOR_TYPED_KERNEL_CLASS_NAME(kCpuExecutionProvider, kOnnxDomain, 13, int8_t, QuantizeLinear);
class ONNX_OPERATOR_KERNEL_CLASS_NAME(kCpuExecutionProvider, kOnnxDomain, 13, Sigmoid);
class ONNX_OPERATOR_KERNEL_CLASS_NAME(kCpuExecutionProvider, kOnnxDomain, 13, Sign);
class ONNX_OPERATOR_KERNEL_CLASS_NAME(kCpuExecutionProvider, kOnnxDomain, 13, Size);
class ONNX_OPERATOR_TYPED_KERNEL_CLASS_NAME(kCpuExecutionProvider, kOnnxDomain, 13, float, Sum);
class ONNX_OPERATOR_KERNEL_CLASS_NAME(kCpuExecutionProvider, kOnnxDomain, 13, Unsqueeze);
class ONNX_OPERATOR_KERNEL_CLASS_NAME(kCpuExecutionProvider, kOnnxDomain, 13, Flatten);
class ONNX_OPERATOR_KERNEL_CLASS_NAME(kCpuExecutionProvider, kOnnxDomain, 13, LRN);
class ONNX_OPERATOR_KERNEL_CLASS_NAME(kCpuExecutionProvider, kOnnxDomain, 13, MeanVarianceNormalization);
class ONNX_OPERATOR_TYPED_KERNEL_CLASS_NAME(kCpuExecutionProvider, kOnnxDomain, 13, float_float, Dropout);
class ONNX_OPERATOR_TYPED_KERNEL_CLASS_NAME(kCpuExecutionProvider, kOnnxDomain, 13, float_double, Dropout);
class ONNX_OPERATOR_TYPED_KERNEL_CLASS_NAME(kCpuExecutionProvider, kOnnxDomain, 13, double_float, Dropout);
class ONNX_OPERATOR_TYPED_KERNEL_CLASS_NAME(kCpuExecutionProvider, kOnnxDomain, 13, double_double, Dropout);
class ONNX_OPERATOR_TYPED_KERNEL_CLASS_NAME(kCpuExecutionProvider, kOnnxDomain, 13, float, ArgMax);
class ONNX_OPERATOR_TYPED_KERNEL_CLASS_NAME(kCpuExecutionProvider, kOnnxDomain, 13, double, ArgMax);
class ONNX_OPERATOR_TYPED_KERNEL_CLASS_NAME(kCpuExecutionProvider, kOnnxDomain, 13, int32_t, ArgMax);
class ONNX_OPERATOR_TYPED_KERNEL_CLASS_NAME(kCpuExecutionProvider, kOnnxDomain, 13, float, ArgMin);
class ONNX_OPERATOR_TYPED_KERNEL_CLASS_NAME(kCpuExecutionProvider, kOnnxDomain, 13, int32_t, ArgMin);
class ONNX_OPERATOR_KERNEL_CLASS_NAME(kCpuExecutionProvider, kOnnxDomain, 13, Reshape);
class ONNX_OPERATOR_KERNEL_CLASS_NAME(kCpuExecutionProvider, kOnnxDomain, 13, Shape);
class ONNX_OPERATOR_KERNEL_CLASS_NAME(kCpuExecutionProvider, kOnnxDomain, 13, Concat);
class ONNX_OPERATOR_TYPED_KERNEL_CLASS_NAME(kCpuExecutionProvider, kOnnxDomain, 13, float, Less);
class ONNX_OPERATOR_TYPED_KERNEL_CLASS_NAME(kCpuExecutionProvider, kOnnxDomain, 13, double, Less);
class ONNX_OPERATOR_TYPED_KERNEL_CLASS_NAME(kCpuExecutionProvider, kOnnxDomain, 13, int32_t, Less);
class ONNX_OPERATOR_TYPED_KERNEL_CLASS_NAME(kCpuExecutionProvider, kOnnxDomain, 13, int64_t, Less);
class ONNX_OPERATOR_TYPED_KERNEL_CLASS_NAME(kCpuExecutionProvider, kOnnxDomain, 13, float, Greater);
class ONNX_OPERATOR_TYPED_KERNEL_CLASS_NAME(kCpuExecutionProvider, kOnnxDomain, 13, double, Greater);
class ONNX_OPERATOR_TYPED_KERNEL_CLASS_NAME(kCpuExecutionProvider, kOnnxDomain, 13, int32_t, Greater);
class ONNX_OPERATOR_TYPED_KERNEL_CLASS_NAME(kCpuExecutionProvider, kOnnxDomain, 13, int64_t, Greater);
class ONNX_OPERATOR_TYPED_KERNEL_CLASS_NAME(kCpuExecutionProvider, kOnnxDomain, 13, bool, Equal);
class ONNX_OPERATOR_TYPED_KERNEL_CLASS_NAME(kCpuExecutionProvider, kOnnxDomain, 13, int32_t, Equal);
class ONNX_OPERATOR_TYPED_KERNEL_CLASS_NAME(kCpuExecutionProvider, kOnnxDomain, 13, int64_t, Equal);
class ONNX_OPERATOR_TYPED_KERNEL_CLASS_NAME(kCpuExecutionProvider, kOnnxDomain, 13, float, Equal);
class ONNX_OPERATOR_TYPED_KERNEL_CLASS_NAME(kCpuExecutionProvider, kOnnxDomain, 13, double, Equal);
class ONNX_OPERATOR_TYPED_KERNEL_CLASS_NAME(kCpuExecutionProvider, kOnnxDomain, 13, float, Add);
class ONNX_OPERATOR_TYPED_KERNEL_CLASS_NAME(kCpuExecutionProvider, kOnnxDomain, 13, double, Add);
class ONNX_OPERATOR_TYPED_KERNEL_CLASS_NAME(kCpuExecutionProvider, kOnnxDomain, 13, int32_t, Add);
class ONNX_OPERATOR_TYPED_KERNEL_CLASS_NAME(kCpuExecutionProvider, kOnnxDomain, 13, int64_t, Add);
class ONNX_OPERATOR_TYPED_KERNEL_CLASS_NAME(kCpuExecutionProvider, kOnnxDomain, 13, float, Sub);
class ONNX_OPERATOR_TYPED_KERNEL_CLASS_NAME(kCpuExecutionProvider, kOnnxDomain, 13, double, Sub);
class ONNX_OPERATOR_TYPED_KERNEL_CLASS_NAME(kCpuExecutionProvider, kOnnxDomain, 13, int32_t, Sub);
class ONNX_OPERATOR_TYPED_KERNEL_CLASS_NAME(kCpuExecutionProvider, kOnnxDomain, 13, int64_t, Sub);
class ONNX_OPERATOR_TYPED_KERNEL_CLASS_NAME(kCpuExecutionProvider, kOnnxDomain, 13, float, Mul);
class ONNX_OPERATOR_TYPED_KERNEL_CLASS_NAME(kCpuExecutionProvider, kOnnxDomain, 13, double, Mul);
class ONNX_OPERATOR_TYPED_KERNEL_CLASS_NAME(kCpuExecutionProvider, kOnnxDomain, 13, int32_t, Mul);
class ONNX_OPERATOR_TYPED_KERNEL_CLASS_NAME(kCpuExecutionProvider, kOnnxDomain, 13, int64_t, Mul);
class ONNX_OPERATOR_TYPED_KERNEL_CLASS_NAME(kCpuExecutionProvider, kOnnxDomain, 13, float, Div);
class ONNX_OPERATOR_TYPED_KERNEL_CLASS_NAME(kCpuExecutionProvider, kOnnxDomain, 13, double, Div);
class ONNX_OPERATOR_TYPED_KERNEL_CLASS_NAME(kCpuExecutionProvider, kOnnxDomain, 13, int32_t, Div);
class ONNX_OPERATOR_TYPED_KERNEL_CLASS_NAME(kCpuExecutionProvider, kOnnxDomain, 13, int64_t, Div);
class ONNX_OPERATOR_TYPED_KERNEL_CLASS_NAME(kCpuExecutionProvider, kOnnxDomain, 13, float, Neg);
class ONNX_OPERATOR_TYPED_KERNEL_CLASS_NAME(kCpuExecutionProvider, kOnnxDomain, 13, double, Neg);
class ONNX_OPERATOR_TYPED_KERNEL_CLASS_NAME(kCpuExecutionProvider, kOnnxDomain, 13, int8_t, Neg);
class ONNX_OPERATOR_TYPED_KERNEL_CLASS_NAME(kCpuExecutionProvider, kOnnxDomain, 13, int32_t, Neg);
class ONNX_OPERATOR_TYPED_KERNEL_CLASS_NAME(kCpuExecutionProvider, kOnnxDomain, 13, int64_t, Neg);
class ONNX_OPERATOR_KERNEL_CLASS_NAME(kCpuExecutionProvider, kOnnxDomain, 13, Mod);
class ONNX_OPERATOR_TYPED_KERNEL_CLASS_NAME(kCpuExecutionProvider, kOnnxDomain, 13, float, Abs);
class ONNX_OPERATOR_TYPED_KERNEL_CLASS_NAME(kCpuExecutionProvider, kOnnxDomain, 13, double, Abs);
class ONNX_OPERATOR_TYPED_KERNEL_CLASS_NAME(kCpuExecutionProvider, kOnnxDomain, 13, int8_t, Abs);
class ONNX_OPERATOR_TYPED_KERNEL_CLASS_NAME(kCpuExecutionProvider, kOnnxDomain, 13, int16_t, Abs);
class ONNX_OPERATOR_TYPED_KERNEL_CLASS_NAME(kCpuExecutionProvider, kOnnxDomain, 13, int32_t, Abs);
class ONNX_OPERATOR_TYPED_KERNEL_CLASS_NAME(kCpuExecutionProvider, kOnnxDomain, 13, int64_t, Abs);
class ONNX_OPERATOR_TYPED_KERNEL_CLASS_NAME(kCpuExecutionProvider, kOnnxDomain, 13, uint8_t, Abs);
class ONNX_OPERATOR_TYPED_KERNEL_CLASS_NAME(kCpuExecutionProvider, kOnnxDomain, 13, uint16_t, Abs);
class ONNX_OPERATOR_TYPED_KERNEL_CLASS_NAME(kCpuExecutionProvider, kOnnxDomain, 13, uint32_t, Abs);
class ONNX_OPERATOR_TYPED_KERNEL_CLASS_NAME(kCpuExecutionProvider, kOnnxDomain, 13, uint64_t, Abs);
class ONNX_OPERATOR_TYPED_KERNEL_CLASS_NAME(kCpuExecutionProvider, kOnnxDomain, 13, float, Reciprocal);
class ONNX_OPERATOR_TYPED_KERNEL_CLASS_NAME(kCpuExecutionProvider, kOnnxDomain, 13, float, Floor);
class ONNX_OPERATOR_TYPED_KERNEL_CLASS_NAME(kCpuExecutionProvider, kOnnxDomain, 13, float, Ceil);
class ONNX_OPERATOR_TYPED_KERNEL_CLASS_NAME(kCpuExecutionProvider, kOnnxDomain, 13, float, Sqrt);
class ONNX_OPERATOR_TYPED_KERNEL_CLASS_NAME(kCpuExecutionProvider, kOnnxDomain, 13, double, Sqrt);
class ONNX_OPERATOR_KERNEL_CLASS_NAME(kCpuExecutionProvider, kOnnxDomain, 13, Relu);
class ONNX_OPERATOR_TYPED_KERNEL_CLASS_NAME(kCpuExecutionProvider, kOnnxDomain, 13, float, Exp);
class ONNX_OPERATOR_TYPED_KERNEL_CLASS_NAME(kCpuExecutionProvider, kOnnxDomain, 13, double, Exp);
class ONNX_OPERATOR_TYPED_KERNEL_CLASS_NAME(kCpuExecutionProvider, kOnnxDomain, 13, float, Log);
class ONNX_OPERATOR_KERNEL_CLASS_NAME(kCpuExecutionProvider, kOnnxDomain, 13, Pow);
<<<<<<< HEAD
class ONNX_OPERATOR_TYPED_KERNEL_CLASS_NAME(kCpuExecutionProvider, kOnnxDomain, 13, float, ReduceL1);
class ONNX_OPERATOR_TYPED_KERNEL_CLASS_NAME(kCpuExecutionProvider, kOnnxDomain, 13, int32_t, ReduceL1);
class ONNX_OPERATOR_TYPED_KERNEL_CLASS_NAME(kCpuExecutionProvider, kOnnxDomain, 13, float, ReduceL2);
class ONNX_OPERATOR_TYPED_KERNEL_CLASS_NAME(kCpuExecutionProvider, kOnnxDomain, 13, int32_t, ReduceL2);
class ONNX_OPERATOR_TYPED_KERNEL_CLASS_NAME(kCpuExecutionProvider, kOnnxDomain, 13, float, ReduceLogSum);
class ONNX_OPERATOR_TYPED_KERNEL_CLASS_NAME(kCpuExecutionProvider, kOnnxDomain, 13, int32_t, ReduceLogSum);
class ONNX_OPERATOR_TYPED_KERNEL_CLASS_NAME(kCpuExecutionProvider, kOnnxDomain, 13, float, ReduceLogSumExp);
class ONNX_OPERATOR_TYPED_KERNEL_CLASS_NAME(kCpuExecutionProvider, kOnnxDomain, 13, int32_t, ReduceLogSumExp);
class ONNX_OPERATOR_TYPED_KERNEL_CLASS_NAME(kCpuExecutionProvider, kOnnxDomain, 13, float, ReduceMax);
class ONNX_OPERATOR_TYPED_KERNEL_CLASS_NAME(kCpuExecutionProvider, kOnnxDomain, 13, int32_t, ReduceMax);
class ONNX_OPERATOR_TYPED_KERNEL_CLASS_NAME(kCpuExecutionProvider, kOnnxDomain, 13, int64_t, ReduceMax);
class ONNX_OPERATOR_TYPED_KERNEL_CLASS_NAME(kCpuExecutionProvider, kOnnxDomain, 13, int8_t, ReduceMax);
class ONNX_OPERATOR_TYPED_KERNEL_CLASS_NAME(kCpuExecutionProvider, kOnnxDomain, 13, uint8_t, ReduceMax);
class ONNX_OPERATOR_TYPED_KERNEL_CLASS_NAME(kCpuExecutionProvider, kOnnxDomain, 13, float, ReduceMean);
class ONNX_OPERATOR_TYPED_KERNEL_CLASS_NAME(kCpuExecutionProvider, kOnnxDomain, 13, int32_t, ReduceMean);
class ONNX_OPERATOR_TYPED_KERNEL_CLASS_NAME(kCpuExecutionProvider, kOnnxDomain, 13, float, ReduceMin);
class ONNX_OPERATOR_TYPED_KERNEL_CLASS_NAME(kCpuExecutionProvider, kOnnxDomain, 13, int32_t, ReduceMin);
class ONNX_OPERATOR_TYPED_KERNEL_CLASS_NAME(kCpuExecutionProvider, kOnnxDomain, 13, int64_t, ReduceMin);
class ONNX_OPERATOR_TYPED_KERNEL_CLASS_NAME(kCpuExecutionProvider, kOnnxDomain, 13, int8_t, ReduceMin);
class ONNX_OPERATOR_TYPED_KERNEL_CLASS_NAME(kCpuExecutionProvider, kOnnxDomain, 13, uint8_t, ReduceMin);
class ONNX_OPERATOR_TYPED_KERNEL_CLASS_NAME(kCpuExecutionProvider, kOnnxDomain, 13, float, ReduceProd);
class ONNX_OPERATOR_TYPED_KERNEL_CLASS_NAME(kCpuExecutionProvider, kOnnxDomain, 13, int32_t, ReduceProd);
class ONNX_OPERATOR_TYPED_KERNEL_CLASS_NAME(kCpuExecutionProvider, kOnnxDomain, 13, int64_t, ReduceProd);
class ONNX_OPERATOR_TYPED_KERNEL_CLASS_NAME(kCpuExecutionProvider, kOnnxDomain, 13, float, ReduceSumSquare);
class ONNX_OPERATOR_TYPED_KERNEL_CLASS_NAME(kCpuExecutionProvider, kOnnxDomain, 13, double, ReduceSumSquare);
class ONNX_OPERATOR_TYPED_KERNEL_CLASS_NAME(kCpuExecutionProvider, kOnnxDomain, 13, int32_t, ReduceSumSquare);
=======
class ONNX_OPERATOR_KERNEL_CLASS_NAME(kCpuExecutionProvider, kOnnxDomain, 13, DepthToSpace);
class ONNX_OPERATOR_KERNEL_CLASS_NAME(kCpuExecutionProvider, kOnnxDomain, 13, SpaceToDepth);
class ONNX_OPERATOR_KERNEL_CLASS_NAME(kCpuExecutionProvider, kOnnxDomain, 13, Slice);
class ONNX_OPERATOR_KERNEL_CLASS_NAME(kCpuExecutionProvider, kOnnxDomain, 13, Transpose);
class ONNX_OPERATOR_KERNEL_CLASS_NAME(kCpuExecutionProvider, kOnnxDomain, 13, Tile);
class ONNX_OPERATOR_KERNEL_CLASS_NAME(kCpuExecutionProvider, kOnnxDomain, 13, Gather);
class ONNX_OPERATOR_KERNEL_CLASS_NAME(kCpuExecutionProvider, kOnnxDomain, 13, GatherElements);
class ONNX_OPERATOR_KERNEL_CLASS_NAME(kCpuExecutionProvider, kOnnxDomain, 13, ScatterND);
class ONNX_OPERATOR_KERNEL_CLASS_NAME(kCpuExecutionProvider, kOnnxDomain, 13, ScatterElements);
class ONNX_OPERATOR_KERNEL_CLASS_NAME(kCpuExecutionProvider, kOnnxDomain, 13, Identity);
class ONNX_OPERATOR_TYPED_KERNEL_CLASS_NAME(kCpuExecutionProvider, kOnnxDomain, 13, float, IsNaN);
class ONNX_OPERATOR_TYPED_KERNEL_CLASS_NAME(kCpuExecutionProvider, kOnnxDomain, 13, MLFloat16, IsNaN);
class ONNX_OPERATOR_TYPED_KERNEL_CLASS_NAME(kCpuExecutionProvider, kOnnxDomain, 13, bool, NonZero);
class ONNX_OPERATOR_TYPED_KERNEL_CLASS_NAME(kCpuExecutionProvider, kOnnxDomain, 13, float, NonZero);
class ONNX_OPERATOR_TYPED_KERNEL_CLASS_NAME(kCpuExecutionProvider, kOnnxDomain, 13, int32_t, NonZero);
class ONNX_OPERATOR_TYPED_KERNEL_CLASS_NAME(kCpuExecutionProvider, kOnnxDomain, 13, int64_t, NonZero);
class ONNX_OPERATOR_TYPED_KERNEL_CLASS_NAME(kCpuExecutionProvider, kOnnxDomain, 13, uint8_t, NonZero);
class ONNX_OPERATOR_KERNEL_CLASS_NAME(kCpuExecutionProvider, kOnnxDomain, 13, GatherND);
class ONNX_OPERATOR_KERNEL_CLASS_NAME(kCpuExecutionProvider, kOnnxDomain, 13, Pad);
>>>>>>> ad94a1dd

template <>
KernelCreateInfo BuildKernelCreateInfo<void>() {
  KernelCreateInfo info;
  return info;
}

Status RegisterOnnxOperatorKernels(KernelRegistry& kernel_registry) {
  static const BuildKernelCreateInfoFn function_table[] = {
      BuildKernelCreateInfo<void>,  //default entry to avoid the list become empty after ops-reducing
      BuildKernelCreateInfo<ONNX_OPERATOR_VERSIONED_KERNEL_CLASS_NAME(kCpuExecutionProvider, kOnnxDomain, 6, 10,
                                                                      Clip)>,
      BuildKernelCreateInfo<ONNX_OPERATOR_KERNEL_CLASS_NAME(kCpuExecutionProvider, kOnnxDomain, 6, Elu)>,
      BuildKernelCreateInfo<ONNX_OPERATOR_KERNEL_CLASS_NAME(kCpuExecutionProvider, kOnnxDomain, 6, HardSigmoid)>,
      BuildKernelCreateInfo<ONNX_OPERATOR_KERNEL_CLASS_NAME(kCpuExecutionProvider, kOnnxDomain, 6, LeakyRelu)>,
      BuildKernelCreateInfo<ONNX_OPERATOR_VERSIONED_KERNEL_CLASS_NAME(kCpuExecutionProvider, kOnnxDomain, 6, 12, Relu)>,
      BuildKernelCreateInfo<ONNX_OPERATOR_KERNEL_CLASS_NAME(kCpuExecutionProvider, kOnnxDomain, 6, Selu)>,
      BuildKernelCreateInfo<ONNX_OPERATOR_VERSIONED_KERNEL_CLASS_NAME(kCpuExecutionProvider, kOnnxDomain, 6, 12, Sigmoid)>,
      BuildKernelCreateInfo<ONNX_OPERATOR_KERNEL_CLASS_NAME(kCpuExecutionProvider, kOnnxDomain, 1, Softplus)>,
      BuildKernelCreateInfo<ONNX_OPERATOR_KERNEL_CLASS_NAME(kCpuExecutionProvider, kOnnxDomain, 1, Softsign)>,
      BuildKernelCreateInfo<ONNX_OPERATOR_VERSIONED_KERNEL_CLASS_NAME(kCpuExecutionProvider, kOnnxDomain, 6, 12, Tanh)>,
      BuildKernelCreateInfo<ONNX_OPERATOR_KERNEL_CLASS_NAME(kCpuExecutionProvider, kOnnxDomain, 13, Tanh)>,
      BuildKernelCreateInfo<ONNX_OPERATOR_VERSIONED_KERNEL_CLASS_NAME(kCpuExecutionProvider, kOnnxDomain, 7, 9,
                                                                      PRelu)>,
      BuildKernelCreateInfo<ONNX_OPERATOR_KERNEL_CLASS_NAME(kCpuExecutionProvider, kOnnxDomain, 1, RandomNormal)>,
      BuildKernelCreateInfo<ONNX_OPERATOR_KERNEL_CLASS_NAME(kCpuExecutionProvider, kOnnxDomain, 1, RandomUniform)>,
      BuildKernelCreateInfo<ONNX_OPERATOR_KERNEL_CLASS_NAME(kCpuExecutionProvider, kOnnxDomain, 1, RandomNormalLike)>,
      BuildKernelCreateInfo<ONNX_OPERATOR_KERNEL_CLASS_NAME(kCpuExecutionProvider, kOnnxDomain, 1, RandomUniformLike)>,
      BuildKernelCreateInfo<ONNX_OPERATOR_KERNEL_CLASS_NAME(kCpuExecutionProvider, kOnnxDomain, 7, Multinomial)>,
      BuildKernelCreateInfo<ONNX_OPERATOR_VERSIONED_TYPED_KERNEL_CLASS_NAME(kCpuExecutionProvider, kOnnxDomain, 7, 12, float, Add)>,
      BuildKernelCreateInfo<ONNX_OPERATOR_VERSIONED_TYPED_KERNEL_CLASS_NAME(kCpuExecutionProvider, kOnnxDomain, 7, 12, double, Add)>,
      BuildKernelCreateInfo<ONNX_OPERATOR_VERSIONED_TYPED_KERNEL_CLASS_NAME(kCpuExecutionProvider, kOnnxDomain, 7, 12, int32_t,
                                                                            Add)>,
      BuildKernelCreateInfo<ONNX_OPERATOR_VERSIONED_TYPED_KERNEL_CLASS_NAME(kCpuExecutionProvider, kOnnxDomain, 7, 12, int64_t,
                                                                            Add)>,
      BuildKernelCreateInfo<ONNX_OPERATOR_VERSIONED_TYPED_KERNEL_CLASS_NAME(kCpuExecutionProvider, kOnnxDomain, 7, 12, float, Sub)>,
      BuildKernelCreateInfo<ONNX_OPERATOR_VERSIONED_TYPED_KERNEL_CLASS_NAME(kCpuExecutionProvider, kOnnxDomain, 7, 12, double, Sub)>,
      BuildKernelCreateInfo<ONNX_OPERATOR_VERSIONED_TYPED_KERNEL_CLASS_NAME(kCpuExecutionProvider, kOnnxDomain, 7, 12, int32_t,
                                                                            Sub)>,
      BuildKernelCreateInfo<ONNX_OPERATOR_VERSIONED_TYPED_KERNEL_CLASS_NAME(kCpuExecutionProvider, kOnnxDomain, 7, 12, int64_t,
                                                                            Sub)>,
      BuildKernelCreateInfo<ONNX_OPERATOR_VERSIONED_TYPED_KERNEL_CLASS_NAME(kCpuExecutionProvider, kOnnxDomain, 7, 12, float, Mul)>,
      BuildKernelCreateInfo<ONNX_OPERATOR_VERSIONED_TYPED_KERNEL_CLASS_NAME(kCpuExecutionProvider, kOnnxDomain, 7, 12, double, Mul)>,
      BuildKernelCreateInfo<ONNX_OPERATOR_VERSIONED_TYPED_KERNEL_CLASS_NAME(kCpuExecutionProvider, kOnnxDomain, 7, 12, int32_t,
                                                                            Mul)>,
      BuildKernelCreateInfo<ONNX_OPERATOR_VERSIONED_TYPED_KERNEL_CLASS_NAME(kCpuExecutionProvider, kOnnxDomain, 7, 12, int64_t,
                                                                            Mul)>,
      BuildKernelCreateInfo<ONNX_OPERATOR_VERSIONED_TYPED_KERNEL_CLASS_NAME(kCpuExecutionProvider, kOnnxDomain, 7, 12, float, Div)>,
      BuildKernelCreateInfo<ONNX_OPERATOR_VERSIONED_TYPED_KERNEL_CLASS_NAME(kCpuExecutionProvider, kOnnxDomain, 7, 12, double, Div)>,
      BuildKernelCreateInfo<ONNX_OPERATOR_VERSIONED_TYPED_KERNEL_CLASS_NAME(kCpuExecutionProvider, kOnnxDomain, 7, 12, int32_t,
                                                                            Div)>,
      BuildKernelCreateInfo<ONNX_OPERATOR_VERSIONED_TYPED_KERNEL_CLASS_NAME(kCpuExecutionProvider, kOnnxDomain, 7, 12, int64_t,
                                                                            Div)>,
      BuildKernelCreateInfo<ONNX_OPERATOR_VERSIONED_TYPED_KERNEL_CLASS_NAME(kCpuExecutionProvider, kOnnxDomain, 6, 12, float, Abs)>,
      BuildKernelCreateInfo<ONNX_OPERATOR_VERSIONED_TYPED_KERNEL_CLASS_NAME(kCpuExecutionProvider, kOnnxDomain, 6, 12, double, Abs)>,
      BuildKernelCreateInfo<ONNX_OPERATOR_VERSIONED_TYPED_KERNEL_CLASS_NAME(kCpuExecutionProvider, kOnnxDomain, 6, 12, int8_t, Abs)>,
      BuildKernelCreateInfo<ONNX_OPERATOR_VERSIONED_TYPED_KERNEL_CLASS_NAME(kCpuExecutionProvider, kOnnxDomain, 6, 12, int16_t,
                                                                            Abs)>,
      BuildKernelCreateInfo<ONNX_OPERATOR_VERSIONED_TYPED_KERNEL_CLASS_NAME(kCpuExecutionProvider, kOnnxDomain, 6, 12, int32_t,
                                                                            Abs)>,
      BuildKernelCreateInfo<ONNX_OPERATOR_VERSIONED_TYPED_KERNEL_CLASS_NAME(kCpuExecutionProvider, kOnnxDomain, 6, 12, int64_t,
                                                                            Abs)>,
      BuildKernelCreateInfo<ONNX_OPERATOR_VERSIONED_TYPED_KERNEL_CLASS_NAME(kCpuExecutionProvider, kOnnxDomain, 6, 12, uint8_t,
                                                                            Abs)>,
      BuildKernelCreateInfo<ONNX_OPERATOR_VERSIONED_TYPED_KERNEL_CLASS_NAME(kCpuExecutionProvider, kOnnxDomain, 6, 12, uint16_t,
                                                                            Abs)>,
      BuildKernelCreateInfo<ONNX_OPERATOR_VERSIONED_TYPED_KERNEL_CLASS_NAME(kCpuExecutionProvider, kOnnxDomain, 6, 12, uint32_t,
                                                                            Abs)>,
      BuildKernelCreateInfo<ONNX_OPERATOR_VERSIONED_TYPED_KERNEL_CLASS_NAME(kCpuExecutionProvider, kOnnxDomain, 6, 12, uint64_t,
                                                                            Abs)>,
      BuildKernelCreateInfo<ONNX_OPERATOR_VERSIONED_TYPED_KERNEL_CLASS_NAME(kCpuExecutionProvider, kOnnxDomain, 6, 12, float,
                                                                            Floor)>,
      BuildKernelCreateInfo<ONNX_OPERATOR_VERSIONED_TYPED_KERNEL_CLASS_NAME(kCpuExecutionProvider, kOnnxDomain, 6, 12, float, Ceil)>,
      BuildKernelCreateInfo<ONNX_OPERATOR_VERSIONED_TYPED_KERNEL_CLASS_NAME(kCpuExecutionProvider, kOnnxDomain, 6, 12, float,
                                                                            Reciprocal)>,
      BuildKernelCreateInfo<ONNX_OPERATOR_VERSIONED_TYPED_KERNEL_CLASS_NAME(kCpuExecutionProvider, kOnnxDomain, 6, 12, float, Sqrt)>,
      BuildKernelCreateInfo<ONNX_OPERATOR_VERSIONED_TYPED_KERNEL_CLASS_NAME(kCpuExecutionProvider, kOnnxDomain, 6, 12, double, Sqrt)>,
      BuildKernelCreateInfo<ONNX_OPERATOR_VERSIONED_TYPED_KERNEL_CLASS_NAME(kCpuExecutionProvider, kOnnxDomain, 6, 12, float, Neg)>,
      BuildKernelCreateInfo<ONNX_OPERATOR_VERSIONED_TYPED_KERNEL_CLASS_NAME(kCpuExecutionProvider, kOnnxDomain, 6, 12, double, Neg)>,
      BuildKernelCreateInfo<ONNX_OPERATOR_VERSIONED_TYPED_KERNEL_CLASS_NAME(kCpuExecutionProvider, kOnnxDomain, 6, 12, int8_t, Neg)>,
      BuildKernelCreateInfo<ONNX_OPERATOR_VERSIONED_TYPED_KERNEL_CLASS_NAME(kCpuExecutionProvider, kOnnxDomain, 6, 12, int32_t,
                                                                            Neg)>,
      BuildKernelCreateInfo<ONNX_OPERATOR_VERSIONED_TYPED_KERNEL_CLASS_NAME(kCpuExecutionProvider, kOnnxDomain, 6, 12, int64_t,
                                                                            Neg)>,
      BuildKernelCreateInfo<ONNX_OPERATOR_VERSIONED_KERNEL_CLASS_NAME(kCpuExecutionProvider, kOnnxDomain, 7, 11, Pow)>,
      BuildKernelCreateInfo<ONNX_OPERATOR_VERSIONED_TYPED_KERNEL_CLASS_NAME(kCpuExecutionProvider, kOnnxDomain, 6, 12, float, Exp)>,
      BuildKernelCreateInfo<ONNX_OPERATOR_VERSIONED_TYPED_KERNEL_CLASS_NAME(kCpuExecutionProvider, kOnnxDomain, 6, 12, double, Exp)>,
      BuildKernelCreateInfo<ONNX_OPERATOR_VERSIONED_TYPED_KERNEL_CLASS_NAME(kCpuExecutionProvider, kOnnxDomain, 6, 12, float, Log)>,
      BuildKernelCreateInfo<ONNX_OPERATOR_VERSIONED_TYPED_KERNEL_CLASS_NAME(kCpuExecutionProvider, kOnnxDomain, 6, 7,
                                                                            float, Sum)>,
      BuildKernelCreateInfo<ONNX_OPERATOR_VERSIONED_TYPED_KERNEL_CLASS_NAME(kCpuExecutionProvider, kOnnxDomain, 8, 12, float, Sum)>,
      BuildKernelCreateInfo<ONNX_OPERATOR_VERSIONED_TYPED_KERNEL_CLASS_NAME(kCpuExecutionProvider, kOnnxDomain, 6, 7,
                                                                            float, Min)>,
      BuildKernelCreateInfo<ONNX_OPERATOR_VERSIONED_KERNEL_CLASS_NAME(kCpuExecutionProvider, kOnnxDomain, 8, 11, Min)>,
      BuildKernelCreateInfo<ONNX_OPERATOR_VERSIONED_TYPED_KERNEL_CLASS_NAME(kCpuExecutionProvider, kOnnxDomain, 6, 7,
                                                                            float, Max)>,
      BuildKernelCreateInfo<ONNX_OPERATOR_VERSIONED_KERNEL_CLASS_NAME(kCpuExecutionProvider, kOnnxDomain, 8, 11, Max)>,
      BuildKernelCreateInfo<ONNX_OPERATOR_KERNEL_CLASS_NAME(kCpuExecutionProvider, kOnnxDomain, 1, Not)>,
      BuildKernelCreateInfo<ONNX_OPERATOR_KERNEL_CLASS_NAME(kCpuExecutionProvider, kOnnxDomain, 7, And)>,
      BuildKernelCreateInfo<ONNX_OPERATOR_KERNEL_CLASS_NAME(kCpuExecutionProvider, kOnnxDomain, 7, Or)>,
      BuildKernelCreateInfo<ONNX_OPERATOR_KERNEL_CLASS_NAME(kCpuExecutionProvider, kOnnxDomain, 7, Xor)>,
      BuildKernelCreateInfo<ONNX_OPERATOR_VERSIONED_TYPED_KERNEL_CLASS_NAME(kCpuExecutionProvider, kOnnxDomain, 7, 12,
                                                                            float, Less)>,
      BuildKernelCreateInfo<ONNX_OPERATOR_VERSIONED_TYPED_KERNEL_CLASS_NAME(kCpuExecutionProvider, kOnnxDomain, 7, 12,
                                                                            double, Less)>,
      BuildKernelCreateInfo<ONNX_OPERATOR_VERSIONED_TYPED_KERNEL_CLASS_NAME(kCpuExecutionProvider, kOnnxDomain, 7, 12,
                                                                            float, Greater)>,
      BuildKernelCreateInfo<ONNX_OPERATOR_VERSIONED_TYPED_KERNEL_CLASS_NAME(kCpuExecutionProvider, kOnnxDomain, 7, 12,
                                                                            double, Greater)>,
      BuildKernelCreateInfo<ONNX_OPERATOR_VERSIONED_TYPED_KERNEL_CLASS_NAME(kCpuExecutionProvider, kOnnxDomain, 7, 12,
                                                                            bool, Equal)>,
      BuildKernelCreateInfo<ONNX_OPERATOR_VERSIONED_TYPED_KERNEL_CLASS_NAME(kCpuExecutionProvider, kOnnxDomain, 7, 12,
                                                                            int32_t, Equal)>,
      BuildKernelCreateInfo<ONNX_OPERATOR_VERSIONED_TYPED_KERNEL_CLASS_NAME(kCpuExecutionProvider, kOnnxDomain, 7, 12,
                                                                            int64_t, Equal)>,
      BuildKernelCreateInfo<ONNX_OPERATOR_VERSIONED_TYPED_KERNEL_CLASS_NAME(kCpuExecutionProvider, kOnnxDomain, 7, 12,
                                                                            float, Equal)>,
      BuildKernelCreateInfo<ONNX_OPERATOR_VERSIONED_TYPED_KERNEL_CLASS_NAME(kCpuExecutionProvider, kOnnxDomain, 7, 12,
                                                                            double, Equal)>,
      BuildKernelCreateInfo<ONNX_OPERATOR_VERSIONED_TYPED_KERNEL_CLASS_NAME(kCpuExecutionProvider, kOnnxDomain, 6, 7,
                                                                            float, Mean)>,
      BuildKernelCreateInfo<ONNX_OPERATOR_VERSIONED_TYPED_KERNEL_CLASS_NAME(kCpuExecutionProvider, kOnnxDomain, 8, 12, float, Mean)>,
      BuildKernelCreateInfo<ONNX_OPERATOR_TYPED_KERNEL_CLASS_NAME(kCpuExecutionProvider, kOnnxDomain, 7, float, Sin)>,
      BuildKernelCreateInfo<ONNX_OPERATOR_TYPED_KERNEL_CLASS_NAME(kCpuExecutionProvider, kOnnxDomain, 7, double, Sin)>,
      BuildKernelCreateInfo<ONNX_OPERATOR_KERNEL_CLASS_NAME(kCpuExecutionProvider, kOnnxDomain, 7, Cos)>,
      BuildKernelCreateInfo<ONNX_OPERATOR_KERNEL_CLASS_NAME(kCpuExecutionProvider, kOnnxDomain, 7, Tan)>,
      BuildKernelCreateInfo<ONNX_OPERATOR_KERNEL_CLASS_NAME(kCpuExecutionProvider, kOnnxDomain, 7, Asin)>,
      BuildKernelCreateInfo<ONNX_OPERATOR_KERNEL_CLASS_NAME(kCpuExecutionProvider, kOnnxDomain, 7, Acos)>,
      BuildKernelCreateInfo<ONNX_OPERATOR_KERNEL_CLASS_NAME(kCpuExecutionProvider, kOnnxDomain, 7, Atan)>,
      BuildKernelCreateInfo<ONNX_OPERATOR_VERSIONED_KERNEL_CLASS_NAME(kCpuExecutionProvider, kOnnxDomain, 7, 8, Gemm)>,
      BuildKernelCreateInfo<ONNX_OPERATOR_VERSIONED_KERNEL_CLASS_NAME(kCpuExecutionProvider, kOnnxDomain, 1, 10,
                                                                      Hardmax)>,
      BuildKernelCreateInfo<ONNX_OPERATOR_VERSIONED_TYPED_KERNEL_CLASS_NAME(kCpuExecutionProvider, kOnnxDomain, 1, 10,
                                                                            float, LogSoftmax)>,
      BuildKernelCreateInfo<ONNX_OPERATOR_VERSIONED_TYPED_KERNEL_CLASS_NAME(kCpuExecutionProvider, kOnnxDomain, 1, 10,
                                                                            double, LogSoftmax)>,
      BuildKernelCreateInfo<ONNX_OPERATOR_VERSIONED_TYPED_KERNEL_CLASS_NAME(kCpuExecutionProvider, kOnnxDomain, 1, 8,
                                                                            float, MatMul)>,
      BuildKernelCreateInfo<ONNX_OPERATOR_VERSIONED_TYPED_KERNEL_CLASS_NAME(kCpuExecutionProvider, kOnnxDomain, 1, 8,
                                                                            double, MatMul)>,
      BuildKernelCreateInfo<ONNX_OPERATOR_VERSIONED_TYPED_KERNEL_CLASS_NAME(kCpuExecutionProvider, kOnnxDomain, 1, 10,
                                                                            float, Softmax)>,
      BuildKernelCreateInfo<ONNX_OPERATOR_VERSIONED_TYPED_KERNEL_CLASS_NAME(kCpuExecutionProvider, kOnnxDomain, 1, 10,
                                                                            double, Softmax)>,
      BuildKernelCreateInfo<ONNX_OPERATOR_VERSIONED_KERNEL_CLASS_NAME(kCpuExecutionProvider, kOnnxDomain, 1, 9, TopK)>,
      BuildKernelCreateInfo<ONNX_OPERATOR_VERSIONED_TYPED_KERNEL_CLASS_NAME(kCpuExecutionProvider, kOnnxDomain, 7, 9,
                                                                            float, BatchNormalization)>,
      BuildKernelCreateInfo<ONNX_OPERATOR_VERSIONED_TYPED_KERNEL_CLASS_NAME(kCpuExecutionProvider, kOnnxDomain, 7, 9,
                                                                            double, BatchNormalization)>,
      BuildKernelCreateInfo<ONNX_OPERATOR_VERSIONED_KERNEL_CLASS_NAME(kCpuExecutionProvider, kOnnxDomain, 1, 10,
                                                                      Conv)>,
      BuildKernelCreateInfo<ONNX_OPERATOR_VERSIONED_KERNEL_CLASS_NAME(kCpuExecutionProvider, kOnnxDomain, 1, 10,
                                                                      ConvTranspose)>,
      BuildKernelCreateInfo<ONNX_OPERATOR_VERSIONED_KERNEL_CLASS_NAME(kCpuExecutionProvider, kOnnxDomain, 1, 8,
                                                                      Flatten)>,
      BuildKernelCreateInfo<ONNX_OPERATOR_KERNEL_CLASS_NAME(kCpuExecutionProvider, kOnnxDomain, 6,
                                                            InstanceNormalization)>,
      BuildKernelCreateInfo<ONNX_OPERATOR_KERNEL_CLASS_NAME(kCpuExecutionProvider, kOnnxDomain, 1, LpNormalization)>,
      BuildKernelCreateInfo<ONNX_OPERATOR_VERSIONED_KERNEL_CLASS_NAME(kCpuExecutionProvider, kOnnxDomain, 1, 12, LRN)>,
      BuildKernelCreateInfo<ONNX_OPERATOR_VERSIONED_KERNEL_CLASS_NAME(kCpuExecutionProvider, kOnnxDomain, 7, 9,
                                                                      AveragePool)>,
      BuildKernelCreateInfo<ONNX_OPERATOR_VERSIONED_KERNEL_CLASS_NAME(kCpuExecutionProvider, kOnnxDomain, 1, 7,
                                                                      MaxPool)>,
      BuildKernelCreateInfo<ONNX_OPERATOR_VERSIONED_KERNEL_CLASS_NAME(kCpuExecutionProvider, kOnnxDomain, 8, 11,
                                                                      MaxPool)>,
      BuildKernelCreateInfo<ONNX_OPERATOR_VERSIONED_KERNEL_CLASS_NAME(kCpuExecutionProvider, kOnnxDomain, 2, 10,
                                                                      LpPool)>,
      BuildKernelCreateInfo<ONNX_OPERATOR_KERNEL_CLASS_NAME(kCpuExecutionProvider, kOnnxDomain, 2, GlobalLpPool)>,
      BuildKernelCreateInfo<ONNX_OPERATOR_KERNEL_CLASS_NAME(kCpuExecutionProvider, kOnnxDomain, 1, GlobalAveragePool)>,
      BuildKernelCreateInfo<ONNX_OPERATOR_KERNEL_CLASS_NAME(kCpuExecutionProvider, kOnnxDomain, 1, GlobalMaxPool)>,
      BuildKernelCreateInfo<ONNX_OPERATOR_KERNEL_CLASS_NAME(kCpuExecutionProvider, kOnnxDomain, 1, MaxRoiPool)>,
      BuildKernelCreateInfo<ONNX_OPERATOR_VERSIONED_TYPED_KERNEL_CLASS_NAME(kCpuExecutionProvider, kOnnxDomain, 1, 10,
                                                                            float, ReduceL1)>,
      BuildKernelCreateInfo<ONNX_OPERATOR_VERSIONED_TYPED_KERNEL_CLASS_NAME(kCpuExecutionProvider, kOnnxDomain, 1, 10,
                                                                            int32_t, ReduceL1)>,
      BuildKernelCreateInfo<ONNX_OPERATOR_VERSIONED_TYPED_KERNEL_CLASS_NAME(kCpuExecutionProvider, kOnnxDomain, 1, 10,
                                                                            float, ReduceL2)>,
      BuildKernelCreateInfo<ONNX_OPERATOR_VERSIONED_TYPED_KERNEL_CLASS_NAME(kCpuExecutionProvider, kOnnxDomain, 1, 10,
                                                                            int32_t, ReduceL2)>,
      BuildKernelCreateInfo<ONNX_OPERATOR_VERSIONED_TYPED_KERNEL_CLASS_NAME(kCpuExecutionProvider, kOnnxDomain, 1, 10,
                                                                            float, ReduceLogSum)>,
      BuildKernelCreateInfo<ONNX_OPERATOR_VERSIONED_TYPED_KERNEL_CLASS_NAME(kCpuExecutionProvider, kOnnxDomain, 1, 10,
                                                                            int32_t, ReduceLogSum)>,
      BuildKernelCreateInfo<ONNX_OPERATOR_VERSIONED_TYPED_KERNEL_CLASS_NAME(kCpuExecutionProvider, kOnnxDomain, 1, 10,
                                                                            float, ReduceLogSumExp)>,
      BuildKernelCreateInfo<ONNX_OPERATOR_VERSIONED_TYPED_KERNEL_CLASS_NAME(kCpuExecutionProvider, kOnnxDomain, 1, 10,
                                                                            int32_t, ReduceLogSumExp)>,
      BuildKernelCreateInfo<ONNX_OPERATOR_VERSIONED_TYPED_KERNEL_CLASS_NAME(kCpuExecutionProvider, kOnnxDomain, 1, 10,
                                                                            float, ReduceMax)>,
      BuildKernelCreateInfo<ONNX_OPERATOR_VERSIONED_TYPED_KERNEL_CLASS_NAME(kCpuExecutionProvider, kOnnxDomain, 1, 10,
                                                                            int32_t, ReduceMax)>,
      BuildKernelCreateInfo<ONNX_OPERATOR_VERSIONED_TYPED_KERNEL_CLASS_NAME(kCpuExecutionProvider, kOnnxDomain, 1, 10,
                                                                            int64_t, ReduceMax)>,
      BuildKernelCreateInfo<ONNX_OPERATOR_VERSIONED_TYPED_KERNEL_CLASS_NAME(kCpuExecutionProvider, kOnnxDomain, 1, 10,
                                                                            float, ReduceMean)>,
      BuildKernelCreateInfo<ONNX_OPERATOR_VERSIONED_TYPED_KERNEL_CLASS_NAME(kCpuExecutionProvider, kOnnxDomain, 1, 10,
                                                                            int32_t, ReduceMean)>,
      BuildKernelCreateInfo<ONNX_OPERATOR_VERSIONED_TYPED_KERNEL_CLASS_NAME(kCpuExecutionProvider, kOnnxDomain, 1, 10,
                                                                            float, ReduceMin)>,
      BuildKernelCreateInfo<ONNX_OPERATOR_VERSIONED_TYPED_KERNEL_CLASS_NAME(kCpuExecutionProvider, kOnnxDomain, 1, 10,
                                                                            int32_t, ReduceMin)>,
      BuildKernelCreateInfo<ONNX_OPERATOR_VERSIONED_TYPED_KERNEL_CLASS_NAME(kCpuExecutionProvider, kOnnxDomain, 1, 10,
                                                                            int64_t, ReduceMin)>,
      BuildKernelCreateInfo<ONNX_OPERATOR_VERSIONED_TYPED_KERNEL_CLASS_NAME(kCpuExecutionProvider, kOnnxDomain, 1, 10,
                                                                            float, ReduceProd)>,
      BuildKernelCreateInfo<ONNX_OPERATOR_VERSIONED_TYPED_KERNEL_CLASS_NAME(kCpuExecutionProvider, kOnnxDomain, 1, 10,
                                                                            int32_t, ReduceProd)>,
      BuildKernelCreateInfo<ONNX_OPERATOR_VERSIONED_TYPED_KERNEL_CLASS_NAME(kCpuExecutionProvider, kOnnxDomain, 1, 10,
                                                                            int64_t, ReduceProd)>,
      BuildKernelCreateInfo<ONNX_OPERATOR_VERSIONED_TYPED_KERNEL_CLASS_NAME(kCpuExecutionProvider, kOnnxDomain, 1, 10,
                                                                            float, ReduceSum)>,
      BuildKernelCreateInfo<ONNX_OPERATOR_VERSIONED_TYPED_KERNEL_CLASS_NAME(kCpuExecutionProvider, kOnnxDomain, 1, 10,
                                                                            int32_t, ReduceSum)>,
      BuildKernelCreateInfo<ONNX_OPERATOR_VERSIONED_TYPED_KERNEL_CLASS_NAME(kCpuExecutionProvider, kOnnxDomain, 1, 10,
                                                                            double, ReduceSum)>,
      BuildKernelCreateInfo<ONNX_OPERATOR_VERSIONED_TYPED_KERNEL_CLASS_NAME(kCpuExecutionProvider, kOnnxDomain, 1, 10,
                                                                            int64_t, ReduceSum)>,
      BuildKernelCreateInfo<ONNX_OPERATOR_VERSIONED_TYPED_KERNEL_CLASS_NAME(kCpuExecutionProvider, kOnnxDomain, 1, 10,
                                                                            float, ReduceSumSquare)>,
      BuildKernelCreateInfo<ONNX_OPERATOR_VERSIONED_TYPED_KERNEL_CLASS_NAME(kCpuExecutionProvider, kOnnxDomain, 1, 10,
                                                                            int32_t, ReduceSumSquare)>,
      BuildKernelCreateInfo<ONNX_OPERATOR_VERSIONED_TYPED_KERNEL_CLASS_NAME(kCpuExecutionProvider, kOnnxDomain, 1, 10,
                                                                            double, ReduceSumSquare)>,
      BuildKernelCreateInfo<ONNX_OPERATOR_VERSIONED_TYPED_KERNEL_CLASS_NAME(kCpuExecutionProvider, kOnnxDomain, 1, 10,
                                                                            float, ArgMax)>,
      BuildKernelCreateInfo<ONNX_OPERATOR_VERSIONED_TYPED_KERNEL_CLASS_NAME(kCpuExecutionProvider, kOnnxDomain, 1, 10,
                                                                            int32_t, ArgMax)>,
      BuildKernelCreateInfo<ONNX_OPERATOR_VERSIONED_TYPED_KERNEL_CLASS_NAME(kCpuExecutionProvider, kOnnxDomain, 1, 10,
                                                                            float, ArgMin)>,
      BuildKernelCreateInfo<ONNX_OPERATOR_VERSIONED_TYPED_KERNEL_CLASS_NAME(kCpuExecutionProvider, kOnnxDomain, 1, 10,
                                                                            int32_t, ArgMin)>,
      BuildKernelCreateInfo<ONNX_OPERATOR_KERNEL_CLASS_NAME(kCpuExecutionProvider, kOnnxDomain, 7, GRU)>,
      BuildKernelCreateInfo<ONNX_OPERATOR_KERNEL_CLASS_NAME(kCpuExecutionProvider, kOnnxDomain, 7, LSTM)>,
      BuildKernelCreateInfo<ONNX_OPERATOR_KERNEL_CLASS_NAME(kCpuExecutionProvider, kOnnxDomain, 7, RNN)>,
      BuildKernelCreateInfo<ONNX_OPERATOR_VERSIONED_KERNEL_CLASS_NAME(kCpuExecutionProvider, kOnnxDomain, 6, 12, Cast)>,
      BuildKernelCreateInfo<ONNX_OPERATOR_VERSIONED_KERNEL_CLASS_NAME(kCpuExecutionProvider, kOnnxDomain, 4, 10,
                                                                      Concat)>,
      BuildKernelCreateInfo<ONNX_OPERATOR_VERSIONED_KERNEL_CLASS_NAME(kCpuExecutionProvider, kOnnxDomain, 1, 10,
                                                                      Gather)>,
      BuildKernelCreateInfo<ONNX_OPERATOR_VERSIONED_KERNEL_CLASS_NAME(kCpuExecutionProvider, kOnnxDomain, 7, 9,
                                                                      Dropout)>,
      BuildKernelCreateInfo<ONNX_OPERATOR_VERSIONED_KERNEL_CLASS_NAME(kCpuExecutionProvider, kOnnxDomain, 1, 12,
                                                                      Identity)>,
      BuildKernelCreateInfo<ONNX_OPERATOR_VERSIONED_KERNEL_CLASS_NAME(kCpuExecutionProvider, kOnnxDomain, 2, 10, Pad)>,
      BuildKernelCreateInfo<ONNX_OPERATOR_VERSIONED_KERNEL_CLASS_NAME(kCpuExecutionProvider, kOnnxDomain, 1, 4,
                                                                      Reshape_1)>,
      BuildKernelCreateInfo<ONNX_OPERATOR_VERSIONED_KERNEL_CLASS_NAME(kCpuExecutionProvider, kOnnxDomain, 5, 12, Reshape)>,
      BuildKernelCreateInfo<ONNX_OPERATOR_VERSIONED_KERNEL_CLASS_NAME(kCpuExecutionProvider, kOnnxDomain, 1, 12, Shape)>,
      BuildKernelCreateInfo<ONNX_OPERATOR_VERSIONED_KERNEL_CLASS_NAME(kCpuExecutionProvider, kOnnxDomain, 1, 12, Size)>,
      BuildKernelCreateInfo<ONNX_OPERATOR_VERSIONED_KERNEL_CLASS_NAME(kCpuExecutionProvider, kOnnxDomain, 1, 9,
                                                                      Slice)>,
      BuildKernelCreateInfo<ONNX_OPERATOR_VERSIONED_KERNEL_CLASS_NAME(kCpuExecutionProvider, kOnnxDomain, 1, 12, SpaceToDepth)>,
      BuildKernelCreateInfo<ONNX_OPERATOR_VERSIONED_KERNEL_CLASS_NAME(kCpuExecutionProvider, kOnnxDomain, 1, 10,
                                                                      DepthToSpace)>,
      BuildKernelCreateInfo<ONNX_OPERATOR_VERSIONED_KERNEL_CLASS_NAME(kCpuExecutionProvider, kOnnxDomain, 2, 10,
                                                                      Split)>,
      BuildKernelCreateInfo<ONNX_OPERATOR_VERSIONED_KERNEL_CLASS_NAME(kCpuExecutionProvider, kOnnxDomain, 1, 10,
                                                                      Squeeze)>,
      BuildKernelCreateInfo<ONNX_OPERATOR_VERSIONED_KERNEL_CLASS_NAME(kCpuExecutionProvider, kOnnxDomain, 6, 12, Tile)>,
      BuildKernelCreateInfo<ONNX_OPERATOR_VERSIONED_KERNEL_CLASS_NAME(kCpuExecutionProvider, kOnnxDomain, 1, 12, Transpose)>,
      BuildKernelCreateInfo<ONNX_OPERATOR_VERSIONED_KERNEL_CLASS_NAME(kCpuExecutionProvider, kOnnxDomain, 1, 10,
                                                                      Unsqueeze)>,
      BuildKernelCreateInfo<ONNX_OPERATOR_VERSIONED_TYPED_KERNEL_CLASS_NAME(kCpuExecutionProvider, kOnnxDomain, 7, 9,
                                                                            float, Upsample)>,
      BuildKernelCreateInfo<ONNX_OPERATOR_VERSIONED_TYPED_KERNEL_CLASS_NAME(kCpuExecutionProvider, kOnnxDomain, 7, 9,
                                                                            int32_t, Upsample)>,
      BuildKernelCreateInfo<ONNX_OPERATOR_VERSIONED_TYPED_KERNEL_CLASS_NAME(kCpuExecutionProvider, kOnnxDomain, 7, 9,
                                                                            uint8_t, Upsample)>,
      BuildKernelCreateInfo<ONNX_OPERATOR_VERSIONED_TYPED_KERNEL_CLASS_NAME(kCpuExecutionProvider, kOnnxDomain, 8, 12, float,
                                                                            Expand)>,
      BuildKernelCreateInfo<ONNX_OPERATOR_VERSIONED_TYPED_KERNEL_CLASS_NAME(kCpuExecutionProvider, kOnnxDomain, 8, 12, double,
                                                                            Expand)>,
      BuildKernelCreateInfo<ONNX_OPERATOR_VERSIONED_TYPED_KERNEL_CLASS_NAME(kCpuExecutionProvider, kOnnxDomain, 8, 12, int8_t,
                                                                            Expand)>,
      BuildKernelCreateInfo<ONNX_OPERATOR_VERSIONED_TYPED_KERNEL_CLASS_NAME(kCpuExecutionProvider, kOnnxDomain, 8, 12, int16_t,
                                                                            Expand)>,
      BuildKernelCreateInfo<ONNX_OPERATOR_VERSIONED_TYPED_KERNEL_CLASS_NAME(kCpuExecutionProvider, kOnnxDomain, 8, 12, int32_t,
                                                                            Expand)>,
      BuildKernelCreateInfo<ONNX_OPERATOR_VERSIONED_TYPED_KERNEL_CLASS_NAME(kCpuExecutionProvider, kOnnxDomain, 8, 12, int64_t,
                                                                            Expand)>,
      BuildKernelCreateInfo<ONNX_OPERATOR_VERSIONED_TYPED_KERNEL_CLASS_NAME(kCpuExecutionProvider, kOnnxDomain, 8, 12, uint8_t,
                                                                            Expand)>,
      BuildKernelCreateInfo<ONNX_OPERATOR_VERSIONED_TYPED_KERNEL_CLASS_NAME(kCpuExecutionProvider, kOnnxDomain, 8, 12, uint16_t,
                                                                            Expand)>,
      BuildKernelCreateInfo<ONNX_OPERATOR_VERSIONED_TYPED_KERNEL_CLASS_NAME(kCpuExecutionProvider, kOnnxDomain, 8, 12, uint32_t,
                                                                            Expand)>,
      BuildKernelCreateInfo<ONNX_OPERATOR_VERSIONED_TYPED_KERNEL_CLASS_NAME(kCpuExecutionProvider, kOnnxDomain, 8, 12, uint64_t,
                                                                            Expand)>,
      BuildKernelCreateInfo<ONNX_OPERATOR_VERSIONED_TYPED_KERNEL_CLASS_NAME(kCpuExecutionProvider, kOnnxDomain, 8, 12, bool,
                                                                            Expand)>,
      BuildKernelCreateInfo<ONNX_OPERATOR_VERSIONED_TYPED_KERNEL_CLASS_NAME(kCpuExecutionProvider, kOnnxDomain, 8, 12, MLFloat16,
                                                                            Expand)>,
      BuildKernelCreateInfo<ONNX_OPERATOR_VERSIONED_KERNEL_CLASS_NAME(kCpuExecutionProvider, kOnnxDomain, 8, 8, Scan)>,
      BuildKernelCreateInfo<ONNX_OPERATOR_VERSIONED_KERNEL_CLASS_NAME(kCpuExecutionProvider, kOnnxDomain, 1, 10, If)>,
      BuildKernelCreateInfo<ONNX_OPERATOR_VERSIONED_KERNEL_CLASS_NAME(kCpuExecutionProvider, kOnnxDomain, 1, 10,
                                                                      Loop)>,

      // Opset 9
      BuildKernelCreateInfo<ONNX_OPERATOR_VERSIONED_KERNEL_CLASS_NAME(kCpuExecutionProvider, kOnnxDomain, 9, 10,
                                                                      Compress)>,
      BuildKernelCreateInfo<ONNX_OPERATOR_KERNEL_CLASS_NAME(kCpuExecutionProvider, kOnnxDomain, 9, ConstantOfShape)>,
      BuildKernelCreateInfo<ONNX_OPERATOR_VERSIONED_KERNEL_CLASS_NAME(kCpuExecutionProvider, kOnnxDomain, 9, 12,
                                                                      MeanVarianceNormalization)>,
      BuildKernelCreateInfo<ONNX_OPERATOR_VERSIONED_TYPED_KERNEL_CLASS_NAME(kCpuExecutionProvider, kOnnxDomain, 9, 12, int32_t,
                                                                            Greater)>,
      BuildKernelCreateInfo<ONNX_OPERATOR_VERSIONED_TYPED_KERNEL_CLASS_NAME(kCpuExecutionProvider, kOnnxDomain, 9, 12, int64_t,
                                                                            Greater)>,
      BuildKernelCreateInfo<ONNX_OPERATOR_VERSIONED_TYPED_KERNEL_CLASS_NAME(kCpuExecutionProvider, kOnnxDomain, 9, 12, int32_t,
                                                                            Less)>,
      BuildKernelCreateInfo<ONNX_OPERATOR_VERSIONED_TYPED_KERNEL_CLASS_NAME(kCpuExecutionProvider, kOnnxDomain, 9, 12, int64_t,
                                                                            Less)>,
      BuildKernelCreateInfo<ONNX_OPERATOR_KERNEL_CLASS_NAME(kCpuExecutionProvider, kOnnxDomain, 9, EyeLike)>,
      BuildKernelCreateInfo<ONNX_OPERATOR_VERSIONED_TYPED_KERNEL_CLASS_NAME(kCpuExecutionProvider, kOnnxDomain, 9, 12,
                                                                            float, IsNaN)>,
      BuildKernelCreateInfo<ONNX_OPERATOR_VERSIONED_TYPED_KERNEL_CLASS_NAME(kCpuExecutionProvider, kOnnxDomain, 9, 12,
                                                                            MLFloat16, IsNaN)>,
      BuildKernelCreateInfo<ONNX_OPERATOR_VERSIONED_KERNEL_CLASS_NAME(kCpuExecutionProvider, kOnnxDomain, 9, 12,
                                                                      Sign)>,
      BuildKernelCreateInfo<ONNX_OPERATOR_KERNEL_CLASS_NAME(kCpuExecutionProvider, kOnnxDomain, 9, Shrink)>,
      BuildKernelCreateInfo<ONNX_OPERATOR_VERSIONED_TYPED_KERNEL_CLASS_NAME(kCpuExecutionProvider, kOnnxDomain, 9, 12, float, Erf)>,
      BuildKernelCreateInfo<ONNX_OPERATOR_VERSIONED_TYPED_KERNEL_CLASS_NAME(kCpuExecutionProvider, kOnnxDomain, 9, 10,
                                                                            int64_t_int64_t_int64_t, OneHot)>,
      BuildKernelCreateInfo<ONNX_OPERATOR_VERSIONED_TYPED_KERNEL_CLASS_NAME(kCpuExecutionProvider, kOnnxDomain, 9, 10,
                                                                            float_int64_t_int64_t, OneHot)>,
      BuildKernelCreateInfo<ONNX_OPERATOR_VERSIONED_TYPED_KERNEL_CLASS_NAME(kCpuExecutionProvider, kOnnxDomain, 9, 10,
                                                                            int64_t_string_int64_t, OneHot)>,
      BuildKernelCreateInfo<ONNX_OPERATOR_VERSIONED_TYPED_KERNEL_CLASS_NAME(kCpuExecutionProvider, kOnnxDomain, 9, 10,
                                                                            float_string_int64_t, OneHot)>,
      BuildKernelCreateInfo<ONNX_OPERATOR_VERSIONED_TYPED_KERNEL_CLASS_NAME(kCpuExecutionProvider, kOnnxDomain, 9, 10,
                                                                            float_float_float, OneHot)>,
      BuildKernelCreateInfo<ONNX_OPERATOR_VERSIONED_TYPED_KERNEL_CLASS_NAME(kCpuExecutionProvider, kOnnxDomain, 9, 10,
                                                                            int64_t_int32_t_float, OneHot)>,
      BuildKernelCreateInfo<ONNX_OPERATOR_VERSIONED_TYPED_KERNEL_CLASS_NAME(kCpuExecutionProvider, kOnnxDomain, 9, 10,
                                                                            int64_t_float_int64_t, OneHot)>,
      BuildKernelCreateInfo<ONNX_OPERATOR_VERSIONED_TYPED_KERNEL_CLASS_NAME(kCpuExecutionProvider, kOnnxDomain, 9, 10,
                                                                            int32_t_float_int32_t, OneHot)>,
      BuildKernelCreateInfo<ONNX_OPERATOR_VERSIONED_TYPED_KERNEL_CLASS_NAME(kCpuExecutionProvider, kOnnxDomain, 9, 10,
                                                                            int32_t_float_float, OneHot)>,
      BuildKernelCreateInfo<ONNX_OPERATOR_VERSIONED_TYPED_KERNEL_CLASS_NAME(kCpuExecutionProvider, kOnnxDomain, 9, 10,
                                                                            int64_t_float_float, OneHot)>,
      BuildKernelCreateInfo<ONNX_OPERATOR_VERSIONED_TYPED_KERNEL_CLASS_NAME(kCpuExecutionProvider, kOnnxDomain, 9, 10,
                                                                            int64_t_float_int32_t, OneHot)>,
      BuildKernelCreateInfo<ONNX_OPERATOR_VERSIONED_KERNEL_CLASS_NAME(kCpuExecutionProvider, kOnnxDomain, 9, 10,
                                                                      MaxUnpool)>,
      BuildKernelCreateInfo<ONNX_OPERATOR_KERNEL_CLASS_NAME(kCpuExecutionProvider, kOnnxDomain, 9, Sinh)>,
      BuildKernelCreateInfo<ONNX_OPERATOR_KERNEL_CLASS_NAME(kCpuExecutionProvider, kOnnxDomain, 9, Cosh)>,
      BuildKernelCreateInfo<ONNX_OPERATOR_KERNEL_CLASS_NAME(kCpuExecutionProvider, kOnnxDomain, 9, Asinh)>,
      BuildKernelCreateInfo<ONNX_OPERATOR_KERNEL_CLASS_NAME(kCpuExecutionProvider, kOnnxDomain, 9, Acosh)>,
      BuildKernelCreateInfo<ONNX_OPERATOR_KERNEL_CLASS_NAME(kCpuExecutionProvider, kOnnxDomain, 9, Atanh)>,
      BuildKernelCreateInfo<ONNX_OPERATOR_VERSIONED_KERNEL_CLASS_NAME(kCpuExecutionProvider, kOnnxDomain, 9, 10,
                                                                      Scan)>,
      BuildKernelCreateInfo<ONNX_OPERATOR_VERSIONED_KERNEL_CLASS_NAME(kCpuExecutionProvider, kOnnxDomain, 9, 10,
                                                                      Scatter)>,
      BuildKernelCreateInfo<ONNX_OPERATOR_KERNEL_CLASS_NAME(kCpuExecutionProvider, kOnnxDomain, 9, TfIdfVectorizer)>,
      BuildKernelCreateInfo<ONNX_OPERATOR_VERSIONED_TYPED_KERNEL_CLASS_NAME(kCpuExecutionProvider, kOnnxDomain, 9, 12,
                                                                            bool, NonZero)>,
      BuildKernelCreateInfo<ONNX_OPERATOR_VERSIONED_TYPED_KERNEL_CLASS_NAME(kCpuExecutionProvider, kOnnxDomain, 9, 12,
                                                                            float, NonZero)>,
      BuildKernelCreateInfo<ONNX_OPERATOR_VERSIONED_TYPED_KERNEL_CLASS_NAME(kCpuExecutionProvider, kOnnxDomain, 9, 12,
                                                                            int32_t, NonZero)>,
      BuildKernelCreateInfo<ONNX_OPERATOR_VERSIONED_TYPED_KERNEL_CLASS_NAME(kCpuExecutionProvider, kOnnxDomain, 9, 12,
                                                                            int64_t, NonZero)>,
      BuildKernelCreateInfo<ONNX_OPERATOR_VERSIONED_TYPED_KERNEL_CLASS_NAME(kCpuExecutionProvider, kOnnxDomain, 9, 12,
                                                                            uint8_t, NonZero)>,
      BuildKernelCreateInfo<ONNX_OPERATOR_TYPED_KERNEL_CLASS_NAME(kCpuExecutionProvider, kOnnxDomain, 9, string,
                                                                  Where)>,
      BuildKernelCreateInfo<ONNX_OPERATOR_TYPED_KERNEL_CLASS_NAME(kCpuExecutionProvider, kOnnxDomain, 9, float,
                                                                  Where)>,
      BuildKernelCreateInfo<ONNX_OPERATOR_TYPED_KERNEL_CLASS_NAME(kCpuExecutionProvider, kOnnxDomain, 9, int32_t,
                                                                  Where)>,
      BuildKernelCreateInfo<ONNX_OPERATOR_TYPED_KERNEL_CLASS_NAME(kCpuExecutionProvider, kOnnxDomain, 9, int64_t,
                                                                  Where)>,
      BuildKernelCreateInfo<ONNX_OPERATOR_TYPED_KERNEL_CLASS_NAME(kCpuExecutionProvider, kOnnxDomain, 9, uint8_t,
                                                                  Where)>,
      BuildKernelCreateInfo<ONNX_OPERATOR_VERSIONED_KERNEL_CLASS_NAME(kCpuExecutionProvider, kOnnxDomain, 9, 10,
                                                                      Flatten)>,
      BuildKernelCreateInfo<ONNX_OPERATOR_VERSIONED_KERNEL_CLASS_NAME(kCpuExecutionProvider, kOnnxDomain, 9, 10,
                                                                      Gemm)>,
      BuildKernelCreateInfo<ONNX_OPERATOR_VERSIONED_TYPED_KERNEL_CLASS_NAME(kCpuExecutionProvider, kOnnxDomain, 9, 12, float,
                                                                            MatMul)>,
      BuildKernelCreateInfo<ONNX_OPERATOR_VERSIONED_TYPED_KERNEL_CLASS_NAME(kCpuExecutionProvider, kOnnxDomain, 9, 12, double,
                                                                            MatMul)>,
      BuildKernelCreateInfo<ONNX_OPERATOR_VERSIONED_TYPED_KERNEL_CLASS_NAME(kCpuExecutionProvider, kOnnxDomain, 9, 12, int32_t,
                                                                            MatMul)>,
      BuildKernelCreateInfo<ONNX_OPERATOR_VERSIONED_TYPED_KERNEL_CLASS_NAME(kCpuExecutionProvider, kOnnxDomain, 9, 12, int64_t,
                                                                            MatMul)>,

      // Opset 10
      BuildKernelCreateInfo<ONNX_OPERATOR_KERNEL_CLASS_NAME(kCpuExecutionProvider, kOnnxDomain, 10, StringNormalizer)>,
      BuildKernelCreateInfo<ONNX_OPERATOR_VERSIONED_KERNEL_CLASS_NAME(kCpuExecutionProvider, kOnnxDomain, 10, 10,
                                                                      TopK)>,
      BuildKernelCreateInfo<ONNX_OPERATOR_VERSIONED_KERNEL_CLASS_NAME(kCpuExecutionProvider, kOnnxDomain, 10, 10,
                                                                      AveragePool)>,
      BuildKernelCreateInfo<ONNX_OPERATOR_VERSIONED_KERNEL_CLASS_NAME(kCpuExecutionProvider, kOnnxDomain, 10, 12, Mod)>,
      BuildKernelCreateInfo<ONNX_OPERATOR_VERSIONED_TYPED_KERNEL_CLASS_NAME(kCpuExecutionProvider, kOnnxDomain, 10, 10,
                                                                            float, Resize)>,
      BuildKernelCreateInfo<ONNX_OPERATOR_VERSIONED_TYPED_KERNEL_CLASS_NAME(kCpuExecutionProvider, kOnnxDomain, 10, 10,
                                                                            int32_t, Resize)>,
      BuildKernelCreateInfo<ONNX_OPERATOR_VERSIONED_TYPED_KERNEL_CLASS_NAME(kCpuExecutionProvider, kOnnxDomain, 10, 10,
                                                                            uint8_t, Resize)>,
      BuildKernelCreateInfo<ONNX_OPERATOR_KERNEL_CLASS_NAME(kCpuExecutionProvider, kOnnxDomain, 10, ThresholdedRelu)>,
      BuildKernelCreateInfo<ONNX_OPERATOR_VERSIONED_TYPED_KERNEL_CLASS_NAME(kCpuExecutionProvider, kOnnxDomain, 10, 12, uint8_t,
                                                                            DequantizeLinear)>,
      BuildKernelCreateInfo<ONNX_OPERATOR_VERSIONED_TYPED_KERNEL_CLASS_NAME(kCpuExecutionProvider, kOnnxDomain, 10, 12, int8_t,
                                                                            DequantizeLinear)>,
      BuildKernelCreateInfo<ONNX_OPERATOR_VERSIONED_TYPED_KERNEL_CLASS_NAME(kCpuExecutionProvider, kOnnxDomain, 10, 12, uint8_t,
                                                                            QuantizeLinear)>,
      BuildKernelCreateInfo<ONNX_OPERATOR_VERSIONED_TYPED_KERNEL_CLASS_NAME(kCpuExecutionProvider, kOnnxDomain, 10, 12, int8_t,
                                                                            QuantizeLinear)>,
      BuildKernelCreateInfo<ONNX_OPERATOR_KERNEL_CLASS_NAME(kCpuExecutionProvider, kOnnxDomain, 10, QLinearMatMul)>,
      BuildKernelCreateInfo<ONNX_OPERATOR_TYPED_KERNEL_CLASS_NAME(kCpuExecutionProvider, kOnnxDomain, 10, uint8_t,
                                                                  MatMulInteger)>,
      BuildKernelCreateInfo<ONNX_OPERATOR_KERNEL_CLASS_NAME(kCpuExecutionProvider, kOnnxDomain, 10, ConvInteger)>,
      BuildKernelCreateInfo<ONNX_OPERATOR_KERNEL_CLASS_NAME(kCpuExecutionProvider, kOnnxDomain, 10, QLinearConv)>,
      BuildKernelCreateInfo<ONNX_OPERATOR_VERSIONED_KERNEL_CLASS_NAME(kCpuExecutionProvider, kOnnxDomain, 10, 10,
                                                                      Slice)>,
      BuildKernelCreateInfo<ONNX_OPERATOR_VERSIONED_KERNEL_CLASS_NAME(kCpuExecutionProvider, kOnnxDomain, 10, 11,
                                                                      Dropout)>,
      BuildKernelCreateInfo<ONNX_OPERATOR_VERSIONED_KERNEL_CLASS_NAME(kCpuExecutionProvider, kOnnxDomain, 10, 10,
                                                                      NonMaxSuppression)>,
      BuildKernelCreateInfo<ONNX_OPERATOR_KERNEL_CLASS_NAME(kCpuExecutionProvider, kOnnxDomain, 10, IsInf)>,
      BuildKernelCreateInfo<ONNX_OPERATOR_TYPED_KERNEL_CLASS_NAME(kCpuExecutionProvider, kOnnxDomain, 10, float,
                                                                  RoiAlign)>,
      BuildKernelCreateInfo<ONNX_OPERATOR_TYPED_KERNEL_CLASS_NAME(kCpuExecutionProvider, kOnnxDomain, 10, double,
                                                                  RoiAlign)>,
      BuildKernelCreateInfo<ONNX_OPERATOR_KERNEL_CLASS_NAME(kCpuExecutionProvider, kOnnxDomain, 10, ReverseSequence)>,

      //opset 11
      BuildKernelCreateInfo<ONNX_OPERATOR_VERSIONED_KERNEL_CLASS_NAME(kCpuExecutionProvider, kOnnxDomain, 11, 11,
                                                                      Clip)>,

      BuildKernelCreateInfo<ONNX_OPERATOR_TYPED_KERNEL_CLASS_NAME(kCpuExecutionProvider, kOnnxDomain, 11, float,
                                                                  CumSum)>,
      BuildKernelCreateInfo<ONNX_OPERATOR_TYPED_KERNEL_CLASS_NAME(kCpuExecutionProvider, kOnnxDomain, 11, double,
                                                                  CumSum)>,
      BuildKernelCreateInfo<ONNX_OPERATOR_TYPED_KERNEL_CLASS_NAME(kCpuExecutionProvider, kOnnxDomain, 11, int32_t,
                                                                  CumSum)>,
      BuildKernelCreateInfo<ONNX_OPERATOR_TYPED_KERNEL_CLASS_NAME(kCpuExecutionProvider, kOnnxDomain, 11, int64_t,
                                                                  CumSum)>,
      BuildKernelCreateInfo<ONNX_OPERATOR_TYPED_KERNEL_CLASS_NAME(kCpuExecutionProvider, kOnnxDomain, 11, float,
                                                                  Round)>,
      BuildKernelCreateInfo<ONNX_OPERATOR_TYPED_KERNEL_CLASS_NAME(kCpuExecutionProvider, kOnnxDomain, 11, double,
                                                                  Round)>,
      BuildKernelCreateInfo<ONNX_OPERATOR_TYPED_KERNEL_CLASS_NAME(kCpuExecutionProvider, kOnnxDomain, 11, MLFloat16,
                                                                  Round)>,
      BuildKernelCreateInfo<ONNX_OPERATOR_TYPED_KERNEL_CLASS_NAME(kCpuExecutionProvider, kOnnxDomain, 11, uint8_t,
                                                                  DynamicQuantizeLinear)>,
      BuildKernelCreateInfo<ONNX_OPERATOR_VERSIONED_TYPED_KERNEL_CLASS_NAME(kCpuExecutionProvider, kOnnxDomain, 11, 12,
                                                                            float, ArgMax)>,
      BuildKernelCreateInfo<ONNX_OPERATOR_VERSIONED_TYPED_KERNEL_CLASS_NAME(kCpuExecutionProvider, kOnnxDomain, 11, 12,
                                                                            double, ArgMax)>,
      BuildKernelCreateInfo<ONNX_OPERATOR_VERSIONED_TYPED_KERNEL_CLASS_NAME(kCpuExecutionProvider, kOnnxDomain, 11, 12,
                                                                            int32_t, ArgMax)>,
      BuildKernelCreateInfo<ONNX_OPERATOR_VERSIONED_TYPED_KERNEL_CLASS_NAME(kCpuExecutionProvider, kOnnxDomain, 11, 12,
                                                                            float, ArgMin)>,
      BuildKernelCreateInfo<ONNX_OPERATOR_VERSIONED_TYPED_KERNEL_CLASS_NAME(kCpuExecutionProvider, kOnnxDomain, 11, 12,
                                                                            int32_t, ArgMin)>,
      BuildKernelCreateInfo<ONNX_OPERATOR_KERNEL_CLASS_NAME(kCpuExecutionProvider, kOnnxDomain, 11, Hardmax)>,
      BuildKernelCreateInfo<ONNX_OPERATOR_TYPED_KERNEL_CLASS_NAME(kCpuExecutionProvider, kOnnxDomain, 11, float,
                                                                  LogSoftmax)>,
      BuildKernelCreateInfo<ONNX_OPERATOR_TYPED_KERNEL_CLASS_NAME(kCpuExecutionProvider, kOnnxDomain, 11, double,
                                                                  LogSoftmax)>,
      BuildKernelCreateInfo<ONNX_OPERATOR_TYPED_KERNEL_CLASS_NAME(kCpuExecutionProvider, kOnnxDomain, 11, double,
                                                                  Softmax)>,
      BuildKernelCreateInfo<ONNX_OPERATOR_TYPED_KERNEL_CLASS_NAME(kCpuExecutionProvider, kOnnxDomain, 11, float,
                                                                  Softmax)>,
      BuildKernelCreateInfo<ONNX_OPERATOR_KERNEL_CLASS_NAME(kCpuExecutionProvider, kOnnxDomain, 11, Loop)>,
      BuildKernelCreateInfo<ONNX_OPERATOR_VERSIONED_KERNEL_CLASS_NAME(kCpuExecutionProvider, kOnnxDomain, 11, 12, DepthToSpace)>,
      BuildKernelCreateInfo<ONNX_OPERATOR_KERNEL_CLASS_NAME(kCpuExecutionProvider, kOnnxDomain, 11, Scan)>,
      BuildKernelCreateInfo<ONNX_OPERATOR_VERSIONED_KERNEL_CLASS_NAME(kCpuExecutionProvider, kOnnxDomain, 11, 12, Flatten)>,
      BuildKernelCreateInfo<ONNX_OPERATOR_KERNEL_CLASS_NAME(kCpuExecutionProvider, kOnnxDomain, 11, Compress)>,
      BuildKernelCreateInfo<ONNX_OPERATOR_VERSIONED_KERNEL_CLASS_NAME(kCpuExecutionProvider, kOnnxDomain, 11, 12, Concat)>,
      BuildKernelCreateInfo<ONNX_OPERATOR_VERSIONED_KERNEL_CLASS_NAME(kCpuExecutionProvider, kOnnxDomain, 11, 12, Gather)>,
      BuildKernelCreateInfo<ONNX_OPERATOR_VERSIONED_KERNEL_CLASS_NAME(kCpuExecutionProvider, kOnnxDomain, 11, 12, Slice)>,
      BuildKernelCreateInfo<ONNX_OPERATOR_KERNEL_CLASS_NAME(kCpuExecutionProvider, kOnnxDomain, 11, Split)>,
      BuildKernelCreateInfo<ONNX_OPERATOR_KERNEL_CLASS_NAME(kCpuExecutionProvider, kOnnxDomain, 11, Squeeze)>,
      BuildKernelCreateInfo<ONNX_OPERATOR_VERSIONED_KERNEL_CLASS_NAME(kCpuExecutionProvider, kOnnxDomain, 11, 12,
                                                                      Unsqueeze)>,
      BuildKernelCreateInfo<ONNX_OPERATOR_KERNEL_CLASS_NAME(kCpuExecutionProvider, kOnnxDomain, 11, Det)>,
      BuildKernelCreateInfo<ONNX_OPERATOR_VERSIONED_KERNEL_CLASS_NAME(kCpuExecutionProvider, kOnnxDomain, 11, 12, ScatterElements)>,
      BuildKernelCreateInfo<ONNX_OPERATOR_KERNEL_CLASS_NAME(kCpuExecutionProvider, kOnnxDomain, 11,
                                                            NonMaxSuppression)>,
      BuildKernelCreateInfo<ONNX_OPERATOR_KERNEL_CLASS_NAME(kCpuExecutionProvider, kOnnxDomain, 11, AveragePool)>,
      BuildKernelCreateInfo<ONNX_OPERATOR_KERNEL_CLASS_NAME(kCpuExecutionProvider, kOnnxDomain, 11, MaxUnpool)>,
      BuildKernelCreateInfo<ONNX_OPERATOR_KERNEL_CLASS_NAME(kCpuExecutionProvider, kOnnxDomain, 11, LpPool)>,
      BuildKernelCreateInfo<ONNX_OPERATOR_KERNEL_CLASS_NAME(kCpuExecutionProvider, kOnnxDomain, 11, Conv)>,
      BuildKernelCreateInfo<ONNX_OPERATOR_KERNEL_CLASS_NAME(kCpuExecutionProvider, kOnnxDomain, 11, ConvTranspose)>,
      BuildKernelCreateInfo<ONNX_OPERATOR_KERNEL_CLASS_NAME(kCpuExecutionProvider, kOnnxDomain, 11, If)>,
      BuildKernelCreateInfo<ONNX_OPERATOR_KERNEL_CLASS_NAME(kCpuExecutionProvider, kOnnxDomain, 11, SequenceLength)>,
      BuildKernelCreateInfo<ONNX_OPERATOR_KERNEL_CLASS_NAME(kCpuExecutionProvider, kOnnxDomain, 11, SequenceAt)>,
      BuildKernelCreateInfo<ONNX_OPERATOR_KERNEL_CLASS_NAME(kCpuExecutionProvider, kOnnxDomain, 11, SequenceEmpty)>,
      BuildKernelCreateInfo<ONNX_OPERATOR_KERNEL_CLASS_NAME(kCpuExecutionProvider, kOnnxDomain, 11, SequenceInsert)>,
      BuildKernelCreateInfo<ONNX_OPERATOR_KERNEL_CLASS_NAME(kCpuExecutionProvider, kOnnxDomain, 11, SequenceErase)>,
      BuildKernelCreateInfo<ONNX_OPERATOR_KERNEL_CLASS_NAME(kCpuExecutionProvider, kOnnxDomain, 11,
                                                            SequenceConstruct)>,
      BuildKernelCreateInfo<ONNX_OPERATOR_KERNEL_CLASS_NAME(kCpuExecutionProvider, kOnnxDomain, 11,
                                                            ConcatFromSequence)>,
      BuildKernelCreateInfo<ONNX_OPERATOR_KERNEL_CLASS_NAME(kCpuExecutionProvider, kOnnxDomain, 11, SplitToSequence)>,
      BuildKernelCreateInfo<ONNX_OPERATOR_VERSIONED_KERNEL_CLASS_NAME(kCpuExecutionProvider, kOnnxDomain, 11, 12, ScatterND)>,
      BuildKernelCreateInfo<ONNX_OPERATOR_VERSIONED_KERNEL_CLASS_NAME(kCpuExecutionProvider, kOnnxDomain, 11, 12, Gemm)>,
      BuildKernelCreateInfo<ONNX_OPERATOR_VERSIONED_KERNEL_CLASS_NAME(kCpuExecutionProvider, kOnnxDomain, 11, 12, GatherElements)>,
      BuildKernelCreateInfo<ONNX_OPERATOR_TYPED_KERNEL_CLASS_NAME(kCpuExecutionProvider, kOnnxDomain, 11, uint8_t,
                                                                  BitShift)>,
      BuildKernelCreateInfo<ONNX_OPERATOR_TYPED_KERNEL_CLASS_NAME(kCpuExecutionProvider, kOnnxDomain, 11, uint32_t,
                                                                  BitShift)>,
      BuildKernelCreateInfo<ONNX_OPERATOR_TYPED_KERNEL_CLASS_NAME(kCpuExecutionProvider, kOnnxDomain, 11, uint64_t,
                                                                  BitShift)>,
      BuildKernelCreateInfo<ONNX_OPERATOR_VERSIONED_KERNEL_CLASS_NAME(kCpuExecutionProvider, kOnnxDomain, 11, 12, Pad)>,
      BuildKernelCreateInfo<ONNX_OPERATOR_VERSIONED_KERNEL_CLASS_NAME(kCpuExecutionProvider, kOnnxDomain, 11, 11,
                                                                      GatherND)>,
      BuildKernelCreateInfo<ONNX_OPERATOR_KERNEL_CLASS_NAME(kCpuExecutionProvider, kOnnxDomain, 11, Range)>,
      BuildKernelCreateInfo<ONNX_OPERATOR_KERNEL_CLASS_NAME(kCpuExecutionProvider, kOnnxDomain, 11, Unique)>,
      BuildKernelCreateInfo<ONNX_OPERATOR_TYPED_KERNEL_CLASS_NAME(kCpuExecutionProvider, kOnnxDomain, 11, float,
                                                                  TopK)>,
      BuildKernelCreateInfo<ONNX_OPERATOR_TYPED_KERNEL_CLASS_NAME(kCpuExecutionProvider, kOnnxDomain, 11, int64_t,
                                                                  TopK)>,
      BuildKernelCreateInfo<ONNX_OPERATOR_TYPED_KERNEL_CLASS_NAME(kCpuExecutionProvider, kOnnxDomain, 11,
                                                                  int64_t_int64_t_int64_t, OneHot)>,
      BuildKernelCreateInfo<ONNX_OPERATOR_TYPED_KERNEL_CLASS_NAME(kCpuExecutionProvider, kOnnxDomain, 11,
                                                                  float_int64_t_int64_t, OneHot)>,
      BuildKernelCreateInfo<ONNX_OPERATOR_TYPED_KERNEL_CLASS_NAME(kCpuExecutionProvider, kOnnxDomain, 11,
                                                                  int64_t_string_int64_t, OneHot)>,
      BuildKernelCreateInfo<ONNX_OPERATOR_TYPED_KERNEL_CLASS_NAME(kCpuExecutionProvider, kOnnxDomain, 11,
                                                                  float_string_int64_t, OneHot)>,
      BuildKernelCreateInfo<ONNX_OPERATOR_TYPED_KERNEL_CLASS_NAME(kCpuExecutionProvider, kOnnxDomain, 11,
                                                                  float_float_float, OneHot)>,
      BuildKernelCreateInfo<ONNX_OPERATOR_TYPED_KERNEL_CLASS_NAME(kCpuExecutionProvider, kOnnxDomain, 11,
                                                                  int64_t_int32_t_float, OneHot)>,
      BuildKernelCreateInfo<ONNX_OPERATOR_TYPED_KERNEL_CLASS_NAME(kCpuExecutionProvider, kOnnxDomain, 11,
                                                                  int64_t_float_int64_t, OneHot)>,
      BuildKernelCreateInfo<ONNX_OPERATOR_TYPED_KERNEL_CLASS_NAME(kCpuExecutionProvider, kOnnxDomain, 11,
                                                                  int32_t_float_int32_t, OneHot)>,
      BuildKernelCreateInfo<ONNX_OPERATOR_TYPED_KERNEL_CLASS_NAME(kCpuExecutionProvider, kOnnxDomain, 11,
                                                                  int32_t_float_float, OneHot)>,
      BuildKernelCreateInfo<ONNX_OPERATOR_TYPED_KERNEL_CLASS_NAME(kCpuExecutionProvider, kOnnxDomain, 11,
                                                                  int64_t_float_float, OneHot)>,
      BuildKernelCreateInfo<ONNX_OPERATOR_TYPED_KERNEL_CLASS_NAME(kCpuExecutionProvider, kOnnxDomain, 11,
                                                                  int64_t_float_int32_t, OneHot)>,
      BuildKernelCreateInfo<ONNX_OPERATOR_TYPED_KERNEL_CLASS_NAME(kCpuExecutionProvider, kOnnxDomain, 11,
                                                                  float, Resize)>,
      BuildKernelCreateInfo<ONNX_OPERATOR_TYPED_KERNEL_CLASS_NAME(kCpuExecutionProvider, kOnnxDomain, 11,
                                                                  int32_t, Resize)>,
      BuildKernelCreateInfo<ONNX_OPERATOR_TYPED_KERNEL_CLASS_NAME(kCpuExecutionProvider, kOnnxDomain, 11,
                                                                  uint8_t, Resize)>,
      BuildKernelCreateInfo<ONNX_OPERATOR_VERSIONED_TYPED_KERNEL_CLASS_NAME(kCpuExecutionProvider, kOnnxDomain, 11, 11,
                                                                            float, ReduceMin)>,
      BuildKernelCreateInfo<ONNX_OPERATOR_VERSIONED_TYPED_KERNEL_CLASS_NAME(kCpuExecutionProvider, kOnnxDomain, 11, 11,
                                                                            int32_t, ReduceMin)>,
      BuildKernelCreateInfo<ONNX_OPERATOR_VERSIONED_TYPED_KERNEL_CLASS_NAME(kCpuExecutionProvider, kOnnxDomain, 11, 11,
                                                                            int64_t, ReduceMin)>,
      BuildKernelCreateInfo<ONNX_OPERATOR_VERSIONED_TYPED_KERNEL_CLASS_NAME(kCpuExecutionProvider, kOnnxDomain, 11, 11,
                                                                            float, ReduceMax)>,
      BuildKernelCreateInfo<ONNX_OPERATOR_VERSIONED_TYPED_KERNEL_CLASS_NAME(kCpuExecutionProvider, kOnnxDomain, 11, 11,
                                                                            int32_t, ReduceMax)>,
      BuildKernelCreateInfo<ONNX_OPERATOR_VERSIONED_TYPED_KERNEL_CLASS_NAME(kCpuExecutionProvider, kOnnxDomain, 11, 11,
                                                                            int64_t, ReduceMax)>,
      BuildKernelCreateInfo<ONNX_OPERATOR_VERSIONED_TYPED_KERNEL_CLASS_NAME(kCpuExecutionProvider, kOnnxDomain, 11, 12,
                                                                            float, ReduceL1)>,
      BuildKernelCreateInfo<ONNX_OPERATOR_VERSIONED_TYPED_KERNEL_CLASS_NAME(kCpuExecutionProvider, kOnnxDomain, 11, 12,
                                                                            int32_t, ReduceL1)>,
      BuildKernelCreateInfo<ONNX_OPERATOR_VERSIONED_TYPED_KERNEL_CLASS_NAME(kCpuExecutionProvider, kOnnxDomain, 11, 12,
                                                                            float, ReduceL2)>,
      BuildKernelCreateInfo<ONNX_OPERATOR_VERSIONED_TYPED_KERNEL_CLASS_NAME(kCpuExecutionProvider, kOnnxDomain, 11, 12,
                                                                            int32_t, ReduceL2)>,
      BuildKernelCreateInfo<ONNX_OPERATOR_VERSIONED_TYPED_KERNEL_CLASS_NAME(kCpuExecutionProvider, kOnnxDomain, 11, 12,
                                                                            float, ReduceLogSum)>,
      BuildKernelCreateInfo<ONNX_OPERATOR_VERSIONED_TYPED_KERNEL_CLASS_NAME(kCpuExecutionProvider, kOnnxDomain, 11, 12,
                                                                            int32_t, ReduceLogSum)>,
      BuildKernelCreateInfo<ONNX_OPERATOR_VERSIONED_TYPED_KERNEL_CLASS_NAME(kCpuExecutionProvider, kOnnxDomain, 11, 12,
                                                                            float, ReduceLogSumExp)>,
      BuildKernelCreateInfo<ONNX_OPERATOR_VERSIONED_TYPED_KERNEL_CLASS_NAME(kCpuExecutionProvider, kOnnxDomain, 11, 12,
                                                                            int32_t, ReduceLogSumExp)>,
      BuildKernelCreateInfo<ONNX_OPERATOR_VERSIONED_TYPED_KERNEL_CLASS_NAME(kCpuExecutionProvider, kOnnxDomain, 11, 12,
                                                                            float, ReduceMean)>,
      BuildKernelCreateInfo<ONNX_OPERATOR_VERSIONED_TYPED_KERNEL_CLASS_NAME(kCpuExecutionProvider, kOnnxDomain, 11, 12,
                                                                            int32_t, ReduceMean)>,
      BuildKernelCreateInfo<ONNX_OPERATOR_VERSIONED_TYPED_KERNEL_CLASS_NAME(kCpuExecutionProvider, kOnnxDomain, 11, 12,
                                                                            float, ReduceProd)>,
      BuildKernelCreateInfo<ONNX_OPERATOR_VERSIONED_TYPED_KERNEL_CLASS_NAME(kCpuExecutionProvider, kOnnxDomain, 11, 12,
                                                                            int32_t, ReduceProd)>,
      BuildKernelCreateInfo<ONNX_OPERATOR_VERSIONED_TYPED_KERNEL_CLASS_NAME(kCpuExecutionProvider, kOnnxDomain, 11, 12,
                                                                            int64_t, ReduceProd)>,
      BuildKernelCreateInfo<ONNX_OPERATOR_TYPED_KERNEL_CLASS_NAME(kCpuExecutionProvider, kOnnxDomain, 11, float,
                                                                  ReduceSum)>,
      BuildKernelCreateInfo<ONNX_OPERATOR_TYPED_KERNEL_CLASS_NAME(kCpuExecutionProvider, kOnnxDomain, 11, int32_t,
                                                                  ReduceSum)>,
      BuildKernelCreateInfo<ONNX_OPERATOR_TYPED_KERNEL_CLASS_NAME(kCpuExecutionProvider, kOnnxDomain, 11, double,
                                                                  ReduceSum)>,
      BuildKernelCreateInfo<ONNX_OPERATOR_TYPED_KERNEL_CLASS_NAME(kCpuExecutionProvider, kOnnxDomain, 11, int64_t,
                                                                  ReduceSum)>,
      BuildKernelCreateInfo<ONNX_OPERATOR_VERSIONED_TYPED_KERNEL_CLASS_NAME(kCpuExecutionProvider, kOnnxDomain, 11, 12,
                                                                            float, ReduceSumSquare)>,
      BuildKernelCreateInfo<ONNX_OPERATOR_VERSIONED_TYPED_KERNEL_CLASS_NAME(kCpuExecutionProvider, kOnnxDomain, 11, 12,
                                                                            int32_t, ReduceSumSquare)>,
      BuildKernelCreateInfo<ONNX_OPERATOR_VERSIONED_TYPED_KERNEL_CLASS_NAME(kCpuExecutionProvider, kOnnxDomain, 11, 12,
                                                                            double, ReduceSumSquare)>,

      // OpSet 12
      BuildKernelCreateInfo<ONNX_OPERATOR_VERSIONED_KERNEL_CLASS_NAME(kCpuExecutionProvider, kOnnxDomain, 12, 12, Clip)>,

      BuildKernelCreateInfo<ONNX_OPERATOR_VERSIONED_KERNEL_CLASS_NAME(kCpuExecutionProvider, kOnnxDomain, 12, 12, Min)>,

      BuildKernelCreateInfo<ONNX_OPERATOR_VERSIONED_KERNEL_CLASS_NAME(kCpuExecutionProvider, kOnnxDomain, 12, 12, Max)>,

      BuildKernelCreateInfo<ONNX_OPERATOR_VERSIONED_KERNEL_CLASS_NAME(kCpuExecutionProvider, kOnnxDomain, 12, 12, Pow)>,

      BuildKernelCreateInfo<ONNX_OPERATOR_KERNEL_CLASS_NAME(kCpuExecutionProvider, kOnnxDomain, 12, MaxPool)>,

      BuildKernelCreateInfo<ONNX_OPERATOR_VERSIONED_TYPED_KERNEL_CLASS_NAME(kCpuExecutionProvider, kOnnxDomain, 12, 12,
                                                                            float, ReduceMax)>,
      BuildKernelCreateInfo<ONNX_OPERATOR_VERSIONED_TYPED_KERNEL_CLASS_NAME(kCpuExecutionProvider, kOnnxDomain, 12, 12,
                                                                            int32_t, ReduceMax)>,
      BuildKernelCreateInfo<ONNX_OPERATOR_VERSIONED_TYPED_KERNEL_CLASS_NAME(kCpuExecutionProvider, kOnnxDomain, 12, 12,
                                                                            int64_t, ReduceMax)>,
      BuildKernelCreateInfo<ONNX_OPERATOR_VERSIONED_TYPED_KERNEL_CLASS_NAME(kCpuExecutionProvider, kOnnxDomain, 12, 12,
                                                                            int8_t, ReduceMax)>,
      BuildKernelCreateInfo<ONNX_OPERATOR_VERSIONED_TYPED_KERNEL_CLASS_NAME(kCpuExecutionProvider, kOnnxDomain, 12, 12,
                                                                            uint8_t, ReduceMax)>,

<<<<<<< HEAD
      BuildKernelCreateInfo<ONNX_OPERATOR_VERSIONED_TYPED_KERNEL_CLASS_NAME(kCpuExecutionProvider, kOnnxDomain, 12, 12,
                                                                            float, ReduceMin)>,
      BuildKernelCreateInfo<ONNX_OPERATOR_VERSIONED_TYPED_KERNEL_CLASS_NAME(kCpuExecutionProvider, kOnnxDomain, 12, 12,
                                                                            int32_t, ReduceMin)>,
      BuildKernelCreateInfo<ONNX_OPERATOR_VERSIONED_TYPED_KERNEL_CLASS_NAME(kCpuExecutionProvider, kOnnxDomain, 12, 12,
                                                                            int64_t, ReduceMin)>,
      BuildKernelCreateInfo<ONNX_OPERATOR_VERSIONED_TYPED_KERNEL_CLASS_NAME(kCpuExecutionProvider, kOnnxDomain, 12, 12,
                                                                            int8_t, ReduceMin)>,
      BuildKernelCreateInfo<ONNX_OPERATOR_VERSIONED_TYPED_KERNEL_CLASS_NAME(kCpuExecutionProvider, kOnnxDomain, 12, 12,
                                                                            uint8_t, ReduceMin)>,
      BuildKernelCreateInfo<ONNX_OPERATOR_KERNEL_CLASS_NAME(kCpuExecutionProvider, kOnnxDomain, 12, GatherND)>,
=======
      BuildKernelCreateInfo<ONNX_OPERATOR_TYPED_KERNEL_CLASS_NAME(kCpuExecutionProvider, kOnnxDomain, 12, float,
                                                                  ReduceMin)>,
      BuildKernelCreateInfo<ONNX_OPERATOR_TYPED_KERNEL_CLASS_NAME(kCpuExecutionProvider, kOnnxDomain, 12, int32_t,
                                                                  ReduceMin)>,
      BuildKernelCreateInfo<ONNX_OPERATOR_TYPED_KERNEL_CLASS_NAME(kCpuExecutionProvider, kOnnxDomain, 12, int64_t,
                                                                  ReduceMin)>,
      BuildKernelCreateInfo<ONNX_OPERATOR_TYPED_KERNEL_CLASS_NAME(kCpuExecutionProvider, kOnnxDomain, 12, int8_t,
                                                                  ReduceMin)>,
      BuildKernelCreateInfo<ONNX_OPERATOR_TYPED_KERNEL_CLASS_NAME(kCpuExecutionProvider, kOnnxDomain, 12, uint8_t,
                                                                  ReduceMin)>,
      BuildKernelCreateInfo<ONNX_OPERATOR_VERSIONED_KERNEL_CLASS_NAME(kCpuExecutionProvider, kOnnxDomain, 12, 12,
                                                                      GatherND)>,
>>>>>>> ad94a1dd
      BuildKernelCreateInfo<ONNX_OPERATOR_KERNEL_CLASS_NAME(kCpuExecutionProvider, kOnnxDomain, 12, Einsum)>,

      BuildKernelCreateInfo<ONNX_OPERATOR_KERNEL_CLASS_NAME(kCpuExecutionProvider, kOnnxDomain, 13, Unsqueeze)>,
      BuildKernelCreateInfo<ONNX_OPERATOR_TYPED_KERNEL_CLASS_NAME(kCpuExecutionProvider, kOnnxDomain, 13, float,
                                                                  Expand)>,
      BuildKernelCreateInfo<ONNX_OPERATOR_TYPED_KERNEL_CLASS_NAME(kCpuExecutionProvider, kOnnxDomain, 13, double,
                                                                  Expand)>,
      BuildKernelCreateInfo<ONNX_OPERATOR_TYPED_KERNEL_CLASS_NAME(kCpuExecutionProvider, kOnnxDomain, 13, int8_t,
                                                                  Expand)>,
      BuildKernelCreateInfo<ONNX_OPERATOR_TYPED_KERNEL_CLASS_NAME(kCpuExecutionProvider, kOnnxDomain, 13, int16_t,
                                                                  Expand)>,
      BuildKernelCreateInfo<ONNX_OPERATOR_TYPED_KERNEL_CLASS_NAME(kCpuExecutionProvider, kOnnxDomain, 13, int32_t,
                                                                  Expand)>,
      BuildKernelCreateInfo<ONNX_OPERATOR_TYPED_KERNEL_CLASS_NAME(kCpuExecutionProvider, kOnnxDomain, 13, int64_t,
                                                                  Expand)>,
      BuildKernelCreateInfo<ONNX_OPERATOR_TYPED_KERNEL_CLASS_NAME(kCpuExecutionProvider, kOnnxDomain, 13, uint8_t,
                                                                  Expand)>,
      BuildKernelCreateInfo<ONNX_OPERATOR_TYPED_KERNEL_CLASS_NAME(kCpuExecutionProvider, kOnnxDomain, 13, uint16_t,
                                                                  Expand)>,
      BuildKernelCreateInfo<ONNX_OPERATOR_TYPED_KERNEL_CLASS_NAME(kCpuExecutionProvider, kOnnxDomain, 13, uint32_t,
                                                                  Expand)>,
      BuildKernelCreateInfo<ONNX_OPERATOR_TYPED_KERNEL_CLASS_NAME(kCpuExecutionProvider, kOnnxDomain, 13, uint64_t,
                                                                  Expand)>,
      BuildKernelCreateInfo<ONNX_OPERATOR_TYPED_KERNEL_CLASS_NAME(kCpuExecutionProvider, kOnnxDomain, 13, bool,
                                                                  Expand)>,
      BuildKernelCreateInfo<ONNX_OPERATOR_TYPED_KERNEL_CLASS_NAME(kCpuExecutionProvider, kOnnxDomain, 13, MLFloat16,
                                                                  Expand)>,
      BuildKernelCreateInfo<ONNX_OPERATOR_TYPED_KERNEL_CLASS_NAME(kCpuExecutionProvider, kOnnxDomain, 13, float, Erf)>,
      // REVIEW(codemzs): ConstEigenVectorArrayMap.cast<MLFLoat16) does not seem to be supported.
      // However these types work on GPU implementation.
      //BuildKernelCreateInfo<ONNX_OPERATOR_TYPED_KERNEL_CLASS_NAME(kCpuExecutionProvider, kOnnxDomain, 12, MLFloat16_MLFloat16, Dropout)>,
      //BuildKernelCreateInfo<ONNX_OPERATOR_TYPED_KERNEL_CLASS_NAME(kCpuExecutionProvider, kOnnxDomain, 12, MLFloat16_float, Dropout)>,
      //BuildKernelCreateInfo<ONNX_OPERATOR_TYPED_KERNEL_CLASS_NAME(kCpuExecutionProvider, kOnnxDomain, 12, MLFloat16_double, Dropout)>,
      BuildKernelCreateInfo<ONNX_OPERATOR_VERSIONED_TYPED_KERNEL_CLASS_NAME(kCpuExecutionProvider, kOnnxDomain, 12, 12, float_float, Dropout)>,
      BuildKernelCreateInfo<ONNX_OPERATOR_VERSIONED_TYPED_KERNEL_CLASS_NAME(kCpuExecutionProvider, kOnnxDomain, 12, 12, float_double, Dropout)>,
      BuildKernelCreateInfo<ONNX_OPERATOR_VERSIONED_TYPED_KERNEL_CLASS_NAME(kCpuExecutionProvider, kOnnxDomain, 12, 12, double_float, Dropout)>,
      BuildKernelCreateInfo<ONNX_OPERATOR_VERSIONED_TYPED_KERNEL_CLASS_NAME(kCpuExecutionProvider, kOnnxDomain, 12, 12, double_double, Dropout)>,

      // opset 13
      BuildKernelCreateInfo<ONNX_OPERATOR_KERNEL_CLASS_NAME(kCpuExecutionProvider, kOnnxDomain, 13, Cast)>,
      BuildKernelCreateInfo<ONNX_OPERATOR_KERNEL_CLASS_NAME(kCpuExecutionProvider, kOnnxDomain, 13, Clip)>,
      BuildKernelCreateInfo<ONNX_OPERATOR_TYPED_KERNEL_CLASS_NAME(kCpuExecutionProvider, kOnnxDomain, 13, float,
                                                                  MatMul)>,
      BuildKernelCreateInfo<ONNX_OPERATOR_TYPED_KERNEL_CLASS_NAME(kCpuExecutionProvider, kOnnxDomain, 13, double,
                                                                  MatMul)>,
      BuildKernelCreateInfo<ONNX_OPERATOR_TYPED_KERNEL_CLASS_NAME(kCpuExecutionProvider, kOnnxDomain, 13, int32_t,
                                                                  MatMul)>,
      BuildKernelCreateInfo<ONNX_OPERATOR_TYPED_KERNEL_CLASS_NAME(kCpuExecutionProvider, kOnnxDomain, 13, int64_t,
                                                                  MatMul)>,
      BuildKernelCreateInfo<ONNX_OPERATOR_KERNEL_CLASS_NAME(kCpuExecutionProvider, kOnnxDomain, 13, Min)>,
      BuildKernelCreateInfo<ONNX_OPERATOR_KERNEL_CLASS_NAME(kCpuExecutionProvider, kOnnxDomain, 13, Max)>,
      BuildKernelCreateInfo<ONNX_OPERATOR_TYPED_KERNEL_CLASS_NAME(kCpuExecutionProvider, kOnnxDomain, 13, float, Mean)>,
      BuildKernelCreateInfo<ONNX_OPERATOR_KERNEL_CLASS_NAME(kCpuExecutionProvider, kOnnxDomain, 13, Gemm)>,
      BuildKernelCreateInfo<ONNX_OPERATOR_KERNEL_CLASS_NAME(kCpuExecutionProvider, kOnnxDomain, 13, Sign)>,
      BuildKernelCreateInfo<ONNX_OPERATOR_KERNEL_CLASS_NAME(kCpuExecutionProvider, kOnnxDomain, 13, Size)>,
      BuildKernelCreateInfo<ONNX_OPERATOR_TYPED_KERNEL_CLASS_NAME(kCpuExecutionProvider, kOnnxDomain, 13, float, Sum)>,
      BuildKernelCreateInfo<ONNX_OPERATOR_KERNEL_CLASS_NAME(kCpuExecutionProvider, kOnnxDomain, 13, Sigmoid)>,
      BuildKernelCreateInfo<ONNX_OPERATOR_TYPED_KERNEL_CLASS_NAME(kCpuExecutionProvider, kOnnxDomain, 13, uint8_t,
                                                                  DequantizeLinear)>,
      BuildKernelCreateInfo<ONNX_OPERATOR_TYPED_KERNEL_CLASS_NAME(kCpuExecutionProvider, kOnnxDomain, 13, int8_t,
                                                                  DequantizeLinear)>,
      BuildKernelCreateInfo<ONNX_OPERATOR_TYPED_KERNEL_CLASS_NAME(kCpuExecutionProvider, kOnnxDomain, 13, uint8_t,
                                                                  QuantizeLinear)>,
      BuildKernelCreateInfo<ONNX_OPERATOR_TYPED_KERNEL_CLASS_NAME(kCpuExecutionProvider, kOnnxDomain, 13, int8_t,
                                                                  QuantizeLinear)>,
      BuildKernelCreateInfo<ONNX_OPERATOR_KERNEL_CLASS_NAME(kCpuExecutionProvider, kOnnxDomain, 13, Flatten)>,
      BuildKernelCreateInfo<ONNX_OPERATOR_KERNEL_CLASS_NAME(kCpuExecutionProvider, kOnnxDomain, 13, LRN)>,
      BuildKernelCreateInfo<ONNX_OPERATOR_KERNEL_CLASS_NAME(kCpuExecutionProvider, kOnnxDomain, 13,
                                                            MeanVarianceNormalization)>,
      BuildKernelCreateInfo<ONNX_OPERATOR_TYPED_KERNEL_CLASS_NAME(kCpuExecutionProvider, kOnnxDomain, 13, float_float, Dropout)>,
      BuildKernelCreateInfo<ONNX_OPERATOR_TYPED_KERNEL_CLASS_NAME(kCpuExecutionProvider, kOnnxDomain, 13, float_double, Dropout)>,
      BuildKernelCreateInfo<ONNX_OPERATOR_TYPED_KERNEL_CLASS_NAME(kCpuExecutionProvider, kOnnxDomain, 13, double_float, Dropout)>,
      BuildKernelCreateInfo<ONNX_OPERATOR_TYPED_KERNEL_CLASS_NAME(kCpuExecutionProvider, kOnnxDomain, 13, double_double, Dropout)>,
      BuildKernelCreateInfo<ONNX_OPERATOR_TYPED_KERNEL_CLASS_NAME(kCpuExecutionProvider, kOnnxDomain, 13,
                                                                  float, ArgMax)>,
      BuildKernelCreateInfo<ONNX_OPERATOR_TYPED_KERNEL_CLASS_NAME(kCpuExecutionProvider, kOnnxDomain, 13,
                                                                  double, ArgMax)>,
      BuildKernelCreateInfo<ONNX_OPERATOR_TYPED_KERNEL_CLASS_NAME(kCpuExecutionProvider, kOnnxDomain, 13,
                                                                  int32_t, ArgMax)>,
      BuildKernelCreateInfo<ONNX_OPERATOR_TYPED_KERNEL_CLASS_NAME(kCpuExecutionProvider, kOnnxDomain, 13,
                                                                  float, ArgMin)>,
      BuildKernelCreateInfo<ONNX_OPERATOR_TYPED_KERNEL_CLASS_NAME(kCpuExecutionProvider, kOnnxDomain, 13,
                                                                  int32_t, ArgMin)>,
      BuildKernelCreateInfo<ONNX_OPERATOR_KERNEL_CLASS_NAME(kCpuExecutionProvider, kOnnxDomain, 13, Reshape)>,
      BuildKernelCreateInfo<ONNX_OPERATOR_KERNEL_CLASS_NAME(kCpuExecutionProvider, kOnnxDomain, 13, Shape)>,
      BuildKernelCreateInfo<ONNX_OPERATOR_KERNEL_CLASS_NAME(kCpuExecutionProvider, kOnnxDomain, 13, Concat)>,
      BuildKernelCreateInfo<ONNX_OPERATOR_TYPED_KERNEL_CLASS_NAME(kCpuExecutionProvider, kOnnxDomain, 13, bool,
                                                                  Equal)>,
      BuildKernelCreateInfo<ONNX_OPERATOR_TYPED_KERNEL_CLASS_NAME(kCpuExecutionProvider, kOnnxDomain, 13, int32_t,
                                                                  Equal)>,
      BuildKernelCreateInfo<ONNX_OPERATOR_TYPED_KERNEL_CLASS_NAME(kCpuExecutionProvider, kOnnxDomain, 13, int64_t,
                                                                  Equal)>,
      BuildKernelCreateInfo<ONNX_OPERATOR_TYPED_KERNEL_CLASS_NAME(kCpuExecutionProvider, kOnnxDomain, 13, float,
                                                                  Equal)>,
      BuildKernelCreateInfo<ONNX_OPERATOR_TYPED_KERNEL_CLASS_NAME(kCpuExecutionProvider, kOnnxDomain, 13, double,
                                                                  Equal)>,
      BuildKernelCreateInfo<ONNX_OPERATOR_TYPED_KERNEL_CLASS_NAME(kCpuExecutionProvider, kOnnxDomain, 13, float,
                                                                  Greater)>,
      BuildKernelCreateInfo<ONNX_OPERATOR_TYPED_KERNEL_CLASS_NAME(kCpuExecutionProvider, kOnnxDomain, 13, double,
                                                                  Greater)>,
      BuildKernelCreateInfo<ONNX_OPERATOR_TYPED_KERNEL_CLASS_NAME(kCpuExecutionProvider, kOnnxDomain, 13, int32_t,
                                                                  Greater)>,
      BuildKernelCreateInfo<ONNX_OPERATOR_TYPED_KERNEL_CLASS_NAME(kCpuExecutionProvider, kOnnxDomain, 13, int64_t,
                                                                  Greater)>,
      BuildKernelCreateInfo<ONNX_OPERATOR_TYPED_KERNEL_CLASS_NAME(kCpuExecutionProvider, kOnnxDomain, 13, float,
                                                                  Less)>,
      BuildKernelCreateInfo<ONNX_OPERATOR_TYPED_KERNEL_CLASS_NAME(kCpuExecutionProvider, kOnnxDomain, 13, double,
                                                                  Less)>,
      BuildKernelCreateInfo<ONNX_OPERATOR_TYPED_KERNEL_CLASS_NAME(kCpuExecutionProvider, kOnnxDomain, 13, int32_t,
                                                                  Less)>,
      BuildKernelCreateInfo<ONNX_OPERATOR_TYPED_KERNEL_CLASS_NAME(kCpuExecutionProvider, kOnnxDomain, 13, int64_t,
                                                                  Less)>,
      BuildKernelCreateInfo<ONNX_OPERATOR_TYPED_KERNEL_CLASS_NAME(kCpuExecutionProvider, kOnnxDomain, 13, float, Add)>,
      BuildKernelCreateInfo<ONNX_OPERATOR_TYPED_KERNEL_CLASS_NAME(kCpuExecutionProvider, kOnnxDomain, 13, double, Add)>,
      BuildKernelCreateInfo<ONNX_OPERATOR_TYPED_KERNEL_CLASS_NAME(kCpuExecutionProvider, kOnnxDomain, 13, int32_t,
                                                                  Add)>,
      BuildKernelCreateInfo<ONNX_OPERATOR_TYPED_KERNEL_CLASS_NAME(kCpuExecutionProvider, kOnnxDomain, 13, int64_t,
                                                                  Add)>,
      BuildKernelCreateInfo<ONNX_OPERATOR_TYPED_KERNEL_CLASS_NAME(kCpuExecutionProvider, kOnnxDomain, 13, float, Sub)>,
      BuildKernelCreateInfo<ONNX_OPERATOR_TYPED_KERNEL_CLASS_NAME(kCpuExecutionProvider, kOnnxDomain, 13, double, Sub)>,
      BuildKernelCreateInfo<ONNX_OPERATOR_TYPED_KERNEL_CLASS_NAME(kCpuExecutionProvider, kOnnxDomain, 13, int32_t,
                                                                  Sub)>,
      BuildKernelCreateInfo<ONNX_OPERATOR_TYPED_KERNEL_CLASS_NAME(kCpuExecutionProvider, kOnnxDomain, 13, int64_t,
                                                                  Sub)>,
      BuildKernelCreateInfo<ONNX_OPERATOR_TYPED_KERNEL_CLASS_NAME(kCpuExecutionProvider, kOnnxDomain, 13, float, Mul)>,
      BuildKernelCreateInfo<ONNX_OPERATOR_TYPED_KERNEL_CLASS_NAME(kCpuExecutionProvider, kOnnxDomain, 13, double, Mul)>,
      BuildKernelCreateInfo<ONNX_OPERATOR_TYPED_KERNEL_CLASS_NAME(kCpuExecutionProvider, kOnnxDomain, 13, int32_t,
                                                                  Mul)>,
      BuildKernelCreateInfo<ONNX_OPERATOR_TYPED_KERNEL_CLASS_NAME(kCpuExecutionProvider, kOnnxDomain, 13, int64_t,
                                                                  Mul)>,
      BuildKernelCreateInfo<ONNX_OPERATOR_TYPED_KERNEL_CLASS_NAME(kCpuExecutionProvider, kOnnxDomain, 13, float, Div)>,
      BuildKernelCreateInfo<ONNX_OPERATOR_TYPED_KERNEL_CLASS_NAME(kCpuExecutionProvider, kOnnxDomain, 13, double, Div)>,
      BuildKernelCreateInfo<ONNX_OPERATOR_TYPED_KERNEL_CLASS_NAME(kCpuExecutionProvider, kOnnxDomain, 13, int32_t,
                                                                  Div)>,
      BuildKernelCreateInfo<ONNX_OPERATOR_TYPED_KERNEL_CLASS_NAME(kCpuExecutionProvider, kOnnxDomain, 13, int64_t,
                                                                  Div)>,
      BuildKernelCreateInfo<ONNX_OPERATOR_TYPED_KERNEL_CLASS_NAME(kCpuExecutionProvider, kOnnxDomain, 13, float, Neg)>,
      BuildKernelCreateInfo<ONNX_OPERATOR_TYPED_KERNEL_CLASS_NAME(kCpuExecutionProvider, kOnnxDomain, 13, double, Neg)>,
      BuildKernelCreateInfo<ONNX_OPERATOR_TYPED_KERNEL_CLASS_NAME(kCpuExecutionProvider, kOnnxDomain, 13, int8_t, Neg)>,
      BuildKernelCreateInfo<ONNX_OPERATOR_TYPED_KERNEL_CLASS_NAME(kCpuExecutionProvider, kOnnxDomain, 13, int32_t,
                                                                  Neg)>,
      BuildKernelCreateInfo<ONNX_OPERATOR_TYPED_KERNEL_CLASS_NAME(kCpuExecutionProvider, kOnnxDomain, 13, int64_t,
                                                                  Neg)>,
      BuildKernelCreateInfo<ONNX_OPERATOR_KERNEL_CLASS_NAME(kCpuExecutionProvider, kOnnxDomain, 13, Mod)>,
      BuildKernelCreateInfo<ONNX_OPERATOR_TYPED_KERNEL_CLASS_NAME(kCpuExecutionProvider, kOnnxDomain, 13, float, Abs)>,
      BuildKernelCreateInfo<ONNX_OPERATOR_TYPED_KERNEL_CLASS_NAME(kCpuExecutionProvider, kOnnxDomain, 13, double, Abs)>,
      BuildKernelCreateInfo<ONNX_OPERATOR_TYPED_KERNEL_CLASS_NAME(kCpuExecutionProvider, kOnnxDomain, 13, int8_t, Abs)>,
      BuildKernelCreateInfo<ONNX_OPERATOR_TYPED_KERNEL_CLASS_NAME(kCpuExecutionProvider, kOnnxDomain, 13, int16_t,
                                                                  Abs)>,
      BuildKernelCreateInfo<ONNX_OPERATOR_TYPED_KERNEL_CLASS_NAME(kCpuExecutionProvider, kOnnxDomain, 13, int32_t,
                                                                  Abs)>,
      BuildKernelCreateInfo<ONNX_OPERATOR_TYPED_KERNEL_CLASS_NAME(kCpuExecutionProvider, kOnnxDomain, 13, int64_t,
                                                                  Abs)>,
      BuildKernelCreateInfo<ONNX_OPERATOR_TYPED_KERNEL_CLASS_NAME(kCpuExecutionProvider, kOnnxDomain, 13, uint8_t,
                                                                  Abs)>,
      BuildKernelCreateInfo<ONNX_OPERATOR_TYPED_KERNEL_CLASS_NAME(kCpuExecutionProvider, kOnnxDomain, 13, uint16_t,
                                                                  Abs)>,
      BuildKernelCreateInfo<ONNX_OPERATOR_TYPED_KERNEL_CLASS_NAME(kCpuExecutionProvider, kOnnxDomain, 13, uint32_t,
                                                                  Abs)>,
      BuildKernelCreateInfo<ONNX_OPERATOR_TYPED_KERNEL_CLASS_NAME(kCpuExecutionProvider, kOnnxDomain, 13, uint64_t,
                                                                  Abs)>,
      BuildKernelCreateInfo<ONNX_OPERATOR_TYPED_KERNEL_CLASS_NAME(kCpuExecutionProvider, kOnnxDomain, 13, float,
                                                                  Reciprocal)>,
      BuildKernelCreateInfo<ONNX_OPERATOR_TYPED_KERNEL_CLASS_NAME(kCpuExecutionProvider, kOnnxDomain, 13, float,
                                                                  Floor)>,
      BuildKernelCreateInfo<ONNX_OPERATOR_TYPED_KERNEL_CLASS_NAME(kCpuExecutionProvider, kOnnxDomain, 13, float,
                                                                  Ceil)>,
      BuildKernelCreateInfo<ONNX_OPERATOR_TYPED_KERNEL_CLASS_NAME(kCpuExecutionProvider, kOnnxDomain, 13, float, Sqrt)>,
      BuildKernelCreateInfo<ONNX_OPERATOR_TYPED_KERNEL_CLASS_NAME(kCpuExecutionProvider, kOnnxDomain, 13, double, Sqrt)>,
      BuildKernelCreateInfo<ONNX_OPERATOR_KERNEL_CLASS_NAME(kCpuExecutionProvider, kOnnxDomain, 13, Relu)>,
      BuildKernelCreateInfo<ONNX_OPERATOR_TYPED_KERNEL_CLASS_NAME(kCpuExecutionProvider, kOnnxDomain, 13, float, Exp)>,
      BuildKernelCreateInfo<ONNX_OPERATOR_TYPED_KERNEL_CLASS_NAME(kCpuExecutionProvider, kOnnxDomain, 13, double, Exp)>,
      BuildKernelCreateInfo<ONNX_OPERATOR_TYPED_KERNEL_CLASS_NAME(kCpuExecutionProvider, kOnnxDomain, 13, float, Log)>,
      BuildKernelCreateInfo<ONNX_OPERATOR_KERNEL_CLASS_NAME(kCpuExecutionProvider, kOnnxDomain, 13, Pow)>,
<<<<<<< HEAD
      BuildKernelCreateInfo<ONNX_OPERATOR_TYPED_KERNEL_CLASS_NAME(kCpuExecutionProvider, kOnnxDomain, 13, float,
                                                                  ReduceL1)>,
      BuildKernelCreateInfo<ONNX_OPERATOR_TYPED_KERNEL_CLASS_NAME(kCpuExecutionProvider, kOnnxDomain, 13, int32_t,
                                                                  ReduceL1)>,
      BuildKernelCreateInfo<ONNX_OPERATOR_TYPED_KERNEL_CLASS_NAME(kCpuExecutionProvider, kOnnxDomain, 13, float,
                                                                  ReduceL2)>,
      BuildKernelCreateInfo<ONNX_OPERATOR_TYPED_KERNEL_CLASS_NAME(kCpuExecutionProvider, kOnnxDomain, 13, int32_t,
                                                                  ReduceL2)>,
      BuildKernelCreateInfo<ONNX_OPERATOR_TYPED_KERNEL_CLASS_NAME(kCpuExecutionProvider, kOnnxDomain, 13, float,
                                                                  ReduceLogSum)>,
      BuildKernelCreateInfo<ONNX_OPERATOR_TYPED_KERNEL_CLASS_NAME(kCpuExecutionProvider, kOnnxDomain, 13, int32_t,
                                                                  ReduceLogSum)>,
      BuildKernelCreateInfo<ONNX_OPERATOR_TYPED_KERNEL_CLASS_NAME(kCpuExecutionProvider, kOnnxDomain, 13, float,
                                                                  ReduceLogSumExp)>,
      BuildKernelCreateInfo<ONNX_OPERATOR_TYPED_KERNEL_CLASS_NAME(kCpuExecutionProvider, kOnnxDomain, 13, int32_t,
                                                                  ReduceLogSumExp)>,
      BuildKernelCreateInfo<ONNX_OPERATOR_TYPED_KERNEL_CLASS_NAME(kCpuExecutionProvider, kOnnxDomain, 13, float,
                                                                  ReduceMax)>,
      BuildKernelCreateInfo<ONNX_OPERATOR_TYPED_KERNEL_CLASS_NAME(kCpuExecutionProvider, kOnnxDomain, 13, int32_t,
                                                                  ReduceMax)>,
      BuildKernelCreateInfo<ONNX_OPERATOR_TYPED_KERNEL_CLASS_NAME(kCpuExecutionProvider, kOnnxDomain, 13, int64_t,
                                                                  ReduceMax)>,
      BuildKernelCreateInfo<ONNX_OPERATOR_TYPED_KERNEL_CLASS_NAME(kCpuExecutionProvider, kOnnxDomain, 13, int8_t,
                                                                  ReduceMax)>,
      BuildKernelCreateInfo<ONNX_OPERATOR_TYPED_KERNEL_CLASS_NAME(kCpuExecutionProvider, kOnnxDomain, 13, uint8_t,
                                                                  ReduceMax)>,
      BuildKernelCreateInfo<ONNX_OPERATOR_TYPED_KERNEL_CLASS_NAME(kCpuExecutionProvider, kOnnxDomain, 13, float,
                                                                  ReduceMean)>,
      BuildKernelCreateInfo<ONNX_OPERATOR_TYPED_KERNEL_CLASS_NAME(kCpuExecutionProvider, kOnnxDomain, 13, int32_t,
                                                                  ReduceMean)>,
      BuildKernelCreateInfo<ONNX_OPERATOR_TYPED_KERNEL_CLASS_NAME(kCpuExecutionProvider, kOnnxDomain, 13, float,
                                                                  ReduceMin)>,
      BuildKernelCreateInfo<ONNX_OPERATOR_TYPED_KERNEL_CLASS_NAME(kCpuExecutionProvider, kOnnxDomain, 13, int32_t,
                                                                  ReduceMin)>,
      BuildKernelCreateInfo<ONNX_OPERATOR_TYPED_KERNEL_CLASS_NAME(kCpuExecutionProvider, kOnnxDomain, 13, int64_t,
                                                                  ReduceMin)>,
      BuildKernelCreateInfo<ONNX_OPERATOR_TYPED_KERNEL_CLASS_NAME(kCpuExecutionProvider, kOnnxDomain, 13, int8_t,
                                                                  ReduceMin)>,
      BuildKernelCreateInfo<ONNX_OPERATOR_TYPED_KERNEL_CLASS_NAME(kCpuExecutionProvider, kOnnxDomain, 13, uint8_t,
                                                                  ReduceMin)>,
      BuildKernelCreateInfo<ONNX_OPERATOR_TYPED_KERNEL_CLASS_NAME(kCpuExecutionProvider, kOnnxDomain, 13, float,
                                                                  ReduceProd)>,
      BuildKernelCreateInfo<ONNX_OPERATOR_TYPED_KERNEL_CLASS_NAME(kCpuExecutionProvider, kOnnxDomain, 13, int32_t,
                                                                  ReduceProd)>,
      BuildKernelCreateInfo<ONNX_OPERATOR_TYPED_KERNEL_CLASS_NAME(kCpuExecutionProvider, kOnnxDomain, 13, int64_t,
                                                                  ReduceProd)>,
      BuildKernelCreateInfo<ONNX_OPERATOR_TYPED_KERNEL_CLASS_NAME(kCpuExecutionProvider, kOnnxDomain, 13, float,
                                                                  ReduceSumSquare)>,
      BuildKernelCreateInfo<ONNX_OPERATOR_TYPED_KERNEL_CLASS_NAME(kCpuExecutionProvider, kOnnxDomain, 13, int32_t,
                                                                  ReduceSumSquare)>,
      BuildKernelCreateInfo<ONNX_OPERATOR_TYPED_KERNEL_CLASS_NAME(kCpuExecutionProvider, kOnnxDomain, 13, double,
                                                                  ReduceSumSquare)>,
=======
      BuildKernelCreateInfo<ONNX_OPERATOR_KERNEL_CLASS_NAME(kCpuExecutionProvider, kOnnxDomain, 13, Slice)>,
      BuildKernelCreateInfo<ONNX_OPERATOR_KERNEL_CLASS_NAME(kCpuExecutionProvider, kOnnxDomain, 13, Transpose)>,
      BuildKernelCreateInfo<ONNX_OPERATOR_KERNEL_CLASS_NAME(kCpuExecutionProvider, kOnnxDomain, 13, Tile)>,
      BuildKernelCreateInfo<ONNX_OPERATOR_KERNEL_CLASS_NAME(kCpuExecutionProvider, kOnnxDomain, 13, Gather)>,
      BuildKernelCreateInfo<ONNX_OPERATOR_KERNEL_CLASS_NAME(kCpuExecutionProvider, kOnnxDomain, 13, GatherElements)>,
      BuildKernelCreateInfo<ONNX_OPERATOR_KERNEL_CLASS_NAME(kCpuExecutionProvider, kOnnxDomain, 13, DepthToSpace)>,
      BuildKernelCreateInfo<ONNX_OPERATOR_KERNEL_CLASS_NAME(kCpuExecutionProvider, kOnnxDomain, 13, SpaceToDepth)>,
      BuildKernelCreateInfo<ONNX_OPERATOR_KERNEL_CLASS_NAME(kCpuExecutionProvider, kOnnxDomain, 13, ScatterElements)>,
      BuildKernelCreateInfo<ONNX_OPERATOR_KERNEL_CLASS_NAME(kCpuExecutionProvider, kOnnxDomain, 13, ScatterND)>,
      BuildKernelCreateInfo<ONNX_OPERATOR_KERNEL_CLASS_NAME(kCpuExecutionProvider, kOnnxDomain, 13, Identity)>,
      BuildKernelCreateInfo<ONNX_OPERATOR_TYPED_KERNEL_CLASS_NAME(kCpuExecutionProvider, kOnnxDomain, 13, float,
                                                                  IsNaN)>,
      BuildKernelCreateInfo<ONNX_OPERATOR_TYPED_KERNEL_CLASS_NAME(kCpuExecutionProvider, kOnnxDomain, 13, MLFloat16,
                                                                  IsNaN)>,
      BuildKernelCreateInfo<ONNX_OPERATOR_TYPED_KERNEL_CLASS_NAME(kCpuExecutionProvider, kOnnxDomain, 13, bool,
                                                                  NonZero)>,
      BuildKernelCreateInfo<ONNX_OPERATOR_TYPED_KERNEL_CLASS_NAME(kCpuExecutionProvider, kOnnxDomain, 13, float,
                                                                  NonZero)>,
      BuildKernelCreateInfo<ONNX_OPERATOR_TYPED_KERNEL_CLASS_NAME(kCpuExecutionProvider, kOnnxDomain, 13, int32_t,
                                                                  NonZero)>,
      BuildKernelCreateInfo<ONNX_OPERATOR_TYPED_KERNEL_CLASS_NAME(kCpuExecutionProvider, kOnnxDomain, 13, int64_t,
                                                                  NonZero)>,
      BuildKernelCreateInfo<ONNX_OPERATOR_TYPED_KERNEL_CLASS_NAME(kCpuExecutionProvider, kOnnxDomain, 13, uint8_t,
                                                                  NonZero)>,
      BuildKernelCreateInfo<ONNX_OPERATOR_KERNEL_CLASS_NAME(kCpuExecutionProvider, kOnnxDomain, 13, GatherND)>,
      BuildKernelCreateInfo<ONNX_OPERATOR_KERNEL_CLASS_NAME(kCpuExecutionProvider, kOnnxDomain, 13, Pad)>,
>>>>>>> ad94a1dd
  };

  for (auto& function_table_entry : function_table) {
    KernelCreateInfo info = function_table_entry();
    if (info.kernel_def != nullptr) {  // filter disabled entries where type is void
      ORT_RETURN_IF_ERROR(kernel_registry.Register(std::move(info)));
    }
  }

  return Status::OK();
}

// Forward declarations of ml op kernels
#ifndef DISABLE_ML_OPS
namespace ml {
class ONNX_OPERATOR_TYPED_KERNEL_CLASS_NAME(kCpuExecutionProvider, kMLDomain, 1, float, ArrayFeatureExtractor);
class ONNX_OPERATOR_TYPED_KERNEL_CLASS_NAME(kCpuExecutionProvider, kMLDomain, 1, double, ArrayFeatureExtractor);
class ONNX_OPERATOR_TYPED_KERNEL_CLASS_NAME(kCpuExecutionProvider, kMLDomain, 1, int32_t, ArrayFeatureExtractor);
class ONNX_OPERATOR_TYPED_KERNEL_CLASS_NAME(kCpuExecutionProvider, kMLDomain, 1, int64_t, ArrayFeatureExtractor);
class ONNX_OPERATOR_TYPED_KERNEL_CLASS_NAME(kCpuExecutionProvider, kMLDomain, 1, string, ArrayFeatureExtractor);
class ONNX_OPERATOR_KERNEL_CLASS_NAME(kCpuExecutionProvider, kMLDomain, 1, Binarizer);
class ONNX_OPERATOR_KERNEL_CLASS_NAME(kCpuExecutionProvider, kMLDomain, 1, CastMap);
class ONNX_OPERATOR_KERNEL_CLASS_NAME(kCpuExecutionProvider, kMLDomain, 1, CategoryMapper);
class ONNX_OPERATOR_TYPED_KERNEL_CLASS_NAME(kCpuExecutionProvider, kMLDomain, 1, string_int64_t, DictVectorizer);
class ONNX_OPERATOR_TYPED_KERNEL_CLASS_NAME(kCpuExecutionProvider, kMLDomain, 1, string_float, DictVectorizer);
class ONNX_OPERATOR_TYPED_KERNEL_CLASS_NAME(kCpuExecutionProvider, kMLDomain, 1, string_double, DictVectorizer);
class ONNX_OPERATOR_TYPED_KERNEL_CLASS_NAME(kCpuExecutionProvider, kMLDomain, 1, int64_t_string, DictVectorizer);
class ONNX_OPERATOR_TYPED_KERNEL_CLASS_NAME(kCpuExecutionProvider, kMLDomain, 1, int64_t_float, DictVectorizer);
class ONNX_OPERATOR_TYPED_KERNEL_CLASS_NAME(kCpuExecutionProvider, kMLDomain, 1, int64_t_double, DictVectorizer);
class ONNX_OPERATOR_KERNEL_CLASS_NAME(kCpuExecutionProvider, kMLDomain, 1, FeatureVectorizer);
class ONNX_OPERATOR_KERNEL_CLASS_NAME(kCpuExecutionProvider, kMLDomain, 1, Imputer);

class ONNX_OPERATOR_VERSIONED_KERNEL_CLASS_NAME(kCpuExecutionProvider, kMLDomain, 1, 1, LabelEncoder);
class ONNX_OPERATOR_KERNEL_CLASS_NAME(kCpuExecutionProvider, kMLDomain, 1, LinearClassifier);
class ONNX_OPERATOR_KERNEL_CLASS_NAME(kCpuExecutionProvider, kMLDomain, 1, LinearRegressor);
class ONNX_OPERATOR_KERNEL_CLASS_NAME(kCpuExecutionProvider, kMLDomain, 1, Normalizer);
class ONNX_OPERATOR_TYPED_KERNEL_CLASS_NAME(kCpuExecutionProvider, kMLDomain, 1, int64_t, OneHotEncoder);
class ONNX_OPERATOR_TYPED_KERNEL_CLASS_NAME(kCpuExecutionProvider, kMLDomain, 1, float, OneHotEncoder);
class ONNX_OPERATOR_TYPED_KERNEL_CLASS_NAME(kCpuExecutionProvider, kMLDomain, 1, double, OneHotEncoder);
class ONNX_OPERATOR_TYPED_KERNEL_CLASS_NAME(kCpuExecutionProvider, kMLDomain, 1, string, OneHotEncoder);
class ONNX_OPERATOR_TYPED_KERNEL_CLASS_NAME(kCpuExecutionProvider, kMLDomain, 1, float, Scaler);
class ONNX_OPERATOR_TYPED_KERNEL_CLASS_NAME(kCpuExecutionProvider, kMLDomain, 1, double, Scaler);
class ONNX_OPERATOR_TYPED_KERNEL_CLASS_NAME(kCpuExecutionProvider, kMLDomain, 1, int64_t, Scaler);
class ONNX_OPERATOR_TYPED_KERNEL_CLASS_NAME(kCpuExecutionProvider, kMLDomain, 1, int32_t, Scaler);
class ONNX_OPERATOR_KERNEL_CLASS_NAME(kCpuExecutionProvider, kMLDomain, 1, SVMClassifier);
class ONNX_OPERATOR_KERNEL_CLASS_NAME(kCpuExecutionProvider, kMLDomain, 1, SVMRegressor);
class ONNX_OPERATOR_TYPED_KERNEL_CLASS_NAME(kCpuExecutionProvider, kMLDomain, 1, float, TreeEnsembleClassifier);
class ONNX_OPERATOR_TYPED_KERNEL_CLASS_NAME(kCpuExecutionProvider, kMLDomain, 1, double, TreeEnsembleClassifier);
class ONNX_OPERATOR_TYPED_KERNEL_CLASS_NAME(kCpuExecutionProvider, kMLDomain, 1, int64_t, TreeEnsembleClassifier);
class ONNX_OPERATOR_TYPED_KERNEL_CLASS_NAME(kCpuExecutionProvider, kMLDomain, 1, int32_t, TreeEnsembleClassifier);
class ONNX_OPERATOR_TYPED_KERNEL_CLASS_NAME(kCpuExecutionProvider, kMLDomain, 1, float, TreeEnsembleRegressor);
class ONNX_OPERATOR_TYPED_KERNEL_CLASS_NAME(kCpuExecutionProvider, kMLDomain, 1, double, TreeEnsembleRegressor);
class ONNX_OPERATOR_KERNEL_CLASS_NAME(kCpuExecutionProvider, kMLDomain, 1, ZipMap);

class ONNX_OPERATOR_TYPED_KERNEL_CLASS_NAME(kCpuExecutionProvider, kMLDomain, 2, float_string, LabelEncoder);
class ONNX_OPERATOR_TYPED_KERNEL_CLASS_NAME(kCpuExecutionProvider, kMLDomain, 2, string_float, LabelEncoder);
class ONNX_OPERATOR_TYPED_KERNEL_CLASS_NAME(kCpuExecutionProvider, kMLDomain, 2, int64_float, LabelEncoder);
class ONNX_OPERATOR_TYPED_KERNEL_CLASS_NAME(kCpuExecutionProvider, kMLDomain, 2, float_int64, LabelEncoder);
class ONNX_OPERATOR_TYPED_KERNEL_CLASS_NAME(kCpuExecutionProvider, kMLDomain, 2, int64_string, LabelEncoder);
class ONNX_OPERATOR_TYPED_KERNEL_CLASS_NAME(kCpuExecutionProvider, kMLDomain, 2, string_int64, LabelEncoder);
class ONNX_OPERATOR_TYPED_KERNEL_CLASS_NAME(kCpuExecutionProvider, kMLDomain, 2, int64_int64, LabelEncoder);

template <>
KernelCreateInfo BuildKernelCreateInfo<void>() {
  KernelCreateInfo info;
  return info;
}

Status RegisterOnnxMLOperatorKernels(KernelRegistry& kernel_registry) {
  static const BuildKernelCreateInfoFn function_table[] = {
      BuildKernelCreateInfo<void>,  //default entry to avoid the list become empty after ops-reducing
      BuildKernelCreateInfo<ONNX_OPERATOR_TYPED_KERNEL_CLASS_NAME(kCpuExecutionProvider, kMLDomain, 1, float,
                                                                  ArrayFeatureExtractor)>,
      BuildKernelCreateInfo<ONNX_OPERATOR_TYPED_KERNEL_CLASS_NAME(kCpuExecutionProvider, kMLDomain, 1, double,
                                                                  ArrayFeatureExtractor)>,
      BuildKernelCreateInfo<ONNX_OPERATOR_TYPED_KERNEL_CLASS_NAME(kCpuExecutionProvider, kMLDomain, 1, int32_t,
                                                                  ArrayFeatureExtractor)>,
      BuildKernelCreateInfo<ONNX_OPERATOR_TYPED_KERNEL_CLASS_NAME(kCpuExecutionProvider, kMLDomain, 1, int64_t,
                                                                  ArrayFeatureExtractor)>,
      BuildKernelCreateInfo<ONNX_OPERATOR_TYPED_KERNEL_CLASS_NAME(kCpuExecutionProvider, kMLDomain, 1, string,
                                                                  ArrayFeatureExtractor)>,
      BuildKernelCreateInfo<ONNX_OPERATOR_KERNEL_CLASS_NAME(kCpuExecutionProvider, kMLDomain, 1, Binarizer)>,
      BuildKernelCreateInfo<ONNX_OPERATOR_KERNEL_CLASS_NAME(kCpuExecutionProvider, kMLDomain, 1, CastMap)>,
      BuildKernelCreateInfo<ONNX_OPERATOR_KERNEL_CLASS_NAME(kCpuExecutionProvider, kMLDomain, 1, CategoryMapper)>,
      BuildKernelCreateInfo<ONNX_OPERATOR_TYPED_KERNEL_CLASS_NAME(kCpuExecutionProvider, kMLDomain, 1, string_int64_t,
                                                                  DictVectorizer)>,
      BuildKernelCreateInfo<ONNX_OPERATOR_TYPED_KERNEL_CLASS_NAME(kCpuExecutionProvider, kMLDomain, 1, string_float,
                                                                  DictVectorizer)>,
      BuildKernelCreateInfo<ONNX_OPERATOR_TYPED_KERNEL_CLASS_NAME(kCpuExecutionProvider, kMLDomain, 1, string_double,
                                                                  DictVectorizer)>,
      BuildKernelCreateInfo<ONNX_OPERATOR_TYPED_KERNEL_CLASS_NAME(kCpuExecutionProvider, kMLDomain, 1, int64_t_string,
                                                                  DictVectorizer)>,
      BuildKernelCreateInfo<ONNX_OPERATOR_TYPED_KERNEL_CLASS_NAME(kCpuExecutionProvider, kMLDomain, 1, int64_t_float,
                                                                  DictVectorizer)>,
      BuildKernelCreateInfo<ONNX_OPERATOR_TYPED_KERNEL_CLASS_NAME(kCpuExecutionProvider, kMLDomain, 1, int64_t_double,
                                                                  DictVectorizer)>,
      BuildKernelCreateInfo<ONNX_OPERATOR_KERNEL_CLASS_NAME(kCpuExecutionProvider, kMLDomain, 1, FeatureVectorizer)>,
      BuildKernelCreateInfo<ONNX_OPERATOR_KERNEL_CLASS_NAME(kCpuExecutionProvider, kMLDomain, 1, Imputer)>,
      BuildKernelCreateInfo<ONNX_OPERATOR_VERSIONED_KERNEL_CLASS_NAME(kCpuExecutionProvider, kMLDomain, 1, 1,
                                                                      LabelEncoder)>,
      BuildKernelCreateInfo<ONNX_OPERATOR_KERNEL_CLASS_NAME(kCpuExecutionProvider, kMLDomain, 1, LinearClassifier)>,
      BuildKernelCreateInfo<ONNX_OPERATOR_KERNEL_CLASS_NAME(kCpuExecutionProvider, kMLDomain, 1, LinearRegressor)>,
      BuildKernelCreateInfo<ONNX_OPERATOR_KERNEL_CLASS_NAME(kCpuExecutionProvider, kMLDomain, 1, Normalizer)>,
      BuildKernelCreateInfo<ONNX_OPERATOR_TYPED_KERNEL_CLASS_NAME(kCpuExecutionProvider, kMLDomain, 1, int64_t,
                                                                  OneHotEncoder)>,
      BuildKernelCreateInfo<ONNX_OPERATOR_TYPED_KERNEL_CLASS_NAME(kCpuExecutionProvider, kMLDomain, 1, float,
                                                                  OneHotEncoder)>,
      BuildKernelCreateInfo<ONNX_OPERATOR_TYPED_KERNEL_CLASS_NAME(kCpuExecutionProvider, kMLDomain, 1, double,
                                                                  OneHotEncoder)>,
      BuildKernelCreateInfo<ONNX_OPERATOR_TYPED_KERNEL_CLASS_NAME(kCpuExecutionProvider, kMLDomain, 1, string,
                                                                  OneHotEncoder)>,
      BuildKernelCreateInfo<ONNX_OPERATOR_TYPED_KERNEL_CLASS_NAME(kCpuExecutionProvider, kMLDomain, 1, float, Scaler)>,
      BuildKernelCreateInfo<ONNX_OPERATOR_TYPED_KERNEL_CLASS_NAME(kCpuExecutionProvider, kMLDomain, 1, double,
                                                                  Scaler)>,
      BuildKernelCreateInfo<ONNX_OPERATOR_TYPED_KERNEL_CLASS_NAME(kCpuExecutionProvider, kMLDomain, 1, int64_t,
                                                                  Scaler)>,
      BuildKernelCreateInfo<ONNX_OPERATOR_TYPED_KERNEL_CLASS_NAME(kCpuExecutionProvider, kMLDomain, 1, int32_t,
                                                                  Scaler)>,
      BuildKernelCreateInfo<ONNX_OPERATOR_KERNEL_CLASS_NAME(kCpuExecutionProvider, kMLDomain, 1, SVMClassifier)>,
      BuildKernelCreateInfo<ONNX_OPERATOR_KERNEL_CLASS_NAME(kCpuExecutionProvider, kMLDomain, 1, SVMRegressor)>,
      BuildKernelCreateInfo<ONNX_OPERATOR_TYPED_KERNEL_CLASS_NAME(kCpuExecutionProvider, kMLDomain, 1, float,
                                                                  TreeEnsembleClassifier)>,
      BuildKernelCreateInfo<ONNX_OPERATOR_TYPED_KERNEL_CLASS_NAME(kCpuExecutionProvider, kMLDomain, 1, double,
                                                                  TreeEnsembleClassifier)>,
      BuildKernelCreateInfo<ONNX_OPERATOR_TYPED_KERNEL_CLASS_NAME(kCpuExecutionProvider, kMLDomain, 1, int64_t,
                                                                  TreeEnsembleClassifier)>,
      BuildKernelCreateInfo<ONNX_OPERATOR_TYPED_KERNEL_CLASS_NAME(kCpuExecutionProvider, kMLDomain, 1, int32_t,
                                                                  TreeEnsembleClassifier)>,
      BuildKernelCreateInfo<ONNX_OPERATOR_TYPED_KERNEL_CLASS_NAME(kCpuExecutionProvider, kMLDomain, 1, float,
                                                                  TreeEnsembleRegressor)>,
      BuildKernelCreateInfo<ONNX_OPERATOR_TYPED_KERNEL_CLASS_NAME(kCpuExecutionProvider, kMLDomain, 1, double,
                                                                  TreeEnsembleRegressor)>,
      BuildKernelCreateInfo<ONNX_OPERATOR_KERNEL_CLASS_NAME(kCpuExecutionProvider, kMLDomain, 1, ZipMap)>,

      BuildKernelCreateInfo<ONNX_OPERATOR_TYPED_KERNEL_CLASS_NAME(kCpuExecutionProvider, kMLDomain, 2, float_string,
                                                                  LabelEncoder)>,
      BuildKernelCreateInfo<ONNX_OPERATOR_TYPED_KERNEL_CLASS_NAME(kCpuExecutionProvider, kMLDomain, 2, string_float,
                                                                  LabelEncoder)>,
      BuildKernelCreateInfo<ONNX_OPERATOR_TYPED_KERNEL_CLASS_NAME(kCpuExecutionProvider, kMLDomain, 2, int64_float,
                                                                  LabelEncoder)>,
      BuildKernelCreateInfo<ONNX_OPERATOR_TYPED_KERNEL_CLASS_NAME(kCpuExecutionProvider, kMLDomain, 2, float_int64,
                                                                  LabelEncoder)>,
      BuildKernelCreateInfo<ONNX_OPERATOR_TYPED_KERNEL_CLASS_NAME(kCpuExecutionProvider, kMLDomain, 2, int64_string,
                                                                  LabelEncoder)>,
      BuildKernelCreateInfo<ONNX_OPERATOR_TYPED_KERNEL_CLASS_NAME(kCpuExecutionProvider, kMLDomain, 2, string_int64,
                                                                  LabelEncoder)>,
      BuildKernelCreateInfo<ONNX_OPERATOR_TYPED_KERNEL_CLASS_NAME(kCpuExecutionProvider, kMLDomain, 2, int64_int64,
                                                                  LabelEncoder)>,
  };

  for (auto& function_table_entry : function_table) {
    KernelCreateInfo info = function_table_entry();
    if (info.kernel_def != nullptr) {  // filter disabled entries where type is void
      ORT_RETURN_IF_ERROR(kernel_registry.Register(std::move(info)));
    }
  }

  return Status::OK();
}
}  // namespace ml
#endif

static Status RegisterCPUKernels(KernelRegistry& kernel_registry) {
  ORT_RETURN_IF_ERROR(RegisterOnnxOperatorKernels(kernel_registry));
#ifndef DISABLE_ML_OPS
  ORT_RETURN_IF_ERROR(::onnxruntime::ml::RegisterOnnxMLOperatorKernels(kernel_registry));
#endif
#ifndef DISABLE_CONTRIB_OPS
  ORT_RETURN_IF_ERROR(::onnxruntime::contrib::RegisterCpuContribKernels(kernel_registry));
#endif
#ifdef ML_FEATURIZERS
  ORT_RETURN_IF_ERROR(::onnxruntime::featurizers::RegisterCpuMSFeaturizersKernels(kernel_registry));
#endif
#ifdef ENABLE_TRAINING
  ORT_RETURN_IF_ERROR(::onnxruntime::contrib::RegisterCpuTrainingKernels(kernel_registry));
#endif
  return Status::OK();
}

KernelRegistryAndStatus GetCpuKernelRegistry() {
  KernelRegistryAndStatus ret;
  ret.st = RegisterCPUKernels(*ret.kernel_registry);
  return ret;
}

std::shared_ptr<KernelRegistry> CPUExecutionProvider::GetKernelRegistry() const {
  static KernelRegistryAndStatus k = GetCpuKernelRegistry();
  //throw if the registry failed to initialize
  ORT_THROW_IF_ERROR(k.st);
  return k.kernel_registry;
}

std::unique_ptr<IDataTransfer> CPUExecutionProvider::GetDataTransfer() const {
  return onnxruntime::make_unique<CPUDataTransfer>();
}
}  // namespace onnxruntime<|MERGE_RESOLUTION|>--- conflicted
+++ resolved
@@ -406,21 +406,12 @@
 class ONNX_OPERATOR_VERSIONED_TYPED_KERNEL_CLASS_NAME(kCpuExecutionProvider, kOnnxDomain, 12, 12, int8_t, ReduceMax);
 class ONNX_OPERATOR_VERSIONED_TYPED_KERNEL_CLASS_NAME(kCpuExecutionProvider, kOnnxDomain, 12, 12, uint8_t, ReduceMax);
 
-<<<<<<< HEAD
 class ONNX_OPERATOR_VERSIONED_TYPED_KERNEL_CLASS_NAME(kCpuExecutionProvider, kOnnxDomain, 12, 12, float, ReduceMin);
 class ONNX_OPERATOR_VERSIONED_TYPED_KERNEL_CLASS_NAME(kCpuExecutionProvider, kOnnxDomain, 12, 12, int32_t, ReduceMin);
 class ONNX_OPERATOR_VERSIONED_TYPED_KERNEL_CLASS_NAME(kCpuExecutionProvider, kOnnxDomain, 12, 12, int64_t, ReduceMin);
 class ONNX_OPERATOR_VERSIONED_TYPED_KERNEL_CLASS_NAME(kCpuExecutionProvider, kOnnxDomain, 12, 12, int8_t, ReduceMin);
 class ONNX_OPERATOR_VERSIONED_TYPED_KERNEL_CLASS_NAME(kCpuExecutionProvider, kOnnxDomain, 12, 12, uint8_t, ReduceMin);
 class ONNX_OPERATOR_KERNEL_CLASS_NAME(kCpuExecutionProvider, kOnnxDomain, 12, GatherND);
-=======
-class ONNX_OPERATOR_TYPED_KERNEL_CLASS_NAME(kCpuExecutionProvider, kOnnxDomain, 12, float, ReduceMin);
-class ONNX_OPERATOR_TYPED_KERNEL_CLASS_NAME(kCpuExecutionProvider, kOnnxDomain, 12, int32_t, ReduceMin);
-class ONNX_OPERATOR_TYPED_KERNEL_CLASS_NAME(kCpuExecutionProvider, kOnnxDomain, 12, int64_t, ReduceMin);
-class ONNX_OPERATOR_TYPED_KERNEL_CLASS_NAME(kCpuExecutionProvider, kOnnxDomain, 12, int8_t, ReduceMin);
-class ONNX_OPERATOR_TYPED_KERNEL_CLASS_NAME(kCpuExecutionProvider, kOnnxDomain, 12, uint8_t, ReduceMin);
-class ONNX_OPERATOR_VERSIONED_KERNEL_CLASS_NAME(kCpuExecutionProvider, kOnnxDomain, 12, 12, GatherND);
->>>>>>> ad94a1dd
 class ONNX_OPERATOR_KERNEL_CLASS_NAME(kCpuExecutionProvider, kOnnxDomain, 12, Einsum);
 
 // REVIEW(codemzs): ConstEigenVectorArrayMap.cast<MLFLoat16) does not seem to be supported.
@@ -536,7 +527,25 @@
 class ONNX_OPERATOR_TYPED_KERNEL_CLASS_NAME(kCpuExecutionProvider, kOnnxDomain, 13, double, Exp);
 class ONNX_OPERATOR_TYPED_KERNEL_CLASS_NAME(kCpuExecutionProvider, kOnnxDomain, 13, float, Log);
 class ONNX_OPERATOR_KERNEL_CLASS_NAME(kCpuExecutionProvider, kOnnxDomain, 13, Pow);
-<<<<<<< HEAD
+class ONNX_OPERATOR_KERNEL_CLASS_NAME(kCpuExecutionProvider, kOnnxDomain, 13, DepthToSpace);
+class ONNX_OPERATOR_KERNEL_CLASS_NAME(kCpuExecutionProvider, kOnnxDomain, 13, SpaceToDepth);
+class ONNX_OPERATOR_KERNEL_CLASS_NAME(kCpuExecutionProvider, kOnnxDomain, 13, Slice);
+class ONNX_OPERATOR_KERNEL_CLASS_NAME(kCpuExecutionProvider, kOnnxDomain, 13, Transpose);
+class ONNX_OPERATOR_KERNEL_CLASS_NAME(kCpuExecutionProvider, kOnnxDomain, 13, Tile);
+class ONNX_OPERATOR_KERNEL_CLASS_NAME(kCpuExecutionProvider, kOnnxDomain, 13, Gather);
+class ONNX_OPERATOR_KERNEL_CLASS_NAME(kCpuExecutionProvider, kOnnxDomain, 13, GatherElements);
+class ONNX_OPERATOR_KERNEL_CLASS_NAME(kCpuExecutionProvider, kOnnxDomain, 13, ScatterND);
+class ONNX_OPERATOR_KERNEL_CLASS_NAME(kCpuExecutionProvider, kOnnxDomain, 13, ScatterElements);
+class ONNX_OPERATOR_KERNEL_CLASS_NAME(kCpuExecutionProvider, kOnnxDomain, 13, Identity);
+class ONNX_OPERATOR_TYPED_KERNEL_CLASS_NAME(kCpuExecutionProvider, kOnnxDomain, 13, float, IsNaN);
+class ONNX_OPERATOR_TYPED_KERNEL_CLASS_NAME(kCpuExecutionProvider, kOnnxDomain, 13, MLFloat16, IsNaN);
+class ONNX_OPERATOR_TYPED_KERNEL_CLASS_NAME(kCpuExecutionProvider, kOnnxDomain, 13, bool, NonZero);
+class ONNX_OPERATOR_TYPED_KERNEL_CLASS_NAME(kCpuExecutionProvider, kOnnxDomain, 13, float, NonZero);
+class ONNX_OPERATOR_TYPED_KERNEL_CLASS_NAME(kCpuExecutionProvider, kOnnxDomain, 13, int32_t, NonZero);
+class ONNX_OPERATOR_TYPED_KERNEL_CLASS_NAME(kCpuExecutionProvider, kOnnxDomain, 13, int64_t, NonZero);
+class ONNX_OPERATOR_TYPED_KERNEL_CLASS_NAME(kCpuExecutionProvider, kOnnxDomain, 13, uint8_t, NonZero);
+class ONNX_OPERATOR_KERNEL_CLASS_NAME(kCpuExecutionProvider, kOnnxDomain, 13, GatherND);
+class ONNX_OPERATOR_KERNEL_CLASS_NAME(kCpuExecutionProvider, kOnnxDomain, 13, Pad);
 class ONNX_OPERATOR_TYPED_KERNEL_CLASS_NAME(kCpuExecutionProvider, kOnnxDomain, 13, float, ReduceL1);
 class ONNX_OPERATOR_TYPED_KERNEL_CLASS_NAME(kCpuExecutionProvider, kOnnxDomain, 13, int32_t, ReduceL1);
 class ONNX_OPERATOR_TYPED_KERNEL_CLASS_NAME(kCpuExecutionProvider, kOnnxDomain, 13, float, ReduceL2);
@@ -563,27 +572,6 @@
 class ONNX_OPERATOR_TYPED_KERNEL_CLASS_NAME(kCpuExecutionProvider, kOnnxDomain, 13, float, ReduceSumSquare);
 class ONNX_OPERATOR_TYPED_KERNEL_CLASS_NAME(kCpuExecutionProvider, kOnnxDomain, 13, double, ReduceSumSquare);
 class ONNX_OPERATOR_TYPED_KERNEL_CLASS_NAME(kCpuExecutionProvider, kOnnxDomain, 13, int32_t, ReduceSumSquare);
-=======
-class ONNX_OPERATOR_KERNEL_CLASS_NAME(kCpuExecutionProvider, kOnnxDomain, 13, DepthToSpace);
-class ONNX_OPERATOR_KERNEL_CLASS_NAME(kCpuExecutionProvider, kOnnxDomain, 13, SpaceToDepth);
-class ONNX_OPERATOR_KERNEL_CLASS_NAME(kCpuExecutionProvider, kOnnxDomain, 13, Slice);
-class ONNX_OPERATOR_KERNEL_CLASS_NAME(kCpuExecutionProvider, kOnnxDomain, 13, Transpose);
-class ONNX_OPERATOR_KERNEL_CLASS_NAME(kCpuExecutionProvider, kOnnxDomain, 13, Tile);
-class ONNX_OPERATOR_KERNEL_CLASS_NAME(kCpuExecutionProvider, kOnnxDomain, 13, Gather);
-class ONNX_OPERATOR_KERNEL_CLASS_NAME(kCpuExecutionProvider, kOnnxDomain, 13, GatherElements);
-class ONNX_OPERATOR_KERNEL_CLASS_NAME(kCpuExecutionProvider, kOnnxDomain, 13, ScatterND);
-class ONNX_OPERATOR_KERNEL_CLASS_NAME(kCpuExecutionProvider, kOnnxDomain, 13, ScatterElements);
-class ONNX_OPERATOR_KERNEL_CLASS_NAME(kCpuExecutionProvider, kOnnxDomain, 13, Identity);
-class ONNX_OPERATOR_TYPED_KERNEL_CLASS_NAME(kCpuExecutionProvider, kOnnxDomain, 13, float, IsNaN);
-class ONNX_OPERATOR_TYPED_KERNEL_CLASS_NAME(kCpuExecutionProvider, kOnnxDomain, 13, MLFloat16, IsNaN);
-class ONNX_OPERATOR_TYPED_KERNEL_CLASS_NAME(kCpuExecutionProvider, kOnnxDomain, 13, bool, NonZero);
-class ONNX_OPERATOR_TYPED_KERNEL_CLASS_NAME(kCpuExecutionProvider, kOnnxDomain, 13, float, NonZero);
-class ONNX_OPERATOR_TYPED_KERNEL_CLASS_NAME(kCpuExecutionProvider, kOnnxDomain, 13, int32_t, NonZero);
-class ONNX_OPERATOR_TYPED_KERNEL_CLASS_NAME(kCpuExecutionProvider, kOnnxDomain, 13, int64_t, NonZero);
-class ONNX_OPERATOR_TYPED_KERNEL_CLASS_NAME(kCpuExecutionProvider, kOnnxDomain, 13, uint8_t, NonZero);
-class ONNX_OPERATOR_KERNEL_CLASS_NAME(kCpuExecutionProvider, kOnnxDomain, 13, GatherND);
-class ONNX_OPERATOR_KERNEL_CLASS_NAME(kCpuExecutionProvider, kOnnxDomain, 13, Pad);
->>>>>>> ad94a1dd
 
 template <>
 KernelCreateInfo BuildKernelCreateInfo<void>() {
@@ -1203,7 +1191,6 @@
       BuildKernelCreateInfo<ONNX_OPERATOR_VERSIONED_TYPED_KERNEL_CLASS_NAME(kCpuExecutionProvider, kOnnxDomain, 12, 12,
                                                                             uint8_t, ReduceMax)>,
 
-<<<<<<< HEAD
       BuildKernelCreateInfo<ONNX_OPERATOR_VERSIONED_TYPED_KERNEL_CLASS_NAME(kCpuExecutionProvider, kOnnxDomain, 12, 12,
                                                                             float, ReduceMin)>,
       BuildKernelCreateInfo<ONNX_OPERATOR_VERSIONED_TYPED_KERNEL_CLASS_NAME(kCpuExecutionProvider, kOnnxDomain, 12, 12,
@@ -1215,20 +1202,6 @@
       BuildKernelCreateInfo<ONNX_OPERATOR_VERSIONED_TYPED_KERNEL_CLASS_NAME(kCpuExecutionProvider, kOnnxDomain, 12, 12,
                                                                             uint8_t, ReduceMin)>,
       BuildKernelCreateInfo<ONNX_OPERATOR_KERNEL_CLASS_NAME(kCpuExecutionProvider, kOnnxDomain, 12, GatherND)>,
-=======
-      BuildKernelCreateInfo<ONNX_OPERATOR_TYPED_KERNEL_CLASS_NAME(kCpuExecutionProvider, kOnnxDomain, 12, float,
-                                                                  ReduceMin)>,
-      BuildKernelCreateInfo<ONNX_OPERATOR_TYPED_KERNEL_CLASS_NAME(kCpuExecutionProvider, kOnnxDomain, 12, int32_t,
-                                                                  ReduceMin)>,
-      BuildKernelCreateInfo<ONNX_OPERATOR_TYPED_KERNEL_CLASS_NAME(kCpuExecutionProvider, kOnnxDomain, 12, int64_t,
-                                                                  ReduceMin)>,
-      BuildKernelCreateInfo<ONNX_OPERATOR_TYPED_KERNEL_CLASS_NAME(kCpuExecutionProvider, kOnnxDomain, 12, int8_t,
-                                                                  ReduceMin)>,
-      BuildKernelCreateInfo<ONNX_OPERATOR_TYPED_KERNEL_CLASS_NAME(kCpuExecutionProvider, kOnnxDomain, 12, uint8_t,
-                                                                  ReduceMin)>,
-      BuildKernelCreateInfo<ONNX_OPERATOR_VERSIONED_KERNEL_CLASS_NAME(kCpuExecutionProvider, kOnnxDomain, 12, 12,
-                                                                      GatherND)>,
->>>>>>> ad94a1dd
       BuildKernelCreateInfo<ONNX_OPERATOR_KERNEL_CLASS_NAME(kCpuExecutionProvider, kOnnxDomain, 12, Einsum)>,
 
       BuildKernelCreateInfo<ONNX_OPERATOR_KERNEL_CLASS_NAME(kCpuExecutionProvider, kOnnxDomain, 13, Unsqueeze)>,
@@ -1403,60 +1376,6 @@
       BuildKernelCreateInfo<ONNX_OPERATOR_TYPED_KERNEL_CLASS_NAME(kCpuExecutionProvider, kOnnxDomain, 13, double, Exp)>,
       BuildKernelCreateInfo<ONNX_OPERATOR_TYPED_KERNEL_CLASS_NAME(kCpuExecutionProvider, kOnnxDomain, 13, float, Log)>,
       BuildKernelCreateInfo<ONNX_OPERATOR_KERNEL_CLASS_NAME(kCpuExecutionProvider, kOnnxDomain, 13, Pow)>,
-<<<<<<< HEAD
-      BuildKernelCreateInfo<ONNX_OPERATOR_TYPED_KERNEL_CLASS_NAME(kCpuExecutionProvider, kOnnxDomain, 13, float,
-                                                                  ReduceL1)>,
-      BuildKernelCreateInfo<ONNX_OPERATOR_TYPED_KERNEL_CLASS_NAME(kCpuExecutionProvider, kOnnxDomain, 13, int32_t,
-                                                                  ReduceL1)>,
-      BuildKernelCreateInfo<ONNX_OPERATOR_TYPED_KERNEL_CLASS_NAME(kCpuExecutionProvider, kOnnxDomain, 13, float,
-                                                                  ReduceL2)>,
-      BuildKernelCreateInfo<ONNX_OPERATOR_TYPED_KERNEL_CLASS_NAME(kCpuExecutionProvider, kOnnxDomain, 13, int32_t,
-                                                                  ReduceL2)>,
-      BuildKernelCreateInfo<ONNX_OPERATOR_TYPED_KERNEL_CLASS_NAME(kCpuExecutionProvider, kOnnxDomain, 13, float,
-                                                                  ReduceLogSum)>,
-      BuildKernelCreateInfo<ONNX_OPERATOR_TYPED_KERNEL_CLASS_NAME(kCpuExecutionProvider, kOnnxDomain, 13, int32_t,
-                                                                  ReduceLogSum)>,
-      BuildKernelCreateInfo<ONNX_OPERATOR_TYPED_KERNEL_CLASS_NAME(kCpuExecutionProvider, kOnnxDomain, 13, float,
-                                                                  ReduceLogSumExp)>,
-      BuildKernelCreateInfo<ONNX_OPERATOR_TYPED_KERNEL_CLASS_NAME(kCpuExecutionProvider, kOnnxDomain, 13, int32_t,
-                                                                  ReduceLogSumExp)>,
-      BuildKernelCreateInfo<ONNX_OPERATOR_TYPED_KERNEL_CLASS_NAME(kCpuExecutionProvider, kOnnxDomain, 13, float,
-                                                                  ReduceMax)>,
-      BuildKernelCreateInfo<ONNX_OPERATOR_TYPED_KERNEL_CLASS_NAME(kCpuExecutionProvider, kOnnxDomain, 13, int32_t,
-                                                                  ReduceMax)>,
-      BuildKernelCreateInfo<ONNX_OPERATOR_TYPED_KERNEL_CLASS_NAME(kCpuExecutionProvider, kOnnxDomain, 13, int64_t,
-                                                                  ReduceMax)>,
-      BuildKernelCreateInfo<ONNX_OPERATOR_TYPED_KERNEL_CLASS_NAME(kCpuExecutionProvider, kOnnxDomain, 13, int8_t,
-                                                                  ReduceMax)>,
-      BuildKernelCreateInfo<ONNX_OPERATOR_TYPED_KERNEL_CLASS_NAME(kCpuExecutionProvider, kOnnxDomain, 13, uint8_t,
-                                                                  ReduceMax)>,
-      BuildKernelCreateInfo<ONNX_OPERATOR_TYPED_KERNEL_CLASS_NAME(kCpuExecutionProvider, kOnnxDomain, 13, float,
-                                                                  ReduceMean)>,
-      BuildKernelCreateInfo<ONNX_OPERATOR_TYPED_KERNEL_CLASS_NAME(kCpuExecutionProvider, kOnnxDomain, 13, int32_t,
-                                                                  ReduceMean)>,
-      BuildKernelCreateInfo<ONNX_OPERATOR_TYPED_KERNEL_CLASS_NAME(kCpuExecutionProvider, kOnnxDomain, 13, float,
-                                                                  ReduceMin)>,
-      BuildKernelCreateInfo<ONNX_OPERATOR_TYPED_KERNEL_CLASS_NAME(kCpuExecutionProvider, kOnnxDomain, 13, int32_t,
-                                                                  ReduceMin)>,
-      BuildKernelCreateInfo<ONNX_OPERATOR_TYPED_KERNEL_CLASS_NAME(kCpuExecutionProvider, kOnnxDomain, 13, int64_t,
-                                                                  ReduceMin)>,
-      BuildKernelCreateInfo<ONNX_OPERATOR_TYPED_KERNEL_CLASS_NAME(kCpuExecutionProvider, kOnnxDomain, 13, int8_t,
-                                                                  ReduceMin)>,
-      BuildKernelCreateInfo<ONNX_OPERATOR_TYPED_KERNEL_CLASS_NAME(kCpuExecutionProvider, kOnnxDomain, 13, uint8_t,
-                                                                  ReduceMin)>,
-      BuildKernelCreateInfo<ONNX_OPERATOR_TYPED_KERNEL_CLASS_NAME(kCpuExecutionProvider, kOnnxDomain, 13, float,
-                                                                  ReduceProd)>,
-      BuildKernelCreateInfo<ONNX_OPERATOR_TYPED_KERNEL_CLASS_NAME(kCpuExecutionProvider, kOnnxDomain, 13, int32_t,
-                                                                  ReduceProd)>,
-      BuildKernelCreateInfo<ONNX_OPERATOR_TYPED_KERNEL_CLASS_NAME(kCpuExecutionProvider, kOnnxDomain, 13, int64_t,
-                                                                  ReduceProd)>,
-      BuildKernelCreateInfo<ONNX_OPERATOR_TYPED_KERNEL_CLASS_NAME(kCpuExecutionProvider, kOnnxDomain, 13, float,
-                                                                  ReduceSumSquare)>,
-      BuildKernelCreateInfo<ONNX_OPERATOR_TYPED_KERNEL_CLASS_NAME(kCpuExecutionProvider, kOnnxDomain, 13, int32_t,
-                                                                  ReduceSumSquare)>,
-      BuildKernelCreateInfo<ONNX_OPERATOR_TYPED_KERNEL_CLASS_NAME(kCpuExecutionProvider, kOnnxDomain, 13, double,
-                                                                  ReduceSumSquare)>,
-=======
       BuildKernelCreateInfo<ONNX_OPERATOR_KERNEL_CLASS_NAME(kCpuExecutionProvider, kOnnxDomain, 13, Slice)>,
       BuildKernelCreateInfo<ONNX_OPERATOR_KERNEL_CLASS_NAME(kCpuExecutionProvider, kOnnxDomain, 13, Transpose)>,
       BuildKernelCreateInfo<ONNX_OPERATOR_KERNEL_CLASS_NAME(kCpuExecutionProvider, kOnnxDomain, 13, Tile)>,
@@ -1483,7 +1402,58 @@
                                                                   NonZero)>,
       BuildKernelCreateInfo<ONNX_OPERATOR_KERNEL_CLASS_NAME(kCpuExecutionProvider, kOnnxDomain, 13, GatherND)>,
       BuildKernelCreateInfo<ONNX_OPERATOR_KERNEL_CLASS_NAME(kCpuExecutionProvider, kOnnxDomain, 13, Pad)>,
->>>>>>> ad94a1dd
+      BuildKernelCreateInfo<ONNX_OPERATOR_TYPED_KERNEL_CLASS_NAME(kCpuExecutionProvider, kOnnxDomain, 13, float,
+                                                                  ReduceL1)>,
+      BuildKernelCreateInfo<ONNX_OPERATOR_TYPED_KERNEL_CLASS_NAME(kCpuExecutionProvider, kOnnxDomain, 13, int32_t,
+                                                                  ReduceL1)>,
+      BuildKernelCreateInfo<ONNX_OPERATOR_TYPED_KERNEL_CLASS_NAME(kCpuExecutionProvider, kOnnxDomain, 13, float,
+                                                                  ReduceL2)>,
+      BuildKernelCreateInfo<ONNX_OPERATOR_TYPED_KERNEL_CLASS_NAME(kCpuExecutionProvider, kOnnxDomain, 13, int32_t,
+                                                                  ReduceL2)>,
+      BuildKernelCreateInfo<ONNX_OPERATOR_TYPED_KERNEL_CLASS_NAME(kCpuExecutionProvider, kOnnxDomain, 13, float,
+                                                                  ReduceLogSum)>,
+      BuildKernelCreateInfo<ONNX_OPERATOR_TYPED_KERNEL_CLASS_NAME(kCpuExecutionProvider, kOnnxDomain, 13, int32_t,
+                                                                  ReduceLogSum)>,
+      BuildKernelCreateInfo<ONNX_OPERATOR_TYPED_KERNEL_CLASS_NAME(kCpuExecutionProvider, kOnnxDomain, 13, float,
+                                                                  ReduceLogSumExp)>,
+      BuildKernelCreateInfo<ONNX_OPERATOR_TYPED_KERNEL_CLASS_NAME(kCpuExecutionProvider, kOnnxDomain, 13, int32_t,
+                                                                  ReduceLogSumExp)>,
+      BuildKernelCreateInfo<ONNX_OPERATOR_TYPED_KERNEL_CLASS_NAME(kCpuExecutionProvider, kOnnxDomain, 13, float,
+                                                                  ReduceMax)>,
+      BuildKernelCreateInfo<ONNX_OPERATOR_TYPED_KERNEL_CLASS_NAME(kCpuExecutionProvider, kOnnxDomain, 13, int32_t,
+                                                                  ReduceMax)>,
+      BuildKernelCreateInfo<ONNX_OPERATOR_TYPED_KERNEL_CLASS_NAME(kCpuExecutionProvider, kOnnxDomain, 13, int64_t,
+                                                                  ReduceMax)>,
+      BuildKernelCreateInfo<ONNX_OPERATOR_TYPED_KERNEL_CLASS_NAME(kCpuExecutionProvider, kOnnxDomain, 13, int8_t,
+                                                                  ReduceMax)>,
+      BuildKernelCreateInfo<ONNX_OPERATOR_TYPED_KERNEL_CLASS_NAME(kCpuExecutionProvider, kOnnxDomain, 13, uint8_t,
+                                                                  ReduceMax)>,
+      BuildKernelCreateInfo<ONNX_OPERATOR_TYPED_KERNEL_CLASS_NAME(kCpuExecutionProvider, kOnnxDomain, 13, float,
+                                                                  ReduceMean)>,
+      BuildKernelCreateInfo<ONNX_OPERATOR_TYPED_KERNEL_CLASS_NAME(kCpuExecutionProvider, kOnnxDomain, 13, int32_t,
+                                                                  ReduceMean)>,
+      BuildKernelCreateInfo<ONNX_OPERATOR_TYPED_KERNEL_CLASS_NAME(kCpuExecutionProvider, kOnnxDomain, 13, float,
+                                                                  ReduceMin)>,
+      BuildKernelCreateInfo<ONNX_OPERATOR_TYPED_KERNEL_CLASS_NAME(kCpuExecutionProvider, kOnnxDomain, 13, int32_t,
+                                                                  ReduceMin)>,
+      BuildKernelCreateInfo<ONNX_OPERATOR_TYPED_KERNEL_CLASS_NAME(kCpuExecutionProvider, kOnnxDomain, 13, int64_t,
+                                                                  ReduceMin)>,
+      BuildKernelCreateInfo<ONNX_OPERATOR_TYPED_KERNEL_CLASS_NAME(kCpuExecutionProvider, kOnnxDomain, 13, int8_t,
+                                                                  ReduceMin)>,
+      BuildKernelCreateInfo<ONNX_OPERATOR_TYPED_KERNEL_CLASS_NAME(kCpuExecutionProvider, kOnnxDomain, 13, uint8_t,
+                                                                  ReduceMin)>,
+      BuildKernelCreateInfo<ONNX_OPERATOR_TYPED_KERNEL_CLASS_NAME(kCpuExecutionProvider, kOnnxDomain, 13, float,
+                                                                  ReduceProd)>,
+      BuildKernelCreateInfo<ONNX_OPERATOR_TYPED_KERNEL_CLASS_NAME(kCpuExecutionProvider, kOnnxDomain, 13, int32_t,
+                                                                  ReduceProd)>,
+      BuildKernelCreateInfo<ONNX_OPERATOR_TYPED_KERNEL_CLASS_NAME(kCpuExecutionProvider, kOnnxDomain, 13, int64_t,
+                                                                  ReduceProd)>,
+      BuildKernelCreateInfo<ONNX_OPERATOR_TYPED_KERNEL_CLASS_NAME(kCpuExecutionProvider, kOnnxDomain, 13, float,
+                                                                  ReduceSumSquare)>,
+      BuildKernelCreateInfo<ONNX_OPERATOR_TYPED_KERNEL_CLASS_NAME(kCpuExecutionProvider, kOnnxDomain, 13, int32_t,
+                                                                  ReduceSumSquare)>,
+      BuildKernelCreateInfo<ONNX_OPERATOR_TYPED_KERNEL_CLASS_NAME(kCpuExecutionProvider, kOnnxDomain, 13, double,
+                                                                  ReduceSumSquare)>,
   };
 
   for (auto& function_table_entry : function_table) {
