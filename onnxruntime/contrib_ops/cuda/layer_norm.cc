// Copyright (c) Microsoft Corporation. All rights reserved.
// Licensed under the MIT License.

#include "core/providers/shared_library/provider_api.h"
#include "layer_norm.h"
#include "layer_norm_impl.h"
#include "core/providers/cuda/cuda_common.h"

namespace onnxruntime {
namespace contrib {
namespace cuda {

#define REGISTER_KERNEL_TYPED(T, U, V)                                                                               \
  ONNX_OPERATOR_TYPED_KERNEL_EX(LayerNormalization, kOnnxDomain, 1, T##_##U##_##V, kCudaExecutionProvider,           \
                                (*KernelDefBuilder::Create())                                                        \
                                    .TypeConstraint("T", DataTypeImpl::GetTensorType<T>())                           \
                                    .TypeConstraint("U", DataTypeImpl::GetTensorType<U>())                           \
                                    .TypeConstraint("V", DataTypeImpl::GetTensorType<V>()),                          \
                                LayerNorm<T, U, V, false>);                                                          \
  ONNX_OPERATOR_TYPED_KERNEL_EX(SimplifiedLayerNormalization, kOnnxDomain, 1, T##_##U##_##V, kCudaExecutionProvider, \
                                (*KernelDefBuilder::Create())                                                        \
                                    .TypeConstraint("T", DataTypeImpl::GetTensorType<T>())                           \
                                    .TypeConstraint("U", DataTypeImpl::GetTensorType<U>())                           \
                                    .TypeConstraint("V", DataTypeImpl::GetTensorType<V>()),                          \
                                LayerNorm<T, U, V, true>);

REGISTER_KERNEL_TYPED(float, float, float)
REGISTER_KERNEL_TYPED(double, double, double)
REGISTER_KERNEL_TYPED(MLFloat16, float, MLFloat16)
REGISTER_KERNEL_TYPED(float, float, MLFloat16)
REGISTER_KERNEL_TYPED(BFloat16, float, BFloat16)

template <typename T, typename U, typename V, bool simplified>
LayerNorm<T, U, V, simplified>::LayerNorm(const OpKernelInfo& op_kernel_info) : CudaKernel(op_kernel_info) {
  ORT_ENFORCE(op_kernel_info.GetAttr("axis", &axis_).IsOK());
  float tmp_epsilon;
  ORT_ENFORCE(op_kernel_info.GetAttr<float>("epsilon", &tmp_epsilon).IsOK());
  epsilon_ = tmp_epsilon;
}

template <typename T, typename U, typename V, bool simplified>
Status LayerNorm<T, U, V, simplified>::ComputeInternal(OpKernelContext* ctx) const {
  typedef typename ToCudaType<T>::MappedType CudaT;
  typedef typename ToCudaType<U>::MappedType CudaU;
  typedef typename ToCudaType<V>::MappedType CudaV;
  //Inputs
  const Tensor* X = ctx->Input<Tensor>(0);
  const Tensor* scale = ctx->Input<Tensor>(1);
  const Tensor* bias = ctx->Input<Tensor>(2);

  auto X_data = reinterpret_cast<const CudaT*>(X->template Data<T>());
  auto scale_data = reinterpret_cast<const CudaV*>(scale->template Data<V>());
  auto bias_data = (simplified || (nullptr == bias)) ? nullptr : reinterpret_cast<const CudaV*>(bias->template Data<V>());

  const TensorShape& x_shape = X->Shape();
  const int64_t axis = HandleNegativeAxis(axis_, x_shape.NumDimensions());

  int n1 = gsl::narrow<int>(x_shape.SizeToDimension(axis));
  int n2 = gsl::narrow<int>(x_shape.SizeFromDimension(axis));

  ORT_ENFORCE(n2 != 1, "n2 should not be 1");

  // Outputs
  Tensor* Y = ctx->Output(0, x_shape);
  auto Y_data = reinterpret_cast<CudaV*>(Y->template MutableData<V>());

  //Mean and variance
  std::vector<int64_t> mean_inv_std_var_dim;
  for (int i = 0; i < static_cast<int>(x_shape.NumDimensions()); ++i) {
    if (i < axis) {
      mean_inv_std_var_dim.emplace_back(x_shape.GetDims()[i]);
    } else {
      mean_inv_std_var_dim.emplace_back(1);
    }
  }
  int output_index = 1;

  CudaU* mean_data = nullptr;
  if (!simplified) {
    Tensor* mean = ctx->Output(output_index++, TensorShape(mean_inv_std_var_dim));
    if (mean != nullptr) {
      mean_data = reinterpret_cast<CudaU*>(mean->template MutableData<U>());
    }
  }

  Tensor* var = ctx->Output(output_index, TensorShape(mean_inv_std_var_dim));
  CudaU* inv_var_data = nullptr;
  if (var != nullptr) {
    inv_var_data = reinterpret_cast<CudaU*>(var->template MutableData<U>());
  }

<<<<<<< HEAD
  HostApplyLayerNorm<CudaT, CudaU, CudaV, simplified>(GetDeviceProp(), Stream(), Y_data, mean_data, inv_var_data,
                                                      X_data, n1, n2, epsilon_, scale_data, bias_data);
=======
  if (x_shape.Size() == 0) {
    return Status::OK();
  }

  HostApplyLayerNorm<CudaT, CudaU, simplified>(GetDeviceProp(), Stream(), Y_data, mean_data, inv_var_data, X_data, n1, n2, epsilon_, scale_data, bias_data);
>>>>>>> d7d76650
  return Status::OK();
}

}  //namespace cuda
}  // namespace contrib
}  // namespace onnxruntime<|MERGE_RESOLUTION|>--- conflicted
+++ resolved
@@ -89,16 +89,12 @@
     inv_var_data = reinterpret_cast<CudaU*>(var->template MutableData<U>());
   }
 
-<<<<<<< HEAD
-  HostApplyLayerNorm<CudaT, CudaU, CudaV, simplified>(GetDeviceProp(), Stream(), Y_data, mean_data, inv_var_data,
-                                                      X_data, n1, n2, epsilon_, scale_data, bias_data);
-=======
   if (x_shape.Size() == 0) {
     return Status::OK();
   }
 
-  HostApplyLayerNorm<CudaT, CudaU, simplified>(GetDeviceProp(), Stream(), Y_data, mean_data, inv_var_data, X_data, n1, n2, epsilon_, scale_data, bias_data);
->>>>>>> d7d76650
+  HostApplyLayerNorm<CudaT, CudaU, CudaV, simplified>(GetDeviceProp(), Stream(), Y_data, mean_data, inv_var_data,
+                                                      X_data, n1, n2, epsilon_, scale_data, bias_data);
   return Status::OK();
 }
 
