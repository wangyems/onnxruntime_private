// Copyright (c) Microsoft Corporation. All rights reserved.
// Licensed under the MIT License.

#include "core/session/onnxruntime_c_api.h"
#include "core/session/allocator_impl.h"
#include "core/session/inference_session_utils.h"
#include "core/session/IOBinding.h"
#include "core/framework/allocator.h"
#include "core/framework/error_code_helper.h"
#include "core/framework/execution_provider.h"
#include "core/framework/utils.h"
#include <cassert>
#include <cstring>
#include <functional>
#include <sstream>

#include "core/common/logging/logging.h"
#include "core/common/status.h"
#include "core/common/safeint.h"
#include "core/graph/constants.h"
#include "core/graph/graph.h"
#include "core/framework/allocator.h"
#include "core/framework/tensor.h"
#include "core/framework/ml_value.h"
#include "core/session/environment.h"
#include "core/framework/callback.h"
#include "core/framework/tensorprotoutils.h"
#include "core/framework/onnxruntime_typeinfo.h"
#include "core/session/inference_session.h"
#include "core/session/ort_apis.h"
#include "core/session/ort_env.h"
#include "core/framework/data_types.h"
#include "abi_session_options_impl.h"
#include "core/framework/TensorSeq.h"
#include "core/platform/ort_mutex.h"

using namespace onnxruntime::logging;
using onnxruntime::BFloat16;
using onnxruntime::DataTypeImpl;
using onnxruntime::Environment;
using onnxruntime::IAllocator;
using onnxruntime::InputDefList;
using onnxruntime::MLFloat16;
using onnxruntime::OutputDefList;
using onnxruntime::Tensor;
using onnxruntime::ToOrtStatus;
using onnxruntime::common::Status;

using namespace onnxruntime;

#ifndef ORT_STATUS_PTR
#ifdef _WIN32
#define ORT_STATUS_PTR _Check_return_ _Ret_maybenull_ OrtStatusPtr
#else
#define ORT_STATUS_PTR OrtStatus*
#endif
#endif

// Return the OrtStatus if it indicates an error
#define ORT_API_RETURN_IF_ERROR(expr) \
  do {                                \
    auto _status = (expr);            \
    if (_status)                      \
      return _status;                 \
  } while (0)

// Convert internal onnxruntime::Status to OrtStatus and return if there's an error
#define ORT_API_RETURN_IF_STATUS_NOT_OK(expr) \
  do {                                        \
    auto _status = (expr);                    \
    if (!_status.IsOK())                      \
      return ToOrtStatus(_status);            \
  } while (0)

#define TENSOR_READ_API_BEGIN                          \
  API_IMPL_BEGIN                                       \
  auto v = reinterpret_cast<const ::OrtValue*>(value); \
  auto& tensor = v->Get<onnxruntime::Tensor>();

#define TENSOR_READWRITE_API_BEGIN \
  API_IMPL_BEGIN                   \
  auto v = (value);                \
  auto tensor = v->GetMutable<onnxruntime::Tensor>();

ORT_API_STATUS_IMPL(OrtApis::CreateEnvWithCustomLogger, OrtLoggingFunction logging_function,
                    _In_opt_ void* logger_param, OrtLoggingLevel default_warning_level, _In_ const char* logid,
                    _Outptr_ OrtEnv** out) {
  API_IMPL_BEGIN
  OrtEnv::LoggingManagerConstructionInfo lm_info{logging_function, logger_param, default_warning_level, logid};
  Status status;
  *out = OrtEnv::GetInstance(lm_info, status);
  return ToOrtStatus(status);
  API_IMPL_END
}

ORT_API_STATUS_IMPL(OrtApis::CreateEnv, OrtLoggingLevel default_warning_level,
                    _In_ const char* logid, _Outptr_ OrtEnv** out) {
  API_IMPL_BEGIN
  OrtEnv::LoggingManagerConstructionInfo lm_info{nullptr, nullptr, default_warning_level, logid};
  Status status;
  *out = OrtEnv::GetInstance(lm_info, status);
  return ToOrtStatus(status);
  API_IMPL_END
}

ORT_API_STATUS_IMPL(OrtApis::CreateEnvWithGlobalThreadPools, OrtLoggingLevel default_warning_level,
                    _In_ const char* logid, _In_ const struct OrtThreadingOptions* tp_options, _Outptr_ OrtEnv** out) {
  API_IMPL_BEGIN
  OrtEnv::LoggingManagerConstructionInfo lm_info{nullptr, nullptr, default_warning_level, logid};
  Status status;
  *out = OrtEnv::GetInstance(lm_info, status, tp_options);
  return ToOrtStatus(status);
  API_IMPL_END
}

// enable platform telemetry
ORT_API_STATUS_IMPL(OrtApis::EnableTelemetryEvents, _In_ const OrtEnv* ort_env) {
  API_IMPL_BEGIN
  ORT_UNUSED_PARAMETER(ort_env);
  // note telemetry is controlled via the platform Env object, not the OrtEnv object instance
  const Env& env = Env::Default();
  env.GetTelemetryProvider().EnableTelemetryEvents();
  return nullptr;
  API_IMPL_END
}

ORT_API_STATUS_IMPL(OrtApis::DisableTelemetryEvents, _In_ const OrtEnv* ort_env) {
  API_IMPL_BEGIN
  ORT_UNUSED_PARAMETER(ort_env);
  // note telemetry is controlled via the platform Env object, not the OrtEnv object instance
  const Env& env = Env::Default();
  env.GetTelemetryProvider().DisableTelemetryEvents();
  return nullptr;
  API_IMPL_END
}

ORT_STATUS_PTR CreateTensorImpl(MLDataType ml_type, const int64_t* shape, size_t shape_len,
                                _Inout_ OrtAllocator* allocator, std::unique_ptr<Tensor>* out) {
  std::vector<int64_t> shapes(shape_len);
  for (size_t i = 0; i != shape_len; ++i) {
    shapes[i] = shape[i];
  }
  std::shared_ptr<IAllocator> alloc_ptr = std::make_shared<onnxruntime::AllocatorWrapper>(allocator);
  *out = onnxruntime::make_unique<Tensor>(ml_type, onnxruntime::TensorShape(shapes), alloc_ptr);
  return nullptr;
}

ORT_STATUS_PTR CreateTensorImplForSeq(MLDataType elem_type, const int64_t* shape, size_t shape_len, Tensor& out) {
  std::vector<int64_t> shapes(shape_len);
  for (size_t i = 0; i != shape_len; ++i) {
    shapes[i] = shape[i];
  }
  OrtAllocator* allocator;
  // TODO(pranav): what allocator should be used to create the tensor here?
  // for the sake of simplicity of the API using the default one here
  auto st = OrtApis::GetAllocatorWithDefaultOptions(&allocator);
  if (st) {
    return st;
  }
  std::shared_ptr<IAllocator> alloc_ptr = std::make_shared<onnxruntime::AllocatorWrapper>(allocator);
  out = Tensor(elem_type, onnxruntime::TensorShape(shapes), alloc_ptr);
  return nullptr;
}

/**
 *
 * this function will create a copy of the allocator info
 */
ORT_STATUS_PTR CreateTensorImpl(MLDataType ml_type, const int64_t* shape, size_t shape_len, const OrtMemoryInfo* info,
                                void* p_data, size_t p_data_len, std::unique_ptr<Tensor>* out) {
  size_t elem_count = 1;
  std::vector<int64_t> shapes(shape_len);
  for (size_t i = 0; i != shape_len; ++i) {
    if (shape[i] < 0)
      return OrtApis::CreateStatus(ORT_INVALID_ARGUMENT, "tried creating tensor with negative value in shape");
    elem_count *= static_cast<size_t>(shape[i]);
    shapes[i] = shape[i];
  }

  size_t size_to_allocate;
  if (!IAllocator::CalcMemSizeForArray(ml_type->Size(), elem_count, &size_to_allocate)) {
    return OrtApis::CreateStatus(ORT_INVALID_ARGUMENT, "size overflow");
  }
  if (size_to_allocate > p_data_len) {
    std::ostringstream oss;
    oss << "not enough space: expected " << size_to_allocate << ", got " << p_data_len;
    return OrtApis::CreateStatus(ORT_INVALID_ARGUMENT, oss.str().c_str());
  }
  *out = onnxruntime::make_unique<Tensor>(ml_type, onnxruntime::TensorShape(shapes), p_data, *info);
  return nullptr;
}

namespace c_api_internal {

template <class T>
inline ORT_STATUS_PTR CallCreateTensorImpl(const int64_t* shape, size_t shape_len, const OrtMemoryInfo* info,
                                           void* p_data, size_t p_data_len, std::unique_ptr<Tensor>* out) {
  auto ml_value = DataTypeImpl::GetType<T>();
  return CreateTensorImpl(ml_value, shape, shape_len, info, p_data, p_data_len, out);
}

template <class T>
inline ORT_STATUS_PTR CallCreateTensorImpl(const int64_t* shape, size_t shape_len, _Inout_ OrtAllocator* allocator,
                                           std::unique_ptr<Tensor>* out) {
  auto ml_type = DataTypeImpl::GetType<T>();
  return CreateTensorImpl(ml_type, shape, shape_len, allocator, out);
}

}  // namespace c_api_internal

ORT_API_STATUS_IMPL(OrtApis::CreateTensorWithDataAsOrtValue, _In_ const OrtMemoryInfo* info,
                    _Inout_ void* p_data, size_t p_data_len, _In_ const int64_t* shape, size_t shape_len,
                    ONNXTensorElementDataType type, _Outptr_ OrtValue** out) {
  API_IMPL_BEGIN
  std::unique_ptr<Tensor> tensor;
  switch (type) {
    case ONNX_TENSOR_ELEMENT_DATA_TYPE_FLOAT:
      ORT_API_RETURN_IF_ERROR(c_api_internal::CallCreateTensorImpl<float>(shape, shape_len, info, p_data, p_data_len, &tensor));
      break;
    case ONNX_TENSOR_ELEMENT_DATA_TYPE_UINT8:
      ORT_API_RETURN_IF_ERROR(c_api_internal::CallCreateTensorImpl<uint8_t>(shape, shape_len, info, p_data, p_data_len, &tensor));
      break;
    case ONNX_TENSOR_ELEMENT_DATA_TYPE_INT8:
      ORT_API_RETURN_IF_ERROR(c_api_internal::CallCreateTensorImpl<int8_t>(shape, shape_len, info, p_data, p_data_len, &tensor));
      break;
    case ONNX_TENSOR_ELEMENT_DATA_TYPE_UINT16:
      ORT_API_RETURN_IF_ERROR(c_api_internal::CallCreateTensorImpl<uint16_t>(shape, shape_len, info, p_data, p_data_len, &tensor));
      break;
    case ONNX_TENSOR_ELEMENT_DATA_TYPE_INT16:
      ORT_API_RETURN_IF_ERROR(c_api_internal::CallCreateTensorImpl<int16_t>(shape, shape_len, info, p_data, p_data_len, &tensor));
      break;
    case ONNX_TENSOR_ELEMENT_DATA_TYPE_INT32:
      ORT_API_RETURN_IF_ERROR(c_api_internal::CallCreateTensorImpl<int32_t>(shape, shape_len, info, p_data, p_data_len, &tensor));
      break;
    case ONNX_TENSOR_ELEMENT_DATA_TYPE_UINT32:
      ORT_API_RETURN_IF_ERROR(c_api_internal::CallCreateTensorImpl<uint32_t>(shape, shape_len, info, p_data, p_data_len, &tensor));
      break;
    case ONNX_TENSOR_ELEMENT_DATA_TYPE_INT64:
      ORT_API_RETURN_IF_ERROR(c_api_internal::CallCreateTensorImpl<int64_t>(shape, shape_len, info, p_data, p_data_len, &tensor));
      break;
    case ONNX_TENSOR_ELEMENT_DATA_TYPE_UINT64:
      ORT_API_RETURN_IF_ERROR(c_api_internal::CallCreateTensorImpl<uint64_t>(shape, shape_len, info, p_data, p_data_len, &tensor));
      break;
    case ONNX_TENSOR_ELEMENT_DATA_TYPE_STRING:
      ORT_API_RETURN_IF_ERROR(c_api_internal::CallCreateTensorImpl<std::string>(shape, shape_len, info, p_data, p_data_len, &tensor));
      break;
    case ONNX_TENSOR_ELEMENT_DATA_TYPE_BOOL:
      ORT_API_RETURN_IF_ERROR(c_api_internal::CallCreateTensorImpl<bool>(shape, shape_len, info, p_data, p_data_len, &tensor));
      break;
    case ONNX_TENSOR_ELEMENT_DATA_TYPE_FLOAT16:
      ORT_API_RETURN_IF_ERROR(c_api_internal::CallCreateTensorImpl<MLFloat16>(shape, shape_len, info, p_data, p_data_len, &tensor));
      break;
    case ONNX_TENSOR_ELEMENT_DATA_TYPE_BFLOAT16:
      ORT_API_RETURN_IF_ERROR(c_api_internal::CallCreateTensorImpl<BFloat16>(shape, shape_len, info, p_data, p_data_len, &tensor));
      break;
    case ONNX_TENSOR_ELEMENT_DATA_TYPE_DOUBLE:
      ORT_API_RETURN_IF_ERROR(c_api_internal::CallCreateTensorImpl<double>(shape, shape_len, info, p_data, p_data_len, &tensor));
      break;
    case ONNX_TENSOR_ELEMENT_DATA_TYPE_COMPLEX64:
    case ONNX_TENSOR_ELEMENT_DATA_TYPE_COMPLEX128:
    default: {
      std::ostringstream oss;
      oss << "type " << type << " is not supported in this function";
      std::string errmsg = oss.str();
      return OrtApis::CreateStatus(ORT_NOT_IMPLEMENTED, errmsg.c_str());
    }
  }
  auto value = onnxruntime::make_unique<OrtValue>();
  auto ml_tensor = DataTypeImpl::GetType<Tensor>();
  value->Init(tensor.release(),
              ml_tensor,
              ml_tensor->GetDeleteFunc());
  *out = value.release();
  return nullptr;
  API_IMPL_END
}

ORT_API_STATUS_IMPL(OrtApis::CreateTensorAsOrtValue, _Inout_ OrtAllocator* allocator,
                    _In_ const int64_t* shape, size_t shape_len, ONNXTensorElementDataType type,
                    _Outptr_ OrtValue** out) {
  API_IMPL_BEGIN
  std::unique_ptr<Tensor> tensor;
  switch (type) {
    case ONNX_TENSOR_ELEMENT_DATA_TYPE_FLOAT:
      ORT_API_RETURN_IF_ERROR(c_api_internal::CallCreateTensorImpl<float>(shape, shape_len, allocator, &tensor));
      break;
    case ONNX_TENSOR_ELEMENT_DATA_TYPE_UINT8:
      ORT_API_RETURN_IF_ERROR(c_api_internal::CallCreateTensorImpl<uint8_t>(shape, shape_len, allocator, &tensor));
      break;
    case ONNX_TENSOR_ELEMENT_DATA_TYPE_INT8:
      ORT_API_RETURN_IF_ERROR(c_api_internal::CallCreateTensorImpl<int8_t>(shape, shape_len, allocator, &tensor));
      break;
    case ONNX_TENSOR_ELEMENT_DATA_TYPE_UINT16:
      ORT_API_RETURN_IF_ERROR(c_api_internal::CallCreateTensorImpl<uint16_t>(shape, shape_len, allocator, &tensor));
      break;
    case ONNX_TENSOR_ELEMENT_DATA_TYPE_INT16:
      ORT_API_RETURN_IF_ERROR(c_api_internal::CallCreateTensorImpl<int16_t>(shape, shape_len, allocator, &tensor));
      break;
    case ONNX_TENSOR_ELEMENT_DATA_TYPE_INT32:
      ORT_API_RETURN_IF_ERROR(c_api_internal::CallCreateTensorImpl<int32_t>(shape, shape_len, allocator, &tensor));
      break;
    case ONNX_TENSOR_ELEMENT_DATA_TYPE_UINT32:
      ORT_API_RETURN_IF_ERROR(c_api_internal::CallCreateTensorImpl<uint32_t>(shape, shape_len, allocator, &tensor));
      break;
    case ONNX_TENSOR_ELEMENT_DATA_TYPE_INT64:
      ORT_API_RETURN_IF_ERROR(c_api_internal::CallCreateTensorImpl<int64_t>(shape, shape_len, allocator, &tensor));
      break;
    case ONNX_TENSOR_ELEMENT_DATA_TYPE_UINT64:
      ORT_API_RETURN_IF_ERROR(c_api_internal::CallCreateTensorImpl<uint64_t>(shape, shape_len, allocator, &tensor));
      break;
    case ONNX_TENSOR_ELEMENT_DATA_TYPE_STRING:
      ORT_API_RETURN_IF_ERROR(c_api_internal::CallCreateTensorImpl<std::string>(shape, shape_len, allocator, &tensor));
      break;
    case ONNX_TENSOR_ELEMENT_DATA_TYPE_BOOL:
      ORT_API_RETURN_IF_ERROR(c_api_internal::CallCreateTensorImpl<bool>(shape, shape_len, allocator, &tensor));
      break;
    case ONNX_TENSOR_ELEMENT_DATA_TYPE_FLOAT16:
      ORT_API_RETURN_IF_ERROR(c_api_internal::CallCreateTensorImpl<MLFloat16>(shape, shape_len, allocator, &tensor));
      break;
    case ONNX_TENSOR_ELEMENT_DATA_TYPE_BFLOAT16:
      ORT_API_RETURN_IF_ERROR(c_api_internal::CallCreateTensorImpl<BFloat16>(shape, shape_len, allocator, &tensor));
      break;
    case ONNX_TENSOR_ELEMENT_DATA_TYPE_DOUBLE:
      ORT_API_RETURN_IF_ERROR(c_api_internal::CallCreateTensorImpl<double>(shape, shape_len, allocator, &tensor));
      break;
    case ONNX_TENSOR_ELEMENT_DATA_TYPE_COMPLEX64:
    case ONNX_TENSOR_ELEMENT_DATA_TYPE_COMPLEX128:
    default: {
      std::ostringstream oss;
      oss << "type " << type << " is not supported in this function";
      std::string errmsg = oss.str();
      return OrtApis::CreateStatus(ORT_NOT_IMPLEMENTED, errmsg.c_str());
    }
  }
  auto value = onnxruntime::make_unique<OrtValue>();
  auto ml_tensor = DataTypeImpl::GetType<Tensor>();
  value->Init(tensor.release(),
              ml_tensor,
              ml_tensor->GetDeleteFunc());
  *out = value.release();
  return nullptr;
  API_IMPL_END
}

ORT_API_STATUS_IMPL(OrtApis::CreateCustomOpDomain, _In_ const char* domain, _Outptr_ OrtCustomOpDomain** out) {
  API_IMPL_BEGIN
  auto custom_op_domain = onnxruntime::make_unique<OrtCustomOpDomain>();
  custom_op_domain->domain_ = domain;
  *out = custom_op_domain.release();
  return nullptr;
  API_IMPL_END
}

ORT_API(void, OrtApis::ReleaseCustomOpDomain, _Frees_ptr_opt_ OrtCustomOpDomain* ptr) {
  delete ptr;
}

ORT_API_STATUS_IMPL(OrtApis::CustomOpDomain_Add, _Inout_ OrtCustomOpDomain* custom_op_domain, _In_ OrtCustomOp* op) {
  API_IMPL_BEGIN
  custom_op_domain->custom_ops_.emplace_back(op);
  return nullptr;
  API_IMPL_END
}

ORT_API_STATUS_IMPL(OrtApis::AddCustomOpDomain, _Inout_ OrtSessionOptions* options,
                    _In_ OrtCustomOpDomain* custom_op_domain) {
  API_IMPL_BEGIN
  options->custom_op_domains_.emplace_back(custom_op_domain);
  return nullptr;
  API_IMPL_END
}

ORT_API_STATUS_IMPL(OrtApis::RegisterCustomOpsLibrary, _Inout_ OrtSessionOptions* options, _In_ const char* library_path, void** library_handle) {
  API_IMPL_BEGIN

  Env::Default().LoadDynamicLibrary(library_path, library_handle);
  if (!*library_handle)
    return OrtApis::CreateStatus(ORT_FAIL, "RegisterCustomOpsLibrary: Failed to load library");

  OrtStatus*(ORT_API_CALL * RegisterCustomOps)(OrtSessionOptions * options, const OrtApiBase* api);

  Env::Default().GetSymbolFromLibrary(*library_handle, "RegisterCustomOps", (void**)&RegisterCustomOps);
  if (!RegisterCustomOps)
    return OrtApis::CreateStatus(ORT_FAIL, "RegisterCustomOpsLibrary: Entry point RegisterCustomOps not found in library");

  return RegisterCustomOps(options, OrtGetApiBase());
  API_IMPL_END
}

namespace {
// provider either model_path, or modal_data + model_data_length.
static ORT_STATUS_PTR CreateSessionAndLoadModel(_In_ const OrtSessionOptions* options,
                                                _In_ const OrtEnv* env,
                                                _In_ const ORTCHAR_T* model_path,
                                                _In_ const void* model_data,
                                                _In_ size_t model_data_length,
                                                _Outptr_ std::unique_ptr<onnxruntime::InferenceSession>& sess) {
  // quick check here to decide load path. InferenceSession will provide error message for invalid values.
  // TODO: Could move to a helper
  const Env& os_env = Env::Default();  // OS environment (!= ORT environment)
  bool load_config_from_model =
      os_env.GetEnvironmentVar(inference_session_utils::kOrtLoadConfigFromModelEnvVar) == "1";

  if (load_config_from_model) {
#if !defined(ORT_MINIMAL_BUILD)
    if (model_path != nullptr) {
      sess = onnxruntime::make_unique<onnxruntime::InferenceSession>(
          options == nullptr ? onnxruntime::SessionOptions() : options->value,
          env->GetEnvironment(),
          model_path);
    } else {
      sess = onnxruntime::make_unique<onnxruntime::InferenceSession>(
          options == nullptr ? onnxruntime::SessionOptions() : options->value,
          env->GetEnvironment(),
          model_data, static_cast<int>(model_data_length));
    }
#else
    return OrtApis::CreateStatus(ORT_FAIL, "Loading config from ONNX models is not supported in this build.");
#endif
  } else {
    sess = onnxruntime::make_unique<onnxruntime::InferenceSession>(
        options == nullptr ? onnxruntime::SessionOptions() : options->value,
        env->GetEnvironment());
  }

#if !defined(ORT_MINIMAL_BUILD)
  // Add custom domains
  Status status;
  if (options && !options->custom_op_domains_.empty()) {
    ORT_API_RETURN_IF_STATUS_NOT_OK(sess->AddCustomOpDomains(options->custom_op_domains_));
  }
#endif

  // Finish load
  if (load_config_from_model) {
#if !defined(ORT_MINIMAL_BUILD)
    ORT_API_RETURN_IF_STATUS_NOT_OK(sess->Load());
#endif
  } else {
    if (model_path != nullptr) {
      ORT_API_RETURN_IF_STATUS_NOT_OK(sess->Load(model_path));
    } else {
      ORT_API_RETURN_IF_STATUS_NOT_OK(sess->Load(model_data, static_cast<int>(model_data_length)));
    }
  }

  return nullptr;
}

static ORT_STATUS_PTR InitializeSession(_In_ const OrtSessionOptions* options,
                                        _In_ std::unique_ptr<::onnxruntime::InferenceSession>& sess) {
  // we need to disable mem pattern if DML is one of the providers since DML doesn't have the concept of
  // byte addressable memory
  std::vector<std::unique_ptr<IExecutionProvider>> provider_list;
  if (options) {
    for (auto& factory : options->provider_factories) {
      auto provider = factory->CreateProvider();
      provider_list.push_back(std::move(provider));
    }
  }

  // register the providers
  for (auto& provider : provider_list) {
    if (provider) {
      ORT_API_RETURN_IF_STATUS_NOT_OK(sess->RegisterExecutionProvider(std::move(provider)));
    }
  }

  ORT_API_RETURN_IF_STATUS_NOT_OK(sess->Initialize());

  return nullptr;
}

}  // namespace

ORT_API_STATUS_IMPL(OrtApis::CreateSession, _In_ const OrtEnv* env, _In_ const ORTCHAR_T* model_path,
                    _In_ const OrtSessionOptions* options, _Outptr_ OrtSession** out) {
  API_IMPL_BEGIN
  std::unique_ptr<onnxruntime::InferenceSession> sess;
  OrtStatus* status = nullptr;
  *out = nullptr;

  ORT_TRY {
    ORT_API_RETURN_IF_ERROR(CreateSessionAndLoadModel(options, env, model_path, nullptr, 0, sess));
    ORT_API_RETURN_IF_ERROR(InitializeSession(options, sess));

    *out = reinterpret_cast<OrtSession*>(sess.release());
  }
  ORT_CATCH(const std::exception& e) {
    ORT_HANDLE_EXCEPTION([&]() {
      status = OrtApis::CreateStatus(ORT_FAIL, e.what());
    });
  }

  return status;
  API_IMPL_END
}

ORT_API_STATUS_IMPL(OrtApis::CreateSessionFromArray, _In_ const OrtEnv* env, _In_ const void* model_data,
                    size_t model_data_length, _In_ const OrtSessionOptions* options, _Outptr_ OrtSession** out) {
  API_IMPL_BEGIN
  std::unique_ptr<onnxruntime::InferenceSession> sess;
  OrtStatus* status = nullptr;
  *out = nullptr;

  ORT_TRY {
    ORT_API_RETURN_IF_ERROR(CreateSessionAndLoadModel(options, env, nullptr, model_data, model_data_length, sess));
    ORT_API_RETURN_IF_ERROR(InitializeSession(options, sess));

    *out = reinterpret_cast<OrtSession*>(sess.release());
  }
  ORT_CATCH(const std::exception& e) {
    ORT_HANDLE_EXCEPTION([&]() {
      status = OrtApis::CreateStatus(ORT_FAIL, e.what());
    });
  }

  return status;
  API_IMPL_END
}

ORT_API_STATUS_IMPL(OrtApis::Run, _Inout_ OrtSession* sess, _In_opt_ const OrtRunOptions* run_options,
                    _In_reads_(input_len) const char* const* input_names,
                    _In_reads_(input_len) const OrtValue* const* input, size_t input_len,
                    _In_reads_(output_names_len) const char* const* output_names1, size_t output_names_len,
                    _Inout_updates_all_(output_names_len) OrtValue** output) {
  API_IMPL_BEGIN
  auto session = reinterpret_cast<::onnxruntime::InferenceSession*>(sess);
  const int queue_id = 0;

  std::vector<std::string> feed_names(input_len);
  std::vector<OrtValue> feeds(input_len);

  for (size_t i = 0; i != input_len; ++i) {
    if (input_names[i] == nullptr || input_names[i][0] == '\0') {
      return OrtApis::CreateStatus(ORT_INVALID_ARGUMENT, "input name cannot be empty");
    }

    feed_names[i] = input_names[i];
    auto& ort_value = feeds[i] = *reinterpret_cast<const ::OrtValue*>(input[i]);

    if (ort_value.Fence()) ort_value.Fence()->BeforeUsingAsInput(onnxruntime::kCpuExecutionProvider, queue_id);
  }

  // Create output feed
  std::vector<std::string> output_names(output_names_len);
  for (size_t i = 0; i != output_names_len; ++i) {
    if (output_names1[i] == nullptr || output_names1[i][0] == '\0') {
      return OrtApis::CreateStatus(ORT_INVALID_ARGUMENT, "output name cannot be empty");
    }
    output_names[i] = output_names1[i];
  }

  std::vector<OrtValue> fetches(output_names_len);
  for (size_t i = 0; i != output_names_len; ++i) {
    if (output[i] != nullptr) {
      ::OrtValue& value = *(output[i]);
      if (value.Fence())
        value.Fence()->BeforeUsingAsOutput(onnxruntime::kCpuExecutionProvider, queue_id);
      fetches[i] = value;
    }
  }
  Status status;
  if (run_options == nullptr) {
    OrtRunOptions op;
    status = session->Run(op, feed_names, feeds, output_names, &fetches, nullptr);
  } else {
    status = session->Run(*run_options, feed_names, feeds, output_names, &fetches, nullptr);
  }

  if (!status.IsOK())
    return ToOrtStatus(status);
  for (size_t i = 0; i != output_names_len; ++i) {
    ::OrtValue& value = fetches[i];
    if (value.Fence())
      value.Fence()->BeforeUsingAsInput(onnxruntime::kCpuExecutionProvider, queue_id);
    if (output[i] == nullptr) {
      output[i] = new OrtValue(value);
    }
  }
  return nullptr;
  API_IMPL_END
}

struct OrtIoBinding {
  std::unique_ptr<::onnxruntime::IOBinding> binding_;
  explicit OrtIoBinding(std::unique_ptr<::onnxruntime::IOBinding>&& binding) : binding_(std::move(binding)) {}
  OrtIoBinding(const OrtIoBinding&) = delete;
  OrtIoBinding& operator=(const OrtIoBinding&) = delete;
};

ORT_API_STATUS_IMPL(OrtApis::RunWithBinding, _Inout_ OrtSession* sess, _In_opt_ const OrtRunOptions* run_options,
                    const OrtIoBinding* binding_ptr) {
  API_IMPL_BEGIN
  auto session = reinterpret_cast<::onnxruntime::InferenceSession*>(sess);
  auto status = session->Run(*run_options, *binding_ptr->binding_);
  if (!status.IsOK()) {
    return ToOrtStatus(status);
  }
  return nullptr;
  API_IMPL_END
}

ORT_API_STATUS_IMPL(OrtApis::CreateIoBinding, _Inout_ OrtSession* sess, _Outptr_ OrtIoBinding** out) {
  API_IMPL_BEGIN
  auto session = reinterpret_cast<::onnxruntime::InferenceSession*>(sess);
  std::unique_ptr<::onnxruntime::IOBinding> binding;
  auto status = session->NewIOBinding(&binding);
  if (!status.IsOK()) {
    return ToOrtStatus(status);
  }
  *out = new OrtIoBinding(std::move(binding));
  return nullptr;
  API_IMPL_END
}

ORT_API(void, OrtApis::ReleaseIoBinding, _Frees_ptr_opt_ OrtIoBinding* binding_ptr) {
  delete binding_ptr;
}

ORT_API_STATUS_IMPL(OrtApis::BindInput, _Inout_ OrtIoBinding* binding_ptr, _In_ const char* name, _In_ const OrtValue* val_ptr) {
  API_IMPL_BEGIN
  auto st = binding_ptr->binding_->BindInput(name, *val_ptr);
  if (!st.IsOK()) {
    return ToOrtStatus(st);
  }
  return nullptr;
  API_IMPL_END
}

ORT_API_STATUS_IMPL(OrtApis::BindOutput, _Inout_ OrtIoBinding* binding_ptr, _In_ const char* name, _In_ const OrtValue* val_ptr) {
  API_IMPL_BEGIN
  auto st = binding_ptr->binding_->BindOutput(name, *val_ptr);
  if (!st.IsOK()) {
    return ToOrtStatus(st);
  }
  return nullptr;
  API_IMPL_END
}

ORT_API_STATUS_IMPL(OrtApis::BindOutputToDevice, _Inout_ OrtIoBinding* binding_ptr, _In_ const char* name, _In_ const OrtMemoryInfo* mem_info_ptr) {
  API_IMPL_BEGIN
  auto st = binding_ptr->binding_->BindOutput(name, mem_info_ptr->device);
  if (!st.IsOK()) {
    return ToOrtStatus(st);
  }
  return nullptr;
  API_IMPL_END
}

ORT_API_STATUS_IMPL(OrtApis::GetBoundOutputNames, _In_ const OrtIoBinding* binding_ptr, _In_ OrtAllocator* allocator,
                    _Out_ char** buffer, _Out_writes_all_(count) size_t** lengths, _Out_ size_t* count) {
  API_IMPL_BEGIN
  const auto& output_names = binding_ptr->binding_->GetOutputNames();
  if (output_names.empty()) {
    *buffer = nullptr;
    *lengths = nullptr;
    *count = 0U;
    return nullptr;
  }

  IAllocatorUniquePtr<size_t> lengths_alloc(reinterpret_cast<size_t*>(allocator->Alloc(allocator, output_names.size() * sizeof(size_t))),
                                            [allocator](size_t* p) { if(p) allocator->Free(allocator, p); });

  if (!lengths_alloc) {
    return OrtApis::CreateStatus(ORT_FAIL, "lengths allocation failed");
  }

  size_t total_len = 0;
  auto* len_ptr = lengths_alloc.get();
  for (const auto& n : output_names) {
    auto sz = n.size();
    total_len += sz;
    *len_ptr++ = sz;
  }

  IAllocatorUniquePtr<char> buffer_alloc(reinterpret_cast<char*>(allocator->Alloc(allocator, total_len * sizeof(char))),
                                         [allocator](char* p) { if(p) allocator->Free(allocator, p); });

  if (!buffer_alloc) {
    return OrtApis::CreateStatus(ORT_FAIL, "string buffer allocation failed");
  }

  char* buf_ptr = buffer_alloc.get();
  for (const auto& n : output_names) {
    auto sz = n.size();
    memcpy(buf_ptr, n.data(), sz);
    buf_ptr += sz;
  }

  *buffer = buffer_alloc.release();
  *lengths = lengths_alloc.release();
  *count = output_names.size();
  return nullptr;
  API_IMPL_END
}

ORT_API_STATUS_IMPL(OrtApis::GetBoundOutputValues, _In_ const OrtIoBinding* binding_ptr, _In_ OrtAllocator* allocator,
                    _Out_writes_all_(output_count) OrtValue*** output, _Out_ size_t* output_count) {
  API_IMPL_BEGIN
  const auto& outputs = binding_ptr->binding_->GetOutputs();
  if (outputs.empty()) {
    *output = nullptr;
    *output_count = 0U;
    return nullptr;
  }

  // Used to destroy and de-allocate on exception
  size_t created = 0;
  IAllocatorUniquePtr<OrtValue*> ortvalues_alloc(reinterpret_cast<OrtValue**>(allocator->Alloc(allocator, outputs.size() * sizeof(OrtValue*))),
                                                 [&created, allocator](OrtValue** buffer) {
                                                   if (buffer) {
                                                     while (created > 0) {
                                                       auto p = buffer + --created;
                                                       delete (*p);
                                                     }
                                                     allocator->Free(allocator, buffer);
                                                   }
                                                 });

  if (!ortvalues_alloc) {
    return OrtApis::CreateStatus(ORT_FAIL, "Output buffer allocation failed");
  }

  OrtValue** out_ptr = ortvalues_alloc.get();
  for (const auto& out_value : outputs) {
    *out_ptr = new OrtValue(out_value);
    ++out_ptr;
    ++created;
  }

  assert(created == outputs.size());

  *output = ortvalues_alloc.release();
  *output_count = created;
  return nullptr;
  API_IMPL_END
}

ORT_API(void, OrtApis::ClearBoundInputs, _Inout_ OrtIoBinding* binding_ptr) {
  binding_ptr->binding_->ClearInputs();
}

ORT_API(void, OrtApis::ClearBoundOutputs, _Inout_ OrtIoBinding* binding_ptr) {
  binding_ptr->binding_->ClearOutputs();
}

ORT_API_STATUS_IMPL(OrtApis::IsTensor, _In_ const OrtValue* value, _Out_ int* out) {
  auto v = reinterpret_cast<const ::OrtValue*>(value);
  *out = v->IsTensor() ? 1 : 0;
  return nullptr;
}

ORT_API_STATUS_IMPL(OrtApis::GetTensorMutableData, _Inout_ OrtValue* value, _Outptr_ void** output) {
  TENSOR_READWRITE_API_BEGIN
  //TODO: test if it's a string tensor
  *output = tensor->MutableDataRaw();
  return nullptr;
  API_IMPL_END
}

ORT_API_STATUS_IMPL(OrtApis::FillStringTensor, _Inout_ OrtValue* value, _In_ const char* const* s, size_t s_len) {
  TENSOR_READWRITE_API_BEGIN
  auto* dst = tensor->MutableData<std::string>();
  auto len = static_cast<size_t>(tensor->Shape().Size());
  if (s_len != len) {
    return OrtApis::CreateStatus(ORT_INVALID_ARGUMENT, "input array doesn't equal tensor size");
  }
  for (size_t i = 0; i != len; ++i) {
    //allocate and copy
    dst[i] = s[i];
  }
  return nullptr;
  API_IMPL_END
}

ORT_API_STATUS_IMPL(OrtApis::FillStringTensorElement, _Inout_ OrtValue* value, _In_ const char* s, size_t index) {
  TENSOR_READWRITE_API_BEGIN
  auto* dst = tensor->MutableData<std::string>();
  auto len = static_cast<size_t>(tensor->Shape().Size());
  if (index >= len) {
    return OrtApis::CreateStatus(ORT_INVALID_ARGUMENT, "element index is out of bounds");
  }

  dst[index] = s;

  return nullptr;
  API_IMPL_END
}

ORT_API_STATUS_IMPL(OrtApis::GetStringTensorDataLength, _In_ const OrtValue* value, _Out_ size_t* out) {
  TENSOR_READ_API_BEGIN
  const auto* src = tensor.Data<std::string>();
  int64_t len = tensor.Shape().Size();
  if (len >= 0) {
    size_t ret = 0;
    for (int64_t i = 0; i != len; ++i) {
      ret += src[i].size();
    }
    *out = ret;
  } else
    return OrtApis::CreateStatus(ORT_INVALID_ARGUMENT, "shape is invalid");
  return nullptr;
  API_IMPL_END
}

ORT_API_STATUS_IMPL(OrtApis::GetStringTensorElementLength, _In_ const OrtValue* value, size_t index, _Out_ size_t* out) {
  TENSOR_READ_API_BEGIN
  const auto* src = tensor.Data<std::string>();
  auto len = static_cast<size_t>(tensor.Shape().Size());
  if (index < len) {
    *out = src[index].size();
  } else
    return OrtApis::CreateStatus(ORT_INVALID_ARGUMENT, "shape is invalid");
  return nullptr;
  API_IMPL_END
}

ORT_API_STATUS_IMPL(OrtApis::GetStringTensorContent, _In_ const OrtValue* value, _Out_writes_bytes_all_(s_len) void* s,
                    size_t s_len, _Out_writes_all_(offsets_len) size_t* offsets, size_t offsets_len) {
  TENSOR_READ_API_BEGIN
  const auto* input = tensor.Data<std::string>();
  auto len = static_cast<size_t>(tensor.Shape().Size());
  if (offsets_len != len) {
    return OrtApis::CreateStatus(ORT_FAIL, "offsets buffer is not equal to tensor size");
  }
  {
    size_t ret = 0;
    for (size_t i = 0; i != len; ++i) {
      ret += input[i].size();
    }
    if (s_len < ret) {
      return OrtApis::CreateStatus(ORT_FAIL, "output buffer is too small");
    }
  }
  size_t f = 0;
  char* p = static_cast<char*>(s);
  for (size_t i = 0; i != len; ++i, ++offsets) {
    memcpy(p, input[i].data(), input[i].size());
    p += input[i].size();
    *offsets = f;
    f += input[i].size();
  }
  return nullptr;
  API_IMPL_END
}

ORT_API_STATUS_IMPL(OrtApis::GetStringTensorElement, _In_ const OrtValue* value, size_t s_len, size_t index, _Out_writes_bytes_all_(s_len) void* s) {
  TENSOR_READ_API_BEGIN
  const auto* input = tensor.Data<std::string>();
  auto len = static_cast<size_t>(tensor.Shape().Size());

  if (index >= len) {
    return OrtApis::CreateStatus(ORT_INVALID_ARGUMENT, "element index is out of bounds");
  }

  size_t ret = input[index].size();
  if (s_len < ret) {
    return OrtApis::CreateStatus(ORT_FAIL, "buffer size is too small for string");
  }

  memcpy(s, input[index].data(), input[index].size());

  return nullptr;
  API_IMPL_END
}

#define ORT_C_API_RETURN_IF_ERROR(expr)                 \
  do {                                                  \
    auto _status = (expr);                              \
    if ((!_status.IsOK())) return ToOrtStatus(_status); \
  } while (0)

#define DEFINE_RELEASE_ORT_OBJECT_FUNCTION(INPUT_TYPE, REAL_TYPE)                       \
  ORT_API(void, OrtApis::Release##INPUT_TYPE, _Frees_ptr_opt_ Ort##INPUT_TYPE* value) { \
    delete reinterpret_cast<REAL_TYPE*>(value);                                         \
  }

using DefListResult = std::pair<Status, const InputDefList*>;
using GetDefListFn = DefListResult (*)(const ::onnxruntime::InferenceSession*);
const auto get_inputs_fn = [](const ::onnxruntime::InferenceSession* session) -> DefListResult { return session->GetModelInputs(); };
const auto get_outputs_fn = [](const ::onnxruntime::InferenceSession* session) -> DefListResult { return session->GetModelOutputs(); };
const auto get_overridable_initializers_fn = [](const ::onnxruntime::InferenceSession* session) -> DefListResult { return session->GetOverridableInitializers(); };

static ORT_STATUS_PTR GetNodeDefListCountHelper(const OrtSession* sess, GetDefListFn get_fn, size_t* out) {
  API_IMPL_BEGIN
  auto session = reinterpret_cast<const ::onnxruntime::InferenceSession*>(sess);
  std::pair<Status, const InputDefList*> p = get_fn(session);
  if (!p.first.IsOK())
    return ToOrtStatus(p.first);
  *out = p.second->size();
  return nullptr;
  API_IMPL_END
}

ORT_API_STATUS_IMPL(OrtApis::SessionGetInputCount, _In_ const OrtSession* sess, _Out_ size_t* out) {
  return GetNodeDefListCountHelper(sess, get_inputs_fn, out);
}

ORT_API_STATUS_IMPL(OrtApis::SessionGetOutputCount, _In_ const OrtSession* sess, _Out_ size_t* out) {
  return GetNodeDefListCountHelper(sess, get_outputs_fn, out);
}

ORT_API_STATUS_IMPL(OrtApis::SessionGetOverridableInitializerCount, _In_ const OrtSession* sess, _Out_ size_t* out) {
  return GetNodeDefListCountHelper(sess, get_overridable_initializers_fn, out);
}

static ORT_STATUS_PTR GetNodeDefTypeInfoHelper(const OrtSession* sess, GetDefListFn get_fn, size_t index,
                                               _Outptr_ struct OrtTypeInfo** out) {
  API_IMPL_BEGIN
  auto session = reinterpret_cast<const ::onnxruntime::InferenceSession*>(sess);
  std::pair<Status, const InputDefList*> p = get_fn(session);
  if (!p.first.IsOK())
    return ToOrtStatus(p.first);
  if (p.second->size() <= index)
    return OrtApis::CreateStatus(ORT_FAIL, "out of index");
  const ONNX_NAMESPACE::TypeProto* type_proto = (*p.second)[index]->TypeAsProto();
  return OrtTypeInfo::FromTypeProto(type_proto, out);
  API_IMPL_END
}

ORT_API_STATUS_IMPL(OrtApis::SessionGetInputTypeInfo, _In_ const OrtSession* sess, size_t index, _Outptr_ struct OrtTypeInfo** out) {
  return GetNodeDefTypeInfoHelper(sess, get_inputs_fn, index, out);
}

ORT_API_STATUS_IMPL(OrtApis::SessionGetOutputTypeInfo, _In_ const OrtSession* sess, size_t index, _Outptr_ struct OrtTypeInfo** out) {
  return GetNodeDefTypeInfoHelper(sess, get_outputs_fn, index, out);
}

ORT_API_STATUS_IMPL(OrtApis::SessionGetOverridableInitializerTypeInfo, _In_ const OrtSession* sess, size_t index, _Outptr_ struct OrtTypeInfo** out) {
  return GetNodeDefTypeInfoHelper(sess, get_overridable_initializers_fn, index, out);
}

static char* StrDup(const std::string& str, _Inout_ OrtAllocator* allocator) {
  char* output_string = reinterpret_cast<char*>(allocator->Alloc(allocator, str.size() + 1));
  memcpy(output_string, str.c_str(), str.size());
  output_string[str.size()] = '\0';
  return output_string;
}

static ORT_STATUS_PTR GetNodeDefNameImpl(_In_ const OrtSession* sess, size_t index, _Inout_ OrtAllocator* allocator,
                                         GetDefListFn get_fn, _Outptr_ char** output) {
  auto session = reinterpret_cast<const ::onnxruntime::InferenceSession*>(sess);
  std::pair<Status, const InputDefList*> p = get_fn(session);
  if (!p.first.IsOK())
    return ToOrtStatus(p.first);
  if (p.second == nullptr)
    return OrtApis::CreateStatus(ORT_FAIL, "internal error");
  const InputDefList& defs = *p.second;
  if (index >= defs.size())
    return OrtApis::CreateStatus(ORT_FAIL, "index out of range");
  *output = StrDup(defs[index]->Name(), allocator);
  return nullptr;
}

ORT_API_STATUS_IMPL(OrtApis::SessionEndProfiling, _In_ OrtSession* sess, _Inout_ OrtAllocator* allocator,
                    _Outptr_ char** out) {
  API_IMPL_BEGIN
  auto session = reinterpret_cast<::onnxruntime::InferenceSession*>(sess);
  auto profile_file_name = session->EndProfiling();
  *out = StrDup(profile_file_name, allocator);
  return nullptr;
  API_IMPL_END
}

ORT_API_STATUS_IMPL(OrtApis::SessionGetModelMetadata, _In_ const OrtSession* sess,
                    _Outptr_ OrtModelMetadata** out) {
  API_IMPL_BEGIN
  auto session = reinterpret_cast<const ::onnxruntime::InferenceSession*>(sess);
  auto p = session->GetModelMetadata();
  if (!p.first.IsOK())
    return ToOrtStatus(p.first);
  *out = reinterpret_cast<OrtModelMetadata*>(new ModelMetadata(*p.second));
  return nullptr;
  API_IMPL_END
}

ORT_API_STATUS_IMPL(OrtApis::ModelMetadataGetProducerName,
                    _In_ const OrtModelMetadata* model_metadata,
                    _Inout_ OrtAllocator* allocator, _Outptr_ char** value) {
  API_IMPL_BEGIN
  auto producer_name = reinterpret_cast<const ::onnxruntime::ModelMetadata*>(model_metadata)->producer_name;
  *value = StrDup(producer_name, allocator);
  return nullptr;
  API_IMPL_END
}

ORT_API_STATUS_IMPL(OrtApis::ModelMetadataGetGraphName,
                    _In_ const OrtModelMetadata* model_metadata,
                    _Inout_ OrtAllocator* allocator, _Outptr_ char** value) {
  API_IMPL_BEGIN
  auto graph_name = reinterpret_cast<const ::onnxruntime::ModelMetadata*>(model_metadata)->graph_name;
  *value = StrDup(graph_name, allocator);
  return nullptr;
  API_IMPL_END
}

ORT_API_STATUS_IMPL(OrtApis::ModelMetadataGetDomain,
                    _In_ const OrtModelMetadata* model_metadata,
                    _Inout_ OrtAllocator* allocator, _Outptr_ char** value) {
  API_IMPL_BEGIN
  auto domain = reinterpret_cast<const ::onnxruntime::ModelMetadata*>(model_metadata)->domain;
  *value = StrDup(domain, allocator);
  return nullptr;
  API_IMPL_END
}

ORT_API_STATUS_IMPL(OrtApis::ModelMetadataGetDescription,
                    _In_ const OrtModelMetadata* model_metadata,
                    _Inout_ OrtAllocator* allocator, _Outptr_ char** value) {
  API_IMPL_BEGIN
  auto description = reinterpret_cast<const ::onnxruntime::ModelMetadata*>(model_metadata)->description;
  *value = StrDup(description, allocator);
  return nullptr;
  API_IMPL_END
}

ORT_API_STATUS_IMPL(OrtApis::ModelMetadataLookupCustomMetadataMap, _In_ const OrtModelMetadata* model_metadata,
                    _Inout_ OrtAllocator* allocator, _In_ const char* key, _Outptr_result_maybenull_ char** value) {
  API_IMPL_BEGIN
  auto custom_metadata_map =
      reinterpret_cast<const ::onnxruntime::ModelMetadata*>(model_metadata)->custom_metadata_map;

  std::string temp(key);

  auto iter = custom_metadata_map.find(temp);

  if (iter == custom_metadata_map.end()) {
    *value = nullptr;
  } else {
    *value = StrDup(iter->second, allocator);
  }

  return nullptr;
  API_IMPL_END
}

ORT_API_STATUS_IMPL(OrtApis::ModelMetadataGetCustomMetadataMapKeys,
                    _In_ const OrtModelMetadata* model_metadata,
                    _Inout_ OrtAllocator* allocator, _Outptr_result_buffer_maybenull_(*num_keys) char*** keys, _Out_ int64_t* num_keys) {
  API_IMPL_BEGIN
  const auto& custom_metadata_map =
      reinterpret_cast<const ::onnxruntime::ModelMetadata*>(model_metadata)->custom_metadata_map;

  auto count = custom_metadata_map.size();
  if (count == 0) {
    *keys = nullptr;
  } else {
    // To guard against overflow in the next step where we compute bytes to allocate
    SafeInt<size_t> alloc_count(count);

    // alloc_count * sizeof(...) will throw if there was an overflow which will be caught in API_IMPL_END
    // and be returned to the user as a status
    char** p = reinterpret_cast<char**>(allocator->Alloc(allocator, alloc_count * sizeof(char*)));
    assert(p != nullptr);
    auto map_iter = custom_metadata_map.cbegin();
    int64_t i = 0;
    while (map_iter != custom_metadata_map.cend()) {
      p[i++] = StrDup(map_iter->first, allocator);
      ++map_iter;
    }
    *keys = p;
  }

  *num_keys = static_cast<int64_t>(count);
  return nullptr;
  API_IMPL_END
}

ORT_API_STATUS_IMPL(OrtApis::ModelMetadataGetVersion,
                    _In_ const OrtModelMetadata* model_metadata,
                    _Out_ int64_t* value) {
  API_IMPL_BEGIN
  *value = reinterpret_cast<const ::onnxruntime::ModelMetadata*>(model_metadata)->version;
  return nullptr;
  API_IMPL_END
}

ORT_API_STATUS_IMPL(OrtApis::SessionGetInputName, _In_ const OrtSession* sess, size_t index,
                    _Inout_ OrtAllocator* allocator, _Outptr_ char** output) {
  API_IMPL_BEGIN
  return GetNodeDefNameImpl(sess, index, allocator, get_inputs_fn, output);
  API_IMPL_END
}

ORT_API_STATUS_IMPL(OrtApis::SessionGetOutputName, _In_ const OrtSession* sess, size_t index,
                    _Inout_ OrtAllocator* allocator, _Outptr_ char** output) {
  API_IMPL_BEGIN
  return GetNodeDefNameImpl(sess, index, allocator, get_outputs_fn, output);
  API_IMPL_END
}

ORT_API_STATUS_IMPL(OrtApis::SessionGetOverridableInitializerName, _In_ const OrtSession* sess, size_t index,
                    _Inout_ OrtAllocator* allocator, _Outptr_ char** output) {
  API_IMPL_BEGIN
  return GetNodeDefNameImpl(sess, index, allocator, get_overridable_initializers_fn, output);
  API_IMPL_END
}

ORT_API_STATUS_IMPL(OrtApis::AllocatorAlloc, _Inout_ OrtAllocator* ptr, size_t size, _Outptr_ void** out) {
  API_IMPL_BEGIN
  *out = ptr->Alloc(ptr, size);
  return nullptr;
  API_IMPL_END
}

ORT_API_STATUS_IMPL(OrtApis::AllocatorFree, _Inout_ OrtAllocator* ptr, void* p) {
  API_IMPL_BEGIN
  ptr->Free(ptr, p);
  return nullptr;
  API_IMPL_END
}

ORT_API_STATUS_IMPL(OrtApis::AllocatorGetInfo, _In_ const OrtAllocator* ptr, _Outptr_ const struct OrtMemoryInfo** out) {
  API_IMPL_BEGIN
  *out = ptr->Info(ptr);
  return nullptr;
  API_IMPL_END
}

template <typename T>
ORT_STATUS_PTR OrtGetNumSequenceElements(const OrtValue* p_ml_value, size_t* out) {
  auto& data = p_ml_value->Get<T>();
  *out = data.size();
  return nullptr;
}

template <>
ORT_STATUS_PTR OrtGetNumSequenceElements<TensorSeq>(const OrtValue* p_ml_value, size_t* out) {
  auto& data = p_ml_value->Get<TensorSeq>();
  *out = data.Size();
  return nullptr;
}

#if !defined(DISABLE_ML_OPS)
static const int NUM_MAP_INDICES = 2;
#endif

static ORT_STATUS_PTR OrtGetValueCountImpl(const OrtValue* value, size_t* out) {
  ONNXType value_type;
  if (auto status = OrtApis::GetValueType(value, &value_type))
    return status;
  if (value_type == ONNX_TYPE_MAP) {
#if !defined(DISABLE_ML_OPS)
    *out = NUM_MAP_INDICES;
    return nullptr;
#else
    return OrtApis::CreateStatus(ORT_FAIL, "Map type is not supported in this build.");
#endif
  }
  if (value_type == ONNX_TYPE_SEQUENCE) {
    auto v = reinterpret_cast<const OrtValue*>(value);
    auto type = v->Type();
    // Note: keep these in sync with the registered types in data_types.h
    if (type->IsTensorSequenceType()) {
      return OrtGetNumSequenceElements<TensorSeq>(v, out);
    } else {
#if !defined(DISABLE_ML_OPS)
      utils::ContainerChecker c_checker(type);
      if (c_checker.IsSequenceOf<std::map<std::string, float>>()) {
        return OrtGetNumSequenceElements<VectorMapStringToFloat>(v, out);
      } else if (c_checker.IsSequenceOf<std::map<int64_t, float>>()) {
        return OrtGetNumSequenceElements<VectorMapInt64ToFloat>(v, out);
      } else {
        return OrtApis::CreateStatus(ORT_FAIL, "Input is not of one of the supported sequence types.");
      }
#else
      return OrtApis::CreateStatus(ORT_FAIL, "Map type is not supported in this build.");
#endif
    }
  } else {
    return OrtApis::CreateStatus(ORT_FAIL, "Input is not of type sequence or map.");
  }
}

ORT_API_STATUS_IMPL(OrtApis::GetValueCount, _In_ const OrtValue* value, _Out_ size_t* out) {
  API_IMPL_BEGIN
  return OrtGetValueCountImpl(value, out);
  API_IMPL_END
}

#if !defined(DISABLE_ML_OPS)
///////////////////
// OrtGetValueImplSeqOfMap
template <typename T>
static ORT_STATUS_PTR OrtGetValueImplSeqOfMap(const OrtValue* p_ml_value, int index, _Outptr_ OrtValue** out) {
  using TKey = typename T::value_type::key_type;
  using TVal = typename T::value_type::mapped_type;
  using MapType = std::map<TKey, TVal>;
  auto& data_vec = p_ml_value->Get<T>();
  auto& data_elem = data_vec.at(index);
  auto copy_data_elem = onnxruntime::make_unique<MapType>(data_elem);
  auto value = onnxruntime::make_unique<OrtValue>();
  auto ml_type = DataTypeImpl::GetType<MapType>();
  value->Init(copy_data_elem.release(),
              ml_type,
              ml_type->GetDeleteFunc());
  *out = value.release();
  return nullptr;
}
#endif

ORT_STATUS_PTR PopulateTensorWithData(_Inout_ OrtValue* oval, _In_ const void* data_elem, size_t num_elems,
                                      size_t elem_size) {
  void* raw_data = nullptr;
  auto st = OrtApis::GetTensorMutableData(oval, &raw_data);
  if (st) {
    return st;
  }
  memcpy(raw_data, data_elem, elem_size * num_elems);
  return nullptr;
}

ORT_STATUS_PTR PopulateTensorWithData(_Inout_ OrtValue* oval, _In_reads_(num_elems) const std::string* data_elem,
                                      size_t num_elems, size_t /* elem_size */) {
  auto v = reinterpret_cast<OrtValue*>(oval);
  auto tensor = v->GetMutable<Tensor>();
  auto* dst = tensor->MutableData<std::string>();
  auto len = static_cast<size_t>(tensor->Shape().Size());
  if (num_elems < len) {
    return OrtApis::CreateStatus(ORT_INVALID_ARGUMENT, "input array is too short");
  }
  for (size_t i = 0; i < len; ++i) {
    dst[i] = data_elem[i];
  }
  return nullptr;
}

namespace c_api_internal {
template <class TensorElemType>
struct CallGetValueImpl {
  ORT_STATUS_PTR operator()(_Inout_ OrtAllocator* allocator, const onnxruntime::Tensor& tensor,
                            _Outptr_ OrtValue** out) const {
    const auto& shape = tensor.Shape();
    const auto* tensor_data = tensor.Data<TensorElemType>();
    OrtStatus* st = OrtApis::CreateTensorAsOrtValue(allocator, shape.GetDims().data(), shape.NumDimensions(),
                                                    onnxruntime::utils::GetONNXTensorElementDataType<TensorElemType>(), out);
    //TODO: check overflow before doing static_cast
    return st ? st : PopulateTensorWithData(*out, tensor_data, static_cast<size_t>(shape.Size()), sizeof(TensorElemType));
  }
};

// Return status instead of throwing if unsupported type specified
struct UnsupportedReturnFailStatus {
  ORT_STATUS_PTR operator()(int32_t dt_type) const {
    std::string msg("Unsupported tensor element type in the input: ");
    msg.append(std::to_string(dt_type));
    return OrtApis::CreateStatus(ORT_FAIL, msg.c_str());
  }
};
}  // namespace c_api_internal
#ifdef _MSC_VER
#pragma warning(push)
#pragma warning(disable : 6101)
#endif
ORT_STATUS_PTR OrtGetValueImplSeqOfTensors(_In_ const OrtValue* p_ml_value, int index, _In_opt_ OrtAllocator* allocator,
                                           _Outptr_ OrtValue** out) {
  auto& data = p_ml_value->Get<TensorSeq>();
  auto& one_tensor = data.Get(index);

  using namespace c_api_internal;
  utils::MLTypeCallDispatcherRet<OrtStatusPtr, CallGetValueImpl, float, double, MLFloat16, BFloat16, bool, std::string,
                                 int8_t, uint8_t, int16_t, uint16_t, int32_t, uint32_t, int64_t, uint64_t>
      t_disp(one_tensor.GetElementType());
  return t_disp.template InvokeWithUnsupportedPolicy<UnsupportedReturnFailStatus>(allocator, one_tensor, out);
}

#ifdef _MSC_VER
#pragma warning(pop)
#endif

static ORT_STATUS_PTR OrtGetValueImplSeq(_In_ const OrtValue* value, int index, _Inout_ OrtAllocator* allocator,
                                         _Outptr_ OrtValue** out) {
  auto p_ml_value = reinterpret_cast<const OrtValue*>(value);
  auto type = p_ml_value->Type();
  // Note: keep these in sync with the registered types in data_types.h
  if (type->IsTensorSequenceType()) {
    return OrtGetValueImplSeqOfTensors(p_ml_value, index, allocator, out);
  } else {
#if !defined(DISABLE_ML_OPS)
    utils::ContainerChecker c_checker(type);
    if (c_checker.IsSequenceOf<std::map<std::string, float>>()) {
      return OrtGetValueImplSeqOfMap<VectorMapStringToFloat>(p_ml_value, index, out);
    } else if (c_checker.IsSequenceOf<std::map<int64_t, float>>()) {
      return OrtGetValueImplSeqOfMap<VectorMapInt64ToFloat>(p_ml_value, index, out);
    } else {
      return OrtApis::CreateStatus(ORT_FAIL, "Input is not of one of the supported sequence types.");
    }
#else
    return OrtApis::CreateStatus(ORT_FAIL, "Map type is not supported in this build.");
#endif
  }
}

#if !defined(DISABLE_ML_OPS)
template <typename T>
static ORT_STATUS_PTR OrtGetValueImplMapHelper(_In_ const OrtValue* p_ml_value, int index,
                                               _Inout_ OrtAllocator* allocator, _Outptr_ OrtValue** out) {
  using namespace onnxruntime::utils;
  using TKey = typename T::key_type;
  using TVal = typename T::mapped_type;
  auto& data = p_ml_value->Get<T>();
  int64_t num_kv_pairs = data.size();
#if defined(_WIN32) && !defined(_M_AMD64)
  ORT_ENFORCE(static_cast<uint64_t>(num_kv_pairs) < std::numeric_limits<size_t>::max());
#endif
  switch (index) {
    case 0: {  // user is requesting keys
      std::vector<TKey> vec;
      vec.reserve(static_cast<size_t>(num_kv_pairs));
      for (const auto& kv : data) {
        vec.push_back(kv.first);
      }
      std::vector<int64_t> dims{num_kv_pairs};
      OrtStatus* st = OrtApis::CreateTensorAsOrtValue(allocator, dims.data(), dims.size(),
                                                      GetONNXTensorElementDataType<TKey>(), out);
      return st ? st : PopulateTensorWithData(*out, vec.data(), static_cast<size_t>(num_kv_pairs), sizeof(TKey));
    }
    case 1: {  // user is requesting values
      std::vector<TVal> vec;
      vec.reserve(static_cast<size_t>(num_kv_pairs));
      for (const auto& kv : data) {
        vec.push_back(kv.second);
      }
      std::vector<int64_t> dims{num_kv_pairs};
      OrtStatus* st = OrtApis::CreateTensorAsOrtValue(allocator, dims.data(), dims.size(),
                                                      GetONNXTensorElementDataType<TVal>(), out);
      return st ? st : PopulateTensorWithData(*out, vec.data(), static_cast<size_t>(num_kv_pairs), sizeof(TVal));
    }
    default:
      return OrtApis::CreateStatus(ORT_FAIL, "Invalid index requested for map type.");
  }
}

static ORT_STATUS_PTR OrtGetValueImplMap(_In_ const OrtValue* value, int index, _Inout_ OrtAllocator* allocator,
                                         _Outptr_ OrtValue** out) {
  auto p_ml_value = reinterpret_cast<const OrtValue*>(value);
  auto type = p_ml_value->Type();
  // Note: keep these in sync with the registered types in data_types.h
  utils::ContainerChecker c_checker(type);
  if (c_checker.IsMap()) {
    if (c_checker.IsMapOf<std::string, std::string>()) {
      return OrtGetValueImplMapHelper<MapStringToString>(p_ml_value, index, allocator, out);
    } else if (c_checker.IsMapOf<std::string, int64_t>()) {
      return OrtGetValueImplMapHelper<MapStringToInt64>(p_ml_value, index, allocator, out);
    } else if (c_checker.IsMapOf<std::string, float>()) {
      return OrtGetValueImplMapHelper<MapStringToFloat>(p_ml_value, index, allocator, out);
    } else if (c_checker.IsMapOf<std::string, double>()) {
      return OrtGetValueImplMapHelper<MapStringToDouble>(p_ml_value, index, allocator, out);
    } else if (c_checker.IsMapOf<int64_t, std::string>()) {
      return OrtGetValueImplMapHelper<MapInt64ToString>(p_ml_value, index, allocator, out);
    } else if (c_checker.IsMapOf<int64_t, int64_t>()) {
      return OrtGetValueImplMapHelper<MapInt64ToInt64>(p_ml_value, index, allocator, out);
    } else if (c_checker.IsMapOf<int64_t, float>()) {
      return OrtGetValueImplMapHelper<MapInt64ToFloat>(p_ml_value, index, allocator, out);
    } else if (c_checker.IsMapOf<int64_t, double>()) {
      return OrtGetValueImplMapHelper<MapInt64ToDouble>(p_ml_value, index, allocator, out);
    }
  }
  return OrtApis::CreateStatus(ORT_FAIL, "Input is not of one of the supported map types.");
}
#endif

static ORT_STATUS_PTR OrtGetValueImpl(_In_ const OrtValue* value, int index, _Inout_ OrtAllocator* allocator,
                                      _Outptr_ OrtValue** out) {
  ONNXType value_type;
  if (auto status = OrtApis::GetValueType(value, &value_type))
    return status;
  if (value_type == ONNX_TYPE_MAP) {
#if !defined(DISABLE_ML_OPS)
    return OrtGetValueImplMap(value, index, allocator, out);
#else
    return OrtApis::CreateStatus(ORT_FAIL, "Map type is not supported in this build.");
#endif
  }
  if (value_type == ONNX_TYPE_SEQUENCE) {
    return OrtGetValueImplSeq(value, index, allocator, out);
  } else {
    return OrtApis::CreateStatus(ORT_FAIL, "Input is not of type sequence or map.");
  }
}

ORT_API_STATUS_IMPL(OrtApis::GetValue, _In_ const OrtValue* value, int index, _Inout_ OrtAllocator* allocator,
                    _Outptr_ OrtValue** out) {
  API_IMPL_BEGIN
  return OrtGetValueImpl(value, index, allocator, out);
  API_IMPL_END
}

///////////////////
// OrtCreateValue

#if !defined(DISABLE_ML_OPS)
template <typename T>
static OrtStatus* OrtCreateValueImplSeqHelperMap(const OrtValue* const* in, size_t num_values,
                                                 _Outptr_ OrtValue** out) {
  using SeqType = std::vector<T>;
  auto seq_ptr = onnxruntime::make_unique<SeqType>();
  seq_ptr->reserve(num_values);
  for (size_t idx = 0; idx < num_values; ++idx) {
    auto& m = reinterpret_cast<const OrtValue*>(in[idx])->Get<T>();
    seq_ptr->push_back(m);
  }
  // create OrtValue with this vector
  auto value = onnxruntime::make_unique<OrtValue>();
  auto ml_type = DataTypeImpl::GetType<SeqType>();
  value->Init(seq_ptr.release(),
              ml_type,
              ml_type->GetDeleteFunc());
  *out = value.release();
  return nullptr;
}
#endif

template <typename TensorElemType>
static OrtStatus* OrtCreateValueImplSeqHelperTensor(const Tensor& tensor,
                                                    Tensor& out) {
  auto data = tensor.Data<TensorElemType>();
  if (!data) {
    return OrtApis::CreateStatus(ORT_FAIL, "Encountered nullptr.");
  }

  auto elem_type = DataTypeImpl::GetType<TensorElemType>();
  OrtStatus* st = CreateTensorImplForSeq(elem_type, tensor.Shape().GetDims().data(), tensor.Shape().NumDimensions(), out);
  if (st) {
    return st;
  }

  //TODO: check the cast below
  size_t num_elems = static_cast<size_t>(tensor.Shape().Size());
  auto* out_data = out.MutableData<TensorElemType>();
  for (size_t i = 0; i < num_elems; ++i) {
    *out_data++ = *data++;
  }
  return nullptr;
}

namespace c_api_internal {

template <class T>
struct CallCreateValueImpl {
  OrtStatus* operator()(const onnxruntime::Tensor& one_tensor, onnxruntime::Tensor& out) const {
    return OrtCreateValueImplSeqHelperTensor<T>(one_tensor, out);
  }
};

}  // namespace c_api_internal

static ORT_STATUS_PTR OrtCreateValueImplSeqHelper(const OrtValue* const* in, size_t num_values,
                                                  _Outptr_ OrtValue** out) {
  using namespace c_api_internal;
  std::vector<Tensor> tensors;
  tensors.resize(num_values);
  auto dtype = static_cast<const OrtValue*>(in[0])->Get<Tensor>().DataType();

  for (size_t idx = 0; idx < num_values; ++idx) {
    ORT_ENFORCE(in[idx]->IsTensor(), "Expecting all elements to be tensors. Got: ", DataTypeImpl::ToString(in[idx]->Type()));
    auto& one_tensor = static_cast<const OrtValue*>(in[idx])->Get<Tensor>();
    auto tensor_elem_type = one_tensor.DataType();

    // sequences must have tensors of the same data type
    if (idx > 0 && (tensor_elem_type != dtype)) {
      return OrtApis::CreateStatus(ORT_FAIL,
                                   "Sequences must have tensors of the same data type. There was at least one tensor in the input that was different.");
    }

    OrtStatus* st{};
    utils::MLTypeCallDispatcherRet<OrtStatus*, CallCreateValueImpl, bool, float, double, std::string,
                                   MLFloat16, BFloat16, int8_t, uint8_t, int16_t, uint16_t, int32_t, uint32_t, int64_t, uint64_t>
        t_disp(one_tensor.GetElementType());

    st = t_disp.InvokeWithUnsupportedPolicy<UnsupportedReturnFailStatus>(one_tensor, tensors[idx]);

    if (st) {
      return st;
    }
  }
  // create OrtValue with this vector
  auto value = onnxruntime::make_unique<OrtValue>();
  auto ml_type = DataTypeImpl::GetType<TensorSeq>();
  auto seq_ptr = onnxruntime::make_unique<TensorSeq>(dtype);
  seq_ptr->SetElements(std::move(tensors));
  value->Init(seq_ptr.release(),
              ml_type,
              ml_type->GetDeleteFunc());
  *out = value.release();
  return nullptr;
}

static ORT_STATUS_PTR OrtCreateValueImplSeq(_In_reads_(num_values) const OrtValue* const* in, size_t num_values,
                                            _Outptr_ OrtValue** out) {
  // We only support limited sequence types. For the sake of simplicity the type of the first
  // OrtValue* in OrtValue** will determine the type of the vector used to create the output OrtValue
  // this type should be either a tensor of limited types or map of limited types
  const OrtValue* ovfirst = in[0];
  ONNXType first_value_type;
  if (auto status = OrtApis::GetValueType(ovfirst, &first_value_type))
    return status;
  // in onnxruntime type registrations we can support only a fixed vector types
  // this check ensures that the input conforms to that
  if (!(first_value_type == ONNX_TYPE_TENSOR || first_value_type == ONNX_TYPE_MAP)) {
    return OrtApis::CreateStatus(ORT_FAIL, "Each element of the sequence should be either tensor or map.");
  }
  // check if all OrtValues in the input array are of the same type
  // this is because even though the ONNX spec and this API spec supports heterogenous sequences,
  // only a fixed types are registered in onnxruntime
  for (size_t i = 0; i < num_values; ++i) {
    const OrtValue* ov = in[i];
    ONNXType ov_type;
    if (auto status = OrtApis::GetValueType(ov, &ov_type))
      return status;
    if (ov_type != first_value_type) {
      return OrtApis::CreateStatus(ORT_FAIL,
                                   "At least one element in the sequence is of a type different from others.");
    }
  }

  // finally create the output vector/MLValue
  auto first_mlvalue = reinterpret_cast<const OrtValue*>(ovfirst);
  if (first_value_type == ONNX_TYPE_TENSOR) {
    return OrtCreateValueImplSeqHelper(in, num_values, out);
  } else if (first_value_type == ONNX_TYPE_MAP) {
#if !defined(DISABLE_ML_OPS)
    auto map_type = first_mlvalue->Type();
    utils::ContainerChecker c_checker(map_type);
    if (c_checker.IsMapOf<std::string, float>()) {
      return OrtCreateValueImplSeqHelperMap<MapStringToFloat>(in, num_values, out);
    }
    if (c_checker.IsMapOf<int64_t, float>()) {
      return OrtCreateValueImplSeqHelperMap<MapInt64ToFloat>(in, num_values, out);
    } else {
      return OrtApis::CreateStatus(ORT_FAIL, "Input is not of one of the supported map types.");
    }
#else
    ORT_UNUSED_PARAMETER(first_mlvalue);
    return OrtApis::CreateStatus(ORT_FAIL, "Map type is not supported in this build.");
#endif

  } else {
    return OrtApis::CreateStatus(ORT_FAIL, "Unsupported input type");
  }
}

#if !defined(DISABLE_ML_OPS)
template <typename KeyType, typename ValueType>
static OrtStatus* OrtCreateMapMLValue(const Tensor& key_tensor, const Tensor& value_tensor, _Outptr_ OrtValue** out) {
  using MapType = std::map<KeyType, ValueType>;
  auto map_ptr = onnxruntime::make_unique<MapType>();
  // iterate through the key and value tensors and populate map
  auto key_data = key_tensor.Data<KeyType>();
  auto value_data = value_tensor.Data<ValueType>();
  auto len = key_tensor.Shape().Size();
  ORT_ENFORCE(len >= 0 && static_cast<uint64_t>(len) < std::numeric_limits<size_t>::max());
  size_t num_kv_pairs = static_cast<size_t>(key_tensor.Shape().Size());
  for (size_t n = 0; n < num_kv_pairs; ++n, ++key_data, ++value_data) {
    map_ptr->insert({*key_data, *value_data});
  }
  // create ort_value with this map
  auto value = onnxruntime::make_unique<OrtValue>();
  auto ml_type = DataTypeImpl::GetType<MapType>();
  value->Init(map_ptr.release(),
              ml_type,
              ml_type->GetDeleteFunc());
  *out = value.release();
  return nullptr;
}

template <typename KeyType>
static ORT_STATUS_PTR OrtCreateValueImplMapHelper(const Tensor& key_tensor, const Tensor& value_tensor,
                                                  _Outptr_ OrtValue** out) {
  auto value_type = value_tensor.DataType()->AsPrimitiveDataType();
  ORT_ENFORCE(value_type != nullptr, "Tensor must always contain primitive types. Found: ",
              DataTypeImpl::ToString(value_tensor.DataType()));

  switch (value_type->GetDataType()) {
    case ONNX_NAMESPACE::TensorProto_DataType_STRING:
      return OrtCreateMapMLValue<KeyType, std::string>(key_tensor, value_tensor, out);
      break;
    case ONNX_NAMESPACE::TensorProto_DataType_INT64:
      return OrtCreateMapMLValue<KeyType, int64_t>(key_tensor, value_tensor, out);
      break;
    case ONNX_NAMESPACE::TensorProto_DataType_FLOAT:
      return OrtCreateMapMLValue<KeyType, float>(key_tensor, value_tensor, out);
      break;
    case ONNX_NAMESPACE::TensorProto_DataType_DOUBLE:
      return OrtCreateMapMLValue<KeyType, double>(key_tensor, value_tensor, out);
      break;
    default:
      break;
  }

  std::string msg("Value type is not supported yet: ");
  msg += DataTypeImpl::ToString(value_tensor.DataType());
  return OrtApis::CreateStatus(ORT_FAIL, msg.c_str());
}

static ORT_STATUS_PTR OrtCreateValueImplMap(const OrtValue* const* in, size_t num_values, _Outptr_ OrtValue** out) {
  if (num_values != NUM_MAP_INDICES) {
    return OrtApis::CreateStatus(ORT_FAIL, "For map type num_values MUST be 2");
  }

  const OrtValue* ort_keys = in[0];
  auto p_key_ml_value = reinterpret_cast<const OrtValue*>(ort_keys);
  auto& key_tensor = p_key_ml_value->Get<Tensor>();

  const OrtValue* ort_values = in[1];
  auto p_value_ml_value = reinterpret_cast<const OrtValue*>(ort_values);
  auto& value_tensor = p_value_ml_value->Get<Tensor>();

  // as per data_types.h, we only support maps of primitive data types.
  if (key_tensor.Shape().NumDimensions() > 1 || value_tensor.Shape().NumDimensions() > 1) {
    return OrtApis::CreateStatus(ORT_FAIL, "Either the key tensor or the value tensor has NumDimensions > 1");
  }

  // since maps are represented by key and value tensors, their sizes have to be the same.
  if (key_tensor.Shape().Size() != value_tensor.Shape().Size()) {
    return OrtApis::CreateStatus(ORT_FAIL, "Key and value tensors have unequal number of elements.");
  }

  if (key_tensor.IsDataTypeString()) {
    return OrtCreateValueImplMapHelper<std::string>(key_tensor, value_tensor, out);
  }
  if (key_tensor.IsDataType<int64_t>()) {
    return OrtCreateValueImplMapHelper<int64_t>(key_tensor, value_tensor, out);
  }
  return OrtApis::CreateStatus(ORT_FAIL, "Key type is not supported yet.");
}
#endif

static ORT_STATUS_PTR OrtCreateValueImpl(_In_reads_(num_values) const OrtValue* const* in, size_t num_values,
                                         enum ONNXType value_type, _Outptr_ OrtValue** out) {
  if (num_values <= 0) {
    return OrtApis::CreateStatus(ORT_FAIL, "Number of values should be at least 1.");
  }
  if (value_type == ONNX_TYPE_MAP) {
#if !defined(DISABLE_ML_OPS)
    return OrtCreateValueImplMap(in, num_values, out);
#else
    return OrtApis::CreateStatus(ORT_FAIL, "Map type is not supported in this build.");
#endif
  }
  if (value_type == ONNX_TYPE_SEQUENCE) {
    return OrtCreateValueImplSeq(in, num_values, out);
  }
  return OrtApis::CreateStatus(ORT_FAIL, "Input is not of type sequence or map.");
}

ORT_API_STATUS_IMPL(OrtApis::CreateValue, _In_reads_(num_values) const OrtValue* const* in, size_t num_values,
                    enum ONNXType value_type, _Outptr_ OrtValue** out) {
  API_IMPL_BEGIN
  return OrtCreateValueImpl(in, num_values, value_type, out);
  API_IMPL_END
}

ORT_API_STATUS_IMPL(OrtApis::CreateOpaqueValue, _In_z_ const char* domain_name, _In_z_ const char* type_name,
                    _In_ const void* data_container, size_t data_container_size, _Outptr_ OrtValue** out) {
  API_IMPL_BEGIN
  std::string dtype("opaque(");
  dtype.append(domain_name).append(",").append(type_name).append(")");
  MLDataType ml_type = DataTypeImpl::GetDataType(dtype);
  ORT_ENFORCE(ml_type != nullptr,
              "Specified domain and type names combination does not refer to a registered opaque type");
  const auto* non_tensor_base = ml_type->AsNonTensorTypeBase();
  ORT_ENFORCE(non_tensor_base != nullptr, "Opaque type is not a non_tensor type!!!");
  std::unique_ptr<OrtValue> ort_val(new OrtValue);
  non_tensor_base->FromDataContainer(data_container, data_container_size, *ort_val);
  *out = ort_val.release();
  API_IMPL_END
  return nullptr;
}

ORT_API_STATUS_IMPL(OrtApis::GetOpaqueValue, _In_ const char* domain_name, _In_ const char* type_name,
                    _In_ const OrtValue* in, _Out_ void* data_container, size_t data_container_size) {
  API_IMPL_BEGIN
  std::string dtype("opaque(");
  dtype.append(domain_name).append(",").append(type_name).append(")");
  MLDataType ml_type = DataTypeImpl::GetDataType(dtype);
  ORT_ENFORCE(ml_type != nullptr,
              "Specified domain and type names combination does not refer to a registered opaque type");
  const auto* non_tensor_base = ml_type->AsNonTensorTypeBase();
  ORT_ENFORCE(non_tensor_base != nullptr, "Opaque type is not a non_tensor type!!!");
  non_tensor_base->ToDataContainer(*in, data_container_size, data_container);
  API_IMPL_END
  return nullptr;
}

ORT_API_STATUS_IMPL(OrtApis::GetAvailableProviders, _Outptr_ char*** out_ptr,
                    _In_ int* providers_length) {
  API_IMPL_BEGIN
  const size_t MAX_LEN = 30;
  int available_count = (int)(sizeof(providers_available) / sizeof(char*));
  char** out = (char**)malloc(available_count * sizeof(char*));
  if (out) {
    for (int i = 0; i < available_count; i++) {
      out[i] = (char*)malloc((MAX_LEN + 1) * sizeof(char));
      if (out[i]) {
#ifdef _MSC_VER
        strncpy_s(out[i], MAX_LEN, providers_available[i], MAX_LEN);
        out[i][MAX_LEN] = '\0';
#elif defined(__APPLE__)
        strlcpy(out[i], providers_available[i], MAX_LEN);
#else
        strncpy(out[i], providers_available[i], MAX_LEN);
        out[i][MAX_LEN] = '\0';
#endif
      }
    }
  }
  *providers_length = available_count;
  *out_ptr = out;
  API_IMPL_END
  return NULL;
}

ORT_API_STATUS_IMPL(OrtApis::ReleaseAvailableProviders, _In_ char** ptr,
                    _In_ int providers_length) {
  API_IMPL_BEGIN
  if (ptr) {
    for (int i = 0; i < providers_length; i++) {
      if (ptr[i]) {
        free(ptr[i]);
      }
    }
    free(ptr);
  }
  API_IMPL_END
  return NULL;
}

ORT_API_STATUS_IMPL(OrtApis::TensorAt, _Inout_ OrtValue* value, const int64_t* location_values, size_t location_values_count,
                    _Outptr_ void** out) {
  TENSOR_READWRITE_API_BEGIN

  if (tensor->IsDataTypeString()) {
    return OrtApis::CreateStatus(ORT_INVALID_ARGUMENT, "this API does not support strings");
  }

  const auto& tensor_shape = tensor->Shape();
  const auto num_dimensions = tensor_shape.NumDimensions();
  if (location_values_count != num_dimensions) {
    return OrtApis::CreateStatus(ORT_INVALID_ARGUMENT, "location dimensions do not match shape size");
  }

  for (size_t i = 0; i < location_values_count; i++) {
    if (location_values[i] >= tensor_shape[i] || location_values[i] < 0) {
      return OrtApis::CreateStatus(ORT_INVALID_ARGUMENT, "invalid location range");
    }
  }

  // compute strides
  // TensorPitches p;
  std::vector<int64_t> strides(num_dimensions);
  {
    int64_t stride = 1;
    for (size_t dim = num_dimensions; dim > 0; --dim) {
      strides[dim - 1] = stride;
      stride *= tensor_shape[dim - 1];
    }
  }

  // For Scalers the offset would always be zero
  int64_t offset = 0;
  for (size_t i = 0; i < num_dimensions; i++) {
    offset += location_values[i] * strides[i];
  }

  auto data = reinterpret_cast<char*>(tensor->MutableDataRaw()) + tensor->DataType()->Size() * offset;
  *out = data;
  return nullptr;
  API_IMPL_END
}

ORT_API_STATUS_IMPL(OrtApis::SetLanguageProjection, _In_ const OrtEnv* ort_env, _In_ OrtLanguageProjection projection) {
  API_IMPL_BEGIN
  ORT_UNUSED_PARAMETER(ort_env);
  // note telemetry is controlled via the platform Env object, not the OrtEnv object instance
  const Env& env = Env::Default();
  env.GetTelemetryProvider().SetLanguageProjection(static_cast<uint32_t>(projection));
  return nullptr;
  API_IMPL_END
}

ORT_API_STATUS_IMPL(OrtApis::SessionGetProfilingStartTimeNs, _In_ const OrtSession* sess, _Outptr_ uint64_t* out) {
  API_IMPL_BEGIN
  const auto* session = reinterpret_cast<const ::onnxruntime::InferenceSession*>(sess);
  auto profiling_start_time = session->GetProfiling().GetStartTime();
  *out = static_cast<uint64_t>(profiling_start_time);
  return nullptr;
  API_IMPL_END
}

// End support for non-tensor types

static constexpr OrtApiBase ort_api_base = {
    &OrtApis::GetApi,
    &OrtApis::GetVersionString,
};

/* Rules on how to add a new Ort API version

In general, NEVER remove or rearrange the members in this structure unless a new version is being created. The
goal is for newer shared libraries of the Onnx Runtime to work with binaries targeting the previous versions.
In order to do that we need to ensure older binaries get the older interfaces they are expecting.

If the next version of the OrtApi only adds members, new members can be added at the end of the OrtApi structure
without breaking anything. In this case, rename the ort_api_# structure in a way that shows the range of versions
it supports, for example 'ort_api_1_to_2', and then GetApi can return the same structure for a range of versions.

If methods need to be removed or rearranged, then make a copy of the OrtApi structure and name it 'OrtApi#to#'.
The latest Api should always be named just OrtApi. Then make a copy of the latest ort_api_* structure below and
name it ort_api_# to match the latest version number supported, you'll need to be sure the structure types match
the API they're for (the compiler should complain if this isn't correct).

If there is no desire to have the headers still expose the older APIs (clutter, documentation, etc) then the
definition should be moved to a file included by this file so that it's still defined here for binary compatibility
but isn't visible in public headers.

So for example, if we wanted to just add some new members to the ort_api_1_to_2, we'd take the following steps:

	In include\onnxruntime\core\session\onnxruntime_c_api.h we'd just add the members to the end of the structure

	In this file, we'd correspondingly add the member values to the end of the ort_api_1_to_2 structure, and also rename
	it to ort_api_1_to_3.

	Then in GetApi we'd make it return ort_api_1_to_3 for versions 1 through 3.

Second example, if we wanted to add and remove some members, we'd do this:

	In include\onnxruntime\core\session\onnxruntime_c_api.h we'd make a copy of the OrtApi structure and name the
	old one OrtApi1to2. In the new OrtApi we'd add or remove any members that we desire.

	In this file, we'd create a new copy of ort_api_1_to_2 called ort_api_3 and make the corresponding changes that were
	made to the new OrtApi.

	In GetApi we now make it return ort_api_3 for version 3.
*/

static constexpr OrtApi ort_api_1_to_5 = {
    // NOTE: The ordering of these fields MUST not change after that version has shipped since existing binaries depend on this ordering.

    // Shipped as version 1 - DO NOT MODIFY (see above text for more information)
    &OrtApis::CreateStatus,
    &OrtApis::GetErrorCode,
    &OrtApis::GetErrorMessage,

    &OrtApis::CreateEnv,
    &OrtApis::CreateEnvWithCustomLogger,
    &OrtApis::EnableTelemetryEvents,
    &OrtApis::DisableTelemetryEvents,

    &OrtApis::CreateSession,
    &OrtApis::CreateSessionFromArray,
    &OrtApis::Run,

    &OrtApis::CreateSessionOptions,
    &OrtApis::SetOptimizedModelFilePath,
    &OrtApis::CloneSessionOptions,
    &OrtApis::SetSessionExecutionMode,
    &OrtApis::EnableProfiling,
    &OrtApis::DisableProfiling,
    &OrtApis::EnableMemPattern,
    &OrtApis::DisableMemPattern,
    &OrtApis::EnableCpuMemArena,
    &OrtApis::DisableCpuMemArena,
    &OrtApis::SetSessionLogId,
    &OrtApis::SetSessionLogVerbosityLevel,
    &OrtApis::SetSessionLogSeverityLevel,
    &OrtApis::SetSessionGraphOptimizationLevel,
    &OrtApis::SetIntraOpNumThreads,
    &OrtApis::SetInterOpNumThreads,

    &OrtApis::CreateCustomOpDomain,
    &OrtApis::CustomOpDomain_Add,
    &OrtApis::AddCustomOpDomain,
    &OrtApis::RegisterCustomOpsLibrary,

    &OrtApis::SessionGetInputCount,
    &OrtApis::SessionGetOutputCount,
    &OrtApis::SessionGetOverridableInitializerCount,
    &OrtApis::SessionGetInputTypeInfo,
    &OrtApis::SessionGetOutputTypeInfo,
    &OrtApis::SessionGetOverridableInitializerTypeInfo,
    &OrtApis::SessionGetInputName,
    &OrtApis::SessionGetOutputName,
    &OrtApis::SessionGetOverridableInitializerName,

    &OrtApis::CreateRunOptions,
    &OrtApis::RunOptionsSetRunLogVerbosityLevel,
    &OrtApis::RunOptionsSetRunLogSeverityLevel,
    &OrtApis::RunOptionsSetRunTag,
    &OrtApis::RunOptionsGetRunLogVerbosityLevel,
    &OrtApis::RunOptionsGetRunLogSeverityLevel,
    &OrtApis::RunOptionsGetRunTag,
    &OrtApis::RunOptionsSetTerminate,
    &OrtApis::RunOptionsUnsetTerminate,

    &OrtApis::CreateTensorAsOrtValue,
    &OrtApis::CreateTensorWithDataAsOrtValue,
    &OrtApis::IsTensor,
    &OrtApis::GetTensorMutableData,
    &OrtApis::FillStringTensor,

    &OrtApis::GetStringTensorDataLength,
    &OrtApis::GetStringTensorContent,

    &OrtApis::CastTypeInfoToTensorInfo,
    &OrtApis::GetOnnxTypeFromTypeInfo,
    &OrtApis::CreateTensorTypeAndShapeInfo,
    &OrtApis::SetTensorElementType,

    &OrtApis::SetDimensions,
    &OrtApis::GetTensorElementType,
    &OrtApis::GetDimensionsCount,
    &OrtApis::GetDimensions,
    &OrtApis::GetSymbolicDimensions,
    &OrtApis::GetTensorShapeElementCount,
    &OrtApis::GetTensorTypeAndShape,
    &OrtApis::GetTypeInfo,
    &OrtApis::GetValueType,
    &OrtApis::CreateMemoryInfo,
    &OrtApis::CreateCpuMemoryInfo,
    &OrtApis::CompareMemoryInfo,
    &OrtApis::MemoryInfoGetName,
    &OrtApis::MemoryInfoGetId,
    &OrtApis::MemoryInfoGetMemType,
    &OrtApis::MemoryInfoGetType,
    &OrtApis::AllocatorAlloc,
    &OrtApis::AllocatorFree,
    &OrtApis::AllocatorGetInfo,
    &OrtApis::GetAllocatorWithDefaultOptions,
    &OrtApis::AddFreeDimensionOverride,
    &OrtApis::GetValue,
    &OrtApis::GetValueCount,
    &OrtApis::CreateValue,
    &OrtApis::CreateOpaqueValue,
    &OrtApis::GetOpaqueValue,

    &OrtApis::KernelInfoGetAttribute_float,
    &OrtApis::KernelInfoGetAttribute_int64,
    &OrtApis::KernelInfoGetAttribute_string,
    &OrtApis::KernelContext_GetInputCount,
    &OrtApis::KernelContext_GetOutputCount,
    &OrtApis::KernelContext_GetInput,
    &OrtApis::KernelContext_GetOutput,

    &OrtApis::ReleaseEnv,
    &OrtApis::ReleaseStatus,
    &OrtApis::ReleaseMemoryInfo,
    &OrtApis::ReleaseSession,
    &OrtApis::ReleaseValue,
    &OrtApis::ReleaseRunOptions,
    &OrtApis::ReleaseTypeInfo,
    &OrtApis::ReleaseTensorTypeAndShapeInfo,
    &OrtApis::ReleaseSessionOptions,
    &OrtApis::ReleaseCustomOpDomain,
    // End of Version 1 - DO NOT MODIFY ABOVE (see above text for more information)

    &OrtApis::GetDenotationFromTypeInfo,
    &OrtApis::CastTypeInfoToMapTypeInfo,
    &OrtApis::CastTypeInfoToSequenceTypeInfo,
    &OrtApis::GetMapKeyType,
    &OrtApis::GetMapValueType,
    &OrtApis::GetSequenceElementType,
    &OrtApis::ReleaseMapTypeInfo,
    &OrtApis::ReleaseSequenceTypeInfo,
    &OrtApis::SessionEndProfiling,
    &OrtApis::SessionGetModelMetadata,
    &OrtApis::ModelMetadataGetProducerName,
    &OrtApis::ModelMetadataGetGraphName,
    &OrtApis::ModelMetadataGetDomain,
    &OrtApis::ModelMetadataGetDescription,
    &OrtApis::ModelMetadataLookupCustomMetadataMap,
    &OrtApis::ModelMetadataGetVersion,
    &OrtApis::ReleaseModelMetadata,
    // End of Version 2 - DO NOT MODIFY ABOVE (see above text for more information)

    &OrtApis::CreateEnvWithGlobalThreadPools,
    &OrtApis::DisablePerSessionThreads,
    &OrtApis::CreateThreadingOptions,
    &OrtApis::ReleaseThreadingOptions,
    &OrtApis::ModelMetadataGetCustomMetadataMapKeys,
    &OrtApis::AddFreeDimensionOverrideByName,
    // End of Version 3 - DO NOT MODIFY ABOVE (see above text for more information)

    &OrtApis::GetAvailableProviders,
    &OrtApis::ReleaseAvailableProviders,
    // End of Version 4 - DO NOT MODIFY ABOVE (see above text for more information)

    // Version 5 - In development, feel free to add/remove/rearrange here

    &OrtApis::GetStringTensorElementLength,
    &OrtApis::GetStringTensorElement,
    &OrtApis::FillStringTensorElement,
    &OrtApis::AddSessionConfigEntry,

    // IoBinding and above are propagated in the same order to C# API
    // Do not move
    &OrtApis::CreateAllocator,
    &OrtApis::ReleaseAllocator,
    &OrtApis::RunWithBinding,
    &OrtApis::CreateIoBinding,
    &OrtApis::ReleaseIoBinding,
    &OrtApis::BindInput,
    &OrtApis::BindOutput,
    &OrtApis::BindOutputToDevice,
    &OrtApis::GetBoundOutputNames,
    &OrtApis::GetBoundOutputValues,
    &OrtApis::ClearBoundInputs,
    &OrtApis::ClearBoundOutputs,
    &OrtApis::TensorAt,
    &OrtApis::CreateAndRegisterAllocator,
    &OrtApis::SetLanguageProjection,
<<<<<<< HEAD
    &OrtApis::AddInitializer,
=======
    &OrtApis::SessionGetProfilingStartTimeNs,
    &OrtApis::SetGlobalIntraOpNumThreads,
    &OrtApis::SetGlobalInterOpNumThreads,
    &OrtApis::SetGlobalSpinControl,
>>>>>>> 86981571
};

// Assert to do a limited check to ensure Version 1 of OrtApi never changes (will detect an addition or deletion but not if they cancel out each other)
// If this assert hits, read the above 'Rules on how to add a new Ort API version'
static_assert(offsetof(OrtApi, ReleaseCustomOpDomain) / sizeof(void*) == 101, "Size of version 1 API cannot change");

ORT_API(const OrtApi*, OrtApis::GetApi, uint32_t version) {
  if (version >= 1 && version <= 5)
    return &ort_api_1_to_5;

  return nullptr;  // Unsupported version
}

ORT_API(const char*, OrtApis::GetVersionString) {
  return ORT_VERSION;
}

const OrtApiBase* ORT_API_CALL OrtGetApiBase(void) NO_EXCEPTION {
  return &ort_api_base;
}

ORT_API(void, OrtApis::ReleaseEnv, OrtEnv* value) {
  OrtEnv::Release(value);
}

DEFINE_RELEASE_ORT_OBJECT_FUNCTION(Value, OrtValue)
DEFINE_RELEASE_ORT_OBJECT_FUNCTION(RunOptions, OrtRunOptions)
DEFINE_RELEASE_ORT_OBJECT_FUNCTION(Session, ::onnxruntime::InferenceSession)
DEFINE_RELEASE_ORT_OBJECT_FUNCTION(ModelMetadata, ::onnxruntime::ModelMetadata)<|MERGE_RESOLUTION|>--- conflicted
+++ resolved
@@ -1835,7 +1835,7 @@
 	In GetApi we now make it return ort_api_3 for version 3.
 */
 
-static constexpr OrtApi ort_api_1_to_5 = {
+static constexpr OrtApi ort_api_1_to_6 = {
     // NOTE: The ordering of these fields MUST not change after that version has shipped since existing binaries depend on this ordering.
 
     // Shipped as version 1 - DO NOT MODIFY (see above text for more information)
@@ -2010,14 +2010,11 @@
     &OrtApis::TensorAt,
     &OrtApis::CreateAndRegisterAllocator,
     &OrtApis::SetLanguageProjection,
-<<<<<<< HEAD
-    &OrtApis::AddInitializer,
-=======
     &OrtApis::SessionGetProfilingStartTimeNs,
     &OrtApis::SetGlobalIntraOpNumThreads,
     &OrtApis::SetGlobalInterOpNumThreads,
     &OrtApis::SetGlobalSpinControl,
->>>>>>> 86981571
+    &OrtApis::AddInitializer,
 };
 
 // Assert to do a limited check to ensure Version 1 of OrtApi never changes (will detect an addition or deletion but not if they cancel out each other)
@@ -2025,8 +2022,8 @@
 static_assert(offsetof(OrtApi, ReleaseCustomOpDomain) / sizeof(void*) == 101, "Size of version 1 API cannot change");
 
 ORT_API(const OrtApi*, OrtApis::GetApi, uint32_t version) {
-  if (version >= 1 && version <= 5)
-    return &ort_api_1_to_5;
+  if (version >= 1 && version <= 6)
+    return &ort_api_1_to_6;
 
   return nullptr;  // Unsupported version
 }
