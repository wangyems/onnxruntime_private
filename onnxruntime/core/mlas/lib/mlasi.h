--- conflicted
+++ resolved
@@ -489,7 +489,30 @@
 
 typedef MLAS_QLINEAR_BINARY_OP_U8_KERNEL* PMLAS_QLINEAR_BINARY_OP_U8_KERNEL;
 
-<<<<<<< HEAD
+typedef
+void
+(MLASCALL MLAS_QUANTIZE_LINEAR_U8_KERNEL)(
+    const float* Input,
+    uint8_t* Output,
+    size_t N,
+    float Scale,
+    uint8_t ZeroPoint
+    );
+
+typedef MLAS_QUANTIZE_LINEAR_U8_KERNEL* PMLAS_QUANTIZE_LINEAR_U8_KERNEL;
+
+typedef
+void
+(MLASCALL MLAS_QUANTIZE_LINEAR_S8_KERNEL)(
+    const float* Input,
+    int8_t* Output,
+    size_t N,
+    float Scale,
+    int8_t ZeroPoint
+    );
+
+typedef MLAS_QUANTIZE_LINEAR_S8_KERNEL* PMLAS_QUANTIZE_LINEAR_S8_KERNEL;
+
 template<typename FilterType>
 struct MLAS_U8X8_KERNEL
 {
@@ -506,31 +529,6 @@
         size_t KernelSize
         );
 };
-=======
-typedef
-void
-(MLASCALL MLAS_QUANTIZE_LINEAR_U8_KERNEL)(
-    const float* Input,
-    uint8_t* Output,
-    size_t N,
-    float Scale,
-    uint8_t ZeroPoint
-    );
-
-typedef MLAS_QUANTIZE_LINEAR_U8_KERNEL* PMLAS_QUANTIZE_LINEAR_U8_KERNEL;
-
-typedef
-void
-(MLASCALL MLAS_QUANTIZE_LINEAR_S8_KERNEL)(
-    const float* Input,
-    int8_t* Output,
-    size_t N,
-    float Scale,
-    int8_t ZeroPoint
-    );
-
-typedef MLAS_QUANTIZE_LINEAR_S8_KERNEL* PMLAS_QUANTIZE_LINEAR_S8_KERNEL;
->>>>>>> 7264a067
 
 extern "C" {
 
