--- conflicted
+++ resolved
@@ -32,7 +32,15 @@
   test.AddOutput<int32_t>("T3", {1, 1}, {-1});
   test.Run();
 }
-<<<<<<< HEAD
+TEST(MatmulIntegerOpTest, MatMulInteger_WithZero_ZeroPoint) {
+  OpTester test("MatMulInteger", 10);
+  test.AddInput<uint8_t>("T1", {4, 3}, {11, 7, 3, 10, 6, 2, 9, 5, 1, 8, 4, 0});
+  test.AddInput<uint8_t>("T2", {3, 2}, {1, 4, 2, 5, 3, 6});
+  test.AddInput<uint8_t>("a_zero_point", {}, {0});
+  test.AddInput<uint8_t>("b_zero_point", {}, {0});
+  test.AddOutput<int32_t>("T3", {4, 2}, {34, 97, 28, 82, 22, 67, 16, 52});
+  test.Run();
+}
 
 template <typename T>
 std::vector<T> ToVector(const int* value, int size) {
@@ -60,6 +68,8 @@
                         ToVector<int8_t>(T2.data(), K * N), /*is_initializer*/ true);
   test.AddOutput<int32_t>("T3", {M, N},
                           ToVector<int32_t>(T3.data(), M * N));
+  test.Run();
+
   test.Run(OpTester::ExpectResult::kExpectSuccess, "", {kNGraphExecutionProvider});  // currently nGraph provider does not support gemm_u8s8
 }
 
@@ -76,16 +86,6 @@
   RunMatMulIntegerU8S8Test(2, 51, 40);
   RunMatMulIntegerU8S8Test(6, 10, 34);
   RunMatMulIntegerU8S8Test(8, 16, 64);
-=======
-TEST(MatmulIntegerOpTest, MatMulInteger_WithZero_ZeroPoint) {
-  OpTester test("MatMulInteger", 10);
-  test.AddInput<uint8_t>("T1", {4, 3}, {11, 7, 3, 10, 6, 2, 9, 5, 1, 8, 4, 0});
-  test.AddInput<uint8_t>("T2", {3, 2}, {1, 4, 2, 5, 3, 6});
-  test.AddInput<uint8_t>("a_zero_point", {}, {0});
-  test.AddInput<uint8_t>("b_zero_point", {}, {0});
-  test.AddOutput<int32_t>("T3", {4, 2}, {34, 97, 28, 82, 22, 67, 16, 52});
-  test.Run();
->>>>>>> 8813b79c
 }
 
 }  // namespace test
