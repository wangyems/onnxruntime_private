--- conflicted
+++ resolved
@@ -206,11 +206,7 @@
 
 
 if (ARM64 OR ARM OR X86 OR X64 OR X86_64)
-<<<<<<< HEAD
-  if(WINDOWS_STORE OR (WIN32 AND NOT CMAKE_CXX_STANDARD_LIBRARIES MATCHES kernel32.lib) OR ((ARM64 OR ARM) AND MSVC) OR GDK_PLATFORM)
-=======
   if((WIN32 AND NOT CMAKE_CXX_STANDARD_LIBRARIES MATCHES kernel32.lib) OR ((ARM64 OR ARM) AND MSVC))
->>>>>>> 58d97691
     # msvc compiler report syntax error with cpuinfo arm source files
     # and cpuinfo does not have code for getting arm uarch info under windows
   else()
