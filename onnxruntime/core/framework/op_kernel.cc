--- conflicted
+++ resolved
@@ -199,15 +199,6 @@
                       " was specified, but " + "range is (0, " + std::to_string(OutputCount()) + ")");
   }
 
-<<<<<<< HEAD
-  if (kernel_->KernelDef().HasExternalOutputs()) {
-    std::cout << "Node name: " << GetNodeName() << ", node type: " << GetOpType()
-              << " is trying to use SetOutputMLValue(), but its kernel_def doesn't have "
-              << ".ExternalOutputs() declared." << std::endl;
-  }
-
-=======
->>>>>>> 13a12905
   auto output_arg_index = GetOutputArgIndex(index);
   return execution_frame_->SetOutputMLValue(output_arg_index, ort_value);
 }
