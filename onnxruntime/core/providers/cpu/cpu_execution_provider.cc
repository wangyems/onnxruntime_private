// Copyright (c) Microsoft Corporation. All rights reserved.
// Licensed under the MIT License.

#include "core/providers/cpu/cpu_execution_provider.h"
#include "core/framework/op_kernel.h"
#include "core/framework/kernel_registry.h"

#ifndef DISABLE_CONTRIB_OPS
#include "contrib_ops/cpu_contrib_kernels.h"
#endif

#ifdef MICROSOFT_AUTOML
#include "automl_ops/cpu_automl_kernels.h"
#endif

#include "core/framework/compute_capability.h"

namespace onnxruntime {

// Forward declarations of op kernels
class ONNX_OPERATOR_VERSIONED_KERNEL_CLASS_NAME(kCpuExecutionProvider, kOnnxDomain, 6, 10, Clip);
class ONNX_OPERATOR_KERNEL_CLASS_NAME(kCpuExecutionProvider, kOnnxDomain, 6, Elu);
class ONNX_OPERATOR_KERNEL_CLASS_NAME(kCpuExecutionProvider, kOnnxDomain, 6, HardSigmoid);
class ONNX_OPERATOR_KERNEL_CLASS_NAME(kCpuExecutionProvider, kOnnxDomain, 6, LeakyRelu);
class ONNX_OPERATOR_KERNEL_CLASS_NAME(kCpuExecutionProvider, kOnnxDomain, 6, Relu);
class ONNX_OPERATOR_KERNEL_CLASS_NAME(kCpuExecutionProvider, kOnnxDomain, 6, Selu);
class ONNX_OPERATOR_KERNEL_CLASS_NAME(kCpuExecutionProvider, kOnnxDomain, 6, Sigmoid);
class ONNX_OPERATOR_KERNEL_CLASS_NAME(kCpuExecutionProvider, kOnnxDomain, 1, Softplus);
class ONNX_OPERATOR_KERNEL_CLASS_NAME(kCpuExecutionProvider, kOnnxDomain, 1, Softsign);
class ONNX_OPERATOR_KERNEL_CLASS_NAME(kCpuExecutionProvider, kOnnxDomain, 6, Tanh);
class ONNX_OPERATOR_VERSIONED_KERNEL_CLASS_NAME(kCpuExecutionProvider, kOnnxDomain, 7, 9, PRelu);
class ONNX_OPERATOR_KERNEL_CLASS_NAME(kCpuExecutionProvider, kOnnxDomain, 1, RandomNormal);
class ONNX_OPERATOR_KERNEL_CLASS_NAME(kCpuExecutionProvider, kOnnxDomain, 1, RandomUniform);
class ONNX_OPERATOR_KERNEL_CLASS_NAME(kCpuExecutionProvider, kOnnxDomain, 1, RandomNormalLike);
class ONNX_OPERATOR_KERNEL_CLASS_NAME(kCpuExecutionProvider, kOnnxDomain, 1, RandomUniformLike);
class ONNX_OPERATOR_KERNEL_CLASS_NAME(kCpuExecutionProvider, kOnnxDomain, 7, Multinomial);
class ONNX_OPERATOR_TYPED_KERNEL_CLASS_NAME(kCpuExecutionProvider, kOnnxDomain, 7, float, Add);
class ONNX_OPERATOR_TYPED_KERNEL_CLASS_NAME(kCpuExecutionProvider, kOnnxDomain, 7, double, Add);
class ONNX_OPERATOR_TYPED_KERNEL_CLASS_NAME(kCpuExecutionProvider, kOnnxDomain, 7, int32_t, Add);
class ONNX_OPERATOR_TYPED_KERNEL_CLASS_NAME(kCpuExecutionProvider, kOnnxDomain, 7, int64_t, Add);
class ONNX_OPERATOR_TYPED_KERNEL_CLASS_NAME(kCpuExecutionProvider, kOnnxDomain, 7, float, Sub);
class ONNX_OPERATOR_TYPED_KERNEL_CLASS_NAME(kCpuExecutionProvider, kOnnxDomain, 7, double, Sub);
class ONNX_OPERATOR_TYPED_KERNEL_CLASS_NAME(kCpuExecutionProvider, kOnnxDomain, 7, int32_t, Sub);
class ONNX_OPERATOR_TYPED_KERNEL_CLASS_NAME(kCpuExecutionProvider, kOnnxDomain, 7, int64_t, Sub);
class ONNX_OPERATOR_TYPED_KERNEL_CLASS_NAME(kCpuExecutionProvider, kOnnxDomain, 7, float, Mul);
class ONNX_OPERATOR_TYPED_KERNEL_CLASS_NAME(kCpuExecutionProvider, kOnnxDomain, 7, double, Mul);
class ONNX_OPERATOR_TYPED_KERNEL_CLASS_NAME(kCpuExecutionProvider, kOnnxDomain, 7, int32_t, Mul);
class ONNX_OPERATOR_TYPED_KERNEL_CLASS_NAME(kCpuExecutionProvider, kOnnxDomain, 7, int64_t, Mul);
class ONNX_OPERATOR_TYPED_KERNEL_CLASS_NAME(kCpuExecutionProvider, kOnnxDomain, 7, float, Div);
class ONNX_OPERATOR_TYPED_KERNEL_CLASS_NAME(kCpuExecutionProvider, kOnnxDomain, 7, double, Div);
class ONNX_OPERATOR_TYPED_KERNEL_CLASS_NAME(kCpuExecutionProvider, kOnnxDomain, 7, int32_t, Div);
class ONNX_OPERATOR_TYPED_KERNEL_CLASS_NAME(kCpuExecutionProvider, kOnnxDomain, 7, int64_t, Div);
class ONNX_OPERATOR_TYPED_KERNEL_CLASS_NAME(kCpuExecutionProvider, kOnnxDomain, 6, float, Abs);
class ONNX_OPERATOR_TYPED_KERNEL_CLASS_NAME(kCpuExecutionProvider, kOnnxDomain, 6, double, Abs);
class ONNX_OPERATOR_TYPED_KERNEL_CLASS_NAME(kCpuExecutionProvider, kOnnxDomain, 6, int8_t, Abs);
class ONNX_OPERATOR_TYPED_KERNEL_CLASS_NAME(kCpuExecutionProvider, kOnnxDomain, 6, int16_t, Abs);
class ONNX_OPERATOR_TYPED_KERNEL_CLASS_NAME(kCpuExecutionProvider, kOnnxDomain, 6, int32_t, Abs);
class ONNX_OPERATOR_TYPED_KERNEL_CLASS_NAME(kCpuExecutionProvider, kOnnxDomain, 6, int64_t, Abs);
class ONNX_OPERATOR_TYPED_KERNEL_CLASS_NAME(kCpuExecutionProvider, kOnnxDomain, 6, uint8_t, Abs);
class ONNX_OPERATOR_TYPED_KERNEL_CLASS_NAME(kCpuExecutionProvider, kOnnxDomain, 6, uint16_t, Abs);
class ONNX_OPERATOR_TYPED_KERNEL_CLASS_NAME(kCpuExecutionProvider, kOnnxDomain, 6, uint32_t, Abs);
class ONNX_OPERATOR_TYPED_KERNEL_CLASS_NAME(kCpuExecutionProvider, kOnnxDomain, 6, uint64_t, Abs);
class ONNX_OPERATOR_TYPED_KERNEL_CLASS_NAME(kCpuExecutionProvider, kOnnxDomain, 6, float, Neg);
class ONNX_OPERATOR_TYPED_KERNEL_CLASS_NAME(kCpuExecutionProvider, kOnnxDomain, 6, double, Neg);
class ONNX_OPERATOR_TYPED_KERNEL_CLASS_NAME(kCpuExecutionProvider, kOnnxDomain, 6, int8_t, Neg);
class ONNX_OPERATOR_TYPED_KERNEL_CLASS_NAME(kCpuExecutionProvider, kOnnxDomain, 6, int32_t, Neg);
class ONNX_OPERATOR_TYPED_KERNEL_CLASS_NAME(kCpuExecutionProvider, kOnnxDomain, 6, float, Floor);
class ONNX_OPERATOR_TYPED_KERNEL_CLASS_NAME(kCpuExecutionProvider, kOnnxDomain, 6, float, Ceil);
class ONNX_OPERATOR_TYPED_KERNEL_CLASS_NAME(kCpuExecutionProvider, kOnnxDomain, 6, float, Reciprocal);
class ONNX_OPERATOR_TYPED_KERNEL_CLASS_NAME(kCpuExecutionProvider, kOnnxDomain, 6, float, Sqrt);
class ONNX_OPERATOR_TYPED_KERNEL_CLASS_NAME(kCpuExecutionProvider, kOnnxDomain, 6, double, Sqrt);
class ONNX_OPERATOR_TYPED_KERNEL_CLASS_NAME(kCpuExecutionProvider, kOnnxDomain, 7, float, Pow);
class ONNX_OPERATOR_TYPED_KERNEL_CLASS_NAME(kCpuExecutionProvider, kOnnxDomain, 7, double, Pow);
class ONNX_OPERATOR_TYPED_KERNEL_CLASS_NAME(kCpuExecutionProvider, kOnnxDomain, 6, float, Exp);
class ONNX_OPERATOR_TYPED_KERNEL_CLASS_NAME(kCpuExecutionProvider, kOnnxDomain, 6, double, Exp);
class ONNX_OPERATOR_TYPED_KERNEL_CLASS_NAME(kCpuExecutionProvider, kOnnxDomain, 6, float, Log);
class ONNX_OPERATOR_VERSIONED_TYPED_KERNEL_CLASS_NAME(kCpuExecutionProvider, kOnnxDomain, 6, 7, float, Sum);
class ONNX_OPERATOR_TYPED_KERNEL_CLASS_NAME(kCpuExecutionProvider, kOnnxDomain, 8, float, Sum);
class ONNX_OPERATOR_VERSIONED_TYPED_KERNEL_CLASS_NAME(kCpuExecutionProvider, kOnnxDomain, 6, 7, float, Min);
class ONNX_OPERATOR_TYPED_KERNEL_CLASS_NAME(kCpuExecutionProvider, kOnnxDomain, 8, float, Min);
class ONNX_OPERATOR_VERSIONED_TYPED_KERNEL_CLASS_NAME(kCpuExecutionProvider, kOnnxDomain, 6, 7, float, Max);
class ONNX_OPERATOR_TYPED_KERNEL_CLASS_NAME(kCpuExecutionProvider, kOnnxDomain, 8, float, Max);
class ONNX_OPERATOR_TYPED_KERNEL_CLASS_NAME(kCpuExecutionProvider, kOnnxDomain, 8, double, Max);
class ONNX_OPERATOR_KERNEL_CLASS_NAME(kCpuExecutionProvider, kOnnxDomain, 1, Not);
class ONNX_OPERATOR_KERNEL_CLASS_NAME(kCpuExecutionProvider, kOnnxDomain, 7, And);
class ONNX_OPERATOR_KERNEL_CLASS_NAME(kCpuExecutionProvider, kOnnxDomain, 7, Or);
class ONNX_OPERATOR_KERNEL_CLASS_NAME(kCpuExecutionProvider, kOnnxDomain, 7, Xor);
class ONNX_OPERATOR_VERSIONED_TYPED_KERNEL_CLASS_NAME(kCpuExecutionProvider, kOnnxDomain, 7, 9, float, Less);
class ONNX_OPERATOR_VERSIONED_TYPED_KERNEL_CLASS_NAME(kCpuExecutionProvider, kOnnxDomain, 7, 9, double, Less);
class ONNX_OPERATOR_VERSIONED_TYPED_KERNEL_CLASS_NAME(kCpuExecutionProvider, kOnnxDomain, 7, 9, float, Greater);
class ONNX_OPERATOR_TYPED_KERNEL_CLASS_NAME(kCpuExecutionProvider, kOnnxDomain, 7, bool, Equal);
class ONNX_OPERATOR_TYPED_KERNEL_CLASS_NAME(kCpuExecutionProvider, kOnnxDomain, 7, int32_t, Equal);
class ONNX_OPERATOR_TYPED_KERNEL_CLASS_NAME(kCpuExecutionProvider, kOnnxDomain, 7, int64_t, Equal);
class ONNX_OPERATOR_TYPED_KERNEL_CLASS_NAME(kCpuExecutionProvider, kOnnxDomain, 11, bool, Equal);
class ONNX_OPERATOR_TYPED_KERNEL_CLASS_NAME(kCpuExecutionProvider, kOnnxDomain, 11, float, Equal);
class ONNX_OPERATOR_VERSIONED_TYPED_KERNEL_CLASS_NAME(kCpuExecutionProvider, kOnnxDomain, 6, 7, float, Mean);
class ONNX_OPERATOR_TYPED_KERNEL_CLASS_NAME(kCpuExecutionProvider, kOnnxDomain, 8, float, Mean);
class ONNX_OPERATOR_TYPED_KERNEL_CLASS_NAME(kCpuExecutionProvider, kOnnxDomain, 7, float, Sin);
class ONNX_OPERATOR_TYPED_KERNEL_CLASS_NAME(kCpuExecutionProvider, kOnnxDomain, 7, double, Sin);
class ONNX_OPERATOR_KERNEL_CLASS_NAME(kCpuExecutionProvider, kOnnxDomain, 7, Cos);
class ONNX_OPERATOR_KERNEL_CLASS_NAME(kCpuExecutionProvider, kOnnxDomain, 7, Tan);
class ONNX_OPERATOR_KERNEL_CLASS_NAME(kCpuExecutionProvider, kOnnxDomain, 7, Asin);
class ONNX_OPERATOR_KERNEL_CLASS_NAME(kCpuExecutionProvider, kOnnxDomain, 7, Acos);
class ONNX_OPERATOR_KERNEL_CLASS_NAME(kCpuExecutionProvider, kOnnxDomain, 7, Atan);
class ONNX_OPERATOR_VERSIONED_KERNEL_CLASS_NAME(kCpuExecutionProvider, kOnnxDomain, 7, 8, Gemm);
class ONNX_OPERATOR_VERSIONED_KERNEL_CLASS_NAME(kCpuExecutionProvider, kOnnxDomain, 1, 10, Hardmax);
class ONNX_OPERATOR_VERSIONED_KERNEL_CLASS_NAME(kCpuExecutionProvider, kOnnxDomain, 1, 10, LogSoftmax);
class ONNX_OPERATOR_VERSIONED_TYPED_KERNEL_CLASS_NAME(kCpuExecutionProvider, kOnnxDomain, 1, 8, float, MatMul);
class ONNX_OPERATOR_VERSIONED_TYPED_KERNEL_CLASS_NAME(kCpuExecutionProvider, kOnnxDomain, 1, 8, double, MatMul);
class ONNX_OPERATOR_VERSIONED_KERNEL_CLASS_NAME(kCpuExecutionProvider, kOnnxDomain, 1, 10, Softmax);
class ONNX_OPERATOR_VERSIONED_KERNEL_CLASS_NAME(kCpuExecutionProvider, kOnnxDomain, 1, 9, TopK);
class ONNX_OPERATOR_VERSIONED_KERNEL_CLASS_NAME(kCpuExecutionProvider, kOnnxDomain, 7, 8, BatchNormalization);
class ONNX_OPERATOR_VERSIONED_KERNEL_CLASS_NAME(kCpuExecutionProvider, kOnnxDomain, 1, 10, Conv);
class ONNX_OPERATOR_VERSIONED_KERNEL_CLASS_NAME(kCpuExecutionProvider, kOnnxDomain, 1, 10, ConvTranspose);
class ONNX_OPERATOR_VERSIONED_KERNEL_CLASS_NAME(kCpuExecutionProvider, kOnnxDomain, 1, 8, Flatten);
class ONNX_OPERATOR_KERNEL_CLASS_NAME(kCpuExecutionProvider, kOnnxDomain, 6, InstanceNormalization);
class ONNX_OPERATOR_KERNEL_CLASS_NAME(kCpuExecutionProvider, kOnnxDomain, 1, LpNormalization);
class ONNX_OPERATOR_KERNEL_CLASS_NAME(kCpuExecutionProvider, kOnnxDomain, 1, LRN);
class ONNX_OPERATOR_VERSIONED_KERNEL_CLASS_NAME(kCpuExecutionProvider, kOnnxDomain, 7, 9, AveragePool);
class ONNX_OPERATOR_VERSIONED_KERNEL_CLASS_NAME(kCpuExecutionProvider, kOnnxDomain, 1, 7, MaxPool);
class ONNX_OPERATOR_VERSIONED_KERNEL_CLASS_NAME(kCpuExecutionProvider, kOnnxDomain, 8, 9, MaxPool);
class ONNX_OPERATOR_VERSIONED_KERNEL_CLASS_NAME(kCpuExecutionProvider, kOnnxDomain, 2, 10, LpPool);
class ONNX_OPERATOR_KERNEL_CLASS_NAME(kCpuExecutionProvider, kOnnxDomain, 2, GlobalLpPool);
class ONNX_OPERATOR_KERNEL_CLASS_NAME(kCpuExecutionProvider, kOnnxDomain, 1, GlobalAveragePool);
class ONNX_OPERATOR_KERNEL_CLASS_NAME(kCpuExecutionProvider, kOnnxDomain, 1, GlobalMaxPool);
class ONNX_OPERATOR_KERNEL_CLASS_NAME(kCpuExecutionProvider, kOnnxDomain, 1, MaxRoiPool);
class ONNX_OPERATOR_VERSIONED_TYPED_KERNEL_CLASS_NAME(kCpuExecutionProvider, kOnnxDomain, 1, 10, float, ReduceL1);
class ONNX_OPERATOR_VERSIONED_TYPED_KERNEL_CLASS_NAME(kCpuExecutionProvider, kOnnxDomain, 1, 10, int32_t, ReduceL1);
class ONNX_OPERATOR_VERSIONED_TYPED_KERNEL_CLASS_NAME(kCpuExecutionProvider, kOnnxDomain, 1, 10, float, ReduceL2);
class ONNX_OPERATOR_VERSIONED_TYPED_KERNEL_CLASS_NAME(kCpuExecutionProvider, kOnnxDomain, 1, 10, int32_t, ReduceL2);
class ONNX_OPERATOR_VERSIONED_TYPED_KERNEL_CLASS_NAME(kCpuExecutionProvider, kOnnxDomain, 1, 10, float, ReduceLogSum);
class ONNX_OPERATOR_VERSIONED_TYPED_KERNEL_CLASS_NAME(kCpuExecutionProvider, kOnnxDomain, 1, 10, int32_t,
                                                      ReduceLogSum);
class ONNX_OPERATOR_VERSIONED_TYPED_KERNEL_CLASS_NAME(kCpuExecutionProvider, kOnnxDomain, 1, 10, float,
                                                      ReduceLogSumExp);
class ONNX_OPERATOR_VERSIONED_TYPED_KERNEL_CLASS_NAME(kCpuExecutionProvider, kOnnxDomain, 1, 10, int32_t,
                                                      ReduceLogSumExp);
class ONNX_OPERATOR_VERSIONED_TYPED_KERNEL_CLASS_NAME(kCpuExecutionProvider, kOnnxDomain, 1, 10, float, ReduceMax);
class ONNX_OPERATOR_VERSIONED_TYPED_KERNEL_CLASS_NAME(kCpuExecutionProvider, kOnnxDomain, 1, 10, int32_t, ReduceMax);
class ONNX_OPERATOR_VERSIONED_TYPED_KERNEL_CLASS_NAME(kCpuExecutionProvider, kOnnxDomain, 1, 10, int64_t, ReduceMax);
class ONNX_OPERATOR_VERSIONED_TYPED_KERNEL_CLASS_NAME(kCpuExecutionProvider, kOnnxDomain, 1, 10, float, ReduceMean);
class ONNX_OPERATOR_VERSIONED_TYPED_KERNEL_CLASS_NAME(kCpuExecutionProvider, kOnnxDomain, 1, 10, int32_t, ReduceMean);
class ONNX_OPERATOR_VERSIONED_TYPED_KERNEL_CLASS_NAME(kCpuExecutionProvider, kOnnxDomain, 1, 10, float, ReduceMin);
class ONNX_OPERATOR_VERSIONED_TYPED_KERNEL_CLASS_NAME(kCpuExecutionProvider, kOnnxDomain, 1, 10, int32_t, ReduceMin);
class ONNX_OPERATOR_VERSIONED_TYPED_KERNEL_CLASS_NAME(kCpuExecutionProvider, kOnnxDomain, 1, 10, int64_t, ReduceMin);
class ONNX_OPERATOR_VERSIONED_TYPED_KERNEL_CLASS_NAME(kCpuExecutionProvider, kOnnxDomain, 1, 10, float, ReduceProd);
class ONNX_OPERATOR_VERSIONED_TYPED_KERNEL_CLASS_NAME(kCpuExecutionProvider, kOnnxDomain, 1, 10, int32_t, ReduceProd);
class ONNX_OPERATOR_VERSIONED_TYPED_KERNEL_CLASS_NAME(kCpuExecutionProvider, kOnnxDomain, 1, 10, float, ReduceSum);
class ONNX_OPERATOR_VERSIONED_TYPED_KERNEL_CLASS_NAME(kCpuExecutionProvider, kOnnxDomain, 1, 10, int32_t, ReduceSum);
class ONNX_OPERATOR_VERSIONED_TYPED_KERNEL_CLASS_NAME(kCpuExecutionProvider, kOnnxDomain, 1, 10, double, ReduceSum);
class ONNX_OPERATOR_VERSIONED_TYPED_KERNEL_CLASS_NAME(kCpuExecutionProvider, kOnnxDomain, 1, 10, int64_t, ReduceSum);
class ONNX_OPERATOR_VERSIONED_TYPED_KERNEL_CLASS_NAME(kCpuExecutionProvider, kOnnxDomain, 1, 10, float,
                                                      ReduceSumSquare);
class ONNX_OPERATOR_VERSIONED_TYPED_KERNEL_CLASS_NAME(kCpuExecutionProvider, kOnnxDomain, 1, 10, int32_t,
                                                      ReduceSumSquare);
class ONNX_OPERATOR_VERSIONED_TYPED_KERNEL_CLASS_NAME(kCpuExecutionProvider, kOnnxDomain, 1, 10, double,
                                                      ReduceSumSquare);
class ONNX_OPERATOR_VERSIONED_TYPED_KERNEL_CLASS_NAME(kCpuExecutionProvider, kOnnxDomain, 1, 10, float, ArgMax);
class ONNX_OPERATOR_VERSIONED_TYPED_KERNEL_CLASS_NAME(kCpuExecutionProvider, kOnnxDomain, 1, 10, int32_t, ArgMax);
class ONNX_OPERATOR_VERSIONED_TYPED_KERNEL_CLASS_NAME(kCpuExecutionProvider, kOnnxDomain, 1, 10, float, ArgMin);
class ONNX_OPERATOR_VERSIONED_TYPED_KERNEL_CLASS_NAME(kCpuExecutionProvider, kOnnxDomain, 1, 10, int32_t, ArgMin);
class ONNX_OPERATOR_KERNEL_CLASS_NAME(kCpuExecutionProvider, kOnnxDomain, 7, GRU);
class ONNX_OPERATOR_KERNEL_CLASS_NAME(kCpuExecutionProvider, kOnnxDomain, 7, LSTM);
class ONNX_OPERATOR_KERNEL_CLASS_NAME(kCpuExecutionProvider, kOnnxDomain, 7, RNN);
class ONNX_OPERATOR_VERSIONED_TYPED_KERNEL_CLASS_NAME(kCpuExecutionProvider, kOnnxDomain, 6, 9, uint8_t, Cast);
class ONNX_OPERATOR_VERSIONED_TYPED_KERNEL_CLASS_NAME(kCpuExecutionProvider, kOnnxDomain, 6, 9, uint16_t, Cast);
class ONNX_OPERATOR_VERSIONED_TYPED_KERNEL_CLASS_NAME(kCpuExecutionProvider, kOnnxDomain, 6, 9, uint32_t, Cast);
class ONNX_OPERATOR_VERSIONED_TYPED_KERNEL_CLASS_NAME(kCpuExecutionProvider, kOnnxDomain, 6, 9, uint64_t, Cast);
class ONNX_OPERATOR_VERSIONED_TYPED_KERNEL_CLASS_NAME(kCpuExecutionProvider, kOnnxDomain, 6, 9, int8_t, Cast);
class ONNX_OPERATOR_VERSIONED_TYPED_KERNEL_CLASS_NAME(kCpuExecutionProvider, kOnnxDomain, 6, 9, int16_t, Cast);
class ONNX_OPERATOR_VERSIONED_TYPED_KERNEL_CLASS_NAME(kCpuExecutionProvider, kOnnxDomain, 6, 9, int32_t, Cast);
class ONNX_OPERATOR_VERSIONED_TYPED_KERNEL_CLASS_NAME(kCpuExecutionProvider, kOnnxDomain, 6, 9, int64_t, Cast);
class ONNX_OPERATOR_VERSIONED_TYPED_KERNEL_CLASS_NAME(kCpuExecutionProvider, kOnnxDomain, 6, 9, bool, Cast);
class ONNX_OPERATOR_VERSIONED_TYPED_KERNEL_CLASS_NAME(kCpuExecutionProvider, kOnnxDomain, 6, 9, float, Cast);
class ONNX_OPERATOR_VERSIONED_TYPED_KERNEL_CLASS_NAME(kCpuExecutionProvider, kOnnxDomain, 6, 9, double, Cast);
class ONNX_OPERATOR_VERSIONED_TYPED_KERNEL_CLASS_NAME(kCpuExecutionProvider, kOnnxDomain, 6, 9, MLFloat16, Cast);
class ONNX_OPERATOR_VERSIONED_KERNEL_CLASS_NAME(kCpuExecutionProvider, kOnnxDomain, 4, 10, Concat);
class ONNX_OPERATOR_VERSIONED_KERNEL_CLASS_NAME(kCpuExecutionProvider, kOnnxDomain, 1, 10, Gather);
class ONNX_OPERATOR_VERSIONED_KERNEL_CLASS_NAME(kCpuExecutionProvider, kOnnxDomain, 7, 9, Dropout);
class ONNX_OPERATOR_KERNEL_CLASS_NAME(kCpuExecutionProvider, kOnnxDomain, 1, Identity);
class ONNX_OPERATOR_VERSIONED_KERNEL_CLASS_NAME(kCpuExecutionProvider, kOnnxDomain, 2, 10, Pad);
class ONNX_OPERATOR_VERSIONED_KERNEL_CLASS_NAME(kCpuExecutionProvider, kOnnxDomain, 1, 4, Reshape_1);
class ONNX_OPERATOR_KERNEL_CLASS_NAME(kCpuExecutionProvider, kOnnxDomain, 5, Reshape);
class ONNX_OPERATOR_KERNEL_CLASS_NAME(kCpuExecutionProvider, kOnnxDomain, 1, Shape);
class ONNX_OPERATOR_KERNEL_CLASS_NAME(kCpuExecutionProvider, kOnnxDomain, 1, Size);
class ONNX_OPERATOR_VERSIONED_TYPED_KERNEL_CLASS_NAME(kCpuExecutionProvider, kOnnxDomain, 1, 9, bool, Slice);
class ONNX_OPERATOR_VERSIONED_TYPED_KERNEL_CLASS_NAME(kCpuExecutionProvider, kOnnxDomain, 1, 9, float, Slice);
class ONNX_OPERATOR_VERSIONED_TYPED_KERNEL_CLASS_NAME(kCpuExecutionProvider, kOnnxDomain, 1, 9, double, Slice);
class ONNX_OPERATOR_VERSIONED_TYPED_KERNEL_CLASS_NAME(kCpuExecutionProvider, kOnnxDomain, 1, 9, MLFloat16, Slice);
class ONNX_OPERATOR_VERSIONED_TYPED_KERNEL_CLASS_NAME(kCpuExecutionProvider, kOnnxDomain, 1, 9, uint8_t, Slice);
class ONNX_OPERATOR_VERSIONED_TYPED_KERNEL_CLASS_NAME(kCpuExecutionProvider, kOnnxDomain, 1, 9, uint16_t, Slice);
class ONNX_OPERATOR_VERSIONED_TYPED_KERNEL_CLASS_NAME(kCpuExecutionProvider, kOnnxDomain, 1, 9, uint32_t, Slice);
class ONNX_OPERATOR_VERSIONED_TYPED_KERNEL_CLASS_NAME(kCpuExecutionProvider, kOnnxDomain, 1, 9, uint64_t, Slice);
class ONNX_OPERATOR_VERSIONED_TYPED_KERNEL_CLASS_NAME(kCpuExecutionProvider, kOnnxDomain, 1, 9, int8_t, Slice);
class ONNX_OPERATOR_VERSIONED_TYPED_KERNEL_CLASS_NAME(kCpuExecutionProvider, kOnnxDomain, 1, 9, int16_t, Slice);
class ONNX_OPERATOR_VERSIONED_TYPED_KERNEL_CLASS_NAME(kCpuExecutionProvider, kOnnxDomain, 1, 9, int32_t, Slice);
class ONNX_OPERATOR_VERSIONED_TYPED_KERNEL_CLASS_NAME(kCpuExecutionProvider, kOnnxDomain, 1, 9, int64_t, Slice);
class ONNX_OPERATOR_VERSIONED_TYPED_KERNEL_CLASS_NAME(kCpuExecutionProvider, kOnnxDomain, 1, 9, string, Slice);
class ONNX_OPERATOR_KERNEL_CLASS_NAME(kCpuExecutionProvider, kOnnxDomain, 1, SpaceToDepth);
class ONNX_OPERATOR_VERSIONED_KERNEL_CLASS_NAME(kCpuExecutionProvider, kOnnxDomain, 1, 10, DepthToSpace);
class ONNX_OPERATOR_VERSIONED_KERNEL_CLASS_NAME(kCpuExecutionProvider, kOnnxDomain, 2, 10, Split);
class ONNX_OPERATOR_VERSIONED_KERNEL_CLASS_NAME(kCpuExecutionProvider, kOnnxDomain, 1, 10, Squeeze);
class ONNX_OPERATOR_KERNEL_CLASS_NAME(kCpuExecutionProvider, kOnnxDomain, 6, Tile);
class ONNX_OPERATOR_KERNEL_CLASS_NAME(kCpuExecutionProvider, kOnnxDomain, 1, Transpose);
class ONNX_OPERATOR_VERSIONED_KERNEL_CLASS_NAME(kCpuExecutionProvider, kOnnxDomain, 1, 10, Unsqueeze);
class ONNX_OPERATOR_VERSIONED_TYPED_KERNEL_CLASS_NAME(kCpuExecutionProvider, kOnnxDomain, 7, 9, float, Upsample);
class ONNX_OPERATOR_VERSIONED_TYPED_KERNEL_CLASS_NAME(kCpuExecutionProvider, kOnnxDomain, 7, 9, int32_t, Upsample);
class ONNX_OPERATOR_VERSIONED_TYPED_KERNEL_CLASS_NAME(kCpuExecutionProvider, kOnnxDomain, 7, 9, uint8_t, Upsample);
class ONNX_OPERATOR_TYPED_KERNEL_CLASS_NAME(kCpuExecutionProvider, kOnnxDomain, 8, float, Expand);
class ONNX_OPERATOR_TYPED_KERNEL_CLASS_NAME(kCpuExecutionProvider, kOnnxDomain, 8, double, Expand);
class ONNX_OPERATOR_TYPED_KERNEL_CLASS_NAME(kCpuExecutionProvider, kOnnxDomain, 8, int8_t, Expand);
class ONNX_OPERATOR_TYPED_KERNEL_CLASS_NAME(kCpuExecutionProvider, kOnnxDomain, 8, int16_t, Expand);
class ONNX_OPERATOR_TYPED_KERNEL_CLASS_NAME(kCpuExecutionProvider, kOnnxDomain, 8, int32_t, Expand);
class ONNX_OPERATOR_TYPED_KERNEL_CLASS_NAME(kCpuExecutionProvider, kOnnxDomain, 8, int64_t, Expand);
class ONNX_OPERATOR_TYPED_KERNEL_CLASS_NAME(kCpuExecutionProvider, kOnnxDomain, 8, uint8_t, Expand);
class ONNX_OPERATOR_TYPED_KERNEL_CLASS_NAME(kCpuExecutionProvider, kOnnxDomain, 8, uint16_t, Expand);
class ONNX_OPERATOR_TYPED_KERNEL_CLASS_NAME(kCpuExecutionProvider, kOnnxDomain, 8, uint32_t, Expand);
class ONNX_OPERATOR_TYPED_KERNEL_CLASS_NAME(kCpuExecutionProvider, kOnnxDomain, 8, uint64_t, Expand);
class ONNX_OPERATOR_TYPED_KERNEL_CLASS_NAME(kCpuExecutionProvider, kOnnxDomain, 8, bool, Expand);
class ONNX_OPERATOR_TYPED_KERNEL_CLASS_NAME(kCpuExecutionProvider, kOnnxDomain, 8, MLFloat16, Expand);
class ONNX_OPERATOR_VERSIONED_KERNEL_CLASS_NAME(kCpuExecutionProvider, kOnnxDomain, 8, 8, Scan);
class ONNX_OPERATOR_VERSIONED_KERNEL_CLASS_NAME(kCpuExecutionProvider, kOnnxDomain, 1, 10, If);
class ONNX_OPERATOR_VERSIONED_KERNEL_CLASS_NAME(kCpuExecutionProvider, kOnnxDomain, 1, 10, Loop);

// Opset 9
class ONNX_OPERATOR_VERSIONED_KERNEL_CLASS_NAME(kCpuExecutionProvider, kOnnxDomain, 9, 10, Compress);
class ONNX_OPERATOR_KERNEL_CLASS_NAME(kCpuExecutionProvider, kOnnxDomain, 9, ConstantOfShape);
class ONNX_OPERATOR_KERNEL_CLASS_NAME(kCpuExecutionProvider, kOnnxDomain, 9, MeanVarianceNormalization);
class ONNX_OPERATOR_TYPED_KERNEL_CLASS_NAME(kCpuExecutionProvider, kOnnxDomain, 9, int32_t, Greater);
class ONNX_OPERATOR_TYPED_KERNEL_CLASS_NAME(kCpuExecutionProvider, kOnnxDomain, 9, int64_t, Greater);
class ONNX_OPERATOR_TYPED_KERNEL_CLASS_NAME(kCpuExecutionProvider, kOnnxDomain, 9, int32_t, Less);
class ONNX_OPERATOR_TYPED_KERNEL_CLASS_NAME(kCpuExecutionProvider, kOnnxDomain, 9, int64_t, Less);
class ONNX_OPERATOR_TYPED_KERNEL_CLASS_NAME(kCpuExecutionProvider, kOnnxDomain, 9, string, Cast);
class ONNX_OPERATOR_KERNEL_CLASS_NAME(kCpuExecutionProvider, kOnnxDomain, 9, EyeLike);
class ONNX_OPERATOR_TYPED_KERNEL_CLASS_NAME(kCpuExecutionProvider, kOnnxDomain, 9, float, IsNaN);
class ONNX_OPERATOR_TYPED_KERNEL_CLASS_NAME(kCpuExecutionProvider, kOnnxDomain, 9, MLFloat16, IsNaN);
class ONNX_OPERATOR_KERNEL_CLASS_NAME(kCpuExecutionProvider, kOnnxDomain, 9, Sign);
class ONNX_OPERATOR_KERNEL_CLASS_NAME(kCpuExecutionProvider, kOnnxDomain, 9, Shrink);
class ONNX_OPERATOR_TYPED_KERNEL_CLASS_NAME(kCpuExecutionProvider, kOnnxDomain, 9, float, Erf);
class ONNX_OPERATOR_TYPED_KERNEL_CLASS_NAME(kCpuExecutionProvider, kOnnxDomain, 9, int64_t_int64_t_int64_t, OneHot);
class ONNX_OPERATOR_TYPED_KERNEL_CLASS_NAME(kCpuExecutionProvider, kOnnxDomain, 9, float_int64_t_int64_t, OneHot);
class ONNX_OPERATOR_TYPED_KERNEL_CLASS_NAME(kCpuExecutionProvider, kOnnxDomain, 9, int64_t_string_int64_t, OneHot);
class ONNX_OPERATOR_TYPED_KERNEL_CLASS_NAME(kCpuExecutionProvider, kOnnxDomain, 9, float_string_int64_t, OneHot);
class ONNX_OPERATOR_TYPED_KERNEL_CLASS_NAME(kCpuExecutionProvider, kOnnxDomain, 9, float_float_float, OneHot);
class ONNX_OPERATOR_TYPED_KERNEL_CLASS_NAME(kCpuExecutionProvider, kOnnxDomain, 9, int64_t_int32_t_float, OneHot);
class ONNX_OPERATOR_TYPED_KERNEL_CLASS_NAME(kCpuExecutionProvider, kOnnxDomain, 9, int64_t_float_int64_t, OneHot);
class ONNX_OPERATOR_TYPED_KERNEL_CLASS_NAME(kCpuExecutionProvider, kOnnxDomain, 9, int32_t_float_int32_t, OneHot);
class ONNX_OPERATOR_TYPED_KERNEL_CLASS_NAME(kCpuExecutionProvider, kOnnxDomain, 9, int32_t_float_float, OneHot);
class ONNX_OPERATOR_VERSIONED_KERNEL_CLASS_NAME(kCpuExecutionProvider, kOnnxDomain, 9, 10, MaxUnpool);
class ONNX_OPERATOR_KERNEL_CLASS_NAME(kCpuExecutionProvider, kOnnxDomain, 9, Sinh);
class ONNX_OPERATOR_KERNEL_CLASS_NAME(kCpuExecutionProvider, kOnnxDomain, 9, Cosh);
class ONNX_OPERATOR_KERNEL_CLASS_NAME(kCpuExecutionProvider, kOnnxDomain, 9, Asinh);
class ONNX_OPERATOR_KERNEL_CLASS_NAME(kCpuExecutionProvider, kOnnxDomain, 9, Acosh);
class ONNX_OPERATOR_KERNEL_CLASS_NAME(kCpuExecutionProvider, kOnnxDomain, 9, Atanh);
class ONNX_OPERATOR_VERSIONED_KERNEL_CLASS_NAME(kCpuExecutionProvider, kOnnxDomain, 9, 10, Scan);
class ONNX_OPERATOR_VERSIONED_KERNEL_CLASS_NAME(kCpuExecutionProvider, kOnnxDomain, 9, 10, Scatter);
class ONNX_OPERATOR_TYPED_KERNEL_CLASS_NAME(kCpuExecutionProvider, kOnnxDomain, 9, string, TfIdfVectorizer);
class ONNX_OPERATOR_TYPED_KERNEL_CLASS_NAME(kCpuExecutionProvider, kOnnxDomain, 9, int32_t, TfIdfVectorizer);
class ONNX_OPERATOR_TYPED_KERNEL_CLASS_NAME(kCpuExecutionProvider, kOnnxDomain, 9, int64_t, TfIdfVectorizer);
class ONNX_OPERATOR_TYPED_KERNEL_CLASS_NAME(kCpuExecutionProvider, kOnnxDomain, 9, bool, NonZero);
class ONNX_OPERATOR_TYPED_KERNEL_CLASS_NAME(kCpuExecutionProvider, kOnnxDomain, 9, float, NonZero);
class ONNX_OPERATOR_TYPED_KERNEL_CLASS_NAME(kCpuExecutionProvider, kOnnxDomain, 9, int32_t, NonZero);
class ONNX_OPERATOR_TYPED_KERNEL_CLASS_NAME(kCpuExecutionProvider, kOnnxDomain, 9, int64_t, NonZero);
class ONNX_OPERATOR_TYPED_KERNEL_CLASS_NAME(kCpuExecutionProvider, kOnnxDomain, 9, uint8_t, NonZero);
class ONNX_OPERATOR_TYPED_KERNEL_CLASS_NAME(kCpuExecutionProvider, kOnnxDomain, 9, string, Where);
class ONNX_OPERATOR_TYPED_KERNEL_CLASS_NAME(kCpuExecutionProvider, kOnnxDomain, 9, float, Where);
class ONNX_OPERATOR_TYPED_KERNEL_CLASS_NAME(kCpuExecutionProvider, kOnnxDomain, 9, int32_t, Where);
class ONNX_OPERATOR_TYPED_KERNEL_CLASS_NAME(kCpuExecutionProvider, kOnnxDomain, 9, int64_t, Where);
class ONNX_OPERATOR_VERSIONED_KERNEL_CLASS_NAME(kCpuExecutionProvider, kOnnxDomain, 9, 10, Flatten);
class ONNX_OPERATOR_KERNEL_CLASS_NAME(kCpuExecutionProvider, kOnnxDomain, 9, BatchNormalization);
class ONNX_OPERATOR_VERSIONED_KERNEL_CLASS_NAME(kCpuExecutionProvider, kOnnxDomain, 9, 10, Gemm);
class ONNX_OPERATOR_TYPED_KERNEL_CLASS_NAME(kCpuExecutionProvider, kOnnxDomain, 9, float, MatMul);
class ONNX_OPERATOR_TYPED_KERNEL_CLASS_NAME(kCpuExecutionProvider, kOnnxDomain, 9, double, MatMul);
class ONNX_OPERATOR_TYPED_KERNEL_CLASS_NAME(kCpuExecutionProvider, kOnnxDomain, 9, int32_t, MatMul);
class ONNX_OPERATOR_TYPED_KERNEL_CLASS_NAME(kCpuExecutionProvider, kOnnxDomain, 9, uint32_t, MatMul);
class ONNX_OPERATOR_TYPED_KERNEL_CLASS_NAME(kCpuExecutionProvider, kOnnxDomain, 9, int64_t, MatMul);
class ONNX_OPERATOR_TYPED_KERNEL_CLASS_NAME(kCpuExecutionProvider, kOnnxDomain, 9, uint64_t, MatMul);

// Opset 10
class ONNX_OPERATOR_KERNEL_CLASS_NAME(kCpuExecutionProvider, kOnnxDomain, 10, StringNormalizer);
class ONNX_OPERATOR_VERSIONED_KERNEL_CLASS_NAME(kCpuExecutionProvider, kOnnxDomain, 10, 10, TopK);
class ONNX_OPERATOR_VERSIONED_KERNEL_CLASS_NAME(kCpuExecutionProvider, kOnnxDomain, 10, 10, MaxPool);
class ONNX_OPERATOR_VERSIONED_KERNEL_CLASS_NAME(kCpuExecutionProvider, kOnnxDomain, 10, 10, AveragePool);
class ONNX_OPERATOR_KERNEL_CLASS_NAME(kCpuExecutionProvider, kOnnxDomain, 10, Mod);
class ONNX_OPERATOR_TYPED_KERNEL_CLASS_NAME(kCpuExecutionProvider, kOnnxDomain, 10, float, Resize);
class ONNX_OPERATOR_TYPED_KERNEL_CLASS_NAME(kCpuExecutionProvider, kOnnxDomain, 10, int32_t, Resize);
class ONNX_OPERATOR_TYPED_KERNEL_CLASS_NAME(kCpuExecutionProvider, kOnnxDomain, 10, uint8_t, Resize);
class ONNX_OPERATOR_TYPED_KERNEL_CLASS_NAME(kCpuExecutionProvider, kOnnxDomain, 11, float, Resize);
class ONNX_OPERATOR_KERNEL_CLASS_NAME(kCpuExecutionProvider, kOnnxDomain, 10, ThresholdedRelu);
class ONNX_OPERATOR_TYPED_KERNEL_CLASS_NAME(kCpuExecutionProvider, kOnnxDomain, 10, uint8_t, DequantizeLinear);
class ONNX_OPERATOR_TYPED_KERNEL_CLASS_NAME(kCpuExecutionProvider, kOnnxDomain, 10, int8_t, DequantizeLinear);
class ONNX_OPERATOR_TYPED_KERNEL_CLASS_NAME(kCpuExecutionProvider, kOnnxDomain, 10, uint8_t, QuantizeLinear);
class ONNX_OPERATOR_TYPED_KERNEL_CLASS_NAME(kCpuExecutionProvider, kOnnxDomain, 10, int8_t, QuantizeLinear);
class ONNX_OPERATOR_KERNEL_CLASS_NAME(kCpuExecutionProvider, kOnnxDomain, 10, QLinearMatMul);
class ONNX_OPERATOR_TYPED_KERNEL_CLASS_NAME(kCpuExecutionProvider, kOnnxDomain, 10, uint8_t, MatMulInteger);
class ONNX_OPERATOR_TYPED_KERNEL_CLASS_NAME(kCpuExecutionProvider, kOnnxDomain, 10, int8_t, MatMulInteger);
class ONNX_OPERATOR_KERNEL_CLASS_NAME(kCpuExecutionProvider, kOnnxDomain, 10, ConvInteger);
class ONNX_OPERATOR_KERNEL_CLASS_NAME(kCpuExecutionProvider, kOnnxDomain, 10, QLinearConv);
class ONNX_OPERATOR_VERSIONED_TYPED_KERNEL_CLASS_NAME(kCpuExecutionProvider, kOnnxDomain, 10, 10, bool, Slice);
class ONNX_OPERATOR_VERSIONED_TYPED_KERNEL_CLASS_NAME(kCpuExecutionProvider, kOnnxDomain, 10, 10, float, Slice);
class ONNX_OPERATOR_VERSIONED_TYPED_KERNEL_CLASS_NAME(kCpuExecutionProvider, kOnnxDomain, 10, 10, double, Slice);
class ONNX_OPERATOR_VERSIONED_TYPED_KERNEL_CLASS_NAME(kCpuExecutionProvider, kOnnxDomain, 10, 10, MLFloat16, Slice);
class ONNX_OPERATOR_VERSIONED_TYPED_KERNEL_CLASS_NAME(kCpuExecutionProvider, kOnnxDomain, 10, 10, uint8_t, Slice);
class ONNX_OPERATOR_VERSIONED_TYPED_KERNEL_CLASS_NAME(kCpuExecutionProvider, kOnnxDomain, 10, 10, uint16_t, Slice);
class ONNX_OPERATOR_VERSIONED_TYPED_KERNEL_CLASS_NAME(kCpuExecutionProvider, kOnnxDomain, 10, 10, uint32_t, Slice);
class ONNX_OPERATOR_VERSIONED_TYPED_KERNEL_CLASS_NAME(kCpuExecutionProvider, kOnnxDomain, 10, 10, uint64_t, Slice);
class ONNX_OPERATOR_VERSIONED_TYPED_KERNEL_CLASS_NAME(kCpuExecutionProvider, kOnnxDomain, 10, 10, int8_t, Slice);
class ONNX_OPERATOR_VERSIONED_TYPED_KERNEL_CLASS_NAME(kCpuExecutionProvider, kOnnxDomain, 10, 10, int16_t, Slice);
class ONNX_OPERATOR_VERSIONED_TYPED_KERNEL_CLASS_NAME(kCpuExecutionProvider, kOnnxDomain, 10, 10, int32_t, Slice);
class ONNX_OPERATOR_VERSIONED_TYPED_KERNEL_CLASS_NAME(kCpuExecutionProvider, kOnnxDomain, 10, 10, int64_t, Slice);
class ONNX_OPERATOR_VERSIONED_TYPED_KERNEL_CLASS_NAME(kCpuExecutionProvider, kOnnxDomain, 10, 10, string, Slice);
class ONNX_OPERATOR_KERNEL_CLASS_NAME(kCpuExecutionProvider, kOnnxDomain, 10, Dropout);
class ONNX_OPERATOR_VERSIONED_KERNEL_CLASS_NAME(kCpuExecutionProvider, kOnnxDomain, 10, 10, NonMaxSuppression);
class ONNX_OPERATOR_KERNEL_CLASS_NAME(kCpuExecutionProvider, kOnnxDomain, 10, IsInf);
class ONNX_OPERATOR_TYPED_KERNEL_CLASS_NAME(kCpuExecutionProvider, kOnnxDomain, 10, float, RoiAlign);
class ONNX_OPERATOR_TYPED_KERNEL_CLASS_NAME(kCpuExecutionProvider, kOnnxDomain, 10, double, RoiAlign);
class ONNX_OPERATOR_KERNEL_CLASS_NAME(kCpuExecutionProvider, kOnnxDomain, 10, ReverseSequence);

// opset 11
class ONNX_OPERATOR_KERNEL_CLASS_NAME(kCpuExecutionProvider, kOnnxDomain, 11, Clip);
class ONNX_OPERATOR_TYPED_KERNEL_CLASS_NAME(kCpuExecutionProvider, kOnnxDomain, 11, float, CumSum);
class ONNX_OPERATOR_TYPED_KERNEL_CLASS_NAME(kCpuExecutionProvider, kOnnxDomain, 11, double, CumSum);
class ONNX_OPERATOR_TYPED_KERNEL_CLASS_NAME(kCpuExecutionProvider, kOnnxDomain, 11, int32_t, CumSum);
class ONNX_OPERATOR_TYPED_KERNEL_CLASS_NAME(kCpuExecutionProvider, kOnnxDomain, 11, int64_t, CumSum);
class ONNX_OPERATOR_TYPED_KERNEL_CLASS_NAME(kCpuExecutionProvider, kOnnxDomain, 11, float, Round);
class ONNX_OPERATOR_TYPED_KERNEL_CLASS_NAME(kCpuExecutionProvider, kOnnxDomain, 11, double, Round);
class ONNX_OPERATOR_TYPED_KERNEL_CLASS_NAME(kCpuExecutionProvider, kOnnxDomain, 11, MLFloat16, Round);
class ONNX_OPERATOR_TYPED_KERNEL_CLASS_NAME(kCpuExecutionProvider, kOnnxDomain, 11, uint8_t, DynamicQuantizeLinear);
class ONNX_OPERATOR_TYPED_KERNEL_CLASS_NAME(kCpuExecutionProvider, kOnnxDomain, 11, float, ArgMax);
class ONNX_OPERATOR_TYPED_KERNEL_CLASS_NAME(kCpuExecutionProvider, kOnnxDomain, 11, int32_t, ArgMax);
class ONNX_OPERATOR_TYPED_KERNEL_CLASS_NAME(kCpuExecutionProvider, kOnnxDomain, 11, float, ArgMin);
class ONNX_OPERATOR_TYPED_KERNEL_CLASS_NAME(kCpuExecutionProvider, kOnnxDomain, 11, int32_t, ArgMin);
class ONNX_OPERATOR_TYPED_KERNEL_CLASS_NAME(kCpuExecutionProvider, kOnnxDomain, 11, float, ReduceL1);
class ONNX_OPERATOR_TYPED_KERNEL_CLASS_NAME(kCpuExecutionProvider, kOnnxDomain, 11, int32_t, ReduceL1);
class ONNX_OPERATOR_TYPED_KERNEL_CLASS_NAME(kCpuExecutionProvider, kOnnxDomain, 11, float, ReduceL2);
class ONNX_OPERATOR_TYPED_KERNEL_CLASS_NAME(kCpuExecutionProvider, kOnnxDomain, 11, int32_t, ReduceL2);
class ONNX_OPERATOR_TYPED_KERNEL_CLASS_NAME(kCpuExecutionProvider, kOnnxDomain, 11, float, ReduceLogSum);
class ONNX_OPERATOR_TYPED_KERNEL_CLASS_NAME(kCpuExecutionProvider, kOnnxDomain, 11, int32_t, ReduceLogSum);
class ONNX_OPERATOR_TYPED_KERNEL_CLASS_NAME(kCpuExecutionProvider, kOnnxDomain, 11, float, ReduceLogSumExp);
class ONNX_OPERATOR_TYPED_KERNEL_CLASS_NAME(kCpuExecutionProvider, kOnnxDomain, 11, int32_t, ReduceLogSumExp);
class ONNX_OPERATOR_TYPED_KERNEL_CLASS_NAME(kCpuExecutionProvider, kOnnxDomain, 11, float, ReduceMax);
class ONNX_OPERATOR_TYPED_KERNEL_CLASS_NAME(kCpuExecutionProvider, kOnnxDomain, 11, int32_t, ReduceMax);
class ONNX_OPERATOR_TYPED_KERNEL_CLASS_NAME(kCpuExecutionProvider, kOnnxDomain, 11, int64_t, ReduceMax);
class ONNX_OPERATOR_TYPED_KERNEL_CLASS_NAME(kCpuExecutionProvider, kOnnxDomain, 11, float, ReduceMean);
class ONNX_OPERATOR_TYPED_KERNEL_CLASS_NAME(kCpuExecutionProvider, kOnnxDomain, 11, int32_t, ReduceMean);
class ONNX_OPERATOR_TYPED_KERNEL_CLASS_NAME(kCpuExecutionProvider, kOnnxDomain, 11, float, ReduceMin);
class ONNX_OPERATOR_TYPED_KERNEL_CLASS_NAME(kCpuExecutionProvider, kOnnxDomain, 11, int32_t, ReduceMin);
class ONNX_OPERATOR_TYPED_KERNEL_CLASS_NAME(kCpuExecutionProvider, kOnnxDomain, 11, int64_t, ReduceMin);
class ONNX_OPERATOR_TYPED_KERNEL_CLASS_NAME(kCpuExecutionProvider, kOnnxDomain, 11, float, ReduceProd);
class ONNX_OPERATOR_TYPED_KERNEL_CLASS_NAME(kCpuExecutionProvider, kOnnxDomain, 11, int32_t, ReduceProd);
class ONNX_OPERATOR_TYPED_KERNEL_CLASS_NAME(kCpuExecutionProvider, kOnnxDomain, 11, float, ReduceSum);
class ONNX_OPERATOR_TYPED_KERNEL_CLASS_NAME(kCpuExecutionProvider, kOnnxDomain, 11, double, ReduceSum);
class ONNX_OPERATOR_TYPED_KERNEL_CLASS_NAME(kCpuExecutionProvider, kOnnxDomain, 11, int32_t, ReduceSum);
class ONNX_OPERATOR_TYPED_KERNEL_CLASS_NAME(kCpuExecutionProvider, kOnnxDomain, 11, int64_t, ReduceSum);
class ONNX_OPERATOR_TYPED_KERNEL_CLASS_NAME(kCpuExecutionProvider, kOnnxDomain, 11, float, ReduceSumSquare);
class ONNX_OPERATOR_TYPED_KERNEL_CLASS_NAME(kCpuExecutionProvider, kOnnxDomain, 11, double, ReduceSumSquare);
class ONNX_OPERATOR_TYPED_KERNEL_CLASS_NAME(kCpuExecutionProvider, kOnnxDomain, 11, int32_t, ReduceSumSquare);
class ONNX_OPERATOR_KERNEL_CLASS_NAME(kCpuExecutionProvider, kOnnxDomain, 11, Hardmax);
class ONNX_OPERATOR_KERNEL_CLASS_NAME(kCpuExecutionProvider, kOnnxDomain, 11, LogSoftmax);
class ONNX_OPERATOR_KERNEL_CLASS_NAME(kCpuExecutionProvider, kOnnxDomain, 11, Softmax);
class ONNX_OPERATOR_KERNEL_CLASS_NAME(kCpuExecutionProvider, kOnnxDomain, 11, Loop);
class ONNX_OPERATOR_KERNEL_CLASS_NAME(kCpuExecutionProvider, kOnnxDomain, 11, DepthToSpace);
class ONNX_OPERATOR_KERNEL_CLASS_NAME(kCpuExecutionProvider, kOnnxDomain, 11, Scan);
class ONNX_OPERATOR_KERNEL_CLASS_NAME(kCpuExecutionProvider, kOnnxDomain, 11, Flatten);
class ONNX_OPERATOR_KERNEL_CLASS_NAME(kCpuExecutionProvider, kOnnxDomain, 11, Compress);
class ONNX_OPERATOR_KERNEL_CLASS_NAME(kCpuExecutionProvider, kOnnxDomain, 11, Concat);
class ONNX_OPERATOR_KERNEL_CLASS_NAME(kCpuExecutionProvider, kOnnxDomain, 11, Gather);
class ONNX_OPERATOR_TYPED_KERNEL_CLASS_NAME(kCpuExecutionProvider, kOnnxDomain, 11, bool, Slice);
class ONNX_OPERATOR_TYPED_KERNEL_CLASS_NAME(kCpuExecutionProvider, kOnnxDomain, 11, float, Slice);
class ONNX_OPERATOR_TYPED_KERNEL_CLASS_NAME(kCpuExecutionProvider, kOnnxDomain, 11, double, Slice);
class ONNX_OPERATOR_TYPED_KERNEL_CLASS_NAME(kCpuExecutionProvider, kOnnxDomain, 11, MLFloat16, Slice);
class ONNX_OPERATOR_TYPED_KERNEL_CLASS_NAME(kCpuExecutionProvider, kOnnxDomain, 11, uint8_t, Slice);
class ONNX_OPERATOR_TYPED_KERNEL_CLASS_NAME(kCpuExecutionProvider, kOnnxDomain, 11, uint16_t, Slice);
class ONNX_OPERATOR_TYPED_KERNEL_CLASS_NAME(kCpuExecutionProvider, kOnnxDomain, 11, uint32_t, Slice);
class ONNX_OPERATOR_TYPED_KERNEL_CLASS_NAME(kCpuExecutionProvider, kOnnxDomain, 11, uint64_t, Slice);
class ONNX_OPERATOR_TYPED_KERNEL_CLASS_NAME(kCpuExecutionProvider, kOnnxDomain, 11, int8_t, Slice);
class ONNX_OPERATOR_TYPED_KERNEL_CLASS_NAME(kCpuExecutionProvider, kOnnxDomain, 11, int16_t, Slice);
class ONNX_OPERATOR_TYPED_KERNEL_CLASS_NAME(kCpuExecutionProvider, kOnnxDomain, 11, int32_t, Slice);
class ONNX_OPERATOR_TYPED_KERNEL_CLASS_NAME(kCpuExecutionProvider, kOnnxDomain, 11, int64_t, Slice);
class ONNX_OPERATOR_TYPED_KERNEL_CLASS_NAME(kCpuExecutionProvider, kOnnxDomain, 11, string, Slice);
class ONNX_OPERATOR_KERNEL_CLASS_NAME(kCpuExecutionProvider, kOnnxDomain, 11, Split);
class ONNX_OPERATOR_KERNEL_CLASS_NAME(kCpuExecutionProvider, kOnnxDomain, 11, Squeeze);
class ONNX_OPERATOR_KERNEL_CLASS_NAME(kCpuExecutionProvider, kOnnxDomain, 11, Unsqueeze);
class ONNX_OPERATOR_KERNEL_CLASS_NAME(kCpuExecutionProvider, kOnnxDomain, 11, Det);
class ONNX_OPERATOR_KERNEL_CLASS_NAME(kCpuExecutionProvider, kOnnxDomain, 11, ScatterElements);
class ONNX_OPERATOR_KERNEL_CLASS_NAME(kCpuExecutionProvider, kOnnxDomain, 11, NonMaxSuppression);
class ONNX_OPERATOR_KERNEL_CLASS_NAME(kCpuExecutionProvider, kOnnxDomain, 11, AveragePool);
class ONNX_OPERATOR_KERNEL_CLASS_NAME(kCpuExecutionProvider, kOnnxDomain, 11, MaxPool);
class ONNX_OPERATOR_KERNEL_CLASS_NAME(kCpuExecutionProvider, kOnnxDomain, 11, MaxUnpool);
class ONNX_OPERATOR_KERNEL_CLASS_NAME(kCpuExecutionProvider, kOnnxDomain, 11, LpPool);
class ONNX_OPERATOR_KERNEL_CLASS_NAME(kCpuExecutionProvider, kOnnxDomain, 11, Conv);
class ONNX_OPERATOR_KERNEL_CLASS_NAME(kCpuExecutionProvider, kOnnxDomain, 11, ConvTranspose);
class ONNX_OPERATOR_KERNEL_CLASS_NAME(kCpuExecutionProvider, kOnnxDomain, 11, If);
class ONNX_OPERATOR_KERNEL_CLASS_NAME(kCpuExecutionProvider, kOnnxDomain, 11, SequenceLength);
class ONNX_OPERATOR_KERNEL_CLASS_NAME(kCpuExecutionProvider, kOnnxDomain, 11, SequenceAt);
class ONNX_OPERATOR_KERNEL_CLASS_NAME(kCpuExecutionProvider, kOnnxDomain, 11, ScatterND);
class ONNX_OPERATOR_KERNEL_CLASS_NAME(kCpuExecutionProvider, kOnnxDomain, 11, Gemm);
class ONNX_OPERATOR_KERNEL_CLASS_NAME(kCpuExecutionProvider, kOnnxDomain, 11, GatherElements);
class ONNX_OPERATOR_TYPED_KERNEL_CLASS_NAME(kCpuExecutionProvider, kOnnxDomain, 11, uint32_t, BitShift);
class ONNX_OPERATOR_TYPED_KERNEL_CLASS_NAME(kCpuExecutionProvider, kOnnxDomain, 11, uint64_t, BitShift);
class ONNX_OPERATOR_KERNEL_CLASS_NAME(kCpuExecutionProvider, kOnnxDomain, 11, Pad);
class ONNX_OPERATOR_KERNEL_CLASS_NAME(kCpuExecutionProvider, kOnnxDomain, 11, GatherND);
class ONNX_OPERATOR_KERNEL_CLASS_NAME(kCpuExecutionProvider, kOnnxDomain, 11, Range);
class ONNX_OPERATOR_KERNEL_CLASS_NAME(kCpuExecutionProvider, kOnnxDomain, 11, Unique);
class ONNX_OPERATOR_KERNEL_CLASS_NAME(kCpuExecutionProvider, kOnnxDomain, 11, TopK);

void RegisterOnnxOperatorKernels(KernelRegistry& kernel_registry) {
  static const BuildKernelCreateInfoFn function_table[] = {
      BuildKernelCreateInfo<ONNX_OPERATOR_VERSIONED_KERNEL_CLASS_NAME(kCpuExecutionProvider, kOnnxDomain, 6, 10,
                                                                      Clip)>,
      BuildKernelCreateInfo<ONNX_OPERATOR_KERNEL_CLASS_NAME(kCpuExecutionProvider, kOnnxDomain, 6, Elu)>,
      BuildKernelCreateInfo<ONNX_OPERATOR_KERNEL_CLASS_NAME(kCpuExecutionProvider, kOnnxDomain, 6, HardSigmoid)>,
      BuildKernelCreateInfo<ONNX_OPERATOR_KERNEL_CLASS_NAME(kCpuExecutionProvider, kOnnxDomain, 6, LeakyRelu)>,
      BuildKernelCreateInfo<ONNX_OPERATOR_KERNEL_CLASS_NAME(kCpuExecutionProvider, kOnnxDomain, 6, Relu)>,
      BuildKernelCreateInfo<ONNX_OPERATOR_KERNEL_CLASS_NAME(kCpuExecutionProvider, kOnnxDomain, 6, Selu)>,
      BuildKernelCreateInfo<ONNX_OPERATOR_KERNEL_CLASS_NAME(kCpuExecutionProvider, kOnnxDomain, 6, Sigmoid)>,
      BuildKernelCreateInfo<ONNX_OPERATOR_KERNEL_CLASS_NAME(kCpuExecutionProvider, kOnnxDomain, 1, Softplus)>,
      BuildKernelCreateInfo<ONNX_OPERATOR_KERNEL_CLASS_NAME(kCpuExecutionProvider, kOnnxDomain, 1, Softsign)>,
      BuildKernelCreateInfo<ONNX_OPERATOR_KERNEL_CLASS_NAME(kCpuExecutionProvider, kOnnxDomain, 6, Tanh)>,
      BuildKernelCreateInfo<ONNX_OPERATOR_VERSIONED_KERNEL_CLASS_NAME(kCpuExecutionProvider, kOnnxDomain, 7, 9,
                                                                      PRelu)>,
      BuildKernelCreateInfo<ONNX_OPERATOR_KERNEL_CLASS_NAME(kCpuExecutionProvider, kOnnxDomain, 1, RandomNormal)>,
      BuildKernelCreateInfo<ONNX_OPERATOR_KERNEL_CLASS_NAME(kCpuExecutionProvider, kOnnxDomain, 1, RandomUniform)>,
      BuildKernelCreateInfo<ONNX_OPERATOR_KERNEL_CLASS_NAME(kCpuExecutionProvider, kOnnxDomain, 1, RandomNormalLike)>,
      BuildKernelCreateInfo<ONNX_OPERATOR_KERNEL_CLASS_NAME(kCpuExecutionProvider, kOnnxDomain, 1, RandomUniformLike)>,
      BuildKernelCreateInfo<ONNX_OPERATOR_KERNEL_CLASS_NAME(kCpuExecutionProvider, kOnnxDomain, 7, Multinomial)>,
      BuildKernelCreateInfo<ONNX_OPERATOR_TYPED_KERNEL_CLASS_NAME(kCpuExecutionProvider, kOnnxDomain, 7, float, Add)>,
      BuildKernelCreateInfo<ONNX_OPERATOR_TYPED_KERNEL_CLASS_NAME(kCpuExecutionProvider, kOnnxDomain, 7, double, Add)>,
      BuildKernelCreateInfo<ONNX_OPERATOR_TYPED_KERNEL_CLASS_NAME(kCpuExecutionProvider, kOnnxDomain, 7, int32_t,
                                                                  Add)>,
      BuildKernelCreateInfo<ONNX_OPERATOR_TYPED_KERNEL_CLASS_NAME(kCpuExecutionProvider, kOnnxDomain, 7, int64_t,
                                                                  Add)>,
      BuildKernelCreateInfo<ONNX_OPERATOR_TYPED_KERNEL_CLASS_NAME(kCpuExecutionProvider, kOnnxDomain, 7, float, Sub)>,
      BuildKernelCreateInfo<ONNX_OPERATOR_TYPED_KERNEL_CLASS_NAME(kCpuExecutionProvider, kOnnxDomain, 7, double, Sub)>,
      BuildKernelCreateInfo<ONNX_OPERATOR_TYPED_KERNEL_CLASS_NAME(kCpuExecutionProvider, kOnnxDomain, 7, int32_t,
                                                                  Sub)>,
      BuildKernelCreateInfo<ONNX_OPERATOR_TYPED_KERNEL_CLASS_NAME(kCpuExecutionProvider, kOnnxDomain, 7, int64_t,
                                                                  Sub)>,
      BuildKernelCreateInfo<ONNX_OPERATOR_TYPED_KERNEL_CLASS_NAME(kCpuExecutionProvider, kOnnxDomain, 7, float, Mul)>,
      BuildKernelCreateInfo<ONNX_OPERATOR_TYPED_KERNEL_CLASS_NAME(kCpuExecutionProvider, kOnnxDomain, 7, double, Mul)>,
      BuildKernelCreateInfo<ONNX_OPERATOR_TYPED_KERNEL_CLASS_NAME(kCpuExecutionProvider, kOnnxDomain, 7, int32_t,
                                                                  Mul)>,
      BuildKernelCreateInfo<ONNX_OPERATOR_TYPED_KERNEL_CLASS_NAME(kCpuExecutionProvider, kOnnxDomain, 7, int64_t,
                                                                  Mul)>,
      BuildKernelCreateInfo<ONNX_OPERATOR_TYPED_KERNEL_CLASS_NAME(kCpuExecutionProvider, kOnnxDomain, 7, float, Div)>,
      BuildKernelCreateInfo<ONNX_OPERATOR_TYPED_KERNEL_CLASS_NAME(kCpuExecutionProvider, kOnnxDomain, 7, double, Div)>,
      BuildKernelCreateInfo<ONNX_OPERATOR_TYPED_KERNEL_CLASS_NAME(kCpuExecutionProvider, kOnnxDomain, 7, int32_t,
                                                                  Div)>,
      BuildKernelCreateInfo<ONNX_OPERATOR_TYPED_KERNEL_CLASS_NAME(kCpuExecutionProvider, kOnnxDomain, 7, int64_t,
                                                                  Div)>,
      BuildKernelCreateInfo<ONNX_OPERATOR_TYPED_KERNEL_CLASS_NAME(kCpuExecutionProvider, kOnnxDomain, 6, float, Abs)>,
      BuildKernelCreateInfo<ONNX_OPERATOR_TYPED_KERNEL_CLASS_NAME(kCpuExecutionProvider, kOnnxDomain, 6, double, Abs)>,
      BuildKernelCreateInfo<ONNX_OPERATOR_TYPED_KERNEL_CLASS_NAME(kCpuExecutionProvider, kOnnxDomain, 6, int8_t, Abs)>,
      BuildKernelCreateInfo<ONNX_OPERATOR_TYPED_KERNEL_CLASS_NAME(kCpuExecutionProvider, kOnnxDomain, 6, int16_t,
                                                                  Abs)>,
      BuildKernelCreateInfo<ONNX_OPERATOR_TYPED_KERNEL_CLASS_NAME(kCpuExecutionProvider, kOnnxDomain, 6, int32_t,
                                                                  Abs)>,
      BuildKernelCreateInfo<ONNX_OPERATOR_TYPED_KERNEL_CLASS_NAME(kCpuExecutionProvider, kOnnxDomain, 6, int64_t,
                                                                  Abs)>,
      BuildKernelCreateInfo<ONNX_OPERATOR_TYPED_KERNEL_CLASS_NAME(kCpuExecutionProvider, kOnnxDomain, 6, uint8_t,
                                                                  Abs)>,
      BuildKernelCreateInfo<ONNX_OPERATOR_TYPED_KERNEL_CLASS_NAME(kCpuExecutionProvider, kOnnxDomain, 6, uint16_t,
                                                                  Abs)>,
      BuildKernelCreateInfo<ONNX_OPERATOR_TYPED_KERNEL_CLASS_NAME(kCpuExecutionProvider, kOnnxDomain, 6, uint32_t,
                                                                  Abs)>,
      BuildKernelCreateInfo<ONNX_OPERATOR_TYPED_KERNEL_CLASS_NAME(kCpuExecutionProvider, kOnnxDomain, 6, uint64_t,
                                                                  Abs)>,
      BuildKernelCreateInfo<ONNX_OPERATOR_TYPED_KERNEL_CLASS_NAME(kCpuExecutionProvider, kOnnxDomain, 6, float, Neg)>,
      BuildKernelCreateInfo<ONNX_OPERATOR_TYPED_KERNEL_CLASS_NAME(kCpuExecutionProvider, kOnnxDomain, 6, double, Neg)>,
      BuildKernelCreateInfo<ONNX_OPERATOR_TYPED_KERNEL_CLASS_NAME(kCpuExecutionProvider, kOnnxDomain, 6, int8_t, Neg)>,
      BuildKernelCreateInfo<ONNX_OPERATOR_TYPED_KERNEL_CLASS_NAME(kCpuExecutionProvider, kOnnxDomain, 6, int32_t,
                                                                  Neg)>,
      BuildKernelCreateInfo<ONNX_OPERATOR_TYPED_KERNEL_CLASS_NAME(kCpuExecutionProvider, kOnnxDomain, 6, float,
                                                                  Floor)>,
      BuildKernelCreateInfo<ONNX_OPERATOR_TYPED_KERNEL_CLASS_NAME(kCpuExecutionProvider, kOnnxDomain, 6, float, Ceil)>,
      BuildKernelCreateInfo<ONNX_OPERATOR_TYPED_KERNEL_CLASS_NAME(kCpuExecutionProvider, kOnnxDomain, 6, float,
                                                                  Reciprocal)>,
      BuildKernelCreateInfo<ONNX_OPERATOR_TYPED_KERNEL_CLASS_NAME(kCpuExecutionProvider, kOnnxDomain, 6, float, Sqrt)>,
      BuildKernelCreateInfo<ONNX_OPERATOR_TYPED_KERNEL_CLASS_NAME(kCpuExecutionProvider, kOnnxDomain, 6, double,
                                                                  Sqrt)>,
      BuildKernelCreateInfo<ONNX_OPERATOR_TYPED_KERNEL_CLASS_NAME(kCpuExecutionProvider, kOnnxDomain, 7, float, Pow)>,
      BuildKernelCreateInfo<ONNX_OPERATOR_TYPED_KERNEL_CLASS_NAME(kCpuExecutionProvider, kOnnxDomain, 7, double, Pow)>,
      BuildKernelCreateInfo<ONNX_OPERATOR_TYPED_KERNEL_CLASS_NAME(kCpuExecutionProvider, kOnnxDomain, 6, float, Exp)>,
      BuildKernelCreateInfo<ONNX_OPERATOR_TYPED_KERNEL_CLASS_NAME(kCpuExecutionProvider, kOnnxDomain, 6, double, Exp)>,
      BuildKernelCreateInfo<ONNX_OPERATOR_TYPED_KERNEL_CLASS_NAME(kCpuExecutionProvider, kOnnxDomain, 6, float, Log)>,
      BuildKernelCreateInfo<ONNX_OPERATOR_VERSIONED_TYPED_KERNEL_CLASS_NAME(kCpuExecutionProvider, kOnnxDomain, 6, 7,
                                                                            float, Sum)>,
      BuildKernelCreateInfo<ONNX_OPERATOR_TYPED_KERNEL_CLASS_NAME(kCpuExecutionProvider, kOnnxDomain, 8, float, Sum)>,
      BuildKernelCreateInfo<ONNX_OPERATOR_VERSIONED_TYPED_KERNEL_CLASS_NAME(kCpuExecutionProvider, kOnnxDomain, 6, 7,
                                                                            float, Min)>,
      BuildKernelCreateInfo<ONNX_OPERATOR_TYPED_KERNEL_CLASS_NAME(kCpuExecutionProvider, kOnnxDomain, 8, float, Min)>,
      BuildKernelCreateInfo<ONNX_OPERATOR_VERSIONED_TYPED_KERNEL_CLASS_NAME(kCpuExecutionProvider, kOnnxDomain, 6, 7,
                                                                            float, Max)>,
      BuildKernelCreateInfo<ONNX_OPERATOR_TYPED_KERNEL_CLASS_NAME(kCpuExecutionProvider, kOnnxDomain, 8, float, Max)>,
      BuildKernelCreateInfo<ONNX_OPERATOR_TYPED_KERNEL_CLASS_NAME(kCpuExecutionProvider, kOnnxDomain, 8, double, Max)>,
      BuildKernelCreateInfo<ONNX_OPERATOR_KERNEL_CLASS_NAME(kCpuExecutionProvider, kOnnxDomain, 1, Not)>,
      BuildKernelCreateInfo<ONNX_OPERATOR_KERNEL_CLASS_NAME(kCpuExecutionProvider, kOnnxDomain, 7, And)>,
      BuildKernelCreateInfo<ONNX_OPERATOR_KERNEL_CLASS_NAME(kCpuExecutionProvider, kOnnxDomain, 7, Or)>,
      BuildKernelCreateInfo<ONNX_OPERATOR_KERNEL_CLASS_NAME(kCpuExecutionProvider, kOnnxDomain, 7, Xor)>,
      BuildKernelCreateInfo<ONNX_OPERATOR_VERSIONED_TYPED_KERNEL_CLASS_NAME(kCpuExecutionProvider, kOnnxDomain, 7, 9,
                                                                            float, Less)>,
      BuildKernelCreateInfo<ONNX_OPERATOR_VERSIONED_TYPED_KERNEL_CLASS_NAME(kCpuExecutionProvider, kOnnxDomain, 7, 9,
                                                                            double, Less)>,
      BuildKernelCreateInfo<ONNX_OPERATOR_VERSIONED_TYPED_KERNEL_CLASS_NAME(kCpuExecutionProvider, kOnnxDomain, 7, 9,
                                                                            float, Greater)>,
      BuildKernelCreateInfo<ONNX_OPERATOR_TYPED_KERNEL_CLASS_NAME(kCpuExecutionProvider, kOnnxDomain, 7, bool, Equal)>,
      BuildKernelCreateInfo<ONNX_OPERATOR_TYPED_KERNEL_CLASS_NAME(kCpuExecutionProvider, kOnnxDomain, 7, int32_t,
                                                                  Equal)>,
      BuildKernelCreateInfo<ONNX_OPERATOR_TYPED_KERNEL_CLASS_NAME(kCpuExecutionProvider, kOnnxDomain, 7, int64_t,
                                                                  Equal)>,
      BuildKernelCreateInfo<ONNX_OPERATOR_TYPED_KERNEL_CLASS_NAME(kCpuExecutionProvider, kOnnxDomain, 11, bool,
                                                                  Equal)>,
      BuildKernelCreateInfo<ONNX_OPERATOR_TYPED_KERNEL_CLASS_NAME(kCpuExecutionProvider, kOnnxDomain, 11, float,
                                                                  Equal)>,
      BuildKernelCreateInfo<ONNX_OPERATOR_VERSIONED_TYPED_KERNEL_CLASS_NAME(kCpuExecutionProvider, kOnnxDomain, 6, 7,
                                                                            float, Mean)>,
      BuildKernelCreateInfo<ONNX_OPERATOR_TYPED_KERNEL_CLASS_NAME(kCpuExecutionProvider, kOnnxDomain, 8, float, Mean)>,
      BuildKernelCreateInfo<ONNX_OPERATOR_TYPED_KERNEL_CLASS_NAME(kCpuExecutionProvider, kOnnxDomain, 7, float, Sin)>,
      BuildKernelCreateInfo<ONNX_OPERATOR_TYPED_KERNEL_CLASS_NAME(kCpuExecutionProvider, kOnnxDomain, 7, double, Sin)>,
      BuildKernelCreateInfo<ONNX_OPERATOR_KERNEL_CLASS_NAME(kCpuExecutionProvider, kOnnxDomain, 7, Cos)>,
      BuildKernelCreateInfo<ONNX_OPERATOR_KERNEL_CLASS_NAME(kCpuExecutionProvider, kOnnxDomain, 7, Tan)>,
      BuildKernelCreateInfo<ONNX_OPERATOR_KERNEL_CLASS_NAME(kCpuExecutionProvider, kOnnxDomain, 7, Asin)>,
      BuildKernelCreateInfo<ONNX_OPERATOR_KERNEL_CLASS_NAME(kCpuExecutionProvider, kOnnxDomain, 7, Acos)>,
      BuildKernelCreateInfo<ONNX_OPERATOR_KERNEL_CLASS_NAME(kCpuExecutionProvider, kOnnxDomain, 7, Atan)>,
      BuildKernelCreateInfo<ONNX_OPERATOR_VERSIONED_KERNEL_CLASS_NAME(kCpuExecutionProvider, kOnnxDomain, 7, 8, Gemm)>,
      BuildKernelCreateInfo<ONNX_OPERATOR_VERSIONED_KERNEL_CLASS_NAME(kCpuExecutionProvider, kOnnxDomain, 1, 10,
                                                                      Hardmax)>,
      BuildKernelCreateInfo<ONNX_OPERATOR_VERSIONED_KERNEL_CLASS_NAME(kCpuExecutionProvider, kOnnxDomain, 1, 10,
                                                                      LogSoftmax)>,
      BuildKernelCreateInfo<ONNX_OPERATOR_VERSIONED_TYPED_KERNEL_CLASS_NAME(kCpuExecutionProvider, kOnnxDomain, 1, 8,
                                                                            float, MatMul)>,
      BuildKernelCreateInfo<ONNX_OPERATOR_VERSIONED_TYPED_KERNEL_CLASS_NAME(kCpuExecutionProvider, kOnnxDomain, 1, 8,
                                                                            double, MatMul)>,
      BuildKernelCreateInfo<ONNX_OPERATOR_VERSIONED_KERNEL_CLASS_NAME(kCpuExecutionProvider, kOnnxDomain, 1, 10,
                                                                      Softmax)>,
      BuildKernelCreateInfo<ONNX_OPERATOR_VERSIONED_KERNEL_CLASS_NAME(kCpuExecutionProvider, kOnnxDomain, 1, 9, TopK)>,
      BuildKernelCreateInfo<ONNX_OPERATOR_VERSIONED_KERNEL_CLASS_NAME(kCpuExecutionProvider, kOnnxDomain, 7, 8,
                                                                      BatchNormalization)>,
      BuildKernelCreateInfo<ONNX_OPERATOR_VERSIONED_KERNEL_CLASS_NAME(kCpuExecutionProvider, kOnnxDomain, 1, 10,
                                                                      Conv)>,
      BuildKernelCreateInfo<ONNX_OPERATOR_VERSIONED_KERNEL_CLASS_NAME(kCpuExecutionProvider, kOnnxDomain, 1, 10,
                                                                      ConvTranspose)>,
      BuildKernelCreateInfo<ONNX_OPERATOR_VERSIONED_KERNEL_CLASS_NAME(kCpuExecutionProvider, kOnnxDomain, 1, 8,
                                                                      Flatten)>,
      BuildKernelCreateInfo<ONNX_OPERATOR_KERNEL_CLASS_NAME(kCpuExecutionProvider, kOnnxDomain, 6,
                                                            InstanceNormalization)>,
      BuildKernelCreateInfo<ONNX_OPERATOR_KERNEL_CLASS_NAME(kCpuExecutionProvider, kOnnxDomain, 1, LpNormalization)>,
      BuildKernelCreateInfo<ONNX_OPERATOR_KERNEL_CLASS_NAME(kCpuExecutionProvider, kOnnxDomain, 1, LRN)>,
      BuildKernelCreateInfo<ONNX_OPERATOR_VERSIONED_KERNEL_CLASS_NAME(kCpuExecutionProvider, kOnnxDomain, 7, 9,
                                                                      AveragePool)>,
      BuildKernelCreateInfo<ONNX_OPERATOR_VERSIONED_KERNEL_CLASS_NAME(kCpuExecutionProvider, kOnnxDomain, 1, 7,
                                                                      MaxPool)>,
      BuildKernelCreateInfo<ONNX_OPERATOR_VERSIONED_KERNEL_CLASS_NAME(kCpuExecutionProvider, kOnnxDomain, 8, 9,
                                                                      MaxPool)>,
      BuildKernelCreateInfo<ONNX_OPERATOR_VERSIONED_KERNEL_CLASS_NAME(kCpuExecutionProvider, kOnnxDomain, 2, 10,
                                                                      LpPool)>,
      BuildKernelCreateInfo<ONNX_OPERATOR_KERNEL_CLASS_NAME(kCpuExecutionProvider, kOnnxDomain, 2, GlobalLpPool)>,
      BuildKernelCreateInfo<ONNX_OPERATOR_KERNEL_CLASS_NAME(kCpuExecutionProvider, kOnnxDomain, 1, GlobalAveragePool)>,
      BuildKernelCreateInfo<ONNX_OPERATOR_KERNEL_CLASS_NAME(kCpuExecutionProvider, kOnnxDomain, 1, GlobalMaxPool)>,
      BuildKernelCreateInfo<ONNX_OPERATOR_KERNEL_CLASS_NAME(kCpuExecutionProvider, kOnnxDomain, 1, MaxRoiPool)>,
      BuildKernelCreateInfo<ONNX_OPERATOR_TYPED_KERNEL_CLASS_NAME(kCpuExecutionProvider, kOnnxDomain, 11, float,
                                                                  ReduceL1)>,
      BuildKernelCreateInfo<ONNX_OPERATOR_TYPED_KERNEL_CLASS_NAME(kCpuExecutionProvider, kOnnxDomain, 11, int32_t,
                                                                  ReduceL1)>,
      BuildKernelCreateInfo<ONNX_OPERATOR_VERSIONED_TYPED_KERNEL_CLASS_NAME(kCpuExecutionProvider, kOnnxDomain, 1, 10,
                                                                            float, ReduceL1)>,
      BuildKernelCreateInfo<ONNX_OPERATOR_VERSIONED_TYPED_KERNEL_CLASS_NAME(kCpuExecutionProvider, kOnnxDomain, 1, 10,
                                                                            int32_t, ReduceL1)>,
      BuildKernelCreateInfo<ONNX_OPERATOR_TYPED_KERNEL_CLASS_NAME(kCpuExecutionProvider, kOnnxDomain, 11, float,
                                                                  ReduceL2)>,
      BuildKernelCreateInfo<ONNX_OPERATOR_TYPED_KERNEL_CLASS_NAME(kCpuExecutionProvider, kOnnxDomain, 11, int32_t,
                                                                  ReduceL2)>,
      BuildKernelCreateInfo<ONNX_OPERATOR_VERSIONED_TYPED_KERNEL_CLASS_NAME(kCpuExecutionProvider, kOnnxDomain, 1, 10,
                                                                            float, ReduceL2)>,
      BuildKernelCreateInfo<ONNX_OPERATOR_VERSIONED_TYPED_KERNEL_CLASS_NAME(kCpuExecutionProvider, kOnnxDomain, 1, 10,
                                                                            int32_t, ReduceL2)>,
      BuildKernelCreateInfo<ONNX_OPERATOR_TYPED_KERNEL_CLASS_NAME(kCpuExecutionProvider, kOnnxDomain, 11, float,
                                                                  ReduceLogSum)>,
      BuildKernelCreateInfo<ONNX_OPERATOR_TYPED_KERNEL_CLASS_NAME(kCpuExecutionProvider, kOnnxDomain, 11, int32_t,
                                                                  ReduceLogSum)>,
      BuildKernelCreateInfo<ONNX_OPERATOR_VERSIONED_TYPED_KERNEL_CLASS_NAME(kCpuExecutionProvider, kOnnxDomain, 1, 10,
                                                                            float, ReduceLogSum)>,
      BuildKernelCreateInfo<ONNX_OPERATOR_VERSIONED_TYPED_KERNEL_CLASS_NAME(kCpuExecutionProvider, kOnnxDomain, 1, 10,
                                                                            int32_t, ReduceLogSum)>,
      BuildKernelCreateInfo<ONNX_OPERATOR_TYPED_KERNEL_CLASS_NAME(kCpuExecutionProvider, kOnnxDomain, 11, float,
                                                                  ReduceLogSumExp)>,
      BuildKernelCreateInfo<ONNX_OPERATOR_TYPED_KERNEL_CLASS_NAME(kCpuExecutionProvider, kOnnxDomain, 11, int32_t,
                                                                  ReduceLogSumExp)>,
      BuildKernelCreateInfo<ONNX_OPERATOR_VERSIONED_TYPED_KERNEL_CLASS_NAME(kCpuExecutionProvider, kOnnxDomain, 1, 10,
                                                                            float, ReduceLogSumExp)>,
      BuildKernelCreateInfo<ONNX_OPERATOR_VERSIONED_TYPED_KERNEL_CLASS_NAME(kCpuExecutionProvider, kOnnxDomain, 1, 10,
                                                                            int32_t, ReduceLogSumExp)>,
      BuildKernelCreateInfo<ONNX_OPERATOR_TYPED_KERNEL_CLASS_NAME(kCpuExecutionProvider, kOnnxDomain, 11, float,
                                                                  ReduceMax)>,
      BuildKernelCreateInfo<ONNX_OPERATOR_TYPED_KERNEL_CLASS_NAME(kCpuExecutionProvider, kOnnxDomain, 11, int32_t,
                                                                  ReduceMax)>,
      BuildKernelCreateInfo<ONNX_OPERATOR_TYPED_KERNEL_CLASS_NAME(kCpuExecutionProvider, kOnnxDomain, 11, int64_t,
                                                                  ReduceMax)>,
      BuildKernelCreateInfo<ONNX_OPERATOR_VERSIONED_TYPED_KERNEL_CLASS_NAME(kCpuExecutionProvider, kOnnxDomain, 1, 10,
                                                                            float, ReduceMax)>,
      BuildKernelCreateInfo<ONNX_OPERATOR_VERSIONED_TYPED_KERNEL_CLASS_NAME(kCpuExecutionProvider, kOnnxDomain, 1, 10,
                                                                            int32_t, ReduceMax)>,
      BuildKernelCreateInfo<ONNX_OPERATOR_VERSIONED_TYPED_KERNEL_CLASS_NAME(kCpuExecutionProvider, kOnnxDomain, 1, 10,
                                                                            int64_t, ReduceMax)>,
      BuildKernelCreateInfo<ONNX_OPERATOR_TYPED_KERNEL_CLASS_NAME(kCpuExecutionProvider, kOnnxDomain, 11, float,
                                                                  ReduceMean)>,
      BuildKernelCreateInfo<ONNX_OPERATOR_TYPED_KERNEL_CLASS_NAME(kCpuExecutionProvider, kOnnxDomain, 11, int32_t,
                                                                  ReduceMean)>,
      BuildKernelCreateInfo<ONNX_OPERATOR_VERSIONED_TYPED_KERNEL_CLASS_NAME(kCpuExecutionProvider, kOnnxDomain, 1, 10,
                                                                            float, ReduceMean)>,
      BuildKernelCreateInfo<ONNX_OPERATOR_VERSIONED_TYPED_KERNEL_CLASS_NAME(kCpuExecutionProvider, kOnnxDomain, 1, 10,
                                                                            int32_t, ReduceMean)>,
      BuildKernelCreateInfo<ONNX_OPERATOR_TYPED_KERNEL_CLASS_NAME(kCpuExecutionProvider, kOnnxDomain, 11, float,
                                                                  ReduceMin)>,
      BuildKernelCreateInfo<ONNX_OPERATOR_TYPED_KERNEL_CLASS_NAME(kCpuExecutionProvider, kOnnxDomain, 11, int32_t,
                                                                  ReduceMin)>,
      BuildKernelCreateInfo<ONNX_OPERATOR_TYPED_KERNEL_CLASS_NAME(kCpuExecutionProvider, kOnnxDomain, 11, int64_t,
                                                                  ReduceMin)>,
      BuildKernelCreateInfo<ONNX_OPERATOR_VERSIONED_TYPED_KERNEL_CLASS_NAME(kCpuExecutionProvider, kOnnxDomain, 1, 10,
                                                                            float, ReduceMin)>,
      BuildKernelCreateInfo<ONNX_OPERATOR_VERSIONED_TYPED_KERNEL_CLASS_NAME(kCpuExecutionProvider, kOnnxDomain, 1, 10,
                                                                            int32_t, ReduceMin)>,
      BuildKernelCreateInfo<ONNX_OPERATOR_VERSIONED_TYPED_KERNEL_CLASS_NAME(kCpuExecutionProvider, kOnnxDomain, 1, 10,
                                                                            int64_t, ReduceMin)>,
      BuildKernelCreateInfo<ONNX_OPERATOR_TYPED_KERNEL_CLASS_NAME(kCpuExecutionProvider, kOnnxDomain, 11, float,
                                                                  ReduceProd)>,
      BuildKernelCreateInfo<ONNX_OPERATOR_TYPED_KERNEL_CLASS_NAME(kCpuExecutionProvider, kOnnxDomain, 11, int32_t,
                                                                  ReduceProd)>,
      BuildKernelCreateInfo<ONNX_OPERATOR_VERSIONED_TYPED_KERNEL_CLASS_NAME(kCpuExecutionProvider, kOnnxDomain, 1, 10,
                                                                            float, ReduceProd)>,
      BuildKernelCreateInfo<ONNX_OPERATOR_VERSIONED_TYPED_KERNEL_CLASS_NAME(kCpuExecutionProvider, kOnnxDomain, 1, 10,
                                                                            int32_t, ReduceProd)>,
      BuildKernelCreateInfo<ONNX_OPERATOR_TYPED_KERNEL_CLASS_NAME(kCpuExecutionProvider, kOnnxDomain, 11, float,
                                                                  ReduceSum)>,
      BuildKernelCreateInfo<ONNX_OPERATOR_TYPED_KERNEL_CLASS_NAME(kCpuExecutionProvider, kOnnxDomain, 11, int32_t,
                                                                  ReduceSum)>,
      BuildKernelCreateInfo<ONNX_OPERATOR_TYPED_KERNEL_CLASS_NAME(kCpuExecutionProvider, kOnnxDomain, 11, double,
                                                                  ReduceSum)>,
      BuildKernelCreateInfo<ONNX_OPERATOR_TYPED_KERNEL_CLASS_NAME(kCpuExecutionProvider, kOnnxDomain, 11, int64_t,
                                                                  ReduceSum)>,
      BuildKernelCreateInfo<ONNX_OPERATOR_VERSIONED_TYPED_KERNEL_CLASS_NAME(kCpuExecutionProvider, kOnnxDomain, 1, 10,
                                                                            float, ReduceSum)>,
      BuildKernelCreateInfo<ONNX_OPERATOR_VERSIONED_TYPED_KERNEL_CLASS_NAME(kCpuExecutionProvider, kOnnxDomain, 1, 10,
                                                                            int32_t, ReduceSum)>,
      BuildKernelCreateInfo<ONNX_OPERATOR_VERSIONED_TYPED_KERNEL_CLASS_NAME(kCpuExecutionProvider, kOnnxDomain, 1, 10,
                                                                            double, ReduceSum)>,
      BuildKernelCreateInfo<ONNX_OPERATOR_VERSIONED_TYPED_KERNEL_CLASS_NAME(kCpuExecutionProvider, kOnnxDomain, 1, 10,
                                                                            int64_t, ReduceSum)>,
      BuildKernelCreateInfo<ONNX_OPERATOR_TYPED_KERNEL_CLASS_NAME(kCpuExecutionProvider, kOnnxDomain, 11, float,
                                                                  ReduceSumSquare)>,
      BuildKernelCreateInfo<ONNX_OPERATOR_TYPED_KERNEL_CLASS_NAME(kCpuExecutionProvider, kOnnxDomain, 11, int32_t,
                                                                  ReduceSumSquare)>,
      BuildKernelCreateInfo<ONNX_OPERATOR_TYPED_KERNEL_CLASS_NAME(kCpuExecutionProvider, kOnnxDomain, 11, double,
                                                                  ReduceSumSquare)>,
      BuildKernelCreateInfo<ONNX_OPERATOR_VERSIONED_TYPED_KERNEL_CLASS_NAME(kCpuExecutionProvider, kOnnxDomain, 1, 10,
                                                                            float, ReduceSumSquare)>,
      BuildKernelCreateInfo<ONNX_OPERATOR_VERSIONED_TYPED_KERNEL_CLASS_NAME(kCpuExecutionProvider, kOnnxDomain, 1, 10,
                                                                            int32_t, ReduceSumSquare)>,
      BuildKernelCreateInfo<ONNX_OPERATOR_VERSIONED_TYPED_KERNEL_CLASS_NAME(kCpuExecutionProvider, kOnnxDomain, 1, 10,
                                                                            double, ReduceSumSquare)>,
      BuildKernelCreateInfo<ONNX_OPERATOR_VERSIONED_TYPED_KERNEL_CLASS_NAME(kCpuExecutionProvider, kOnnxDomain, 1, 10,
                                                                            float, ArgMax)>,
      BuildKernelCreateInfo<ONNX_OPERATOR_VERSIONED_TYPED_KERNEL_CLASS_NAME(kCpuExecutionProvider, kOnnxDomain, 1, 10,
                                                                            int32_t, ArgMax)>,
      BuildKernelCreateInfo<ONNX_OPERATOR_VERSIONED_TYPED_KERNEL_CLASS_NAME(kCpuExecutionProvider, kOnnxDomain, 1, 10,
                                                                            float, ArgMin)>,
      BuildKernelCreateInfo<ONNX_OPERATOR_VERSIONED_TYPED_KERNEL_CLASS_NAME(kCpuExecutionProvider, kOnnxDomain, 1, 10,
                                                                            int32_t, ArgMin)>,
      BuildKernelCreateInfo<ONNX_OPERATOR_KERNEL_CLASS_NAME(kCpuExecutionProvider, kOnnxDomain, 7, GRU)>,
      BuildKernelCreateInfo<ONNX_OPERATOR_KERNEL_CLASS_NAME(kCpuExecutionProvider, kOnnxDomain, 7, LSTM)>,
      BuildKernelCreateInfo<ONNX_OPERATOR_KERNEL_CLASS_NAME(kCpuExecutionProvider, kOnnxDomain, 7, RNN)>,
      BuildKernelCreateInfo<ONNX_OPERATOR_VERSIONED_TYPED_KERNEL_CLASS_NAME(kCpuExecutionProvider, kOnnxDomain, 6, 9,
                                                                            uint8_t, Cast)>,
      BuildKernelCreateInfo<ONNX_OPERATOR_VERSIONED_TYPED_KERNEL_CLASS_NAME(kCpuExecutionProvider, kOnnxDomain, 6, 9,
                                                                            uint16_t, Cast)>,
      BuildKernelCreateInfo<ONNX_OPERATOR_VERSIONED_TYPED_KERNEL_CLASS_NAME(kCpuExecutionProvider, kOnnxDomain, 6, 9,
                                                                            uint32_t, Cast)>,
      BuildKernelCreateInfo<ONNX_OPERATOR_VERSIONED_TYPED_KERNEL_CLASS_NAME(kCpuExecutionProvider, kOnnxDomain, 6, 9,
                                                                            uint64_t, Cast)>,
      BuildKernelCreateInfo<ONNX_OPERATOR_VERSIONED_TYPED_KERNEL_CLASS_NAME(kCpuExecutionProvider, kOnnxDomain, 6, 9,
                                                                            int8_t, Cast)>,
      BuildKernelCreateInfo<ONNX_OPERATOR_VERSIONED_TYPED_KERNEL_CLASS_NAME(kCpuExecutionProvider, kOnnxDomain, 6, 9,
                                                                            int16_t, Cast)>,
      BuildKernelCreateInfo<ONNX_OPERATOR_VERSIONED_TYPED_KERNEL_CLASS_NAME(kCpuExecutionProvider, kOnnxDomain, 6, 9,
                                                                            int32_t, Cast)>,
      BuildKernelCreateInfo<ONNX_OPERATOR_VERSIONED_TYPED_KERNEL_CLASS_NAME(kCpuExecutionProvider, kOnnxDomain, 6, 9,
                                                                            int64_t, Cast)>,
      BuildKernelCreateInfo<ONNX_OPERATOR_VERSIONED_TYPED_KERNEL_CLASS_NAME(kCpuExecutionProvider, kOnnxDomain, 6, 9,
                                                                            bool, Cast)>,
      BuildKernelCreateInfo<ONNX_OPERATOR_VERSIONED_TYPED_KERNEL_CLASS_NAME(kCpuExecutionProvider, kOnnxDomain, 6, 9,
                                                                            float, Cast)>,
      BuildKernelCreateInfo<ONNX_OPERATOR_VERSIONED_TYPED_KERNEL_CLASS_NAME(kCpuExecutionProvider, kOnnxDomain, 6, 9,
                                                                            double, Cast)>,
      BuildKernelCreateInfo<ONNX_OPERATOR_VERSIONED_TYPED_KERNEL_CLASS_NAME(kCpuExecutionProvider, kOnnxDomain, 6, 9,
                                                                            MLFloat16, Cast)>,
      BuildKernelCreateInfo<ONNX_OPERATOR_VERSIONED_KERNEL_CLASS_NAME(kCpuExecutionProvider, kOnnxDomain, 4, 10,
                                                                      Concat)>,
      BuildKernelCreateInfo<ONNX_OPERATOR_VERSIONED_KERNEL_CLASS_NAME(kCpuExecutionProvider, kOnnxDomain, 1, 10,
                                                                      Gather)>,
      BuildKernelCreateInfo<ONNX_OPERATOR_VERSIONED_KERNEL_CLASS_NAME(kCpuExecutionProvider, kOnnxDomain, 7, 9,
                                                                      Dropout)>,
      BuildKernelCreateInfo<ONNX_OPERATOR_KERNEL_CLASS_NAME(kCpuExecutionProvider, kOnnxDomain, 1, Identity)>,
      BuildKernelCreateInfo<ONNX_OPERATOR_VERSIONED_KERNEL_CLASS_NAME(kCpuExecutionProvider, kOnnxDomain, 2, 10, Pad)>,
      BuildKernelCreateInfo<ONNX_OPERATOR_VERSIONED_KERNEL_CLASS_NAME(kCpuExecutionProvider, kOnnxDomain, 1, 4,
                                                                      Reshape_1)>,
      BuildKernelCreateInfo<ONNX_OPERATOR_KERNEL_CLASS_NAME(kCpuExecutionProvider, kOnnxDomain, 5, Reshape)>,
      BuildKernelCreateInfo<ONNX_OPERATOR_KERNEL_CLASS_NAME(kCpuExecutionProvider, kOnnxDomain, 1, Shape)>,
      BuildKernelCreateInfo<ONNX_OPERATOR_KERNEL_CLASS_NAME(kCpuExecutionProvider, kOnnxDomain, 1, Size)>,
      BuildKernelCreateInfo<ONNX_OPERATOR_VERSIONED_TYPED_KERNEL_CLASS_NAME(kCpuExecutionProvider, kOnnxDomain, 1, 9,
                                                                            bool, Slice)>,
      BuildKernelCreateInfo<ONNX_OPERATOR_VERSIONED_TYPED_KERNEL_CLASS_NAME(kCpuExecutionProvider, kOnnxDomain, 1, 9,
                                                                            float, Slice)>,
      BuildKernelCreateInfo<ONNX_OPERATOR_VERSIONED_TYPED_KERNEL_CLASS_NAME(kCpuExecutionProvider, kOnnxDomain, 1, 9,
                                                                            double, Slice)>,
      BuildKernelCreateInfo<ONNX_OPERATOR_VERSIONED_TYPED_KERNEL_CLASS_NAME(kCpuExecutionProvider, kOnnxDomain, 1, 9,
                                                                            MLFloat16, Slice)>,
      BuildKernelCreateInfo<ONNX_OPERATOR_VERSIONED_TYPED_KERNEL_CLASS_NAME(kCpuExecutionProvider, kOnnxDomain, 1, 9,
                                                                            uint8_t, Slice)>,
      BuildKernelCreateInfo<ONNX_OPERATOR_VERSIONED_TYPED_KERNEL_CLASS_NAME(kCpuExecutionProvider, kOnnxDomain, 1, 9,
                                                                            uint16_t, Slice)>,
      BuildKernelCreateInfo<ONNX_OPERATOR_VERSIONED_TYPED_KERNEL_CLASS_NAME(kCpuExecutionProvider, kOnnxDomain, 1, 9,
                                                                            uint32_t, Slice)>,
      BuildKernelCreateInfo<ONNX_OPERATOR_VERSIONED_TYPED_KERNEL_CLASS_NAME(kCpuExecutionProvider, kOnnxDomain, 1, 9,
                                                                            uint64_t, Slice)>,
      BuildKernelCreateInfo<ONNX_OPERATOR_VERSIONED_TYPED_KERNEL_CLASS_NAME(kCpuExecutionProvider, kOnnxDomain, 1, 9,
                                                                            int8_t, Slice)>,
      BuildKernelCreateInfo<ONNX_OPERATOR_VERSIONED_TYPED_KERNEL_CLASS_NAME(kCpuExecutionProvider, kOnnxDomain, 1, 9,
                                                                            int16_t, Slice)>,
      BuildKernelCreateInfo<ONNX_OPERATOR_VERSIONED_TYPED_KERNEL_CLASS_NAME(kCpuExecutionProvider, kOnnxDomain, 1, 9,
                                                                            int32_t, Slice)>,
      BuildKernelCreateInfo<ONNX_OPERATOR_VERSIONED_TYPED_KERNEL_CLASS_NAME(kCpuExecutionProvider, kOnnxDomain, 1, 9,
                                                                            int64_t, Slice)>,
      BuildKernelCreateInfo<ONNX_OPERATOR_VERSIONED_TYPED_KERNEL_CLASS_NAME(kCpuExecutionProvider, kOnnxDomain, 1, 9,
                                                                            string, Slice)>,
      BuildKernelCreateInfo<ONNX_OPERATOR_KERNEL_CLASS_NAME(kCpuExecutionProvider, kOnnxDomain, 1, SpaceToDepth)>,
      BuildKernelCreateInfo<ONNX_OPERATOR_VERSIONED_KERNEL_CLASS_NAME(kCpuExecutionProvider, kOnnxDomain, 1, 10,
                                                                      DepthToSpace)>,
      BuildKernelCreateInfo<ONNX_OPERATOR_VERSIONED_KERNEL_CLASS_NAME(kCpuExecutionProvider, kOnnxDomain, 2, 10,
                                                                      Split)>,
      BuildKernelCreateInfo<ONNX_OPERATOR_VERSIONED_KERNEL_CLASS_NAME(kCpuExecutionProvider, kOnnxDomain, 1, 10,
                                                                      Squeeze)>,
      BuildKernelCreateInfo<ONNX_OPERATOR_KERNEL_CLASS_NAME(kCpuExecutionProvider, kOnnxDomain, 6, Tile)>,
      BuildKernelCreateInfo<ONNX_OPERATOR_KERNEL_CLASS_NAME(kCpuExecutionProvider, kOnnxDomain, 1, Transpose)>,
      BuildKernelCreateInfo<ONNX_OPERATOR_VERSIONED_KERNEL_CLASS_NAME(kCpuExecutionProvider, kOnnxDomain, 1, 10,
                                                                      Unsqueeze)>,
      BuildKernelCreateInfo<ONNX_OPERATOR_VERSIONED_TYPED_KERNEL_CLASS_NAME(kCpuExecutionProvider, kOnnxDomain, 7, 9,
                                                                            float, Upsample)>,
      BuildKernelCreateInfo<ONNX_OPERATOR_VERSIONED_TYPED_KERNEL_CLASS_NAME(kCpuExecutionProvider, kOnnxDomain, 7, 9,
                                                                            int32_t, Upsample)>,
      BuildKernelCreateInfo<ONNX_OPERATOR_VERSIONED_TYPED_KERNEL_CLASS_NAME(kCpuExecutionProvider, kOnnxDomain, 7, 9,
                                                                            uint8_t, Upsample)>,
      BuildKernelCreateInfo<ONNX_OPERATOR_TYPED_KERNEL_CLASS_NAME(kCpuExecutionProvider, kOnnxDomain, 8, float,
                                                                  Expand)>,
      BuildKernelCreateInfo<ONNX_OPERATOR_TYPED_KERNEL_CLASS_NAME(kCpuExecutionProvider, kOnnxDomain, 8, double,
                                                                  Expand)>,
      BuildKernelCreateInfo<ONNX_OPERATOR_TYPED_KERNEL_CLASS_NAME(kCpuExecutionProvider, kOnnxDomain, 8, int8_t,
                                                                  Expand)>,
      BuildKernelCreateInfo<ONNX_OPERATOR_TYPED_KERNEL_CLASS_NAME(kCpuExecutionProvider, kOnnxDomain, 8, int16_t,
                                                                  Expand)>,
      BuildKernelCreateInfo<ONNX_OPERATOR_TYPED_KERNEL_CLASS_NAME(kCpuExecutionProvider, kOnnxDomain, 8, int32_t,
                                                                  Expand)>,
      BuildKernelCreateInfo<ONNX_OPERATOR_TYPED_KERNEL_CLASS_NAME(kCpuExecutionProvider, kOnnxDomain, 8, int64_t,
                                                                  Expand)>,
      BuildKernelCreateInfo<ONNX_OPERATOR_TYPED_KERNEL_CLASS_NAME(kCpuExecutionProvider, kOnnxDomain, 8, uint8_t,
                                                                  Expand)>,
      BuildKernelCreateInfo<ONNX_OPERATOR_TYPED_KERNEL_CLASS_NAME(kCpuExecutionProvider, kOnnxDomain, 8, uint16_t,
                                                                  Expand)>,
      BuildKernelCreateInfo<ONNX_OPERATOR_TYPED_KERNEL_CLASS_NAME(kCpuExecutionProvider, kOnnxDomain, 8, uint32_t,
                                                                  Expand)>,
      BuildKernelCreateInfo<ONNX_OPERATOR_TYPED_KERNEL_CLASS_NAME(kCpuExecutionProvider, kOnnxDomain, 8, uint64_t,
                                                                  Expand)>,
      BuildKernelCreateInfo<ONNX_OPERATOR_TYPED_KERNEL_CLASS_NAME(kCpuExecutionProvider, kOnnxDomain, 8, bool,
                                                                  Expand)>,
      BuildKernelCreateInfo<ONNX_OPERATOR_TYPED_KERNEL_CLASS_NAME(kCpuExecutionProvider, kOnnxDomain, 8, MLFloat16,
                                                                  Expand)>,
      BuildKernelCreateInfo<ONNX_OPERATOR_VERSIONED_KERNEL_CLASS_NAME(kCpuExecutionProvider, kOnnxDomain, 8, 8, Scan)>,
      BuildKernelCreateInfo<ONNX_OPERATOR_VERSIONED_KERNEL_CLASS_NAME(kCpuExecutionProvider, kOnnxDomain, 1, 10, If)>,
      BuildKernelCreateInfo<ONNX_OPERATOR_VERSIONED_KERNEL_CLASS_NAME(kCpuExecutionProvider, kOnnxDomain, 1, 10,
                                                                      Loop)>,

      // Opset 9
      BuildKernelCreateInfo<ONNX_OPERATOR_VERSIONED_KERNEL_CLASS_NAME(kCpuExecutionProvider, kOnnxDomain, 9, 10,
                                                                      Compress)>,
      BuildKernelCreateInfo<ONNX_OPERATOR_KERNEL_CLASS_NAME(kCpuExecutionProvider, kOnnxDomain, 9, ConstantOfShape)>,
      BuildKernelCreateInfo<ONNX_OPERATOR_KERNEL_CLASS_NAME(kCpuExecutionProvider, kOnnxDomain, 9,
                                                            MeanVarianceNormalization)>,
      BuildKernelCreateInfo<ONNX_OPERATOR_TYPED_KERNEL_CLASS_NAME(kCpuExecutionProvider, kOnnxDomain, 9, int32_t,
                                                                  Greater)>,
      BuildKernelCreateInfo<ONNX_OPERATOR_TYPED_KERNEL_CLASS_NAME(kCpuExecutionProvider, kOnnxDomain, 9, int64_t,
                                                                  Greater)>,
      BuildKernelCreateInfo<ONNX_OPERATOR_TYPED_KERNEL_CLASS_NAME(kCpuExecutionProvider, kOnnxDomain, 9, int32_t,
                                                                  Less)>,
      BuildKernelCreateInfo<ONNX_OPERATOR_TYPED_KERNEL_CLASS_NAME(kCpuExecutionProvider, kOnnxDomain, 9, int64_t,
                                                                  Less)>,
      BuildKernelCreateInfo<ONNX_OPERATOR_KERNEL_CLASS_NAME(kCpuExecutionProvider, kOnnxDomain, 9, EyeLike)>,
      BuildKernelCreateInfo<ONNX_OPERATOR_TYPED_KERNEL_CLASS_NAME(kCpuExecutionProvider, kOnnxDomain, 9, string,
                                                                  Cast)>,
      BuildKernelCreateInfo<ONNX_OPERATOR_TYPED_KERNEL_CLASS_NAME(kCpuExecutionProvider, kOnnxDomain, 9, float,
                                                                  IsNaN)>,
      BuildKernelCreateInfo<ONNX_OPERATOR_TYPED_KERNEL_CLASS_NAME(kCpuExecutionProvider, kOnnxDomain, 9, MLFloat16,
                                                                  IsNaN)>,
      BuildKernelCreateInfo<ONNX_OPERATOR_KERNEL_CLASS_NAME(kCpuExecutionProvider, kOnnxDomain, 9, Sign)>,
      BuildKernelCreateInfo<ONNX_OPERATOR_KERNEL_CLASS_NAME(kCpuExecutionProvider, kOnnxDomain, 9, Shrink)>,
      BuildKernelCreateInfo<ONNX_OPERATOR_TYPED_KERNEL_CLASS_NAME(kCpuExecutionProvider, kOnnxDomain, 9, float, Erf)>,
      BuildKernelCreateInfo<ONNX_OPERATOR_TYPED_KERNEL_CLASS_NAME(kCpuExecutionProvider, kOnnxDomain, 9,
                                                                  int64_t_int64_t_int64_t, OneHot)>,
      BuildKernelCreateInfo<ONNX_OPERATOR_TYPED_KERNEL_CLASS_NAME(kCpuExecutionProvider, kOnnxDomain, 9,
                                                                  float_int64_t_int64_t, OneHot)>,
      BuildKernelCreateInfo<ONNX_OPERATOR_TYPED_KERNEL_CLASS_NAME(kCpuExecutionProvider, kOnnxDomain, 9,
                                                                  int64_t_string_int64_t, OneHot)>,
      BuildKernelCreateInfo<ONNX_OPERATOR_TYPED_KERNEL_CLASS_NAME(kCpuExecutionProvider, kOnnxDomain, 9,
                                                                  float_string_int64_t, OneHot)>,
      BuildKernelCreateInfo<ONNX_OPERATOR_TYPED_KERNEL_CLASS_NAME(kCpuExecutionProvider, kOnnxDomain, 9,
                                                                  float_float_float, OneHot)>,
      BuildKernelCreateInfo<ONNX_OPERATOR_TYPED_KERNEL_CLASS_NAME(kCpuExecutionProvider, kOnnxDomain, 9,
                                                                  int64_t_int32_t_float, OneHot)>,
      BuildKernelCreateInfo<ONNX_OPERATOR_TYPED_KERNEL_CLASS_NAME(kCpuExecutionProvider, kOnnxDomain, 9,
                                                                  int64_t_float_int64_t, OneHot)>,
      BuildKernelCreateInfo<ONNX_OPERATOR_TYPED_KERNEL_CLASS_NAME(kCpuExecutionProvider, kOnnxDomain, 9,
                                                                  int32_t_float_int32_t, OneHot)>,
      BuildKernelCreateInfo<ONNX_OPERATOR_TYPED_KERNEL_CLASS_NAME(kCpuExecutionProvider, kOnnxDomain, 9,
                                                                  int32_t_float_float, OneHot)>,
      BuildKernelCreateInfo<ONNX_OPERATOR_VERSIONED_KERNEL_CLASS_NAME(kCpuExecutionProvider, kOnnxDomain, 9, 10,
                                                                      MaxUnpool)>,
      BuildKernelCreateInfo<ONNX_OPERATOR_KERNEL_CLASS_NAME(kCpuExecutionProvider, kOnnxDomain, 9, Sinh)>,
      BuildKernelCreateInfo<ONNX_OPERATOR_KERNEL_CLASS_NAME(kCpuExecutionProvider, kOnnxDomain, 9, Cosh)>,
      BuildKernelCreateInfo<ONNX_OPERATOR_KERNEL_CLASS_NAME(kCpuExecutionProvider, kOnnxDomain, 9, Asinh)>,
      BuildKernelCreateInfo<ONNX_OPERATOR_KERNEL_CLASS_NAME(kCpuExecutionProvider, kOnnxDomain, 9, Acosh)>,
      BuildKernelCreateInfo<ONNX_OPERATOR_KERNEL_CLASS_NAME(kCpuExecutionProvider, kOnnxDomain, 9, Atanh)>,
      BuildKernelCreateInfo<ONNX_OPERATOR_VERSIONED_KERNEL_CLASS_NAME(kCpuExecutionProvider, kOnnxDomain, 9, 10,
                                                                      Scan)>,
      BuildKernelCreateInfo<ONNX_OPERATOR_VERSIONED_KERNEL_CLASS_NAME(kCpuExecutionProvider, kOnnxDomain, 9, 10,
                                                                      Scatter)>,
      BuildKernelCreateInfo<ONNX_OPERATOR_TYPED_KERNEL_CLASS_NAME(kCpuExecutionProvider, kOnnxDomain, 9, string,
                                                                  TfIdfVectorizer)>,
      BuildKernelCreateInfo<ONNX_OPERATOR_TYPED_KERNEL_CLASS_NAME(kCpuExecutionProvider, kOnnxDomain, 9, int32_t,
                                                                  TfIdfVectorizer)>,
      BuildKernelCreateInfo<ONNX_OPERATOR_TYPED_KERNEL_CLASS_NAME(kCpuExecutionProvider, kOnnxDomain, 9, int64_t,
                                                                  TfIdfVectorizer)>,
      BuildKernelCreateInfo<ONNX_OPERATOR_TYPED_KERNEL_CLASS_NAME(kCpuExecutionProvider, kOnnxDomain, 9, bool,
                                                                  NonZero)>,
      BuildKernelCreateInfo<ONNX_OPERATOR_TYPED_KERNEL_CLASS_NAME(kCpuExecutionProvider, kOnnxDomain, 9, float,
                                                                  NonZero)>,
      BuildKernelCreateInfo<ONNX_OPERATOR_TYPED_KERNEL_CLASS_NAME(kCpuExecutionProvider, kOnnxDomain, 9, int32_t,
                                                                  NonZero)>,
      BuildKernelCreateInfo<ONNX_OPERATOR_TYPED_KERNEL_CLASS_NAME(kCpuExecutionProvider, kOnnxDomain, 9, int64_t,
                                                                  NonZero)>,
      BuildKernelCreateInfo<ONNX_OPERATOR_TYPED_KERNEL_CLASS_NAME(kCpuExecutionProvider, kOnnxDomain, 9, uint8_t,
                                                                  NonZero)>,
      BuildKernelCreateInfo<ONNX_OPERATOR_TYPED_KERNEL_CLASS_NAME(kCpuExecutionProvider, kOnnxDomain, 9, string,
                                                                  Where)>,
      BuildKernelCreateInfo<ONNX_OPERATOR_TYPED_KERNEL_CLASS_NAME(kCpuExecutionProvider, kOnnxDomain, 9, float,
                                                                  Where)>,
      BuildKernelCreateInfo<ONNX_OPERATOR_TYPED_KERNEL_CLASS_NAME(kCpuExecutionProvider, kOnnxDomain, 9, int32_t,
                                                                  Where)>,
      BuildKernelCreateInfo<ONNX_OPERATOR_TYPED_KERNEL_CLASS_NAME(kCpuExecutionProvider, kOnnxDomain, 9, int64_t,
                                                                  Where)>,
      BuildKernelCreateInfo<ONNX_OPERATOR_VERSIONED_KERNEL_CLASS_NAME(kCpuExecutionProvider, kOnnxDomain, 9, 10,
                                                                      Flatten)>,
      BuildKernelCreateInfo<ONNX_OPERATOR_KERNEL_CLASS_NAME(kCpuExecutionProvider, kOnnxDomain, 9,
                                                            BatchNormalization)>,
      BuildKernelCreateInfo<ONNX_OPERATOR_VERSIONED_KERNEL_CLASS_NAME(kCpuExecutionProvider, kOnnxDomain, 9, 10,
                                                                      Gemm)>,
      BuildKernelCreateInfo<ONNX_OPERATOR_TYPED_KERNEL_CLASS_NAME(kCpuExecutionProvider, kOnnxDomain, 9, float,
                                                                  MatMul)>,
      BuildKernelCreateInfo<ONNX_OPERATOR_TYPED_KERNEL_CLASS_NAME(kCpuExecutionProvider, kOnnxDomain, 9, double,
                                                                  MatMul)>,
      BuildKernelCreateInfo<ONNX_OPERATOR_TYPED_KERNEL_CLASS_NAME(kCpuExecutionProvider, kOnnxDomain, 9, int32_t,
                                                                  MatMul)>,
      BuildKernelCreateInfo<ONNX_OPERATOR_TYPED_KERNEL_CLASS_NAME(kCpuExecutionProvider, kOnnxDomain, 9, uint32_t,
                                                                  MatMul)>,
      BuildKernelCreateInfo<ONNX_OPERATOR_TYPED_KERNEL_CLASS_NAME(kCpuExecutionProvider, kOnnxDomain, 9, int64_t,
                                                                  MatMul)>,
      BuildKernelCreateInfo<ONNX_OPERATOR_TYPED_KERNEL_CLASS_NAME(kCpuExecutionProvider, kOnnxDomain, 9, uint64_t,
                                                                  MatMul)>,

      // Opset 10
      BuildKernelCreateInfo<ONNX_OPERATOR_KERNEL_CLASS_NAME(kCpuExecutionProvider, kOnnxDomain, 10, StringNormalizer)>,
      BuildKernelCreateInfo<ONNX_OPERATOR_VERSIONED_KERNEL_CLASS_NAME(kCpuExecutionProvider, kOnnxDomain, 10, 10,
                                                                      TopK)>,
      BuildKernelCreateInfo<ONNX_OPERATOR_VERSIONED_KERNEL_CLASS_NAME(kCpuExecutionProvider, kOnnxDomain, 10, 10,
                                                                      MaxPool)>,
      BuildKernelCreateInfo<ONNX_OPERATOR_VERSIONED_KERNEL_CLASS_NAME(kCpuExecutionProvider, kOnnxDomain, 10, 10,
                                                                      AveragePool)>,
      BuildKernelCreateInfo<ONNX_OPERATOR_KERNEL_CLASS_NAME(kCpuExecutionProvider, kOnnxDomain, 10, Mod)>,
<<<<<<< HEAD
      BuildKernelCreateInfo<ONNX_OPERATOR_TYPED_KERNEL_CLASS_NAME(kCpuExecutionProvider, kOnnxDomain, 10, float, Resize)>,
      BuildKernelCreateInfo<ONNX_OPERATOR_TYPED_KERNEL_CLASS_NAME(kCpuExecutionProvider, kOnnxDomain, 10, int32_t, Resize)>,
      BuildKernelCreateInfo<ONNX_OPERATOR_TYPED_KERNEL_CLASS_NAME(kCpuExecutionProvider, kOnnxDomain, 10, uint8_t, Resize)>,
      BuildKernelCreateInfo<ONNX_OPERATOR_TYPED_KERNEL_CLASS_NAME(kCpuExecutionProvider, kOnnxDomain, 11, float, Resize)>,
=======
      BuildKernelCreateInfo<ONNX_OPERATOR_TYPED_KERNEL_CLASS_NAME(kCpuExecutionProvider, kOnnxDomain, 10, float,
                                                                  Resize)>,
      BuildKernelCreateInfo<ONNX_OPERATOR_TYPED_KERNEL_CLASS_NAME(kCpuExecutionProvider, kOnnxDomain, 10, int32_t,
                                                                  Resize)>,
      BuildKernelCreateInfo<ONNX_OPERATOR_TYPED_KERNEL_CLASS_NAME(kCpuExecutionProvider, kOnnxDomain, 10, uint8_t,
                                                                  Resize)>,
>>>>>>> ddbc2086
      BuildKernelCreateInfo<ONNX_OPERATOR_KERNEL_CLASS_NAME(kCpuExecutionProvider, kOnnxDomain, 10, ThresholdedRelu)>,
      BuildKernelCreateInfo<ONNX_OPERATOR_TYPED_KERNEL_CLASS_NAME(kCpuExecutionProvider, kOnnxDomain, 10, uint8_t,
                                                                  DequantizeLinear)>,
      BuildKernelCreateInfo<ONNX_OPERATOR_TYPED_KERNEL_CLASS_NAME(kCpuExecutionProvider, kOnnxDomain, 10, int8_t,
                                                                  DequantizeLinear)>,
      BuildKernelCreateInfo<ONNX_OPERATOR_TYPED_KERNEL_CLASS_NAME(kCpuExecutionProvider, kOnnxDomain, 10, uint8_t,
                                                                  QuantizeLinear)>,
      BuildKernelCreateInfo<ONNX_OPERATOR_TYPED_KERNEL_CLASS_NAME(kCpuExecutionProvider, kOnnxDomain, 10, int8_t,
                                                                  QuantizeLinear)>,
      BuildKernelCreateInfo<ONNX_OPERATOR_KERNEL_CLASS_NAME(kCpuExecutionProvider, kOnnxDomain, 10, QLinearMatMul)>,
      BuildKernelCreateInfo<ONNX_OPERATOR_TYPED_KERNEL_CLASS_NAME(kCpuExecutionProvider, kOnnxDomain, 10, uint8_t,
                                                                  MatMulInteger)>,
      BuildKernelCreateInfo<ONNX_OPERATOR_TYPED_KERNEL_CLASS_NAME(kCpuExecutionProvider, kOnnxDomain, 10, int8_t,
                                                                  MatMulInteger)>,
      BuildKernelCreateInfo<ONNX_OPERATOR_KERNEL_CLASS_NAME(kCpuExecutionProvider, kOnnxDomain, 10, ConvInteger)>,
      BuildKernelCreateInfo<ONNX_OPERATOR_KERNEL_CLASS_NAME(kCpuExecutionProvider, kOnnxDomain, 10, QLinearConv)>,
      BuildKernelCreateInfo<ONNX_OPERATOR_VERSIONED_TYPED_KERNEL_CLASS_NAME(kCpuExecutionProvider, kOnnxDomain, 10, 10,
                                                                            bool, Slice)>,
      BuildKernelCreateInfo<ONNX_OPERATOR_VERSIONED_TYPED_KERNEL_CLASS_NAME(kCpuExecutionProvider, kOnnxDomain, 10, 10,
                                                                            float, Slice)>,
      BuildKernelCreateInfo<ONNX_OPERATOR_VERSIONED_TYPED_KERNEL_CLASS_NAME(kCpuExecutionProvider, kOnnxDomain, 10, 10,
                                                                            double, Slice)>,
      BuildKernelCreateInfo<ONNX_OPERATOR_VERSIONED_TYPED_KERNEL_CLASS_NAME(kCpuExecutionProvider, kOnnxDomain, 10, 10,
                                                                            MLFloat16, Slice)>,
      BuildKernelCreateInfo<ONNX_OPERATOR_VERSIONED_TYPED_KERNEL_CLASS_NAME(kCpuExecutionProvider, kOnnxDomain, 10, 10,
                                                                            uint8_t, Slice)>,
      BuildKernelCreateInfo<ONNX_OPERATOR_VERSIONED_TYPED_KERNEL_CLASS_NAME(kCpuExecutionProvider, kOnnxDomain, 10, 10,
                                                                            uint16_t, Slice)>,
      BuildKernelCreateInfo<ONNX_OPERATOR_VERSIONED_TYPED_KERNEL_CLASS_NAME(kCpuExecutionProvider, kOnnxDomain, 10, 10,
                                                                            uint32_t, Slice)>,
      BuildKernelCreateInfo<ONNX_OPERATOR_VERSIONED_TYPED_KERNEL_CLASS_NAME(kCpuExecutionProvider, kOnnxDomain, 10, 10,
                                                                            uint64_t, Slice)>,
      BuildKernelCreateInfo<ONNX_OPERATOR_VERSIONED_TYPED_KERNEL_CLASS_NAME(kCpuExecutionProvider, kOnnxDomain, 10, 10,
                                                                            int8_t, Slice)>,
      BuildKernelCreateInfo<ONNX_OPERATOR_VERSIONED_TYPED_KERNEL_CLASS_NAME(kCpuExecutionProvider, kOnnxDomain, 10, 10,
                                                                            int16_t, Slice)>,
      BuildKernelCreateInfo<ONNX_OPERATOR_VERSIONED_TYPED_KERNEL_CLASS_NAME(kCpuExecutionProvider, kOnnxDomain, 10, 10,
                                                                            int32_t, Slice)>,
      BuildKernelCreateInfo<ONNX_OPERATOR_VERSIONED_TYPED_KERNEL_CLASS_NAME(kCpuExecutionProvider, kOnnxDomain, 10, 10,
                                                                            int64_t, Slice)>,
      BuildKernelCreateInfo<ONNX_OPERATOR_VERSIONED_TYPED_KERNEL_CLASS_NAME(kCpuExecutionProvider, kOnnxDomain, 10, 10,
                                                                            string, Slice)>,
      BuildKernelCreateInfo<ONNX_OPERATOR_KERNEL_CLASS_NAME(kCpuExecutionProvider, kOnnxDomain, 10, Dropout)>,
      BuildKernelCreateInfo<ONNX_OPERATOR_VERSIONED_KERNEL_CLASS_NAME(kCpuExecutionProvider, kOnnxDomain, 10, 10,
                                                                      NonMaxSuppression)>,
      BuildKernelCreateInfo<ONNX_OPERATOR_KERNEL_CLASS_NAME(kCpuExecutionProvider, kOnnxDomain, 10, IsInf)>,
      BuildKernelCreateInfo<ONNX_OPERATOR_TYPED_KERNEL_CLASS_NAME(kCpuExecutionProvider, kOnnxDomain, 10, float,
                                                                  RoiAlign)>,
      BuildKernelCreateInfo<ONNX_OPERATOR_TYPED_KERNEL_CLASS_NAME(kCpuExecutionProvider, kOnnxDomain, 10, double,
                                                                  RoiAlign)>,
      BuildKernelCreateInfo<ONNX_OPERATOR_KERNEL_CLASS_NAME(kCpuExecutionProvider, kOnnxDomain, 10, ReverseSequence)>,

      // opset 11
      BuildKernelCreateInfo<ONNX_OPERATOR_KERNEL_CLASS_NAME(kCpuExecutionProvider, kOnnxDomain, 11, Clip)>,
      BuildKernelCreateInfo<ONNX_OPERATOR_TYPED_KERNEL_CLASS_NAME(kCpuExecutionProvider, kOnnxDomain, 11, float,
                                                                  CumSum)>,
      BuildKernelCreateInfo<ONNX_OPERATOR_TYPED_KERNEL_CLASS_NAME(kCpuExecutionProvider, kOnnxDomain, 11, double,
                                                                  CumSum)>,
      BuildKernelCreateInfo<ONNX_OPERATOR_TYPED_KERNEL_CLASS_NAME(kCpuExecutionProvider, kOnnxDomain, 11, int32_t,
                                                                  CumSum)>,
      BuildKernelCreateInfo<ONNX_OPERATOR_TYPED_KERNEL_CLASS_NAME(kCpuExecutionProvider, kOnnxDomain, 11, int64_t,
                                                                  CumSum)>,
      BuildKernelCreateInfo<ONNX_OPERATOR_TYPED_KERNEL_CLASS_NAME(kCpuExecutionProvider, kOnnxDomain, 11, float,
                                                                  Round)>,
      BuildKernelCreateInfo<ONNX_OPERATOR_TYPED_KERNEL_CLASS_NAME(kCpuExecutionProvider, kOnnxDomain, 11, double,
                                                                  Round)>,
      BuildKernelCreateInfo<ONNX_OPERATOR_TYPED_KERNEL_CLASS_NAME(kCpuExecutionProvider, kOnnxDomain, 11, MLFloat16,
                                                                  Round)>,
      BuildKernelCreateInfo<ONNX_OPERATOR_TYPED_KERNEL_CLASS_NAME(kCpuExecutionProvider, kOnnxDomain, 11, uint8_t,
                                                                  DynamicQuantizeLinear)>,
      BuildKernelCreateInfo<ONNX_OPERATOR_TYPED_KERNEL_CLASS_NAME(kCpuExecutionProvider, kOnnxDomain, 11, float,
                                                                  ArgMax)>,
      BuildKernelCreateInfo<ONNX_OPERATOR_TYPED_KERNEL_CLASS_NAME(kCpuExecutionProvider, kOnnxDomain, 11, int32_t,
                                                                  ArgMax)>,
      BuildKernelCreateInfo<ONNX_OPERATOR_TYPED_KERNEL_CLASS_NAME(kCpuExecutionProvider, kOnnxDomain, 11, float,
                                                                  ArgMin)>,
      BuildKernelCreateInfo<ONNX_OPERATOR_TYPED_KERNEL_CLASS_NAME(kCpuExecutionProvider, kOnnxDomain, 11, int32_t,
                                                                  ArgMin)>,
      BuildKernelCreateInfo<ONNX_OPERATOR_KERNEL_CLASS_NAME(kCpuExecutionProvider, kOnnxDomain, 11, Hardmax)>,
      BuildKernelCreateInfo<ONNX_OPERATOR_KERNEL_CLASS_NAME(kCpuExecutionProvider, kOnnxDomain, 11, LogSoftmax)>,
      BuildKernelCreateInfo<ONNX_OPERATOR_KERNEL_CLASS_NAME(kCpuExecutionProvider, kOnnxDomain, 11, Softmax)>,
      BuildKernelCreateInfo<ONNX_OPERATOR_KERNEL_CLASS_NAME(kCpuExecutionProvider, kOnnxDomain, 11, Loop)>,
      BuildKernelCreateInfo<ONNX_OPERATOR_KERNEL_CLASS_NAME(kCpuExecutionProvider, kOnnxDomain, 11, DepthToSpace)>,
      BuildKernelCreateInfo<ONNX_OPERATOR_KERNEL_CLASS_NAME(kCpuExecutionProvider, kOnnxDomain, 11, Scan)>,
      BuildKernelCreateInfo<ONNX_OPERATOR_KERNEL_CLASS_NAME(kCpuExecutionProvider, kOnnxDomain, 11, Flatten)>,
      BuildKernelCreateInfo<ONNX_OPERATOR_KERNEL_CLASS_NAME(kCpuExecutionProvider, kOnnxDomain, 11, Compress)>,
      BuildKernelCreateInfo<ONNX_OPERATOR_KERNEL_CLASS_NAME(kCpuExecutionProvider, kOnnxDomain, 11, Concat)>,
      BuildKernelCreateInfo<ONNX_OPERATOR_KERNEL_CLASS_NAME(kCpuExecutionProvider, kOnnxDomain, 11, Gather)>,
      BuildKernelCreateInfo<ONNX_OPERATOR_TYPED_KERNEL_CLASS_NAME(kCpuExecutionProvider, kOnnxDomain, 11, bool,
                                                                  Slice)>,
      BuildKernelCreateInfo<ONNX_OPERATOR_TYPED_KERNEL_CLASS_NAME(kCpuExecutionProvider, kOnnxDomain, 11, float,
                                                                  Slice)>,
      BuildKernelCreateInfo<ONNX_OPERATOR_TYPED_KERNEL_CLASS_NAME(kCpuExecutionProvider, kOnnxDomain, 11, double,
                                                                  Slice)>,
      BuildKernelCreateInfo<ONNX_OPERATOR_TYPED_KERNEL_CLASS_NAME(kCpuExecutionProvider, kOnnxDomain, 11, MLFloat16,
                                                                  Slice)>,
      BuildKernelCreateInfo<ONNX_OPERATOR_TYPED_KERNEL_CLASS_NAME(kCpuExecutionProvider, kOnnxDomain, 11, uint8_t,
                                                                  Slice)>,
      BuildKernelCreateInfo<ONNX_OPERATOR_TYPED_KERNEL_CLASS_NAME(kCpuExecutionProvider, kOnnxDomain, 11, uint16_t,
                                                                  Slice)>,
      BuildKernelCreateInfo<ONNX_OPERATOR_TYPED_KERNEL_CLASS_NAME(kCpuExecutionProvider, kOnnxDomain, 11, uint32_t,
                                                                  Slice)>,
      BuildKernelCreateInfo<ONNX_OPERATOR_TYPED_KERNEL_CLASS_NAME(kCpuExecutionProvider, kOnnxDomain, 11, uint64_t,
                                                                  Slice)>,
      BuildKernelCreateInfo<ONNX_OPERATOR_TYPED_KERNEL_CLASS_NAME(kCpuExecutionProvider, kOnnxDomain, 11, int8_t,
                                                                  Slice)>,
      BuildKernelCreateInfo<ONNX_OPERATOR_TYPED_KERNEL_CLASS_NAME(kCpuExecutionProvider, kOnnxDomain, 11, int16_t,
                                                                  Slice)>,
      BuildKernelCreateInfo<ONNX_OPERATOR_TYPED_KERNEL_CLASS_NAME(kCpuExecutionProvider, kOnnxDomain, 11, int32_t,
                                                                  Slice)>,
      BuildKernelCreateInfo<ONNX_OPERATOR_TYPED_KERNEL_CLASS_NAME(kCpuExecutionProvider, kOnnxDomain, 11, int64_t,
                                                                  Slice)>,
      BuildKernelCreateInfo<ONNX_OPERATOR_TYPED_KERNEL_CLASS_NAME(kCpuExecutionProvider, kOnnxDomain, 11, string,
                                                                  Slice)>,
      BuildKernelCreateInfo<ONNX_OPERATOR_KERNEL_CLASS_NAME(kCpuExecutionProvider, kOnnxDomain, 11, Split)>,
      BuildKernelCreateInfo<ONNX_OPERATOR_KERNEL_CLASS_NAME(kCpuExecutionProvider, kOnnxDomain, 11, Squeeze)>,
      BuildKernelCreateInfo<ONNX_OPERATOR_KERNEL_CLASS_NAME(kCpuExecutionProvider, kOnnxDomain, 11, Unsqueeze)>,
      BuildKernelCreateInfo<ONNX_OPERATOR_KERNEL_CLASS_NAME(kCpuExecutionProvider, kOnnxDomain, 11, Det)>,
      BuildKernelCreateInfo<ONNX_OPERATOR_KERNEL_CLASS_NAME(kCpuExecutionProvider, kOnnxDomain, 11, ScatterElements)>,
      BuildKernelCreateInfo<ONNX_OPERATOR_KERNEL_CLASS_NAME(kCpuExecutionProvider, kOnnxDomain, 11,
                                                            NonMaxSuppression)>,
      BuildKernelCreateInfo<ONNX_OPERATOR_KERNEL_CLASS_NAME(kCpuExecutionProvider, kOnnxDomain, 11, AveragePool)>,
      BuildKernelCreateInfo<ONNX_OPERATOR_KERNEL_CLASS_NAME(kCpuExecutionProvider, kOnnxDomain, 11, MaxPool)>,
      BuildKernelCreateInfo<ONNX_OPERATOR_KERNEL_CLASS_NAME(kCpuExecutionProvider, kOnnxDomain, 11, MaxUnpool)>,
      BuildKernelCreateInfo<ONNX_OPERATOR_KERNEL_CLASS_NAME(kCpuExecutionProvider, kOnnxDomain, 11, LpPool)>,
      BuildKernelCreateInfo<ONNX_OPERATOR_KERNEL_CLASS_NAME(kCpuExecutionProvider, kOnnxDomain, 11, Conv)>,
      BuildKernelCreateInfo<ONNX_OPERATOR_KERNEL_CLASS_NAME(kCpuExecutionProvider, kOnnxDomain, 11, ConvTranspose)>,
      BuildKernelCreateInfo<ONNX_OPERATOR_KERNEL_CLASS_NAME(kCpuExecutionProvider, kOnnxDomain, 11, If)>,
      BuildKernelCreateInfo<ONNX_OPERATOR_KERNEL_CLASS_NAME(kCpuExecutionProvider, kOnnxDomain, 11, SequenceLength)>,
      BuildKernelCreateInfo<ONNX_OPERATOR_KERNEL_CLASS_NAME(kCpuExecutionProvider, kOnnxDomain, 11, SequenceAt)>,
      BuildKernelCreateInfo<ONNX_OPERATOR_KERNEL_CLASS_NAME(kCpuExecutionProvider, kOnnxDomain, 11, ScatterND)>,
      BuildKernelCreateInfo<ONNX_OPERATOR_KERNEL_CLASS_NAME(kCpuExecutionProvider, kOnnxDomain, 11, Gemm)>,
      BuildKernelCreateInfo<ONNX_OPERATOR_KERNEL_CLASS_NAME(kCpuExecutionProvider, kOnnxDomain, 11, GatherElements)>,
      BuildKernelCreateInfo<ONNX_OPERATOR_TYPED_KERNEL_CLASS_NAME(kCpuExecutionProvider, kOnnxDomain, 11, uint32_t, BitShift)>,
      BuildKernelCreateInfo<ONNX_OPERATOR_TYPED_KERNEL_CLASS_NAME(kCpuExecutionProvider, kOnnxDomain, 11, uint64_t, BitShift)>,
      BuildKernelCreateInfo<ONNX_OPERATOR_KERNEL_CLASS_NAME(kCpuExecutionProvider, kOnnxDomain, 11, Pad)>,
      BuildKernelCreateInfo<ONNX_OPERATOR_KERNEL_CLASS_NAME(kCpuExecutionProvider, kOnnxDomain, 11, GatherND)>,
      BuildKernelCreateInfo<ONNX_OPERATOR_KERNEL_CLASS_NAME(kCpuExecutionProvider, kOnnxDomain, 11, Range)>,
      BuildKernelCreateInfo<ONNX_OPERATOR_KERNEL_CLASS_NAME(kCpuExecutionProvider, kOnnxDomain, 11, Unique)>,
      BuildKernelCreateInfo<ONNX_OPERATOR_KERNEL_CLASS_NAME(kCpuExecutionProvider, kOnnxDomain, 11, TopK)>,
  };

  for (auto& function_table_entry : function_table) {
    kernel_registry.Register(function_table_entry());
  }
}  // namespace onnxruntime

// Forward declarations of ml op kernels
namespace ml {
class ONNX_OPERATOR_TYPED_KERNEL_CLASS_NAME(kCpuExecutionProvider, kMLDomain, 1, float, ArrayFeatureExtractor);
class ONNX_OPERATOR_TYPED_KERNEL_CLASS_NAME(kCpuExecutionProvider, kMLDomain, 1, double, ArrayFeatureExtractor);
class ONNX_OPERATOR_TYPED_KERNEL_CLASS_NAME(kCpuExecutionProvider, kMLDomain, 1, int32_t, ArrayFeatureExtractor);
class ONNX_OPERATOR_TYPED_KERNEL_CLASS_NAME(kCpuExecutionProvider, kMLDomain, 1, int64_t, ArrayFeatureExtractor);
class ONNX_OPERATOR_TYPED_KERNEL_CLASS_NAME(kCpuExecutionProvider, kMLDomain, 1, string, ArrayFeatureExtractor);
class ONNX_OPERATOR_KERNEL_CLASS_NAME(kCpuExecutionProvider, kMLDomain, 1, Binarizer);
class ONNX_OPERATOR_KERNEL_CLASS_NAME(kCpuExecutionProvider, kMLDomain, 1, CastMap);
class ONNX_OPERATOR_KERNEL_CLASS_NAME(kCpuExecutionProvider, kMLDomain, 1, CategoryMapper);
class ONNX_OPERATOR_TYPED_KERNEL_CLASS_NAME(kCpuExecutionProvider, kMLDomain, 1, string_int64_t, DictVectorizer);
class ONNX_OPERATOR_TYPED_KERNEL_CLASS_NAME(kCpuExecutionProvider, kMLDomain, 1, string_float, DictVectorizer);
class ONNX_OPERATOR_TYPED_KERNEL_CLASS_NAME(kCpuExecutionProvider, kMLDomain, 1, string_double, DictVectorizer);
class ONNX_OPERATOR_TYPED_KERNEL_CLASS_NAME(kCpuExecutionProvider, kMLDomain, 1, int64_t_string, DictVectorizer);
class ONNX_OPERATOR_TYPED_KERNEL_CLASS_NAME(kCpuExecutionProvider, kMLDomain, 1, int64_t_float, DictVectorizer);
class ONNX_OPERATOR_TYPED_KERNEL_CLASS_NAME(kCpuExecutionProvider, kMLDomain, 1, int64_t_double, DictVectorizer);
class ONNX_OPERATOR_KERNEL_CLASS_NAME(kCpuExecutionProvider, kMLDomain, 1, FeatureVectorizer);
class ONNX_OPERATOR_KERNEL_CLASS_NAME(kCpuExecutionProvider, kMLDomain, 1, Imputer);

class ONNX_OPERATOR_VERSIONED_KERNEL_CLASS_NAME(kCpuExecutionProvider, kMLDomain, 1, 1, LabelEncoder);
class ONNX_OPERATOR_TYPED_KERNEL_CLASS_NAME(kCpuExecutionProvider, kMLDomain, 1, float, LinearClassifier);
class ONNX_OPERATOR_TYPED_KERNEL_CLASS_NAME(kCpuExecutionProvider, kMLDomain, 1, double, LinearClassifier);
class ONNX_OPERATOR_TYPED_KERNEL_CLASS_NAME(kCpuExecutionProvider, kMLDomain, 1, int64_t, LinearClassifier);
class ONNX_OPERATOR_TYPED_KERNEL_CLASS_NAME(kCpuExecutionProvider, kMLDomain, 1, int32_t, LinearClassifier);
class ONNX_OPERATOR_KERNEL_CLASS_NAME(kCpuExecutionProvider, kMLDomain, 1, LinearRegressor);
class ONNX_OPERATOR_KERNEL_CLASS_NAME(kCpuExecutionProvider, kMLDomain, 1, Normalizer);
class ONNX_OPERATOR_TYPED_KERNEL_CLASS_NAME(kCpuExecutionProvider, kMLDomain, 1, int64_t, OneHotEncoder);
class ONNX_OPERATOR_TYPED_KERNEL_CLASS_NAME(kCpuExecutionProvider, kMLDomain, 1, float, OneHotEncoder);
class ONNX_OPERATOR_TYPED_KERNEL_CLASS_NAME(kCpuExecutionProvider, kMLDomain, 1, double, OneHotEncoder);
class ONNX_OPERATOR_TYPED_KERNEL_CLASS_NAME(kCpuExecutionProvider, kMLDomain, 1, string, OneHotEncoder);
class ONNX_OPERATOR_TYPED_KERNEL_CLASS_NAME(kCpuExecutionProvider, kMLDomain, 1, float, Scaler);
class ONNX_OPERATOR_TYPED_KERNEL_CLASS_NAME(kCpuExecutionProvider, kMLDomain, 1, double, Scaler);
class ONNX_OPERATOR_TYPED_KERNEL_CLASS_NAME(kCpuExecutionProvider, kMLDomain, 1, int64_t, Scaler);
class ONNX_OPERATOR_TYPED_KERNEL_CLASS_NAME(kCpuExecutionProvider, kMLDomain, 1, int32_t, Scaler);
class ONNX_OPERATOR_TYPED_KERNEL_CLASS_NAME(kCpuExecutionProvider, kMLDomain, 1, float, SVMClassifier);
class ONNX_OPERATOR_TYPED_KERNEL_CLASS_NAME(kCpuExecutionProvider, kMLDomain, 1, double, SVMClassifier);
class ONNX_OPERATOR_TYPED_KERNEL_CLASS_NAME(kCpuExecutionProvider, kMLDomain, 1, int64_t, SVMClassifier);
class ONNX_OPERATOR_TYPED_KERNEL_CLASS_NAME(kCpuExecutionProvider, kMLDomain, 1, int32_t, SVMClassifier);
class ONNX_OPERATOR_KERNEL_CLASS_NAME(kCpuExecutionProvider, kMLDomain, 1, SVMRegressor);
class ONNX_OPERATOR_TYPED_KERNEL_CLASS_NAME(kCpuExecutionProvider, kMLDomain, 1, float, TreeEnsembleClassifier);
class ONNX_OPERATOR_TYPED_KERNEL_CLASS_NAME(kCpuExecutionProvider, kMLDomain, 1, double, TreeEnsembleClassifier);
class ONNX_OPERATOR_TYPED_KERNEL_CLASS_NAME(kCpuExecutionProvider, kMLDomain, 1, int64_t, TreeEnsembleClassifier);
class ONNX_OPERATOR_TYPED_KERNEL_CLASS_NAME(kCpuExecutionProvider, kMLDomain, 1, int32_t, TreeEnsembleClassifier);
class ONNX_OPERATOR_KERNEL_CLASS_NAME(kCpuExecutionProvider, kMLDomain, 1, TreeEnsembleRegressor);
class ONNX_OPERATOR_KERNEL_CLASS_NAME(kCpuExecutionProvider, kMLDomain, 1, ZipMap);

class ONNX_OPERATOR_TYPED_KERNEL_CLASS_NAME(kCpuExecutionProvider, kMLDomain, 2, float_string, LabelEncoder);
class ONNX_OPERATOR_TYPED_KERNEL_CLASS_NAME(kCpuExecutionProvider, kMLDomain, 2, string_float, LabelEncoder);
class ONNX_OPERATOR_TYPED_KERNEL_CLASS_NAME(kCpuExecutionProvider, kMLDomain, 2, int64_float, LabelEncoder);
class ONNX_OPERATOR_TYPED_KERNEL_CLASS_NAME(kCpuExecutionProvider, kMLDomain, 2, float_int64, LabelEncoder);
class ONNX_OPERATOR_TYPED_KERNEL_CLASS_NAME(kCpuExecutionProvider, kMLDomain, 2, int64_string, LabelEncoder);
class ONNX_OPERATOR_TYPED_KERNEL_CLASS_NAME(kCpuExecutionProvider, kMLDomain, 2, string_int64, LabelEncoder);

void RegisterOnnxMLOperatorKernels(KernelRegistry& kernel_registry) {
  static const BuildKernelCreateInfoFn function_table[] = {
      BuildKernelCreateInfo<ONNX_OPERATOR_TYPED_KERNEL_CLASS_NAME(kCpuExecutionProvider, kMLDomain, 1, float,
                                                                  ArrayFeatureExtractor)>,
      BuildKernelCreateInfo<ONNX_OPERATOR_TYPED_KERNEL_CLASS_NAME(kCpuExecutionProvider, kMLDomain, 1, double,
                                                                  ArrayFeatureExtractor)>,
      BuildKernelCreateInfo<ONNX_OPERATOR_TYPED_KERNEL_CLASS_NAME(kCpuExecutionProvider, kMLDomain, 1, int32_t,
                                                                  ArrayFeatureExtractor)>,
      BuildKernelCreateInfo<ONNX_OPERATOR_TYPED_KERNEL_CLASS_NAME(kCpuExecutionProvider, kMLDomain, 1, int64_t,
                                                                  ArrayFeatureExtractor)>,
      BuildKernelCreateInfo<ONNX_OPERATOR_TYPED_KERNEL_CLASS_NAME(kCpuExecutionProvider, kMLDomain, 1, string,
                                                                  ArrayFeatureExtractor)>,
      BuildKernelCreateInfo<ONNX_OPERATOR_KERNEL_CLASS_NAME(kCpuExecutionProvider, kMLDomain, 1, Binarizer)>,
      BuildKernelCreateInfo<ONNX_OPERATOR_KERNEL_CLASS_NAME(kCpuExecutionProvider, kMLDomain, 1, CastMap)>,
      BuildKernelCreateInfo<ONNX_OPERATOR_KERNEL_CLASS_NAME(kCpuExecutionProvider, kMLDomain, 1, CategoryMapper)>,
      BuildKernelCreateInfo<ONNX_OPERATOR_TYPED_KERNEL_CLASS_NAME(kCpuExecutionProvider, kMLDomain, 1, string_int64_t,
                                                                  DictVectorizer)>,
      BuildKernelCreateInfo<ONNX_OPERATOR_TYPED_KERNEL_CLASS_NAME(kCpuExecutionProvider, kMLDomain, 1, string_float,
                                                                  DictVectorizer)>,
      BuildKernelCreateInfo<ONNX_OPERATOR_TYPED_KERNEL_CLASS_NAME(kCpuExecutionProvider, kMLDomain, 1, string_double,
                                                                  DictVectorizer)>,
      BuildKernelCreateInfo<ONNX_OPERATOR_TYPED_KERNEL_CLASS_NAME(kCpuExecutionProvider, kMLDomain, 1, int64_t_string,
                                                                  DictVectorizer)>,
      BuildKernelCreateInfo<ONNX_OPERATOR_TYPED_KERNEL_CLASS_NAME(kCpuExecutionProvider, kMLDomain, 1, int64_t_float,
                                                                  DictVectorizer)>,
      BuildKernelCreateInfo<ONNX_OPERATOR_TYPED_KERNEL_CLASS_NAME(kCpuExecutionProvider, kMLDomain, 1, int64_t_double,
                                                                  DictVectorizer)>,
      BuildKernelCreateInfo<ONNX_OPERATOR_KERNEL_CLASS_NAME(kCpuExecutionProvider, kMLDomain, 1, FeatureVectorizer)>,
      BuildKernelCreateInfo<ONNX_OPERATOR_KERNEL_CLASS_NAME(kCpuExecutionProvider, kMLDomain, 1, Imputer)>,
      BuildKernelCreateInfo<ONNX_OPERATOR_VERSIONED_KERNEL_CLASS_NAME(kCpuExecutionProvider, kMLDomain, 1, 1,
                                                                      LabelEncoder)>,
      BuildKernelCreateInfo<ONNX_OPERATOR_TYPED_KERNEL_CLASS_NAME(kCpuExecutionProvider, kMLDomain, 1, float,
                                                                  LinearClassifier)>,
      BuildKernelCreateInfo<ONNX_OPERATOR_TYPED_KERNEL_CLASS_NAME(kCpuExecutionProvider, kMLDomain, 1, double,
                                                                  LinearClassifier)>,
      BuildKernelCreateInfo<ONNX_OPERATOR_TYPED_KERNEL_CLASS_NAME(kCpuExecutionProvider, kMLDomain, 1, int64_t,
                                                                  LinearClassifier)>,
      BuildKernelCreateInfo<ONNX_OPERATOR_TYPED_KERNEL_CLASS_NAME(kCpuExecutionProvider, kMLDomain, 1, int32_t,
                                                                  LinearClassifier)>,
      BuildKernelCreateInfo<ONNX_OPERATOR_KERNEL_CLASS_NAME(kCpuExecutionProvider, kMLDomain, 1, LinearRegressor)>,
      BuildKernelCreateInfo<ONNX_OPERATOR_KERNEL_CLASS_NAME(kCpuExecutionProvider, kMLDomain, 1, Normalizer)>,
      BuildKernelCreateInfo<ONNX_OPERATOR_TYPED_KERNEL_CLASS_NAME(kCpuExecutionProvider, kMLDomain, 1, int64_t,
                                                                  OneHotEncoder)>,
      BuildKernelCreateInfo<ONNX_OPERATOR_TYPED_KERNEL_CLASS_NAME(kCpuExecutionProvider, kMLDomain, 1, float,
                                                                  OneHotEncoder)>,
      BuildKernelCreateInfo<ONNX_OPERATOR_TYPED_KERNEL_CLASS_NAME(kCpuExecutionProvider, kMLDomain, 1, double,
                                                                  OneHotEncoder)>,
      BuildKernelCreateInfo<ONNX_OPERATOR_TYPED_KERNEL_CLASS_NAME(kCpuExecutionProvider, kMLDomain, 1, string,
                                                                  OneHotEncoder)>,
      BuildKernelCreateInfo<ONNX_OPERATOR_TYPED_KERNEL_CLASS_NAME(kCpuExecutionProvider, kMLDomain, 1, float, Scaler)>,
      BuildKernelCreateInfo<ONNX_OPERATOR_TYPED_KERNEL_CLASS_NAME(kCpuExecutionProvider, kMLDomain, 1, double,
                                                                  Scaler)>,
      BuildKernelCreateInfo<ONNX_OPERATOR_TYPED_KERNEL_CLASS_NAME(kCpuExecutionProvider, kMLDomain, 1, int64_t,
                                                                  Scaler)>,
      BuildKernelCreateInfo<ONNX_OPERATOR_TYPED_KERNEL_CLASS_NAME(kCpuExecutionProvider, kMLDomain, 1, int32_t,
                                                                  Scaler)>,
      BuildKernelCreateInfo<ONNX_OPERATOR_TYPED_KERNEL_CLASS_NAME(kCpuExecutionProvider, kMLDomain, 1, float,
                                                                  SVMClassifier)>,
      BuildKernelCreateInfo<ONNX_OPERATOR_TYPED_KERNEL_CLASS_NAME(kCpuExecutionProvider, kMLDomain, 1, double,
                                                                  SVMClassifier)>,
      BuildKernelCreateInfo<ONNX_OPERATOR_TYPED_KERNEL_CLASS_NAME(kCpuExecutionProvider, kMLDomain, 1, int64_t,
                                                                  SVMClassifier)>,
      BuildKernelCreateInfo<ONNX_OPERATOR_TYPED_KERNEL_CLASS_NAME(kCpuExecutionProvider, kMLDomain, 1, int32_t,
                                                                  SVMClassifier)>,
      BuildKernelCreateInfo<ONNX_OPERATOR_KERNEL_CLASS_NAME(kCpuExecutionProvider, kMLDomain, 1, SVMRegressor)>,
      BuildKernelCreateInfo<ONNX_OPERATOR_TYPED_KERNEL_CLASS_NAME(kCpuExecutionProvider, kMLDomain, 1, float,
                                                                  TreeEnsembleClassifier)>,
      BuildKernelCreateInfo<ONNX_OPERATOR_TYPED_KERNEL_CLASS_NAME(kCpuExecutionProvider, kMLDomain, 1, double,
                                                                  TreeEnsembleClassifier)>,
      BuildKernelCreateInfo<ONNX_OPERATOR_TYPED_KERNEL_CLASS_NAME(kCpuExecutionProvider, kMLDomain, 1, int64_t,
                                                                  TreeEnsembleClassifier)>,
      BuildKernelCreateInfo<ONNX_OPERATOR_TYPED_KERNEL_CLASS_NAME(kCpuExecutionProvider, kMLDomain, 1, int32_t,
                                                                  TreeEnsembleClassifier)>,
      BuildKernelCreateInfo<ONNX_OPERATOR_KERNEL_CLASS_NAME(kCpuExecutionProvider, kMLDomain, 1,
                                                            TreeEnsembleRegressor)>,
      BuildKernelCreateInfo<ONNX_OPERATOR_KERNEL_CLASS_NAME(kCpuExecutionProvider, kMLDomain, 1, ZipMap)>,

      BuildKernelCreateInfo<ONNX_OPERATOR_TYPED_KERNEL_CLASS_NAME(kCpuExecutionProvider, kMLDomain, 2, float_string,
                                                                  LabelEncoder)>,
      BuildKernelCreateInfo<ONNX_OPERATOR_TYPED_KERNEL_CLASS_NAME(kCpuExecutionProvider, kMLDomain, 2, string_float,
                                                                  LabelEncoder)>,
      BuildKernelCreateInfo<ONNX_OPERATOR_TYPED_KERNEL_CLASS_NAME(kCpuExecutionProvider, kMLDomain, 2, int64_float,
                                                                  LabelEncoder)>,
      BuildKernelCreateInfo<ONNX_OPERATOR_TYPED_KERNEL_CLASS_NAME(kCpuExecutionProvider, kMLDomain, 2, float_int64,
                                                                  LabelEncoder)>,
      BuildKernelCreateInfo<ONNX_OPERATOR_TYPED_KERNEL_CLASS_NAME(kCpuExecutionProvider, kMLDomain, 2, int64_string,
                                                                  LabelEncoder)>,
      BuildKernelCreateInfo<ONNX_OPERATOR_TYPED_KERNEL_CLASS_NAME(kCpuExecutionProvider, kMLDomain, 2, string_int64,
                                                                  LabelEncoder)>,
  };

  for (auto& function_table_entry : function_table) {
    kernel_registry.Register(function_table_entry());
  }
}
}  // namespace ml

static void RegisterCPUKernels(KernelRegistry& kernel_registry) {
  RegisterOnnxOperatorKernels(kernel_registry);
  ::onnxruntime::ml::RegisterOnnxMLOperatorKernels(kernel_registry);
#ifndef DISABLE_CONTRIB_OPS
  ::onnxruntime::contrib::RegisterCpuContribKernels(kernel_registry);
#endif
#ifdef MICROSOFT_AUTOML
  ::onnxruntime::automl::RegisterCpuAutoMLKernels(kernel_registry);
#endif
}

std::shared_ptr<KernelRegistry> GetCpuKernelRegistry() {
  std::shared_ptr<KernelRegistry> kernel_registry = std::make_shared<KernelRegistry>();
  RegisterCPUKernels(*kernel_registry);
  return kernel_registry;
}

std::shared_ptr<KernelRegistry> CPUExecutionProvider::GetKernelRegistry() const {
  static std::shared_ptr<KernelRegistry> kernel_registry = GetCpuKernelRegistry();
  return kernel_registry;
}

std::unique_ptr<IDataTransfer> CPUExecutionProvider::GetDataTransfer() const {
  return onnxruntime::make_unique<CPUDataTransfer>();
}
}  // namespace onnxruntime<|MERGE_RESOLUTION|>--- conflicted
+++ resolved
@@ -285,7 +285,6 @@
 class ONNX_OPERATOR_TYPED_KERNEL_CLASS_NAME(kCpuExecutionProvider, kOnnxDomain, 10, float, Resize);
 class ONNX_OPERATOR_TYPED_KERNEL_CLASS_NAME(kCpuExecutionProvider, kOnnxDomain, 10, int32_t, Resize);
 class ONNX_OPERATOR_TYPED_KERNEL_CLASS_NAME(kCpuExecutionProvider, kOnnxDomain, 10, uint8_t, Resize);
-class ONNX_OPERATOR_TYPED_KERNEL_CLASS_NAME(kCpuExecutionProvider, kOnnxDomain, 11, float, Resize);
 class ONNX_OPERATOR_KERNEL_CLASS_NAME(kCpuExecutionProvider, kOnnxDomain, 10, ThresholdedRelu);
 class ONNX_OPERATOR_TYPED_KERNEL_CLASS_NAME(kCpuExecutionProvider, kOnnxDomain, 10, uint8_t, DequantizeLinear);
 class ONNX_OPERATOR_TYPED_KERNEL_CLASS_NAME(kCpuExecutionProvider, kOnnxDomain, 10, int8_t, DequantizeLinear);
@@ -403,6 +402,7 @@
 class ONNX_OPERATOR_KERNEL_CLASS_NAME(kCpuExecutionProvider, kOnnxDomain, 11, Range);
 class ONNX_OPERATOR_KERNEL_CLASS_NAME(kCpuExecutionProvider, kOnnxDomain, 11, Unique);
 class ONNX_OPERATOR_KERNEL_CLASS_NAME(kCpuExecutionProvider, kOnnxDomain, 11, TopK);
+class ONNX_OPERATOR_TYPED_KERNEL_CLASS_NAME(kCpuExecutionProvider, kOnnxDomain, 11, float, Resize);
 
 void RegisterOnnxOperatorKernels(KernelRegistry& kernel_registry) {
   static const BuildKernelCreateInfoFn function_table[] = {
@@ -883,19 +883,12 @@
       BuildKernelCreateInfo<ONNX_OPERATOR_VERSIONED_KERNEL_CLASS_NAME(kCpuExecutionProvider, kOnnxDomain, 10, 10,
                                                                       AveragePool)>,
       BuildKernelCreateInfo<ONNX_OPERATOR_KERNEL_CLASS_NAME(kCpuExecutionProvider, kOnnxDomain, 10, Mod)>,
-<<<<<<< HEAD
-      BuildKernelCreateInfo<ONNX_OPERATOR_TYPED_KERNEL_CLASS_NAME(kCpuExecutionProvider, kOnnxDomain, 10, float, Resize)>,
-      BuildKernelCreateInfo<ONNX_OPERATOR_TYPED_KERNEL_CLASS_NAME(kCpuExecutionProvider, kOnnxDomain, 10, int32_t, Resize)>,
-      BuildKernelCreateInfo<ONNX_OPERATOR_TYPED_KERNEL_CLASS_NAME(kCpuExecutionProvider, kOnnxDomain, 10, uint8_t, Resize)>,
-      BuildKernelCreateInfo<ONNX_OPERATOR_TYPED_KERNEL_CLASS_NAME(kCpuExecutionProvider, kOnnxDomain, 11, float, Resize)>,
-=======
       BuildKernelCreateInfo<ONNX_OPERATOR_TYPED_KERNEL_CLASS_NAME(kCpuExecutionProvider, kOnnxDomain, 10, float,
                                                                   Resize)>,
       BuildKernelCreateInfo<ONNX_OPERATOR_TYPED_KERNEL_CLASS_NAME(kCpuExecutionProvider, kOnnxDomain, 10, int32_t,
                                                                   Resize)>,
       BuildKernelCreateInfo<ONNX_OPERATOR_TYPED_KERNEL_CLASS_NAME(kCpuExecutionProvider, kOnnxDomain, 10, uint8_t,
                                                                   Resize)>,
->>>>>>> ddbc2086
       BuildKernelCreateInfo<ONNX_OPERATOR_KERNEL_CLASS_NAME(kCpuExecutionProvider, kOnnxDomain, 10, ThresholdedRelu)>,
       BuildKernelCreateInfo<ONNX_OPERATOR_TYPED_KERNEL_CLASS_NAME(kCpuExecutionProvider, kOnnxDomain, 10, uint8_t,
                                                                   DequantizeLinear)>,
@@ -1036,6 +1029,7 @@
       BuildKernelCreateInfo<ONNX_OPERATOR_KERNEL_CLASS_NAME(kCpuExecutionProvider, kOnnxDomain, 11, Range)>,
       BuildKernelCreateInfo<ONNX_OPERATOR_KERNEL_CLASS_NAME(kCpuExecutionProvider, kOnnxDomain, 11, Unique)>,
       BuildKernelCreateInfo<ONNX_OPERATOR_KERNEL_CLASS_NAME(kCpuExecutionProvider, kOnnxDomain, 11, TopK)>,
+      BuildKernelCreateInfo<ONNX_OPERATOR_TYPED_KERNEL_CLASS_NAME(kCpuExecutionProvider, kOnnxDomain, 11, float, Resize)>,
   };
 
   for (auto& function_table_entry : function_table) {
