// Copyright (c) Microsoft Corporation. All rights reserved.
// Licensed under the MIT License.

#include <iomanip>
#include <sstream>

#include "gsl/gsl"

#include "core/common/common.h"
#include "core/common/type_list.h"
#include "core/framework/data_types.h"
#include "core/framework/data_types_internal.h"
#include "core/framework/op_kernel.h"
#include "core/providers/cpu/tensor/utils.h"
#include "core/providers/op_kernel_type_control.h"
#include "core/util/math_cpuonly.h"

#include "Eigen/src/Core/arch/Default/Half.h"

#if defined(_M_AMD64)
#include "core/mlas/inc/mlas.h"
#endif

#include <boost/mp11.hpp>

using namespace ONNX_NAMESPACE;
using namespace boost::mp11;

namespace onnxruntime {

namespace op_kernel_type_control {
ORT_SPECIFY_OP_KERNEL_ARG_SUPPORTED_TYPES(
    Cast, Input, 0,
    bool,
    float, double,
    uint8_t, uint16_t, uint32_t, uint64_t,
    int8_t, int16_t, int32_t, int64_t,
    MLFloat16, BFloat16,
    std::string);

ORT_SPECIFY_OP_KERNEL_ARG_SUPPORTED_TYPES(
    Cast, Output, 0,
    bool,
    float, double,
    uint8_t, uint16_t, uint32_t, uint64_t,
    int8_t, int16_t, int32_t, int64_t,
    MLFloat16, BFloat16,
    std::string);

#define LIMIT_TYPES
// #define LIMIT_TYPES_NO_STRING_OR_FLOAT16
#if defined(LIMIT_TYPES)
ORT_SPECIFY_OP_KERNEL_ARG_ALLOWED_TYPES(
    Cast, Input, 0,
    float, int64_t);

ORT_SPECIFY_OP_KERNEL_ARG_ALLOWED_TYPES(
    Cast, Output, 0,
    float, int64_t);
#elif defined(LIMIT_TYPES_NO_STRING_OR_FLOAT16)
ORT_SPECIFY_OP_KERNEL_ARG_ALLOWED_TYPES(
    Cast, Input, 0,
    bool,
    float, double,
    uint8_t, uint16_t, uint32_t, uint64_t,
    int8_t, int16_t, int32_t, int64_t);

ORT_SPECIFY_OP_KERNEL_ARG_ALLOWED_TYPES(
    Cast, Output, 0,
    bool,
    float, double,
    uint8_t, uint16_t, uint32_t, uint64_t,
    int8_t, int16_t, int32_t, int64_t);
#endif

// TODO doesn't work with a single enabled type
//ORT_SPECIFY_OP_KERNEL_GLOBAL_ALLOWED_TYPES(float);
}  // namespace op_kernel_type_control

namespace {
<<<<<<< HEAD

using ImplementedSrcTypes = ORT_OP_KERNEL_ARG_ENABLED_TYPE_LIST(Cast, Input, 0);
using ImplementedDstTypes = ORT_OP_KERNEL_ARG_ENABLED_TYPE_LIST(Cast, Output, 0);

using IndirectCastTypes = TypeList<MLFloat16, BFloat16>;

template <typename Type>
using IsDirectCastType = mp_not<mp_contains<IndirectCastTypes, Type>>;

template <typename... Types>
using AreAllDirectCastTypes = mp_all<IsDirectCastType<Types>...>;
=======
template <typename SrcType, typename DstType>
inline void CastData(const Tensor& in, Tensor& out, const TensorShape& shape) {
  ptrdiff_t shape_size = gsl::narrow<ptrdiff_t>(shape.Size());
  auto in_vector = ConstEigenVectorMap<SrcType>(in.Data<SrcType>(), shape_size);
  auto output_vector = EigenVectorMap<DstType>(out.MutableData<DstType>(), shape_size);
  output_vector = in_vector.template cast<DstType>();
}

#ifdef CAST_FLOAT16_ENABLED
template <>
inline void CastData<float, MLFloat16>(const Tensor& in, Tensor& out, const TensorShape& shape) {
  auto out_data = out.MutableData<MLFloat16>();
  ptrdiff_t shape_size = gsl::narrow<ptrdiff_t>(shape.Size());
  auto in_vector = ConstEigenVectorMap<float>(in.Data<float>(), shape_size);
  auto output_vector = EigenVectorMap<Eigen::half>(static_cast<Eigen::half*>(static_cast<void*>(out_data)),
                                                   shape_size);
  output_vector = in_vector.template cast<Eigen::half>();
}

template <>
inline void CastData<MLFloat16, float>(const Tensor& in, Tensor& out, const TensorShape& shape) {
  auto out_data = out.MutableData<float>();
  auto in_data = in.Data<MLFloat16>();
  ptrdiff_t shape_size = gsl::narrow<ptrdiff_t>(shape.Size());
#if defined(_M_AMD64)
  MlasConvertHalfToFloatBuffer(&in_data[0].val, out_data, shape_size);
#else
  auto in_vector = ConstEigenVectorMap<Eigen::half>(static_cast<const Eigen::half*>(static_cast<const void*>(in_data)),
                                                    shape_size);
  auto output_vector = EigenVectorMap<float>(out_data, shape_size);
  output_vector = in_vector.template cast<float>();
#endif
}

template <>
inline void CastData<float, BFloat16>(const Tensor& in, Tensor& out, const TensorShape& shape) {
  auto out_data = out.template MutableData<BFloat16>();
  ptrdiff_t shape_size = gsl::narrow<ptrdiff_t>(shape.Size());
  auto in_vector = ConstEigenVectorMap<float>(in.template Data<float>(), shape_size);
  auto output_vector = EigenVectorMap<BFloat16>(out_data, shape_size);
  output_vector = in_vector.template cast<BFloat16>();
}

template <>
inline void CastData<BFloat16, float>(const Tensor& in, Tensor& out, const TensorShape& shape) {
  auto out_data = out.template MutableData<float>();
  auto in_data = in.template Data<BFloat16>();
  ptrdiff_t shape_size = gsl::narrow<ptrdiff_t>(shape.Size());
  auto in_vector = ConstEigenVectorMap<BFloat16>(in_data, shape_size);
  auto output_vector = EigenVectorMap<float>(out_data, shape_size);
  output_vector = in_vector.unaryExpr([](BFloat16 val) { return val.ToFloat(); });
}
#endif
>>>>>>> 24f1bd61

// string cast helpers

// handle floating point input separately
template <typename SrcType>
typename std::enable_if<std::is_floating_point<SrcType>::value, void>::type
CastToString(const SrcType& input, std::string& output) {
  if (std::isnan(input)) {
    output = "NaN";
  } else if (std::isinf(input)) {
    if (input < std::numeric_limits<SrcType>::lowest()) {
      output = "-INF";
    } else {
      output = "INF";
    }
  } else {
    // setprecision to 8 to match numpy default behavior
    std::ostringstream convert;
    convert << std::setprecision(8) << input;
    output = convert.str();
  }
}

template <typename SrcType>
typename std::enable_if<!std::is_floating_point<SrcType>::value, void>::type
CastToString(const SrcType& input, std::string& output) {
  std::ostringstream convert;
  convert << input;
  output = convert.str();
}

template <typename DstType>
typename std::enable_if<std::is_floating_point<DstType>::value, void>::type
CastFromString(const std::string& input, DstType& output) {
  static_assert(sizeof(DstType) <= sizeof(double),
                "largest supported floating point type is double");
  output = gsl::narrow_cast<DstType>(std::stod(input));
}

template <typename DstType>
typename std::enable_if<std::is_integral<DstType>::value && std::is_unsigned<DstType>::value, void>::type
CastFromString(const std::string& input, DstType& output) {
  static_assert(sizeof(DstType) <= sizeof(unsigned long long),
                "largest supported unsigned integral type is unsigned long long");
  output = gsl::narrow_cast<DstType>(std::stoull(input));
}

template <typename DstType>
typename std::enable_if<std::is_integral<DstType>::value && std::is_signed<DstType>::value, void>::type
CastFromString(const std::string& input, DstType& output) {
  static_assert(sizeof(DstType) <= sizeof(long long),
                "largest supported signed integral type is long long");
  output = gsl::narrow_cast<DstType>(std::stoll(input));
}

// generic scalar X -> Y
template <typename SrcType, typename DstType>
struct ScalarDirectCaster {
  void Cast(const SrcType& in, DstType& out) const {
    out = static_cast<DstType>(in);
  }
};

// scalar X -> string
template <typename SrcType>
struct ScalarDirectCaster<SrcType, std::string> {
  void Cast(const SrcType& in, std::string& out) const {
    CastToString<SrcType>(in, out);
  }
};

// scalar string -> X
template <typename DstType>
struct ScalarDirectCaster<std::string, DstType> {
  void Cast(const std::string& in, DstType& out) const {
    CastFromString<DstType>(in, out);
  }
};

// helper for indirect cast types
template <typename SrcType, typename DstType, typename IntermediateType>
struct ScalarIndirectCaster {
  void Cast(const SrcType& in, DstType& out) const {
    IntermediateType intermediate;
    ScalarDirectCaster<SrcType, IntermediateType>{}.Cast(in, intermediate);
    ScalarDirectCaster<IntermediateType, DstType>{}.Cast(intermediate, out);
  }
};

template <typename SrcType, typename DstType, class Enable = void>
struct ScalarCaster;

template <typename SrcType, typename DstType>
struct ScalarCaster<
    SrcType, DstType,
    typename std::enable_if<AreAllDirectCastTypes<SrcType, DstType>::value>::type> {
  void Cast(const SrcType& in, DstType& out) const {
    ScalarDirectCaster<SrcType, DstType>{}.Cast(in, out);
  }
};

template <typename SrcType, typename DstType>
struct ScalarCaster<
    SrcType, DstType,
    typename std::enable_if<!AreAllDirectCastTypes<SrcType, DstType>::value>::type> {
  void Cast(const SrcType& in, DstType& out) const {
    ScalarIndirectCaster<SrcType, DstType, float>{}.Cast(in, out);
  }
};

// generic tensor X -> Y
template <typename SrcType, typename DstType>
struct TensorCaster {
  void Cast(const Tensor& in, Tensor& out, const TensorShape& shape) const {
    const auto shape_size = shape.Size();
    const auto in_vector = ConstEigenVectorMap<SrcType>(in.Data<SrcType>(), shape_size);
    auto out_vector = EigenVectorMap<DstType>(out.MutableData<DstType>(), shape_size);
    out_vector = in_vector.unaryExpr([](const SrcType& in_scalar) {
      DstType out_scalar;
      ScalarCaster<SrcType, DstType>{}.Cast(in_scalar, out_scalar);
      return out_scalar;
    });
  }
};

// tensor X -> string
template <typename SrcType>
struct TensorCaster<SrcType, std::string> {
  void Cast(const Tensor& in, Tensor& out, const TensorShape& shape) const {
    using DstType = std::string;
    const auto shape_size = shape.Size();
    const auto in_data = in.DataAsSpan<SrcType>();
    const auto out_data = out.MutableDataAsSpan<DstType>();
    for (int64_t i = 0; i < shape_size; ++i) {
      ScalarCaster<SrcType, DstType>{}.Cast(in_data[i], out_data[i]);
    }
  }
};

// tensor string -> X
template <typename DstType>
struct TensorCaster<std::string, DstType> {
  void Cast(const Tensor& in, Tensor& out, const TensorShape& shape) const {
    using SrcType = std::string;
    const auto shape_size = shape.Size();
    const auto in_data = in.DataAsSpan<SrcType>();
    const auto out_data = out.MutableDataAsSpan<DstType>();
    for (int64_t i = 0; i < shape_size; ++i) {
      ScalarCaster<SrcType, DstType>{}.Cast(in_data[i], out_data[i]);
    }
  }
};

#if defined(_M_AMD64)
// tensor MLFloat16 -> float
template <>
struct TensorCaster<MLFloat16, float> {
  void Cast(const Tensor& in, Tensor& out, const TensorShape& shape) const {
    auto out_data = out.MutableData<float>();
    auto in_data = in.Data<MLFloat16>();
    auto shape_size = shape.Size();
    MlasConvertHalfToFloatBuffer(&in_data[0].val, out_data, shape_size);
  }
};
#endif

class Cast final : public OpKernel {
 public:
  Cast(const OpKernelInfo& info) : OpKernel(info) {
    int64_t to;
    Status status = info.GetAttr("to", &to);
    ORT_ENFORCE(status.IsOK(), "Attribute to is not set.");
    to_ = gsl::narrow_cast<ONNX_NAMESPACE::TensorProto_DataType>(to);
  }

  Status Compute(OpKernelContext* context) const override;

 private:
  ONNX_NAMESPACE::TensorProto_DataType to_;
};

template <typename TSrc, typename TDst>
struct Dispatcher {
  void operator()(const Tensor& src, Tensor& dst, const TensorShape& shape) {
    TensorCaster<TSrc, TDst>{}.Cast(src, dst, shape);
  }
};

template <typename TSrc>
struct SrcDispatcher {
  void operator()(int32_t to, const Tensor& src, Tensor& dst, const TensorShape& shape) {
    using DstTypes = mp_remove_if_q<ImplementedDstTypes, mp_bind_front<std::is_same, TSrc>>;
    mp_apply<utils::MLTypeCallDispatcher2, DstTypes> dispatcher{to};
    dispatcher.InvokeWithLeadingTemplateArgs<Dispatcher, TypeList<TSrc>>(src, dst, shape);
  }
};

Status Cast::Compute(OpKernelContext* context) const {
  const Tensor* X = context->Input<Tensor>(0);
  const TensorShape& shape = X->Shape();
  Tensor* Y = context->Output(0, shape);

  if (shape.Size() == 0) {
    return Status::OK();
  }

  const auto from = X->GetElementType();

  if (from == to_) {
    // will copy if X and Y have different buffers
    CopyCpuTensor(X, Y);
    return Status::OK();
  }

  mp_apply<utils::MLTypeCallDispatcher2, ImplementedSrcTypes> dispatcher{from};
  dispatcher.Invoke<SrcDispatcher>(to_, *X, *Y, shape);

  return Status::OK();
}

<<<<<<< HEAD
const std::vector<MLDataType> castSrcTypeConstraints =
    mp_apply<BuildKernelDefConstraintsFunctor, ImplementedSrcTypes>{}();

const std::vector<MLDataType> castDstTypeConstraints =
    mp_apply<BuildKernelDefConstraintsFunctor, ImplementedDstTypes>{}();

}  // namespace

ONNX_CPU_OPERATOR_VERSIONED_KERNEL(
    Cast,
    6,
    12,
    KernelDefBuilder()
        .TypeConstraint("T1", castSrcTypeConstraints)
        .TypeConstraint("T2", castDstTypeConstraints)
        .MayInplace(0, 0),  // allocation planner will check input and output sizes match before inplacing
    Cast);

ONNX_CPU_OPERATOR_KERNEL(
    Cast,
    13,
    KernelDefBuilder()
        .TypeConstraint("T1", castSrcTypeConstraints)
        .TypeConstraint("T2", castDstTypeConstraints)
        .MayInplace(0, 0),  // allocation planner will check input and output sizes match before inplacing
    Cast);
=======
    t_disp.Invoke(to_string, *X, *Y, shape);
  } else
#endif
  {
    auto do_cast = [](int32_t from, int32_t to, const Tensor& src, Tensor& dst, const TensorShape& shape) {
      utils::MLTypeCallDispatcher<SrcDispatcher,
                                  float, double,  // MLFloat16 is special cased below
                                  int8_t, uint8_t, int16_t, uint16_t, int32_t, uint32_t, int64_t, uint64_t, bool>
          t_disp(from);

      t_disp.Invoke(to, src, dst, shape);
    };

#ifdef CAST_FLOAT16_ENABLED
    // MLFloat16  needs special handling
    if (from == ONNX_NAMESPACE::TensorProto_DataType_FLOAT16) {
      if (to_ == ONNX_NAMESPACE::TensorProto_DataType_FLOAT) {
        CastData<MLFloat16, float>(*X, *Y, shape);
      } else {
        // need to cast to float first in a temporary buffer
        AllocatorPtr allocator;
        ORT_RETURN_IF_ERROR(context->GetTempSpaceAllocator(&allocator));
        auto tmp_buffer = IAllocator::MakeUniquePtr<float>(allocator, gsl::narrow<size_t>(shape.Size()));
        Tensor tmp_tensor(DataTypeImpl::GetType<float>(), shape, tmp_buffer.get(), allocator->Info());

        CastData<MLFloat16, float>(*X, tmp_tensor, shape);
        do_cast(ONNX_NAMESPACE::TensorProto_DataType_FLOAT, to_, tmp_tensor, *Y, shape);
      }
    } else if (to_ == ONNX_NAMESPACE::TensorProto_DataType_FLOAT16) {
      if (from == ONNX_NAMESPACE::TensorProto_DataType_FLOAT) {
        CastData<float, MLFloat16>(*X, *Y, shape);
      } else {
        // need to cast to float first in a temporary buffer
        AllocatorPtr allocator;
        ORT_RETURN_IF_ERROR(context->GetTempSpaceAllocator(&allocator));
        auto tmp_buffer = IAllocator::MakeUniquePtr<float>(allocator, gsl::narrow<size_t>(shape.Size()));
        Tensor tmp_tensor(DataTypeImpl::GetType<float>(), shape, tmp_buffer.get(), allocator->Info());

        do_cast(from, ONNX_NAMESPACE::TensorProto_DataType_FLOAT, *X, tmp_tensor, shape);
        CastData<float, MLFloat16>(tmp_tensor, *Y, shape);
      }
    } else if (from == ONNX_NAMESPACE::TensorProto_DataType_BFLOAT16) {
      if (to_ == ONNX_NAMESPACE::TensorProto_DataType_FLOAT) {
        CastData<BFloat16, float>(*X, *Y, shape);
      } else {
        // need to cast to float first in a temporary buffer
        AllocatorPtr allocator;
        ORT_RETURN_IF_ERROR(context->GetTempSpaceAllocator(&allocator));
        auto tmp_buffer = IAllocator::MakeUniquePtr<float>(allocator, gsl::narrow<size_t>(shape.Size()));
        Tensor tmp_tensor(DataTypeImpl::GetType<float>(), shape, tmp_buffer.get(), allocator->Info());

        CastData<BFloat16, float>(*X, tmp_tensor, shape);
        do_cast(ONNX_NAMESPACE::TensorProto_DataType_FLOAT, to_, tmp_tensor, *Y, shape);
      }
    } else if (to_ == ONNX_NAMESPACE::TensorProto_DataType_BFLOAT16) {
      if (from == ONNX_NAMESPACE::TensorProto_DataType_FLOAT) {
        CastData<float, BFloat16>(*X, *Y, shape);
      } else {
        // need to cast to float first in a temporary buffer
        AllocatorPtr allocator;
        ORT_RETURN_IF_ERROR(context->GetTempSpaceAllocator(&allocator));
        auto tmp_buffer = IAllocator::MakeUniquePtr<float>(allocator, gsl::narrow<size_t>(shape.Size()));
        Tensor tmp_tensor(DataTypeImpl::GetType<float>(), shape, tmp_buffer.get(), allocator->Info());

        do_cast(from, ONNX_NAMESPACE::TensorProto_DataType_FLOAT, *X, tmp_tensor, shape);
        CastData<float, BFloat16>(tmp_tensor, *Y, shape);
      }
    }
    else
#endif
    {
      do_cast(from, to_, *X, *Y, shape);
    }
  }
>>>>>>> 24f1bd61

}  // namespace onnxruntime<|MERGE_RESOLUTION|>--- conflicted
+++ resolved
@@ -1,6 +1,7 @@
 // Copyright (c) Microsoft Corporation. All rights reserved.
 // Licensed under the MIT License.
 
+#include <cstddef>
 #include <iomanip>
 #include <sstream>
 
@@ -78,7 +79,6 @@
 }  // namespace op_kernel_type_control
 
 namespace {
-<<<<<<< HEAD
 
 using ImplementedSrcTypes = ORT_OP_KERNEL_ARG_ENABLED_TYPE_LIST(Cast, Input, 0);
 using ImplementedDstTypes = ORT_OP_KERNEL_ARG_ENABLED_TYPE_LIST(Cast, Output, 0);
@@ -90,61 +90,6 @@
 
 template <typename... Types>
 using AreAllDirectCastTypes = mp_all<IsDirectCastType<Types>...>;
-=======
-template <typename SrcType, typename DstType>
-inline void CastData(const Tensor& in, Tensor& out, const TensorShape& shape) {
-  ptrdiff_t shape_size = gsl::narrow<ptrdiff_t>(shape.Size());
-  auto in_vector = ConstEigenVectorMap<SrcType>(in.Data<SrcType>(), shape_size);
-  auto output_vector = EigenVectorMap<DstType>(out.MutableData<DstType>(), shape_size);
-  output_vector = in_vector.template cast<DstType>();
-}
-
-#ifdef CAST_FLOAT16_ENABLED
-template <>
-inline void CastData<float, MLFloat16>(const Tensor& in, Tensor& out, const TensorShape& shape) {
-  auto out_data = out.MutableData<MLFloat16>();
-  ptrdiff_t shape_size = gsl::narrow<ptrdiff_t>(shape.Size());
-  auto in_vector = ConstEigenVectorMap<float>(in.Data<float>(), shape_size);
-  auto output_vector = EigenVectorMap<Eigen::half>(static_cast<Eigen::half*>(static_cast<void*>(out_data)),
-                                                   shape_size);
-  output_vector = in_vector.template cast<Eigen::half>();
-}
-
-template <>
-inline void CastData<MLFloat16, float>(const Tensor& in, Tensor& out, const TensorShape& shape) {
-  auto out_data = out.MutableData<float>();
-  auto in_data = in.Data<MLFloat16>();
-  ptrdiff_t shape_size = gsl::narrow<ptrdiff_t>(shape.Size());
-#if defined(_M_AMD64)
-  MlasConvertHalfToFloatBuffer(&in_data[0].val, out_data, shape_size);
-#else
-  auto in_vector = ConstEigenVectorMap<Eigen::half>(static_cast<const Eigen::half*>(static_cast<const void*>(in_data)),
-                                                    shape_size);
-  auto output_vector = EigenVectorMap<float>(out_data, shape_size);
-  output_vector = in_vector.template cast<float>();
-#endif
-}
-
-template <>
-inline void CastData<float, BFloat16>(const Tensor& in, Tensor& out, const TensorShape& shape) {
-  auto out_data = out.template MutableData<BFloat16>();
-  ptrdiff_t shape_size = gsl::narrow<ptrdiff_t>(shape.Size());
-  auto in_vector = ConstEigenVectorMap<float>(in.template Data<float>(), shape_size);
-  auto output_vector = EigenVectorMap<BFloat16>(out_data, shape_size);
-  output_vector = in_vector.template cast<BFloat16>();
-}
-
-template <>
-inline void CastData<BFloat16, float>(const Tensor& in, Tensor& out, const TensorShape& shape) {
-  auto out_data = out.template MutableData<float>();
-  auto in_data = in.template Data<BFloat16>();
-  ptrdiff_t shape_size = gsl::narrow<ptrdiff_t>(shape.Size());
-  auto in_vector = ConstEigenVectorMap<BFloat16>(in_data, shape_size);
-  auto output_vector = EigenVectorMap<float>(out_data, shape_size);
-  output_vector = in_vector.unaryExpr([](BFloat16 val) { return val.ToFloat(); });
-}
-#endif
->>>>>>> 24f1bd61
 
 // string cast helpers
 
@@ -259,7 +204,7 @@
 template <typename SrcType, typename DstType>
 struct TensorCaster {
   void Cast(const Tensor& in, Tensor& out, const TensorShape& shape) const {
-    const auto shape_size = shape.Size();
+    const std::ptrdiff_t shape_size = gsl::narrow<std::ptrdiff_t>(shape.Size());
     const auto in_vector = ConstEigenVectorMap<SrcType>(in.Data<SrcType>(), shape_size);
     auto out_vector = EigenVectorMap<DstType>(out.MutableData<DstType>(), shape_size);
     out_vector = in_vector.unaryExpr([](const SrcType& in_scalar) {
@@ -270,17 +215,23 @@
   }
 };
 
+template <typename SrcType, typename DstType>
+void CastStringTensor(const Tensor& in, Tensor& out, const TensorShape& shape) {
+  static_assert(std::is_same<SrcType, std::string>::value || std::is_same<DstType, std::string>::value,
+                "Either SrcType or DstType must be std::string.");
+  const std::ptrdiff_t shape_size = gsl::narrow<std::ptrdiff_t>(shape.Size());
+  const auto in_data = in.DataAsSpan<SrcType>();
+  const auto out_data = out.MutableDataAsSpan<DstType>();
+  for (std::ptrdiff_t i = 0; i < shape_size; ++i) {
+    ScalarCaster<SrcType, DstType>{}.Cast(in_data[i], out_data[i]);
+  }
+}
+
 // tensor X -> string
 template <typename SrcType>
 struct TensorCaster<SrcType, std::string> {
   void Cast(const Tensor& in, Tensor& out, const TensorShape& shape) const {
-    using DstType = std::string;
-    const auto shape_size = shape.Size();
-    const auto in_data = in.DataAsSpan<SrcType>();
-    const auto out_data = out.MutableDataAsSpan<DstType>();
-    for (int64_t i = 0; i < shape_size; ++i) {
-      ScalarCaster<SrcType, DstType>{}.Cast(in_data[i], out_data[i]);
-    }
+    CastStringTensor<SrcType, std::string>(in, out, shape);
   }
 };
 
@@ -288,13 +239,7 @@
 template <typename DstType>
 struct TensorCaster<std::string, DstType> {
   void Cast(const Tensor& in, Tensor& out, const TensorShape& shape) const {
-    using SrcType = std::string;
-    const auto shape_size = shape.Size();
-    const auto in_data = in.DataAsSpan<SrcType>();
-    const auto out_data = out.MutableDataAsSpan<DstType>();
-    for (int64_t i = 0; i < shape_size; ++i) {
-      ScalarCaster<SrcType, DstType>{}.Cast(in_data[i], out_data[i]);
-    }
+    CastStringTensor<std::string, DstType>(in, out, shape);
   }
 };
 
@@ -305,7 +250,7 @@
   void Cast(const Tensor& in, Tensor& out, const TensorShape& shape) const {
     auto out_data = out.MutableData<float>();
     auto in_data = in.Data<MLFloat16>();
-    auto shape_size = shape.Size();
+    const size_t shape_size = gsl::narrow<size_t>(shape.Size());
     MlasConvertHalfToFloatBuffer(&in_data[0].val, out_data, shape_size);
   }
 };
@@ -365,7 +310,6 @@
   return Status::OK();
 }
 
-<<<<<<< HEAD
 const std::vector<MLDataType> castSrcTypeConstraints =
     mp_apply<BuildKernelDefConstraintsFunctor, ImplementedSrcTypes>{}();
 
@@ -392,81 +336,5 @@
         .TypeConstraint("T2", castDstTypeConstraints)
         .MayInplace(0, 0),  // allocation planner will check input and output sizes match before inplacing
     Cast);
-=======
-    t_disp.Invoke(to_string, *X, *Y, shape);
-  } else
-#endif
-  {
-    auto do_cast = [](int32_t from, int32_t to, const Tensor& src, Tensor& dst, const TensorShape& shape) {
-      utils::MLTypeCallDispatcher<SrcDispatcher,
-                                  float, double,  // MLFloat16 is special cased below
-                                  int8_t, uint8_t, int16_t, uint16_t, int32_t, uint32_t, int64_t, uint64_t, bool>
-          t_disp(from);
-
-      t_disp.Invoke(to, src, dst, shape);
-    };
-
-#ifdef CAST_FLOAT16_ENABLED
-    // MLFloat16  needs special handling
-    if (from == ONNX_NAMESPACE::TensorProto_DataType_FLOAT16) {
-      if (to_ == ONNX_NAMESPACE::TensorProto_DataType_FLOAT) {
-        CastData<MLFloat16, float>(*X, *Y, shape);
-      } else {
-        // need to cast to float first in a temporary buffer
-        AllocatorPtr allocator;
-        ORT_RETURN_IF_ERROR(context->GetTempSpaceAllocator(&allocator));
-        auto tmp_buffer = IAllocator::MakeUniquePtr<float>(allocator, gsl::narrow<size_t>(shape.Size()));
-        Tensor tmp_tensor(DataTypeImpl::GetType<float>(), shape, tmp_buffer.get(), allocator->Info());
-
-        CastData<MLFloat16, float>(*X, tmp_tensor, shape);
-        do_cast(ONNX_NAMESPACE::TensorProto_DataType_FLOAT, to_, tmp_tensor, *Y, shape);
-      }
-    } else if (to_ == ONNX_NAMESPACE::TensorProto_DataType_FLOAT16) {
-      if (from == ONNX_NAMESPACE::TensorProto_DataType_FLOAT) {
-        CastData<float, MLFloat16>(*X, *Y, shape);
-      } else {
-        // need to cast to float first in a temporary buffer
-        AllocatorPtr allocator;
-        ORT_RETURN_IF_ERROR(context->GetTempSpaceAllocator(&allocator));
-        auto tmp_buffer = IAllocator::MakeUniquePtr<float>(allocator, gsl::narrow<size_t>(shape.Size()));
-        Tensor tmp_tensor(DataTypeImpl::GetType<float>(), shape, tmp_buffer.get(), allocator->Info());
-
-        do_cast(from, ONNX_NAMESPACE::TensorProto_DataType_FLOAT, *X, tmp_tensor, shape);
-        CastData<float, MLFloat16>(tmp_tensor, *Y, shape);
-      }
-    } else if (from == ONNX_NAMESPACE::TensorProto_DataType_BFLOAT16) {
-      if (to_ == ONNX_NAMESPACE::TensorProto_DataType_FLOAT) {
-        CastData<BFloat16, float>(*X, *Y, shape);
-      } else {
-        // need to cast to float first in a temporary buffer
-        AllocatorPtr allocator;
-        ORT_RETURN_IF_ERROR(context->GetTempSpaceAllocator(&allocator));
-        auto tmp_buffer = IAllocator::MakeUniquePtr<float>(allocator, gsl::narrow<size_t>(shape.Size()));
-        Tensor tmp_tensor(DataTypeImpl::GetType<float>(), shape, tmp_buffer.get(), allocator->Info());
-
-        CastData<BFloat16, float>(*X, tmp_tensor, shape);
-        do_cast(ONNX_NAMESPACE::TensorProto_DataType_FLOAT, to_, tmp_tensor, *Y, shape);
-      }
-    } else if (to_ == ONNX_NAMESPACE::TensorProto_DataType_BFLOAT16) {
-      if (from == ONNX_NAMESPACE::TensorProto_DataType_FLOAT) {
-        CastData<float, BFloat16>(*X, *Y, shape);
-      } else {
-        // need to cast to float first in a temporary buffer
-        AllocatorPtr allocator;
-        ORT_RETURN_IF_ERROR(context->GetTempSpaceAllocator(&allocator));
-        auto tmp_buffer = IAllocator::MakeUniquePtr<float>(allocator, gsl::narrow<size_t>(shape.Size()));
-        Tensor tmp_tensor(DataTypeImpl::GetType<float>(), shape, tmp_buffer.get(), allocator->Info());
-
-        do_cast(from, ONNX_NAMESPACE::TensorProto_DataType_FLOAT, *X, tmp_tensor, shape);
-        CastData<float, BFloat16>(tmp_tensor, *Y, shape);
-      }
-    }
-    else
-#endif
-    {
-      do_cast(from, to_, *X, *Y, shape);
-    }
-  }
->>>>>>> 24f1bd61
 
 }  // namespace onnxruntime